# Community Examples

> **For more information about community pipelines, please have a look at [this issue](https://github.com/huggingface/diffusers/issues/841).**

**Community** examples consist of both inference and training examples that have been added by the community.
Please have a look at the following table to get an overview of all community examples. Click on the **Code Example** to get a copy-and-paste ready code example that you can try out.
If a community doesn't work as expected, please open an issue and ping the author on it.

| Example                                                                                                                               | Description                                                                                                                                                                                                                                                                                                                                                                                                                                                                                              | Code Example                                                                              | Colab                                                                                                                                                                                                              |                                                        Author |
|:--------------------------------------------------------------------------------------------------------------------------------------|:---------------------------------------------------------------------------------------------------------------------------------------------------------------------------------------------------------------------------------------------------------------------------------------------------------------------------------------------------------------------------------------------------------------------------------------------------------------------------------------------------------|:------------------------------------------------------------------------------------------|:-------------------------------------------------------------------------------------------------------------------------------------------------------------------------------------------------------------------|--------------------------------------------------------------:|
| Marigold Monocular Depth Estimation                                                                                                   | A universal monocular depth estimator, utilizing Stable Diffusion, delivering sharp predictions in the wild. (See the [project page](https://marigoldmonodepth.github.io) and [full codebase](https://github.com/prs-eth/marigold) for more details.)                                                                                                                                                                                                                                                        | [Marigold Depth Estimation](#marigold-depth-estimation)                                   | [![Hugging Face Space](https://img.shields.io/badge/🤗%20Hugging%20Face-Space-yellow)](https://huggingface.co/spaces/toshas/marigold) [![Open In Colab](https://colab.research.google.com/assets/colab-badge.svg)](https://colab.research.google.com/drive/12G8reD13DdpMie5ZQlaFNo2WCGeNUH-u?usp=sharing) | [Bingxin Ke](https://github.com/markkua) and [Anton Obukhov](https://github.com/toshas) |
| LLM-grounded Diffusion (LMD+)                                                                                                         | LMD greatly improves the prompt following ability of text-to-image generation models by introducing an LLM as a front-end prompt parser and layout planner. [Project page.](https://llm-grounded-diffusion.github.io/) [See our full codebase (also with diffusers).](https://github.com/TonyLianLong/LLM-groundedDiffusion)                                                                                                                                                                                                                                                                                                                                                                                                                                   | [LLM-grounded Diffusion (LMD+)](#llm-grounded-diffusion)                             | [Huggingface Demo](https://huggingface.co/spaces/longlian/llm-grounded-diffusion) [![Open In Colab](https://colab.research.google.com/assets/colab-badge.svg)](https://colab.research.google.com/drive/1SXzMSeAB-LJYISb2yrUOdypLz4OYWUKj) |                [Long (Tony) Lian](https://tonylian.com/) |
| CLIP Guided Stable Diffusion                                                                                                          | Doing CLIP guidance for text to image generation with Stable Diffusion                                                                                                                                                                                                                                                                                                                                                                                                                                   | [CLIP Guided Stable Diffusion](#clip-guided-stable-diffusion)                             | [![Open In Colab](https://colab.research.google.com/assets/colab-badge.svg)](https://colab.research.google.com/github/huggingface/notebooks/blob/main/diffusers/CLIP_Guided_Stable_diffusion_with_diffusers.ipynb) |                [Suraj Patil](https://github.com/patil-suraj/) |
| One Step U-Net (Dummy)                                                                                                                | Example showcasing of how to use Community Pipelines (see https://github.com/huggingface/diffusers/issues/841)                                                                                                                                                                                                                                                                                                                                                                                           | [One Step U-Net](#one-step-unet)                                                          | -                                                                                                                                                                                                                  |    [Patrick von Platen](https://github.com/patrickvonplaten/) |
| Stable Diffusion Interpolation                                                                                                        | Interpolate the latent space of Stable Diffusion between different prompts/seeds                                                                                                                                                                                                                                                                                                                                                                                                                         | [Stable Diffusion Interpolation](#stable-diffusion-interpolation)                         | -                                                                                                                                                                                                                  |                       [Nate Raw](https://github.com/nateraw/) |
| Stable Diffusion Mega                                                                                                                 | **One** Stable Diffusion Pipeline with all functionalities of [Text2Image](https://github.com/huggingface/diffusers/blob/main/src/diffusers/pipelines/stable_diffusion/pipeline_stable_diffusion.py), [Image2Image](https://github.com/huggingface/diffusers/blob/main/src/diffusers/pipelines/stable_diffusion/pipeline_stable_diffusion_img2img.py) and [Inpainting](https://github.com/huggingface/diffusers/blob/main/src/diffusers/pipelines/stable_diffusion/pipeline_stable_diffusion_inpaint.py) | [Stable Diffusion Mega](#stable-diffusion-mega)                                           | -                                                                                                                                                                                                                  |    [Patrick von Platen](https://github.com/patrickvonplaten/) |
| Long Prompt Weighting Stable Diffusion                                                                                                | **One** Stable Diffusion Pipeline without tokens length limit, and support parsing weighting in prompt.                                                                                                                                                                                                                                                                                                                                                                                                  | [Long Prompt Weighting Stable Diffusion](#long-prompt-weighting-stable-diffusion)         | -                                                                                                                                                                                                                  |                           [SkyTNT](https://github.com/SkyTNT) |
| Speech to Image                                                                                                                       | Using automatic-speech-recognition to transcribe text and Stable Diffusion to generate images                                                                                                                                                                                                                                                                                                                                                                                                            | [Speech to Image](#speech-to-image)                                                       | -                                                                                                                                                                                                                  |             [Mikail Duzenli](https://github.com/MikailINTech)
| Wild Card Stable Diffusion                                                                                                            | Stable Diffusion Pipeline that supports prompts that contain wildcard terms (indicated by surrounding double underscores), with values instantiated randomly from a corresponding txt file or a dictionary of possible values                                                                                                                                                                                                                                                                            | [Wildcard Stable Diffusion](#wildcard-stable-diffusion)                                   | -                                                                                                                                                                                                                  |              [Shyam Sudhakaran](https://github.com/shyamsn97) |
| [Composable Stable Diffusion](https://energy-based-model.github.io/Compositional-Visual-Generation-with-Composable-Diffusion-Models/) | Stable Diffusion Pipeline that supports prompts that contain "&#124;" in prompts (as an AND condition) and weights (separated by "&#124;" as well) to positively / negatively weight prompts.                                                                                                                                                                                                                                                                                                            | [Composable Stable Diffusion](#composable-stable-diffusion)                               | -                                                                                                                                                                                                                  |                      [Mark Rich](https://github.com/MarkRich) |
| Seed Resizing Stable Diffusion                                                                                                        | Stable Diffusion Pipeline that supports resizing an image and retaining the concepts of the 512 by 512 generation.                                                                                                                                                                                                                                                                                                                                                                                       | [Seed Resizing](#seed-resizing)                                                           | -                                                                                                                                                                                                                  |                      [Mark Rich](https://github.com/MarkRich) |
| Imagic Stable Diffusion                                                                                                               | Stable Diffusion Pipeline that enables writing a text prompt to edit an existing image                                                                                                                                                                                                                                                                                                                                                                                                                   | [Imagic Stable Diffusion](#imagic-stable-diffusion)                                       | -                                                                                                                                                                                                                  |                      [Mark Rich](https://github.com/MarkRich) |
| Multilingual Stable Diffusion                                                                                                         | Stable Diffusion Pipeline that supports prompts in 50 different languages.                                                                                                                                                                                                                                                                                                                                                                                                                               | [Multilingual Stable Diffusion](#multilingual-stable-diffusion-pipeline)                  | -                                                                                                                                                                                                                  |          [Juan Carlos Piñeros](https://github.com/juancopi81) |
| GlueGen Stable Diffusion                                                                                                         | Stable Diffusion Pipeline that supports prompts in different languages using GlueGen adapter.                                                                                                                                                                                                                                                                                                                                                                                                                               | [GlueGen Stable Diffusion](#gluegen-stable-diffusion-pipeline)                  | -                                                                                                                                                                                                                  |          [Phạm Hồng Vinh](https://github.com/rootonchair) |
| Image to Image Inpainting Stable Diffusion                                                                                            | Stable Diffusion Pipeline that enables the overlaying of two images and subsequent inpainting                                                                                                                                                                                                                                                                                                                                                                                                            | [Image to Image Inpainting Stable Diffusion](#image-to-image-inpainting-stable-diffusion) | -                                                                                                                                                                                                                  |                    [Alex McKinney](https://github.com/vvvm23) |
| Text Based Inpainting Stable Diffusion                                                                                                | Stable Diffusion Inpainting Pipeline that enables passing a text prompt to generate the mask for inpainting                                                                                                                                                                                                                                                                                                                                                                                              | [Text Based Inpainting Stable Diffusion](#image-to-image-inpainting-stable-diffusion)     | -                                                                                                                                                                                                                  |                   [Dhruv Karan](https://github.com/unography) |
| Bit Diffusion                                                                                                                         | Diffusion on discrete data                                                                                                                                                                                                                                                                                                                                                                                                                                                                               | [Bit Diffusion](#bit-diffusion)                                                           | -  |                       [Stuti R.](https://github.com/kingstut) |
| K-Diffusion Stable Diffusion                                                                                                          | Run Stable Diffusion with any of [K-Diffusion's samplers](https://github.com/crowsonkb/k-diffusion/blob/master/k_diffusion/sampling.py)                                                                                                                                                                                                                                                                                                                                                                  | [Stable Diffusion with K Diffusion](#stable-diffusion-with-k-diffusion)                   | -  |    [Patrick von Platen](https://github.com/patrickvonplaten/) |
| Checkpoint Merger Pipeline                                                                                                            | Diffusion Pipeline that enables merging of saved model checkpoints                                                                                                                                                                                                                                                                                                                                                                                                                                       | [Checkpoint Merger Pipeline](#checkpoint-merger-pipeline)                                 | -                                                                                                                                                                                                                  | [Naga Sai Abhinay Devarinti](https://github.com/Abhinay1997/) |
 Stable Diffusion v1.1-1.4 Comparison                                                                                                  | Run all 4 model checkpoints for Stable Diffusion and compare their results together                                                                                                                                                                                                                                                                                                                                                                                                                      | [Stable Diffusion Comparison](#stable-diffusion-comparisons)                              | - |        [Suvaditya Mukherjee](https://github.com/suvadityamuk) |
 MagicMix                                                                                                                              | Diffusion Pipeline for semantic mixing of an image and a text prompt                                                                                                                                                                                                                                                                                                                                                                                                                                     | [MagicMix](#magic-mix)                                                                    | - |                    [Partho Das](https://github.com/daspartho) |
| Stable UnCLIP                                                                                                                         | Diffusion Pipeline for combining prior model (generate clip image embedding from text, UnCLIPPipeline `"kakaobrain/karlo-v1-alpha"`) and decoder pipeline (decode clip image embedding to image, StableDiffusionImageVariationPipeline `"lambdalabs/sd-image-variations-diffusers"` ).                                                                                                                                                                                                                   | [Stable UnCLIP](#stable-unclip)                                                           | -  |                                [Ray Wang](https://wrong.wang) |
| UnCLIP Text Interpolation Pipeline                                                                                                    | Diffusion Pipeline that allows passing two prompts and produces images while interpolating between the text-embeddings of the two prompts                                                                                                                                                                                                                                                                                                                                                                | [UnCLIP Text Interpolation Pipeline](#unclip-text-interpolation-pipeline)                 | -                                                                                                                                                                                                                  | [Naga Sai Abhinay Devarinti](https://github.com/Abhinay1997/) |
| UnCLIP Image Interpolation Pipeline                                                                                                   | Diffusion Pipeline that allows passing two images/image_embeddings and produces images while interpolating between their image-embeddings                                                                                                                                                                                                                                                                                                                                                                | [UnCLIP Image Interpolation Pipeline](#unclip-image-interpolation-pipeline)               | -                                                                                                                                                                                                                  | [Naga Sai Abhinay Devarinti](https://github.com/Abhinay1997/) |
| DDIM Noise Comparative Analysis Pipeline                                                                                              | Investigating how the diffusion models learn visual concepts from each noise level (which is a contribution of [P2 weighting (CVPR 2022)](https://arxiv.org/abs/2204.00227))                                                                                                                                                                                                                                                                                                                             | [DDIM Noise Comparative Analysis Pipeline](#ddim-noise-comparative-analysis-pipeline)     | - |              [Aengus (Duc-Anh)](https://github.com/aengusng8) |
| CLIP Guided Img2Img Stable Diffusion Pipeline                                                                                         | Doing CLIP guidance for image to image generation with Stable Diffusion                                                                                                                                                                                                                                                                                                                                                                                                                                  | [CLIP Guided Img2Img Stable Diffusion](#clip-guided-img2img-stable-diffusion)             | - |               [Nipun Jindal](https://github.com/nipunjindal/) |
| TensorRT Stable Diffusion Text to Image Pipeline                                                                                                    | Accelerates the Stable Diffusion Text2Image Pipeline using TensorRT                                                                                                                                                                                                                                                                                                                                                                                                                                      | [TensorRT Stable Diffusion Text to Image Pipeline](#tensorrt-text2image-stable-diffusion-pipeline)      | - |              [Asfiya Baig](https://github.com/asfiyab-nvidia) |
| EDICT Image Editing Pipeline                                                                                                          | Diffusion pipeline for text-guided image editing                                                                                                                                                                                                                                                                                                                                                                                                                                                         | [EDICT Image Editing Pipeline](#edict-image-editing-pipeline)                             | - |                    [Joqsan Azocar](https://github.com/Joqsan) |
| Stable Diffusion RePaint                                                                                                              | Stable Diffusion pipeline using [RePaint](https://arxiv.org/abs/2201.0986) for inpainting.                                                                                                                                                                                                                                                                                                                                                                                                               | [Stable Diffusion RePaint](#stable-diffusion-repaint )                                    | - |                  [Markus Pobitzer](https://github.com/Markus-Pobitzer) |
| TensorRT Stable Diffusion Image to Image Pipeline                                                                                                    | Accelerates the Stable Diffusion Image2Image Pipeline using TensorRT                                                                                                                                                                                                                                                                                                                                                                                                                                      | [TensorRT Stable Diffusion Image to Image Pipeline](#tensorrt-image2image-stable-diffusion-pipeline)      | - |              [Asfiya Baig](https://github.com/asfiyab-nvidia) |
| Stable Diffusion IPEX Pipeline | Accelerate Stable Diffusion inference pipeline with BF16/FP32 precision on Intel Xeon CPUs with [IPEX](https://github.com/intel/intel-extension-for-pytorch) | [Stable Diffusion on IPEX](#stable-diffusion-on-ipex) | - | [Yingjie Han](https://github.com/yingjie-han/) |
| CLIP Guided Images Mixing Stable Diffusion Pipeline | Сombine images using usual diffusion models. | [CLIP Guided Images Mixing Using Stable Diffusion](#clip-guided-images-mixing-with-stable-diffusion) | - | [Karachev Denis](https://github.com/TheDenk) |
| TensorRT Stable Diffusion Inpainting Pipeline                                                                                                    | Accelerates the Stable Diffusion Inpainting Pipeline using TensorRT                                                                                                                                                                                                                                                                                                                                                                                                                                      | [TensorRT Stable Diffusion Inpainting Pipeline](#tensorrt-inpainting-stable-diffusion-pipeline)      | - |              [Asfiya Baig](https://github.com/asfiyab-nvidia) |
|   IADB Pipeline                                                                                                    | Implementation of [Iterative α-(de)Blending: a Minimalist Deterministic Diffusion Model](https://arxiv.org/abs/2305.03486)                                                                                                                                                                                                                                                                                                                                                                                                                                      | [IADB Pipeline](#iadb-pipeline)      | - |              [Thomas Chambon](https://github.com/tchambon)
|   Zero1to3 Pipeline                                                                                                    | Implementation of [Zero-1-to-3: Zero-shot One Image to 3D Object](https://arxiv.org/abs/2303.11328)                                                                                                                                                                                                                                                                                                                                                                                                                                      | [Zero1to3 Pipeline](#Zero1to3-pipeline)      | - |              [Xin Kong](https://github.com/kxhit) |
| Stable Diffusion XL Long Weighted Prompt Pipeline | A pipeline support unlimited length of prompt and negative prompt, use A1111 style of prompt weighting | [Stable Diffusion XL Long Weighted Prompt Pipeline](#stable-diffusion-xl-long-weighted-prompt-pipeline) | [![Open In Colab](https://colab.research.google.com/assets/colab-badge.svg)](https://colab.research.google.com/drive/1LsqilswLR40XLLcp6XFOl5nKb_wOe26W?usp=sharing) | [Andrew Zhu](https://xhinker.medium.com/) |
FABRIC - Stable Diffusion with feedback Pipeline | pipeline supports feedback from liked and disliked images | [Stable Diffusion Fabric Pipeline](#stable-diffusion-fabric-pipeline) | - | [Shauray Singh](https://shauray8.github.io/about_shauray/) |
sketch inpaint - Inpainting with non-inpaint Stable Diffusion | sketch inpaint much like in automatic1111 | [Masked Im2Im Stable Diffusion Pipeline](#stable-diffusion-masked-im2im) | - | [Anatoly Belikov](https://github.com/noskill) |
prompt-to-prompt | change parts of a prompt and retain image structure (see [paper page](https://prompt-to-prompt.github.io/)) | [Prompt2Prompt Pipeline](#prompt2prompt-pipeline) | - | [Umer H. Adil](https://twitter.com/UmerHAdil) |
|   Latent Consistency Pipeline                                                                                                    | Implementation of [Latent Consistency Models: Synthesizing High-Resolution Images with Few-Step Inference](https://arxiv.org/abs/2310.04378)                                                                                                                                                                                                                                                                                                                                                                                                                                      | [Latent Consistency Pipeline](#latent-consistency-pipeline)      | - |              [Simian Luo](https://github.com/luosiallen) |
|   Latent Consistency Img2img Pipeline                                                                                                    | Img2img pipeline for Latent Consistency Models                                                                                                                                                                                                                                                                                                                                                                                                                                    | [Latent Consistency Img2Img Pipeline](#latent-consistency-img2img-pipeline)      | - |              [Logan Zoellner](https://github.com/nagolinc) |
|   Latent Consistency Interpolation Pipeline                                                                                                    | Interpolate the latent space of Latent Consistency Models with multiple prompts                                                                                                                                                                                                                                                                                                                                                                                                                                    | [Latent Consistency Interpolation Pipeline](#latent-consistency-interpolation-pipeline) | [![Open In Colab](https://colab.research.google.com/assets/colab-badge.svg)](https://colab.research.google.com/drive/1pK3NrLWJSiJsBynLns1K1-IDTW9zbPvl?usp=sharing) | [Aryan V S](https://github.com/a-r-r-o-w) |
| SDE Drag Pipeline                                                                                                                         | The pipeline supports drag editing of images using stochastic differential equations                                                                                                                                                                                                                                                                                                                                                                                                                | [SDE Drag Pipeline](#sde-drag-pipeline)                                                     | - | [NieShen](https://github.com/NieShenRuc) [Fengqi Zhu](https://github.com/Monohydroxides) |
|   Regional Prompting Pipeline                                                                                               | Assign multiple prompts for different regions                                                                                                                                                                                                                                                                                                                                                    |  [Regional Prompting Pipeline](#regional-prompting-pipeline) | - | [hako-mikan](https://github.com/hako-mikan) |
| LDM3D-sr (LDM3D upscaler)                                                                                                             | Upscale low resolution RGB and depth inputs to high resolution                                                                                                                                                                                                                                                                                                                                                                                                                              | [StableDiffusionUpscaleLDM3D Pipeline](https://github.com/estelleafl/diffusers/tree/ldm3d_upscaler_community/examples/community#stablediffusionupscaleldm3d-pipeline)                                                                             | -                                                                                                                                                                                                             |                                                        [Estelle Aflalo](https://github.com/estelleafl) |
| AnimateDiff ControlNet Pipeline                                                                                                    | Combines AnimateDiff with precise motion control using ControlNets                                                                                                                                                                                                                                                                                                                                                                                                                                    | [AnimateDiff ControlNet Pipeline](#animatediff-controlnet-pipeline) | [![Open In Colab](https://colab.research.google.com/assets/colab-badge.svg)](https://colab.research.google.com/drive/1SKboYeGjEQmQPWoFC0aLYpBlYdHXkvAu?usp=sharing) | [Aryan V S](https://github.com/a-r-r-o-w) and [Edoardo Botta](https://github.com/EdoardoBotta) |
|   DemoFusion Pipeline                                                                                                    | Implementation of [DemoFusion: Democratising High-Resolution Image Generation With No $$$](https://arxiv.org/abs/2311.16973)                                                                                                                                                                                                                                                                                                                                                                                                                                      | [DemoFusion Pipeline](#DemoFusion)      | - |              [Ruoyi Du](https://github.com/RuoyiDu) |
|   Null-Text Inversion Pipeline  | Implement [Null-text Inversion for Editing Real Images using Guided Diffusion Models](https://arxiv.org/abs/2211.09794) as a pipeline.                                                                                                                                                                                                                                                                                                                                                                                                                                      | [Null-Text Inversion](https://github.com/google/prompt-to-prompt/)      | - |              [Junsheng Luan](https://github.com/Junsheng121) |
<<<<<<< HEAD
| StyleAligned Pipeline                                                                                                    | Implementation of [Style Aligned Image Generation via Shared Attention](https://arxiv.org/abs/2312.02133)                                                                                                                                                                                                                                                                                                                                                                                                                                   | [StyleAligned Pipeline](#stylealigned-pipeline) | [![Open In Colab](https://colab.research.google.com/assets/colab-badge.svg)](https://drive.google.com/file/d/15X2E0jFPTajUIjS0FzX50OaHsCbP2lQ0/view?usp=sharing) | [Aryan V S](https://github.com/a-r-r-o-w) |

=======
|   Rerender A Video Pipeline                                                                                                    | Implementation of [[SIGGRAPH Asia 2023] Rerender A Video: Zero-Shot Text-Guided Video-to-Video Translation](https://arxiv.org/abs/2306.07954)                                                                                                                                                                                                                                                                                                                                                                                                                                      | [Rerender A Video Pipeline](#Rerender_A_Video)      | - |              [Yifan Zhou](https://github.com/SingleZombie) |
>>>>>>> 3be7c96e

To load a custom pipeline you just need to pass the `custom_pipeline` argument to `DiffusionPipeline`, as one of the files in `diffusers/examples/community`. Feel free to send a PR with your own pipelines, we will merge them quickly.
```py
pipe = DiffusionPipeline.from_pretrained("runwayml/stable-diffusion-v1-5", custom_pipeline="filename_in_the_community_folder")
```

## Example usages

### Marigold Depth Estimation

Marigold is a universal monocular depth estimator that delivers accurate and sharp predictions in the wild. Based on Stable Diffusion, it is trained exclusively with synthetic depth data and excels in zero-shot adaptation to real-world imagery. This pipeline is an official implementation of the inference process. More details can be found on our [project page](https://marigoldmonodepth.github.io) and [full codebase](https://github.com/prs-eth/marigold) (also implemented with diffusers).

![Marigold Teaser](https://marigoldmonodepth.github.io/images/teaser_collage_compressed.jpg)

This depth estimation pipeline processes a single input image through multiple diffusion denoising stages to estimate depth maps. These maps are subsequently merged to produce the final output. Below is an example code snippet, including optional arguments:

```python
import numpy as np
from PIL import Image
from diffusers import DiffusionPipeline
from diffusers.utils import load_image

pipe = DiffusionPipeline.from_pretrained(
    "Bingxin/Marigold",
    custom_pipeline="marigold_depth_estimation"
    # torch_dtype=torch.float16,                # (optional) Run with half-precision (16-bit float).
)

pipe.to("cuda")

img_path_or_url = "https://share.phys.ethz.ch/~pf/bingkedata/marigold/pipeline_example.jpg"
image: Image.Image = load_image(img_path_or_url)

pipeline_output = pipe(
    image,                  # Input image.
    # denoising_steps=10,     # (optional) Number of denoising steps of each inference pass. Default: 10.
    # ensemble_size=10,       # (optional) Number of inference passes in the ensemble. Default: 10.
    # processing_res=768,     # (optional) Maximum resolution of processing. If set to 0: will not resize at all. Defaults to 768.
    # match_input_res=True,   # (optional) Resize depth prediction to match input resolution.
    # batch_size=0,           # (optional) Inference batch size, no bigger than `num_ensemble`. If set to 0, the script will automatically decide the proper batch size. Defaults to 0.
    # color_map="Spectral",   # (optional) Colormap used to colorize the depth map. Defaults to "Spectral".
    # show_progress_bar=True, # (optional) If true, will show progress bars of the inference progress.
)

depth: np.ndarray = pipeline_output.depth_np                    # Predicted depth map
depth_colored: Image.Image = pipeline_output.depth_colored      # Colorized prediction

# Save as uint16 PNG
depth_uint16 = (depth * 65535.0).astype(np.uint16)
Image.fromarray(depth_uint16).save("./depth_map.png", mode="I;16")

# Save colorized depth map
depth_colored.save("./depth_colored.png")
```

### LLM-grounded Diffusion

LMD and LMD+ greatly improves the prompt understanding ability of text-to-image generation models by introducing an LLM as a front-end prompt parser and layout planner. It improves spatial reasoning, the understanding of negation, attribute binding, generative numeracy, etc. in a unified manner without explicitly aiming for each. LMD is completely training-free (i.e., uses SD model off-the-shelf). LMD+ takes in additional adapters for better control. This is a reproduction of LMD+ model used in our work. [Project page.](https://llm-grounded-diffusion.github.io/) [See our full codebase (also with diffusers).](https://github.com/TonyLianLong/LLM-groundedDiffusion)

![Main Image](https://llm-grounded-diffusion.github.io/main_figure.jpg)
![Visualizations: Enhanced Prompt Understanding](https://llm-grounded-diffusion.github.io/visualizations.jpg)

This pipeline can be used with an LLM or on its own. We provide a parser that parses LLM outputs to the layouts. You can obtain the prompt to input to the LLM for layout generation [here](https://github.com/TonyLianLong/LLM-groundedDiffusion/blob/main/prompt.py). After feeding the prompt to an LLM (e.g., GPT-4 on ChatGPT website), you can feed the LLM response into our pipeline.

The following code has been tested on 1x RTX 4090, but it should also support GPUs with lower GPU memory.

#### Use this pipeline with an LLM
```python
import torch
from diffusers import DiffusionPipeline

pipe = DiffusionPipeline.from_pretrained(
    "longlian/lmd_plus",
    custom_pipeline="llm_grounded_diffusion",
    custom_revision="main",
    variant="fp16", torch_dtype=torch.float16
)
pipe.enable_model_cpu_offload()

# Generate directly from a text prompt and an LLM response
prompt = "a waterfall and a modern high speed train in a beautiful forest with fall foliage"
phrases, boxes, bg_prompt, neg_prompt = pipe.parse_llm_response("""
[('a waterfall', [71, 105, 148, 258]), ('a modern high speed train', [255, 223, 181, 149])]
Background prompt: A beautiful forest with fall foliage
Negative prompt:
""")

images = pipe(
    prompt=prompt,
    negative_prompt=neg_prompt,
    phrases=phrases,
    boxes=boxes,
    gligen_scheduled_sampling_beta=0.4,
    output_type="pil",
    num_inference_steps=50,
    lmd_guidance_kwargs={}
).images

images[0].save("./lmd_plus_generation.jpg")
```

#### Use this pipeline on its own for layout generation
```python
import torch
from diffusers import DiffusionPipeline

pipe = DiffusionPipeline.from_pretrained(
    "longlian/lmd_plus",
    custom_pipeline="llm_grounded_diffusion",
    variant="fp16", torch_dtype=torch.float16
)
pipe.enable_model_cpu_offload()

# Generate an image described by the prompt and
# insert objects described by text at the region defined by bounding boxes
prompt = "a waterfall and a modern high speed train in a beautiful forest with fall foliage"
boxes = [[0.1387, 0.2051, 0.4277, 0.7090], [0.4980, 0.4355, 0.8516, 0.7266]]
phrases = ["a waterfall", "a modern high speed train"]

images = pipe(
    prompt=prompt,
    phrases=phrases,
    boxes=boxes,
    gligen_scheduled_sampling_beta=0.4,
    output_type="pil",
    num_inference_steps=50,
    lmd_guidance_kwargs={}
).images

images[0].save("./lmd_plus_generation.jpg")
```

### CLIP Guided Stable Diffusion

CLIP guided stable diffusion can help to generate more realistic images
by guiding stable diffusion at every denoising step with an additional CLIP model.

The following code requires roughly 12GB of GPU RAM.

```python
from diffusers import DiffusionPipeline
from transformers import CLIPImageProcessor, CLIPModel
import torch


feature_extractor = CLIPImageProcessor.from_pretrained("laion/CLIP-ViT-B-32-laion2B-s34B-b79K")
clip_model = CLIPModel.from_pretrained("laion/CLIP-ViT-B-32-laion2B-s34B-b79K", torch_dtype=torch.float16)


guided_pipeline = DiffusionPipeline.from_pretrained(
    "runwayml/stable-diffusion-v1-5",
    custom_pipeline="clip_guided_stable_diffusion",
    clip_model=clip_model,
    feature_extractor=feature_extractor,

    torch_dtype=torch.float16,
)
guided_pipeline.enable_attention_slicing()
guided_pipeline = guided_pipeline.to("cuda")

prompt = "fantasy book cover, full moon, fantasy forest landscape, golden vector elements, fantasy magic, dark light night, intricate, elegant, sharp focus, illustration, highly detailed, digital painting, concept art, matte, art by WLOP and Artgerm and Albert Bierstadt, masterpiece"

generator = torch.Generator(device="cuda").manual_seed(0)
images = []
for i in range(4):
    image = guided_pipeline(
        prompt,
        num_inference_steps=50,
        guidance_scale=7.5,
        clip_guidance_scale=100,
        num_cutouts=4,
        use_cutouts=False,
        generator=generator,
    ).images[0]
    images.append(image)

# save images locally
for i, img in enumerate(images):
    img.save(f"./clip_guided_sd/image_{i}.png")
```

The `images` list contains a list of PIL images that can be saved locally or displayed directly in a google colab.
Generated images tend to be of higher qualtiy than natively using stable diffusion. E.g. the above script generates the following images:

![clip_guidance](https://huggingface.co/datasets/patrickvonplaten/images/resolve/main/clip_guidance/merged_clip_guidance.jpg).

### One Step Unet

The dummy "one-step-unet" can be run as follows:

```python
from diffusers import DiffusionPipeline

pipe = DiffusionPipeline.from_pretrained("google/ddpm-cifar10-32", custom_pipeline="one_step_unet")
pipe()
```

**Note**: This community pipeline is not useful as a feature, but rather just serves as an example of how community pipelines can be added (see https://github.com/huggingface/diffusers/issues/841).

### Stable Diffusion Interpolation

The following code can be run on a GPU of at least 8GB VRAM and should take approximately 5 minutes.

```python
from diffusers import DiffusionPipeline
import torch

pipe = DiffusionPipeline.from_pretrained(
    "CompVis/stable-diffusion-v1-4",
    revision='fp16',
    torch_dtype=torch.float16,
    safety_checker=None,  # Very important for videos...lots of false positives while interpolating
    custom_pipeline="interpolate_stable_diffusion",
).to('cuda')
pipe.enable_attention_slicing()

frame_filepaths = pipe.walk(
    prompts=['a dog', 'a cat', 'a horse'],
    seeds=[42, 1337, 1234],
    num_interpolation_steps=16,
    output_dir='./dreams',
    batch_size=4,
    height=512,
    width=512,
    guidance_scale=8.5,
    num_inference_steps=50,
)
```

The output of the `walk(...)` function returns a list of images saved under the folder as defined in `output_dir`. You can use these images to create videos of stable diffusion.

> **Please have a look at https://github.com/nateraw/stable-diffusion-videos for more in-detail information on how to create videos using stable diffusion as well as more feature-complete functionality.**

### Stable Diffusion Mega

The Stable Diffusion Mega Pipeline lets you use the main use cases of the stable diffusion pipeline in a single class.

```python
#!/usr/bin/env python3
from diffusers import DiffusionPipeline
import PIL
import requests
from io import BytesIO
import torch


def download_image(url):
    response = requests.get(url)
    return PIL.Image.open(BytesIO(response.content)).convert("RGB")

pipe = DiffusionPipeline.from_pretrained("runwayml/stable-diffusion-v1-5", custom_pipeline="stable_diffusion_mega", torch_dtype=torch.float16, revision="fp16")
pipe.to("cuda")
pipe.enable_attention_slicing()


### Text-to-Image

images = pipe.text2img("An astronaut riding a horse").images

### Image-to-Image

init_image = download_image("https://raw.githubusercontent.com/CompVis/stable-diffusion/main/assets/stable-samples/img2img/sketch-mountains-input.jpg")

prompt = "A fantasy landscape, trending on artstation"

images = pipe.img2img(prompt=prompt, image=init_image, strength=0.75, guidance_scale=7.5).images

### Inpainting

img_url = "https://raw.githubusercontent.com/CompVis/latent-diffusion/main/data/inpainting_examples/overture-creations-5sI6fQgYIuo.png"
mask_url = "https://raw.githubusercontent.com/CompVis/latent-diffusion/main/data/inpainting_examples/overture-creations-5sI6fQgYIuo_mask.png"
init_image = download_image(img_url).resize((512, 512))
mask_image = download_image(mask_url).resize((512, 512))

prompt = "a cat sitting on a bench"
images = pipe.inpaint(prompt=prompt, image=init_image, mask_image=mask_image, strength=0.75).images
```

As shown above this one pipeline can run all both "text-to-image", "image-to-image", and "inpainting" in one pipeline.

### Long Prompt Weighting Stable Diffusion
Features of this custom pipeline:
- Input a prompt without the 77 token length limit.
- Includes tx2img, img2img. and inpainting pipelines.
- Emphasize/weigh part of your prompt with parentheses as so: `a baby deer with (big eyes)`
- De-emphasize part of your prompt as so: `a [baby] deer with big eyes`
- Precisely weigh part of your prompt as so: `a baby deer with (big eyes:1.3)`

Prompt weighting equivalents:
- `a baby deer with` == `(a baby deer with:1.0)`
- `(big eyes)` == `(big eyes:1.1)`
- `((big eyes))` == `(big eyes:1.21)`
- `[big eyes]` == `(big eyes:0.91)`

You can run this custom pipeline as so:

#### pytorch

```python
from diffusers import DiffusionPipeline
import torch

pipe = DiffusionPipeline.from_pretrained(
    'hakurei/waifu-diffusion',
    custom_pipeline="lpw_stable_diffusion",

    torch_dtype=torch.float16
)
pipe=pipe.to("cuda")

prompt = "best_quality (1girl:1.3) bow bride brown_hair closed_mouth frilled_bow frilled_hair_tubes frills (full_body:1.3) fox_ear hair_bow hair_tubes happy hood japanese_clothes kimono long_sleeves red_bow smile solo tabi uchikake white_kimono wide_sleeves cherry_blossoms"
neg_prompt = "lowres, bad_anatomy, error_body, error_hair, error_arm, error_hands, bad_hands, error_fingers, bad_fingers, missing_fingers, error_legs, bad_legs, multiple_legs, missing_legs, error_lighting, error_shadow, error_reflection, text, error, extra_digit, fewer_digits, cropped, worst_quality, low_quality, normal_quality, jpeg_artifacts, signature, watermark, username, blurry"

pipe.text2img(prompt, negative_prompt=neg_prompt, width=512,height=512,max_embeddings_multiples=3).images[0]

```

#### onnxruntime

```python
from diffusers import DiffusionPipeline
import torch

pipe = DiffusionPipeline.from_pretrained(
    'CompVis/stable-diffusion-v1-4',
    custom_pipeline="lpw_stable_diffusion_onnx",
    revision="onnx",
    provider="CUDAExecutionProvider"
)

prompt = "a photo of an astronaut riding a horse on mars, best quality"
neg_prompt = "lowres, bad anatomy, error body, error hair, error arm, error hands, bad hands, error fingers, bad fingers, missing fingers, error legs, bad legs, multiple legs, missing legs, error lighting, error shadow, error reflection, text, error, extra digit, fewer digits, cropped, worst quality, low quality, normal quality, jpeg artifacts, signature, watermark, username, blurry"

pipe.text2img(prompt,negative_prompt=neg_prompt, width=512, height=512, max_embeddings_multiples=3).images[0]

```

if you see `Token indices sequence length is longer than the specified maximum sequence length for this model ( *** > 77 ) . Running this sequence through the model will result in indexing errors`. Do not worry, it is normal.

### Speech to Image

The following code can generate an image from an audio sample using pre-trained OpenAI whisper-small and Stable Diffusion.

```Python
import torch

import matplotlib.pyplot as plt
from datasets import load_dataset
from diffusers import DiffusionPipeline
from transformers import (
    WhisperForConditionalGeneration,
    WhisperProcessor,
)


device = "cuda" if torch.cuda.is_available() else "cpu"

ds = load_dataset("hf-internal-testing/librispeech_asr_dummy", "clean", split="validation")

audio_sample = ds[3]

text = audio_sample["text"].lower()
speech_data = audio_sample["audio"]["array"]

model = WhisperForConditionalGeneration.from_pretrained("openai/whisper-small").to(device)
processor = WhisperProcessor.from_pretrained("openai/whisper-small")

diffuser_pipeline = DiffusionPipeline.from_pretrained(
    "CompVis/stable-diffusion-v1-4",
    custom_pipeline="speech_to_image_diffusion",
    speech_model=model,
    speech_processor=processor,

    torch_dtype=torch.float16,
)

diffuser_pipeline.enable_attention_slicing()
diffuser_pipeline = diffuser_pipeline.to(device)

output = diffuser_pipeline(speech_data)
plt.imshow(output.images[0])
```
This example produces the following image:

![image](https://user-images.githubusercontent.com/45072645/196901736-77d9c6fc-63ee-4072-90b0-dc8b903d63e3.png)

### Wildcard Stable Diffusion
Following the great examples from https://github.com/jtkelm2/stable-diffusion-webui-1/blob/master/scripts/wildcards.py and https://github.com/AUTOMATIC1111/stable-diffusion-webui/wiki/Custom-Scripts#wildcards, here's a minimal implementation that allows for users to add "wildcards", denoted by `__wildcard__` to prompts that are used as placeholders for randomly sampled values given by either a dictionary or a `.txt` file. For example:

Say we have a prompt:

```
prompt = "__animal__ sitting on a __object__ wearing a __clothing__"
```

We can then define possible values to be sampled for `animal`, `object`, and `clothing`. These can either be from a `.txt` with the same name as the category.

The possible values can also be defined / combined by using a dictionary like: `{"animal":["dog", "cat", mouse"]}`.

The actual pipeline works just like `StableDiffusionPipeline`, except the `__call__` method takes in:

`wildcard_files`: list of file paths for wild card replacement
`wildcard_option_dict`: dict with key as `wildcard` and values as a list of possible replacements
`num_prompt_samples`: number of prompts to sample, uniformly sampling wildcards

A full example:

create `animal.txt`, with contents like:

```
dog
cat
mouse
```

create `object.txt`, with contents like:

```
chair
sofa
bench
```

```python
from diffusers import DiffusionPipeline
import torch

pipe = DiffusionPipeline.from_pretrained(
    "CompVis/stable-diffusion-v1-4",
    custom_pipeline="wildcard_stable_diffusion",

    torch_dtype=torch.float16,
)
prompt = "__animal__ sitting on a __object__ wearing a __clothing__"
out = pipe(
    prompt,
    wildcard_option_dict={
        "clothing":["hat", "shirt", "scarf", "beret"]
    },
    wildcard_files=["object.txt", "animal.txt"],
    num_prompt_samples=1
)
```

### Composable Stable diffusion

[Composable Stable Diffusion](https://energy-based-model.github.io/Compositional-Visual-Generation-with-Composable-Diffusion-Models/) proposes conjunction and negation (negative prompts) operators for compositional generation with conditional diffusion models.

```python
import torch as th
import numpy as np
import torchvision.utils as tvu

from diffusers import DiffusionPipeline

import argparse

parser = argparse.ArgumentParser()
parser.add_argument("--prompt", type=str, default="mystical trees | A magical pond | dark",
                    help="use '|' as the delimiter to compose separate sentences.")
parser.add_argument("--steps", type=int, default=50)
parser.add_argument("--scale", type=float, default=7.5)
parser.add_argument("--weights", type=str, default="7.5 | 7.5 | -7.5")
parser.add_argument("--seed", type=int, default=2)
parser.add_argument("--model_path", type=str, default="CompVis/stable-diffusion-v1-4")
parser.add_argument("--num_images", type=int, default=1)
args = parser.parse_args()

has_cuda = th.cuda.is_available()
device = th.device('cpu' if not has_cuda else 'cuda')

prompt = args.prompt
scale = args.scale
steps = args.steps

pipe = DiffusionPipeline.from_pretrained(
    args.model_path,
    custom_pipeline="composable_stable_diffusion",
).to(device)

pipe.safety_checker = None

images = []
generator = th.Generator("cuda").manual_seed(args.seed)
for i in range(args.num_images):
    image = pipe(prompt, guidance_scale=scale, num_inference_steps=steps,
                 weights=args.weights, generator=generator).images[0]
    images.append(th.from_numpy(np.array(image)).permute(2, 0, 1) / 255.)
grid = tvu.make_grid(th.stack(images, dim=0), nrow=4, padding=0)
tvu.save_image(grid, f'{prompt}_{args.weights}' + '.png')

```

### Imagic Stable Diffusion
Allows you to edit an image using stable diffusion.

```python
import requests
from PIL import Image
from io import BytesIO
import torch
import os
from diffusers import DiffusionPipeline, DDIMScheduler
has_cuda = torch.cuda.is_available()
device = torch.device('cpu' if not has_cuda else 'cuda')
pipe = DiffusionPipeline.from_pretrained(
    "CompVis/stable-diffusion-v1-4",
        safety_checker=None,
    custom_pipeline="imagic_stable_diffusion",
    scheduler = DDIMScheduler(beta_start=0.00085, beta_end=0.012, beta_schedule="scaled_linear", clip_sample=False, set_alpha_to_one=False)
).to(device)
generator = torch.Generator("cuda").manual_seed(0)
seed = 0
prompt = "A photo of Barack Obama smiling with a big grin"
url = 'https://www.dropbox.com/s/6tlwzr73jd1r9yk/obama.png?dl=1'
response = requests.get(url)
init_image = Image.open(BytesIO(response.content)).convert("RGB")
init_image = init_image.resize((512, 512))
res = pipe.train(
    prompt,
    image=init_image,
    generator=generator)
res = pipe(alpha=1, guidance_scale=7.5, num_inference_steps=50)
os.makedirs("imagic", exist_ok=True)
image = res.images[0]
image.save('./imagic/imagic_image_alpha_1.png')
res = pipe(alpha=1.5, guidance_scale=7.5, num_inference_steps=50)
image = res.images[0]
image.save('./imagic/imagic_image_alpha_1_5.png')
res = pipe(alpha=2, guidance_scale=7.5, num_inference_steps=50)
image = res.images[0]
image.save('./imagic/imagic_image_alpha_2.png')
```

### Seed Resizing
Test seed resizing. Originally generate an image in 512 by 512, then generate image with same seed at 512 by 592 using seed resizing. Finally, generate 512 by 592 using original stable diffusion pipeline.

```python
import torch as th
import numpy as np
from diffusers import DiffusionPipeline

has_cuda = th.cuda.is_available()
device = th.device('cpu' if not has_cuda else 'cuda')

pipe = DiffusionPipeline.from_pretrained(
    "CompVis/stable-diffusion-v1-4",
    custom_pipeline="seed_resize_stable_diffusion"
).to(device)

def dummy(images, **kwargs):
    return images, False

pipe.safety_checker = dummy


images = []
th.manual_seed(0)
generator = th.Generator("cuda").manual_seed(0)

seed = 0
prompt = "A painting of a futuristic cop"

width = 512
height = 512

res = pipe(
    prompt,
    guidance_scale=7.5,
    num_inference_steps=50,
    height=height,
    width=width,
    generator=generator)
image = res.images[0]
image.save('./seed_resize/seed_resize_{w}_{h}_image.png'.format(w=width, h=height))


th.manual_seed(0)
generator = th.Generator("cuda").manual_seed(0)

pipe = DiffusionPipeline.from_pretrained(
    "CompVis/stable-diffusion-v1-4",
    custom_pipeline="/home/mark/open_source/diffusers/examples/community/"
).to(device)

width = 512
height = 592

res = pipe(
    prompt,
    guidance_scale=7.5,
    num_inference_steps=50,
    height=height,
    width=width,
    generator=generator)
image = res.images[0]
image.save('./seed_resize/seed_resize_{w}_{h}_image.png'.format(w=width, h=height))

pipe_compare = DiffusionPipeline.from_pretrained(
    "CompVis/stable-diffusion-v1-4",
    custom_pipeline="/home/mark/open_source/diffusers/examples/community/"
).to(device)

res = pipe_compare(
    prompt,
    guidance_scale=7.5,
    num_inference_steps=50,
    height=height,
    width=width,
    generator=generator
)

image = res.images[0]
image.save('./seed_resize/seed_resize_{w}_{h}_image_compare.png'.format(w=width, h=height))
```

### Multilingual Stable Diffusion Pipeline

The following code can generate an images from texts in different languages using the pre-trained [mBART-50 many-to-one multilingual machine translation model](https://huggingface.co/facebook/mbart-large-50-many-to-one-mmt) and Stable Diffusion.

```python
from PIL import Image

import torch

from diffusers import DiffusionPipeline
from transformers import (
    pipeline,
    MBart50TokenizerFast,
    MBartForConditionalGeneration,
)
device = "cuda" if torch.cuda.is_available() else "cpu"
device_dict = {"cuda": 0, "cpu": -1}

# helper function taken from: https://huggingface.co/blog/stable_diffusion
def image_grid(imgs, rows, cols):
    assert len(imgs) == rows*cols

    w, h = imgs[0].size
    grid = Image.new('RGB', size=(cols*w, rows*h))
    grid_w, grid_h = grid.size

    for i, img in enumerate(imgs):
        grid.paste(img, box=(i%cols*w, i//cols*h))
    return grid

# Add language detection pipeline
language_detection_model_ckpt = "papluca/xlm-roberta-base-language-detection"
language_detection_pipeline = pipeline("text-classification",
                                       model=language_detection_model_ckpt,
                                       device=device_dict[device])

# Add model for language translation
trans_tokenizer = MBart50TokenizerFast.from_pretrained("facebook/mbart-large-50-many-to-one-mmt")
trans_model = MBartForConditionalGeneration.from_pretrained("facebook/mbart-large-50-many-to-one-mmt").to(device)

diffuser_pipeline = DiffusionPipeline.from_pretrained(
    "CompVis/stable-diffusion-v1-4",
    custom_pipeline="multilingual_stable_diffusion",
    detection_pipeline=language_detection_pipeline,
    translation_model=trans_model,
    translation_tokenizer=trans_tokenizer,

    torch_dtype=torch.float16,
)

diffuser_pipeline.enable_attention_slicing()
diffuser_pipeline = diffuser_pipeline.to(device)

prompt = ["a photograph of an astronaut riding a horse",
          "Una casa en la playa",
          "Ein Hund, der Orange isst",
          "Un restaurant parisien"]

output = diffuser_pipeline(prompt)

images = output.images

grid = image_grid(images, rows=2, cols=2)
```

This example produces the following images:
![image](https://user-images.githubusercontent.com/4313860/198328706-295824a4-9856-4ce5-8e66-278ceb42fd29.png)

### GlueGen Stable Diffusion Pipeline
GlueGen is a minimal adapter that allow alignment between any encoder (Text Encoder of different language, Multilingual Roberta, AudioClip) and CLIP text encoder used in standard Stable Diffusion model. This method allows easy language adaptation to available english Stable Diffusion checkpoints without the need of an image captioning dataset as well as long training hours. 

Make sure you downloaded `gluenet_French_clip_overnorm_over3_noln.ckpt` for French (there are also pre-trained weights for Chinese, Italian, Japanese, Spanish or train your own) at [GlueGen's official repo](https://github.com/salesforce/GlueGen/tree/main)

```python
from PIL import Image

import torch

from transformers import AutoModel, AutoTokenizer

from diffusers import DiffusionPipeline

if __name__ == "__main__":
    device = "cuda"

    lm_model_id = "xlm-roberta-large"
    token_max_length = 77

    text_encoder = AutoModel.from_pretrained(lm_model_id)
    tokenizer = AutoTokenizer.from_pretrained(lm_model_id, model_max_length=token_max_length, use_fast=False)

    tensor_norm = torch.Tensor([[43.8203],[28.3668],[27.9345],[28.0084],[28.2958],[28.2576],[28.3373],[28.2695],[28.4097],[28.2790],[28.2825],[28.2807],[28.2775],[28.2708],[28.2682],[28.2624],[28.2589],[28.2611],[28.2616],[28.2639],[28.2613],[28.2566],[28.2615],[28.2665],[28.2799],[28.2885],[28.2852],[28.2863],[28.2780],[28.2818],[28.2764],[28.2532],[28.2412],[28.2336],[28.2514],[28.2734],[28.2763],[28.2977],[28.2971],[28.2948],[28.2818],[28.2676],[28.2831],[28.2890],[28.2979],[28.2999],[28.3117],[28.3363],[28.3554],[28.3626],[28.3589],[28.3597],[28.3543],[28.3660],[28.3731],[28.3717],[28.3812],[28.3753],[28.3810],[28.3777],[28.3693],[28.3713],[28.3670],[28.3691],[28.3679],[28.3624],[28.3703],[28.3703],[28.3720],[28.3594],[28.3576],[28.3562],[28.3438],[28.3376],[28.3389],[28.3433],[28.3191]])

    pipeline = DiffusionPipeline.from_pretrained(
        "runwayml/stable-diffusion-v1-5",
        text_encoder=text_encoder,
        tokenizer=tokenizer,
        custom_pipeline="gluegen"
    ).to(device)
    pipeline.load_language_adapter("gluenet_French_clip_overnorm_over3_noln.ckpt", num_token=token_max_length, dim=1024, dim_out=768, tensor_norm=tensor_norm)

    prompt = "une voiture sur la plage" 

    generator = torch.Generator(device=device).manual_seed(42) 
    image = pipeline(prompt, generator=generator).images[0]
    image.save("gluegen_output_fr.png")
```
Which will produce:

![output_image](https://github.com/rootonchair/diffusers/assets/23548268/db43ffb6-8667-47c1-8872-26f85dc0a57f)

### Image to Image Inpainting Stable Diffusion

Similar to the standard stable diffusion inpainting example, except with the addition of an `inner_image` argument.

`image`, `inner_image`, and `mask` should have the same dimensions. `inner_image` should have an alpha (transparency) channel.

The aim is to overlay two images, then mask out the boundary between `image` and `inner_image` to allow stable diffusion to make the connection more seamless.
For example, this could be used to place a logo on a shirt and make it blend seamlessly.

```python
import PIL
import torch

from diffusers import DiffusionPipeline

image_path = "./path-to-image.png"
inner_image_path = "./path-to-inner-image.png"
mask_path = "./path-to-mask.png"

init_image = PIL.Image.open(image_path).convert("RGB").resize((512, 512))
inner_image = PIL.Image.open(inner_image_path).convert("RGBA").resize((512, 512))
mask_image = PIL.Image.open(mask_path).convert("RGB").resize((512, 512))

pipe = DiffusionPipeline.from_pretrained(
    "runwayml/stable-diffusion-inpainting",
    custom_pipeline="img2img_inpainting",

    torch_dtype=torch.float16
)
pipe = pipe.to("cuda")

prompt = "Your prompt here!"
image = pipe(prompt=prompt, image=init_image, inner_image=inner_image, mask_image=mask_image).images[0]
```

![2 by 2 grid demonstrating image to image inpainting.](https://user-images.githubusercontent.com/44398246/203506577-ec303be4-887e-4ebd-a773-c83fcb3dd01a.png)

### Text Based Inpainting Stable Diffusion

Use a text prompt to generate the mask for the area to be inpainted.
Currently uses the CLIPSeg model for mask generation, then calls the standard Stable Diffusion Inpainting pipeline to perform the inpainting.

```python
from transformers import CLIPSegProcessor, CLIPSegForImageSegmentation
from diffusers import DiffusionPipeline

from PIL import Image
import requests

processor = CLIPSegProcessor.from_pretrained("CIDAS/clipseg-rd64-refined")
model = CLIPSegForImageSegmentation.from_pretrained("CIDAS/clipseg-rd64-refined")

pipe = DiffusionPipeline.from_pretrained(
    "runwayml/stable-diffusion-inpainting",
    custom_pipeline="text_inpainting",
    segmentation_model=model,
    segmentation_processor=processor
)
pipe = pipe.to("cuda")


url = "https://github.com/timojl/clipseg/blob/master/example_image.jpg?raw=true"
image = Image.open(requests.get(url, stream=True).raw).resize((512, 512))
text = "a glass"  # will mask out this text
prompt = "a cup"  # the masked out region will be replaced with this

image = pipe(image=image, text=text, prompt=prompt).images[0]
```

### Bit Diffusion
Based https://arxiv.org/abs/2208.04202, this is used for diffusion on discrete data - eg, discreate image data, DNA sequence data. An unconditional discreate image can be generated like this:

```python
from diffusers import DiffusionPipeline
pipe = DiffusionPipeline.from_pretrained("google/ddpm-cifar10-32", custom_pipeline="bit_diffusion")
image = pipe().images[0]

```

### Stable Diffusion with K Diffusion

Make sure you have @crowsonkb's https://github.com/crowsonkb/k-diffusion installed:

```
pip install k-diffusion
```

You can use the community pipeline as follows:

```python
from diffusers import DiffusionPipeline

pipe = DiffusionPipeline.from_pretrained("CompVis/stable-diffusion-v1-4", custom_pipeline="sd_text2img_k_diffusion")
pipe = pipe.to("cuda")

prompt = "an astronaut riding a horse on mars"
pipe.set_scheduler("sample_heun")
generator = torch.Generator(device="cuda").manual_seed(seed)
image = pipe(prompt, generator=generator, num_inference_steps=20).images[0]

image.save("./astronaut_heun_k_diffusion.png")
```

To make sure that K Diffusion and `diffusers` yield the same results:

**Diffusers**:
```python
from diffusers import DiffusionPipeline, EulerDiscreteScheduler

seed = 33

pipe = DiffusionPipeline.from_pretrained("CompVis/stable-diffusion-v1-4")
pipe.scheduler = EulerDiscreteScheduler.from_config(pipe.scheduler.config)
pipe = pipe.to("cuda")

generator = torch.Generator(device="cuda").manual_seed(seed)
image = pipe(prompt, generator=generator, num_inference_steps=50).images[0]
```

![diffusers_euler](https://huggingface.co/datasets/patrickvonplaten/images/resolve/main/k_diffusion/astronaut_euler.png)

**K Diffusion**:
```python
from diffusers import DiffusionPipeline, EulerDiscreteScheduler

seed = 33

pipe = DiffusionPipeline.from_pretrained("CompVis/stable-diffusion-v1-4", custom_pipeline="sd_text2img_k_diffusion")
pipe.scheduler = EulerDiscreteScheduler.from_config(pipe.scheduler.config)
pipe = pipe.to("cuda")

pipe.set_scheduler("sample_euler")
generator = torch.Generator(device="cuda").manual_seed(seed)
image = pipe(prompt, generator=generator, num_inference_steps=50).images[0]
```

![diffusers_euler](https://huggingface.co/datasets/patrickvonplaten/images/resolve/main/k_diffusion/astronaut_euler_k_diffusion.png)

### Checkpoint Merger Pipeline
Based on the AUTOMATIC1111/webui for checkpoint merging. This is a custom pipeline that merges upto 3 pretrained model checkpoints as long as they are in the HuggingFace model_index.json format.

The checkpoint merging is currently memory intensive as it modifies the weights of a DiffusionPipeline object in place. Expect atleast 13GB RAM Usage on Kaggle GPU kernels and
on colab you might run out of the 12GB memory even while merging two checkpoints.

Usage:-
```python
from diffusers import DiffusionPipeline

#Return a CheckpointMergerPipeline class that allows you to merge checkpoints.
#The checkpoint passed here is ignored. But still pass one of the checkpoints you plan to
#merge for convenience
pipe = DiffusionPipeline.from_pretrained("CompVis/stable-diffusion-v1-4", custom_pipeline="checkpoint_merger")

#There are multiple possible scenarios:
#The pipeline with the merged checkpoints is returned in all the scenarios

#Compatible checkpoints a.k.a matched model_index.json files. Ignores the meta attributes in model_index.json during comparison.( attrs with _ as prefix )
merged_pipe = pipe.merge(["CompVis/stable-diffusion-v1-4","CompVis/stable-diffusion-v1-2"], interp = "sigmoid", alpha = 0.4)

#Incompatible checkpoints in model_index.json but merge might be possible. Use force = True to ignore model_index.json compatibility
merged_pipe_1 = pipe.merge(["CompVis/stable-diffusion-v1-4","hakurei/waifu-diffusion"], force = True, interp = "sigmoid", alpha = 0.4)

#Three checkpoint merging. Only "add_difference" method actually works on all three checkpoints. Using any other options will ignore the 3rd checkpoint.
merged_pipe_2 = pipe.merge(["CompVis/stable-diffusion-v1-4","hakurei/waifu-diffusion","prompthero/openjourney"], force = True, interp = "add_difference", alpha = 0.4)

prompt = "An astronaut riding a horse on Mars"

image = merged_pipe(prompt).images[0]

```
Some examples along with the merge details:

1. "CompVis/stable-diffusion-v1-4" + "hakurei/waifu-diffusion" ; Sigmoid interpolation; alpha = 0.8

![Stable plus Waifu Sigmoid 0.8](https://huggingface.co/datasets/NagaSaiAbhinay/CheckpointMergerSamples/resolve/main/stability_v1_4_waifu_sig_0.8.png)

2. "hakurei/waifu-diffusion" + "prompthero/openjourney" ; Inverse Sigmoid interpolation; alpha = 0.8

![Stable plus Waifu Sigmoid 0.8](https://huggingface.co/datasets/NagaSaiAbhinay/CheckpointMergerSamples/resolve/main/waifu_openjourney_inv_sig_0.8.png)


3. "CompVis/stable-diffusion-v1-4" + "hakurei/waifu-diffusion" + "prompthero/openjourney"; Add Difference interpolation; alpha = 0.5

![Stable plus Waifu plus openjourney add_diff 0.5](https://huggingface.co/datasets/NagaSaiAbhinay/CheckpointMergerSamples/resolve/main/stable_waifu_openjourney_add_diff_0.5.png)


### Stable Diffusion Comparisons

This Community Pipeline enables the comparison between the 4 checkpoints that exist for Stable Diffusion. They can be found through the following links:
1. [Stable Diffusion v1.1](https://huggingface.co/CompVis/stable-diffusion-v1-1)
2. [Stable Diffusion v1.2](https://huggingface.co/CompVis/stable-diffusion-v1-2)
3. [Stable Diffusion v1.3](https://huggingface.co/CompVis/stable-diffusion-v1-3)
4. [Stable Diffusion v1.4](https://huggingface.co/CompVis/stable-diffusion-v1-4)

```python
from diffusers import DiffusionPipeline
import matplotlib.pyplot as plt

pipe = DiffusionPipeline.from_pretrained('CompVis/stable-diffusion-v1-4', custom_pipeline='suvadityamuk/StableDiffusionComparison')
pipe.enable_attention_slicing()
pipe = pipe.to('cuda')
prompt = "an astronaut riding a horse on mars"
output = pipe(prompt)

plt.subplots(2,2,1)
plt.imshow(output.images[0])
plt.title('Stable Diffusion v1.1')
plt.axis('off')
plt.subplots(2,2,2)
plt.imshow(output.images[1])
plt.title('Stable Diffusion v1.2')
plt.axis('off')
plt.subplots(2,2,3)
plt.imshow(output.images[2])
plt.title('Stable Diffusion v1.3')
plt.axis('off')
plt.subplots(2,2,4)
plt.imshow(output.images[3])
plt.title('Stable Diffusion v1.4')
plt.axis('off')

plt.show()
```

As a result, you can look at a grid of all 4 generated images being shown together, that captures a difference the advancement of the training between the 4 checkpoints.

### Magic Mix

Implementation of the [MagicMix: Semantic Mixing with Diffusion Models](https://arxiv.org/abs/2210.16056) paper. This is a Diffusion Pipeline for semantic mixing of an image and a text prompt to create a new concept while preserving the spatial layout and geometry of the subject in the image. The pipeline takes an image that provides the layout semantics and a prompt that provides the content semantics for the mixing process.

There are 3 parameters for the method-
- `mix_factor`: It is the interpolation constant used in the layout generation phase. The greater the value of `mix_factor`, the greater the influence of the prompt on the layout generation process.
- `kmax` and `kmin`: These determine the range for the layout and content generation process. A higher value of kmax results in loss of more information about the layout of the original image and a higher value of kmin results in more steps for content generation process.

Here is an example usage-

```python
from diffusers import DiffusionPipeline, DDIMScheduler
from PIL import Image

pipe = DiffusionPipeline.from_pretrained(
    "CompVis/stable-diffusion-v1-4",
    custom_pipeline="magic_mix",
    scheduler = DDIMScheduler.from_pretrained("CompVis/stable-diffusion-v1-4", subfolder="scheduler"),
).to('cuda')

img = Image.open('phone.jpg')
mix_img = pipe(
    img,
    prompt = 'bed',
    kmin = 0.3,
    kmax = 0.5,
    mix_factor = 0.5,
    )
mix_img.save('phone_bed_mix.jpg')
```
The `mix_img` is a PIL image that can be saved locally or displayed directly in a google colab. Generated image is a mix of the layout semantics of the given image and the content semantics of the prompt.

E.g. the above script generates the following image:

`phone.jpg`

![206903102-34e79b9f-9ed2-4fac-bb38-82871343c655](https://user-images.githubusercontent.com/59410571/209578593-141467c7-d831-4792-8b9a-b17dc5e47816.jpg)

`phone_bed_mix.jpg`

![206903104-913a671d-ef53-4ae4-919d-64c3059c8f67](https://user-images.githubusercontent.com/59410571/209578602-70f323fa-05b7-4dd6-b055-e40683e37914.jpg)

For more example generations check out this [demo notebook](https://github.com/daspartho/MagicMix/blob/main/demo.ipynb).


### Stable UnCLIP

UnCLIPPipeline("kakaobrain/karlo-v1-alpha") provide a prior model that can generate clip image embedding from text.
StableDiffusionImageVariationPipeline("lambdalabs/sd-image-variations-diffusers") provide a decoder model than can generate images from clip image embedding.

```python
import torch
from diffusers import DiffusionPipeline

device = torch.device("cpu" if not torch.cuda.is_available() else "cuda")

pipeline = DiffusionPipeline.from_pretrained(
    "kakaobrain/karlo-v1-alpha",
    torch_dtype=torch.float16,
    custom_pipeline="stable_unclip",
    decoder_pipe_kwargs=dict(
        image_encoder=None,
    ),
)
pipeline.to(device)

prompt = "a shiba inu wearing a beret and black turtleneck"
random_generator = torch.Generator(device=device).manual_seed(1000)
output = pipeline(
    prompt=prompt,
    width=512,
    height=512,
    generator=random_generator,
    prior_guidance_scale=4,
    prior_num_inference_steps=25,
    decoder_guidance_scale=8,
    decoder_num_inference_steps=50,
)

image = output.images[0]
image.save("./shiba-inu.jpg")

# debug

# `pipeline.decoder_pipe` is a regular StableDiffusionImageVariationPipeline instance.
# It is used to convert clip image embedding to latents, then fed into VAE decoder.
print(pipeline.decoder_pipe.__class__)
# <class 'diffusers.pipelines.stable_diffusion.pipeline_stable_diffusion_image_variation.StableDiffusionImageVariationPipeline'>

# this pipeline only use prior module in "kakaobrain/karlo-v1-alpha"
# It is used to convert clip text embedding to clip image embedding.
print(pipeline)
# StableUnCLIPPipeline {
#   "_class_name": "StableUnCLIPPipeline",
#   "_diffusers_version": "0.12.0.dev0",
#   "prior": [
#     "diffusers",
#     "PriorTransformer"
#   ],
#   "prior_scheduler": [
#     "diffusers",
#     "UnCLIPScheduler"
#   ],
#   "text_encoder": [
#     "transformers",
#     "CLIPTextModelWithProjection"
#   ],
#   "tokenizer": [
#     "transformers",
#     "CLIPTokenizer"
#   ]
# }

# pipeline.prior_scheduler is the scheduler used for prior in UnCLIP.
print(pipeline.prior_scheduler)
# UnCLIPScheduler {
#   "_class_name": "UnCLIPScheduler",
#   "_diffusers_version": "0.12.0.dev0",
#   "clip_sample": true,
#   "clip_sample_range": 5.0,
#   "num_train_timesteps": 1000,
#   "prediction_type": "sample",
#   "variance_type": "fixed_small_log"
# }
```


`shiba-inu.jpg`


![shiba-inu](https://user-images.githubusercontent.com/16448529/209185639-6e5ec794-ce9d-4883-aa29-bd6852a2abad.jpg)

### UnCLIP Text Interpolation Pipeline

This Diffusion Pipeline takes two prompts and interpolates between the two input prompts using spherical interpolation ( slerp ). The input prompts are converted to text embeddings by the pipeline's text_encoder and the interpolation is done on the resulting text_embeddings over the number of steps specified. Defaults to 5 steps.

```python
import torch
from diffusers import DiffusionPipeline

device = torch.device("cpu" if not torch.cuda.is_available() else "cuda")

pipe = DiffusionPipeline.from_pretrained(
    "kakaobrain/karlo-v1-alpha",
    torch_dtype=torch.float16,
    custom_pipeline="unclip_text_interpolation"
)
pipe.to(device)

start_prompt = "A photograph of an adult lion"
end_prompt = "A photograph of a lion cub"
#For best results keep the prompts close in length to each other. Of course, feel free to try out with differing lengths.
generator = torch.Generator(device=device).manual_seed(42)

output = pipe(start_prompt, end_prompt, steps = 6, generator = generator, enable_sequential_cpu_offload=False)

for i,image in enumerate(output.images):
    img.save('result%s.jpg' % i)
```

The resulting images in order:-

![result_0](https://huggingface.co/datasets/NagaSaiAbhinay/UnCLIPTextInterpolationSamples/resolve/main/lion_to_cub_0.png)
![result_1](https://huggingface.co/datasets/NagaSaiAbhinay/UnCLIPTextInterpolationSamples/resolve/main/lion_to_cub_1.png)
![result_2](https://huggingface.co/datasets/NagaSaiAbhinay/UnCLIPTextInterpolationSamples/resolve/main/lion_to_cub_2.png)
![result_3](https://huggingface.co/datasets/NagaSaiAbhinay/UnCLIPTextInterpolationSamples/resolve/main/lion_to_cub_3.png)
![result_4](https://huggingface.co/datasets/NagaSaiAbhinay/UnCLIPTextInterpolationSamples/resolve/main/lion_to_cub_4.png)
![result_5](https://huggingface.co/datasets/NagaSaiAbhinay/UnCLIPTextInterpolationSamples/resolve/main/lion_to_cub_5.png)

### UnCLIP Image Interpolation Pipeline

This Diffusion Pipeline takes two images or an image_embeddings tensor of size 2 and interpolates between their embeddings using spherical interpolation ( slerp ). The input images/image_embeddings are converted to image embeddings by the pipeline's image_encoder and the interpolation is done on the resulting image_embeddings over the number of steps specified. Defaults to 5 steps.

```python
import torch
from diffusers import DiffusionPipeline
from PIL import Image

device = torch.device("cpu" if not torch.cuda.is_available() else "cuda")
dtype = torch.float16 if torch.cuda.is_available() else torch.bfloat16

pipe = DiffusionPipeline.from_pretrained(
    "kakaobrain/karlo-v1-alpha-image-variations",
    torch_dtype=dtype,
    custom_pipeline="unclip_image_interpolation"
)
pipe.to(device)

images = [Image.open('./starry_night.jpg'), Image.open('./flowers.jpg')]
#For best results keep the prompts close in length to each other. Of course, feel free to try out with differing lengths.
generator = torch.Generator(device=device).manual_seed(42)

output = pipe(image = images ,steps = 6, generator = generator)

for i,image in enumerate(output.images):
    image.save('starry_to_flowers_%s.jpg' % i)
```
The original images:-

![starry](https://huggingface.co/datasets/NagaSaiAbhinay/UnCLIPImageInterpolationSamples/resolve/main/starry_night.jpg)
![flowers](https://huggingface.co/datasets/NagaSaiAbhinay/UnCLIPImageInterpolationSamples/resolve/main/flowers.jpg)

The resulting images in order:-

![result0](https://huggingface.co/datasets/NagaSaiAbhinay/UnCLIPImageInterpolationSamples/resolve/main/starry_to_flowers_0.png)
![result1](https://huggingface.co/datasets/NagaSaiAbhinay/UnCLIPImageInterpolationSamples/resolve/main/starry_to_flowers_1.png)
![result2](https://huggingface.co/datasets/NagaSaiAbhinay/UnCLIPImageInterpolationSamples/resolve/main/starry_to_flowers_2.png)
![result3](https://huggingface.co/datasets/NagaSaiAbhinay/UnCLIPImageInterpolationSamples/resolve/main/starry_to_flowers_3.png)
![result4](https://huggingface.co/datasets/NagaSaiAbhinay/UnCLIPImageInterpolationSamples/resolve/main/starry_to_flowers_4.png)
![result5](https://huggingface.co/datasets/NagaSaiAbhinay/UnCLIPImageInterpolationSamples/resolve/main/starry_to_flowers_5.png)

### DDIM Noise Comparative Analysis Pipeline
#### **Research question: What visual concepts do the diffusion models learn from each noise level during training?**
The [P2 weighting (CVPR 2022)](https://arxiv.org/abs/2204.00227) paper proposed an approach to answer the above question, which is their second contribution.
The approach consists of the following steps:

1. The input is an image x0.
2. Perturb it to xt using a diffusion process q(xt|x0).
    - `strength` is a value between 0.0 and 1.0, that controls the amount of noise that is added to the input image. Values that approach 1.0 allow for lots of variations but will also produce images that are not semantically consistent with the input.
3. Reconstruct the image with the learned denoising process pθ(ˆx0|xt).
4. Compare x0 and ˆx0 among various t to show how each step contributes to the sample.
The authors used [openai/guided-diffusion](https://github.com/openai/guided-diffusion) model to denoise images in FFHQ dataset. This pipeline extends their second contribution by investigating DDIM on any input image.

```python
import torch
from PIL import Image
import numpy as np

image_path = "path/to/your/image" # images from CelebA-HQ might be better
image_pil = Image.open(image_path)
image_name = image_path.split("/")[-1].split(".")[0]

device = torch.device("cpu" if not torch.cuda.is_available() else "cuda")
pipe = DiffusionPipeline.from_pretrained(
    "google/ddpm-ema-celebahq-256",
    custom_pipeline="ddim_noise_comparative_analysis",
)
pipe = pipe.to(device)

for strength in np.linspace(0.1, 1, 25):
    denoised_image, latent_timestep = pipe(
        image_pil, strength=strength, return_dict=False
    )
    denoised_image = denoised_image[0]
    denoised_image.save(
        f"noise_comparative_analysis_{image_name}_{latent_timestep}.png"
    )
```

Here is the result of this pipeline (which is DDIM) on CelebA-HQ dataset.

![noise-comparative-analysis](https://user-images.githubusercontent.com/67547213/224677066-4474b2ed-56ab-4c27-87c6-de3c0255eb9c.jpeg)

### CLIP Guided Img2Img Stable Diffusion

CLIP guided Img2Img stable diffusion can help to generate more realistic images with an initial image
by guiding stable diffusion at every denoising step with an additional CLIP model.

The following code requires roughly 12GB of GPU RAM.

```python
from io import BytesIO
import requests
import torch
from diffusers import DiffusionPipeline
from PIL import Image
from transformers import CLIPFeatureExtractor, CLIPModel
feature_extractor = CLIPFeatureExtractor.from_pretrained(
    "laion/CLIP-ViT-B-32-laion2B-s34B-b79K"
)
clip_model = CLIPModel.from_pretrained(
    "laion/CLIP-ViT-B-32-laion2B-s34B-b79K", torch_dtype=torch.float16
)
guided_pipeline = DiffusionPipeline.from_pretrained(
    "CompVis/stable-diffusion-v1-4",
    # custom_pipeline="clip_guided_stable_diffusion",
    custom_pipeline="/home/njindal/diffusers/examples/community/clip_guided_stable_diffusion.py",
    clip_model=clip_model,
    feature_extractor=feature_extractor,
    torch_dtype=torch.float16,
)
guided_pipeline.enable_attention_slicing()
guided_pipeline = guided_pipeline.to("cuda")
prompt = "fantasy book cover, full moon, fantasy forest landscape, golden vector elements, fantasy magic, dark light night, intricate, elegant, sharp focus, illustration, highly detailed, digital painting, concept art, matte, art by WLOP and Artgerm and Albert Bierstadt, masterpiece"
url = "https://raw.githubusercontent.com/CompVis/stable-diffusion/main/assets/stable-samples/img2img/sketch-mountains-input.jpg"
response = requests.get(url)
init_image = Image.open(BytesIO(response.content)).convert("RGB")
image = guided_pipeline(
    prompt=prompt,
    num_inference_steps=30,
    image=init_image,
    strength=0.75,
    guidance_scale=7.5,
    clip_guidance_scale=100,
    num_cutouts=4,
    use_cutouts=False,
).images[0]
display(image)
```

Init Image

![img2img_init_clip_guidance](https://huggingface.co/datasets/njindal/images/resolve/main/clip_guided_img2img_init.jpg)

Output Image

![img2img_clip_guidance](https://huggingface.co/datasets/njindal/images/resolve/main/clip_guided_img2img.jpg)

### TensorRT Text2Image Stable Diffusion Pipeline

The TensorRT Pipeline can be used to accelerate the Text2Image Stable Diffusion Inference run.

NOTE: The ONNX conversions and TensorRT engine build may take up to 30 minutes.

```python
import torch
from diffusers import DDIMScheduler
from diffusers.pipelines.stable_diffusion import StableDiffusionPipeline

# Use the DDIMScheduler scheduler here instead
scheduler = DDIMScheduler.from_pretrained("stabilityai/stable-diffusion-2-1",
                                            subfolder="scheduler")

pipe = StableDiffusionPipeline.from_pretrained("stabilityai/stable-diffusion-2-1",
                                                custom_pipeline="stable_diffusion_tensorrt_txt2img",
                                                revision='fp16',
                                                torch_dtype=torch.float16,
                                                scheduler=scheduler,)

# re-use cached folder to save ONNX models and TensorRT Engines
pipe.set_cached_folder("stabilityai/stable-diffusion-2-1", revision='fp16',)

pipe = pipe.to("cuda")

prompt = "a beautiful photograph of Mt. Fuji during cherry blossom"
image = pipe(prompt).images[0]
image.save('tensorrt_mt_fuji.png')
```

### EDICT Image Editing Pipeline

This pipeline implements the text-guided image editing approach from the paper [EDICT: Exact Diffusion Inversion via Coupled Transformations](https://arxiv.org/abs/2211.12446). You have to pass:
- (`PIL`) `image` you want to edit.
- `base_prompt`: the text prompt describing the current image (before editing).
- `target_prompt`: the text prompt describing with the edits.

```python
from diffusers import DiffusionPipeline, DDIMScheduler
from transformers import CLIPTextModel
import torch, PIL, requests
from io import BytesIO
from IPython.display import display

def center_crop_and_resize(im):

    width, height = im.size
    d = min(width, height)
    left = (width - d) / 2
    upper = (height - d) / 2
    right = (width + d) / 2
    lower = (height + d) / 2

    return im.crop((left, upper, right, lower)).resize((512, 512))

torch_dtype = torch.float16
device = torch.device('cuda' if torch.cuda.is_available() else 'cpu')

# scheduler and text_encoder param values as in the paper
scheduler = DDIMScheduler(
        num_train_timesteps=1000,
        beta_start=0.00085,
        beta_end=0.012,
        beta_schedule="scaled_linear",
        set_alpha_to_one=False,
        clip_sample=False,
)

text_encoder = CLIPTextModel.from_pretrained(
    pretrained_model_name_or_path="openai/clip-vit-large-patch14",
    torch_dtype=torch_dtype,
)

# initialize pipeline
pipeline = DiffusionPipeline.from_pretrained(
    pretrained_model_name_or_path="CompVis/stable-diffusion-v1-4",
    custom_pipeline="edict_pipeline",
    revision="fp16",
    scheduler=scheduler,
    text_encoder=text_encoder,
    leapfrog_steps=True,
    torch_dtype=torch_dtype,
).to(device)

# download image
image_url = "https://huggingface.co/datasets/Joqsan/images/resolve/main/imagenet_dog_1.jpeg"
response = requests.get(image_url)
image = PIL.Image.open(BytesIO(response.content))

# preprocess it
cropped_image = center_crop_and_resize(image)

# define the prompts
base_prompt = "A dog"
target_prompt = "A golden retriever"

# run the pipeline
result_image = pipeline(
      base_prompt=base_prompt,
      target_prompt=target_prompt,
      image=cropped_image,
)

display(result_image)
```

Init Image

![img2img_init_edict_text_editing](https://huggingface.co/datasets/Joqsan/images/resolve/main/imagenet_dog_1.jpeg)

Output Image

![img2img_edict_text_editing](https://huggingface.co/datasets/Joqsan/images/resolve/main/imagenet_dog_1_cropped_generated.png)

### Stable Diffusion RePaint

This pipeline uses the [RePaint](https://arxiv.org/abs/2201.09865) logic on the latent space of stable diffusion. It can
be used similarly to other image inpainting pipelines but does not rely on a specific inpainting model. This means you can use
models that are not specifically created for inpainting.

Make sure to use the ```RePaintScheduler``` as shown in the example below.

Disclaimer: The mask gets transferred into latent space, this may lead to unexpected changes on the edge of the masked part.
The inference time is a lot slower.

```py
import PIL
import requests
import torch
from io import BytesIO
from diffusers import StableDiffusionPipeline, RePaintScheduler
def download_image(url):
    response = requests.get(url)
    return PIL.Image.open(BytesIO(response.content)).convert("RGB")
img_url = "https://raw.githubusercontent.com/CompVis/latent-diffusion/main/data/inpainting_examples/overture-creations-5sI6fQgYIuo.png"
mask_url = "https://raw.githubusercontent.com/CompVis/latent-diffusion/main/data/inpainting_examples/overture-creations-5sI6fQgYIuo_mask.png"
init_image = download_image(img_url).resize((512, 512))
mask_image = download_image(mask_url).resize((512, 512))
mask_image = PIL.ImageOps.invert(mask_image)
pipe = StableDiffusionPipeline.from_pretrained(
    "CompVis/stable-diffusion-v1-4", torch_dtype=torch.float16, custom_pipeline="stable_diffusion_repaint",
)
pipe.scheduler = RePaintScheduler.from_config(pipe.scheduler.config)
pipe = pipe.to("cuda")
prompt = "Face of a yellow cat, high resolution, sitting on a park bench"
image = pipe(prompt=prompt, image=init_image, mask_image=mask_image).images[0]
```

### TensorRT Image2Image Stable Diffusion Pipeline

The TensorRT Pipeline can be used to accelerate the Image2Image Stable Diffusion Inference run.

NOTE: The ONNX conversions and TensorRT engine build may take up to 30 minutes.

```python
import requests
from io import BytesIO
from PIL import Image
import torch
from diffusers import DDIMScheduler
from diffusers.pipelines.stable_diffusion import StableDiffusionImg2ImgPipeline

# Use the DDIMScheduler scheduler here instead
scheduler = DDIMScheduler.from_pretrained("stabilityai/stable-diffusion-2-1",
                                            subfolder="scheduler")


pipe = StableDiffusionImg2ImgPipeline.from_pretrained("stabilityai/stable-diffusion-2-1",
                                                custom_pipeline="stable_diffusion_tensorrt_img2img",
                                                revision='fp16',
                                                torch_dtype=torch.float16,
                                                scheduler=scheduler,)

# re-use cached folder to save ONNX models and TensorRT Engines
pipe.set_cached_folder("stabilityai/stable-diffusion-2-1", revision='fp16',)

pipe = pipe.to("cuda")

url = "https://pajoca.com/wp-content/uploads/2022/09/tekito-yamakawa-1.png"
response = requests.get(url)
input_image = Image.open(BytesIO(response.content)).convert("RGB")

prompt = "photorealistic new zealand hills"
image = pipe(prompt, image=input_image, strength=0.75,).images[0]
image.save('tensorrt_img2img_new_zealand_hills.png')
```

### Stable Diffusion Reference

This pipeline uses the Reference Control. Refer to the [sd-webui-controlnet discussion: Reference-only Control](https://github.com/Mikubill/sd-webui-controlnet/discussions/1236)[sd-webui-controlnet discussion: Reference-adain Control](https://github.com/Mikubill/sd-webui-controlnet/discussions/1280).

Based on [this issue](https://github.com/huggingface/diffusers/issues/3566),
- `EulerAncestralDiscreteScheduler` got poor results.

```py
import torch
from diffusers import UniPCMultistepScheduler
from diffusers.utils import load_image

input_image = load_image("https://hf.co/datasets/huggingface/documentation-images/resolve/main/diffusers/input_image_vermeer.png")

pipe = StableDiffusionReferencePipeline.from_pretrained(
       "runwayml/stable-diffusion-v1-5",
       safety_checker=None,
       torch_dtype=torch.float16
       ).to('cuda:0')

pipe.scheduler = UniPCMultistepScheduler.from_config(pipe.scheduler.config)

result_img = pipe(ref_image=input_image,
      prompt="1girl",
      num_inference_steps=20,
      reference_attn=True,
      reference_adain=True).images[0]
```

Reference Image

![reference_image](https://hf.co/datasets/huggingface/documentation-images/resolve/main/diffusers/input_image_vermeer.png)

Output Image of `reference_attn=True` and `reference_adain=False`

![output_image](https://github.com/huggingface/diffusers/assets/24734142/813b5c6a-6d89-46ba-b7a4-2624e240eea5)

Output Image of `reference_attn=False` and `reference_adain=True`

![output_image](https://github.com/huggingface/diffusers/assets/24734142/ffc90339-9ef0-4c4d-a544-135c3e5644da)

Output Image of `reference_attn=True` and `reference_adain=True`

![output_image](https://github.com/huggingface/diffusers/assets/24734142/3c5255d6-867d-4d35-b202-8dfd30cc6827)

### Stable Diffusion ControlNet Reference

This pipeline uses the Reference Control with ControlNet. Refer to the [sd-webui-controlnet discussion: Reference-only Control](https://github.com/Mikubill/sd-webui-controlnet/discussions/1236)[sd-webui-controlnet discussion: Reference-adain Control](https://github.com/Mikubill/sd-webui-controlnet/discussions/1280).

Based on [this issue](https://github.com/huggingface/diffusers/issues/3566),
- `EulerAncestralDiscreteScheduler` got poor results.
- `guess_mode=True` works well for ControlNet v1.1

```py
import cv2
import torch
import numpy as np
from PIL import Image
from diffusers import UniPCMultistepScheduler
from diffusers.utils import load_image

input_image = load_image("https://hf.co/datasets/huggingface/documentation-images/resolve/main/diffusers/input_image_vermeer.png")

# get canny image
image = cv2.Canny(np.array(input_image), 100, 200)
image = image[:, :, None]
image = np.concatenate([image, image, image], axis=2)
canny_image = Image.fromarray(image)

controlnet = ControlNetModel.from_pretrained("lllyasviel/sd-controlnet-canny", torch_dtype=torch.float16)
pipe = StableDiffusionControlNetReferencePipeline.from_pretrained(
       "runwayml/stable-diffusion-v1-5",
       controlnet=controlnet,
       safety_checker=None,
       torch_dtype=torch.float16
       ).to('cuda:0')

pipe.scheduler = UniPCMultistepScheduler.from_config(pipe.scheduler.config)

result_img = pipe(ref_image=input_image,
      prompt="1girl",
      image=canny_image,
      num_inference_steps=20,
      reference_attn=True,
      reference_adain=True).images[0]
```

Reference Image

![reference_image](https://hf.co/datasets/huggingface/documentation-images/resolve/main/diffusers/input_image_vermeer.png)

Output Image

![output_image](https://github.com/huggingface/diffusers/assets/24734142/7b9a5830-f173-4b92-b0cf-73d0e9c01d60)


### Stable Diffusion on IPEX

This diffusion pipeline aims to accelarate the inference of Stable-Diffusion on Intel Xeon CPUs with BF16/FP32 precision using [IPEX](https://github.com/intel/intel-extension-for-pytorch).

To use this pipeline, you need to:
1. Install [IPEX](https://github.com/intel/intel-extension-for-pytorch)

**Note:** For each PyTorch release, there is a corresponding release of the IPEX. Here is the mapping relationship. It is recommended to install Pytorch/IPEX2.0 to get the best performance.

|PyTorch Version|IPEX Version|
|--|--|
|[v2.0.\*](https://github.com/pytorch/pytorch/tree/v2.0.1 "v2.0.1")|[v2.0.\*](https://github.com/intel/intel-extension-for-pytorch/tree/v2.0.100+cpu)|
|[v1.13.\*](https://github.com/pytorch/pytorch/tree/v1.13.0 "v1.13.0")|[v1.13.\*](https://github.com/intel/intel-extension-for-pytorch/tree/v1.13.100+cpu)|

You can simply use pip to install IPEX with the latest version.
```python
python -m pip install intel_extension_for_pytorch
```
**Note:** To install a specific version, run with the following command:
```
python -m pip install intel_extension_for_pytorch==<version_name> -f https://developer.intel.com/ipex-whl-stable-cpu
```

2. After pipeline initialization, `prepare_for_ipex()` should be called to enable IPEX accelaration. Supported inference datatypes are Float32 and BFloat16.

**Note:** The setting of generated image height/width for `prepare_for_ipex()` should be same as the setting of pipeline inference.
```python
pipe = DiffusionPipeline.from_pretrained("runwayml/stable-diffusion-v1-5", custom_pipeline="stable_diffusion_ipex")
# For Float32
pipe.prepare_for_ipex(prompt, dtype=torch.float32, height=512, width=512) #value of image height/width should be consistent with the pipeline inference
# For BFloat16
pipe.prepare_for_ipex(prompt, dtype=torch.bfloat16, height=512, width=512) #value of image height/width should be consistent with the pipeline inference
```

Then you can use the ipex pipeline in a similar way to the default stable diffusion pipeline.
```python
# For Float32
image = pipe(prompt, num_inference_steps=20, height=512, width=512).images[0] #value of image height/width should be consistent with 'prepare_for_ipex()'
# For BFloat16
with torch.cpu.amp.autocast(enabled=True, dtype=torch.bfloat16):
    image = pipe(prompt, num_inference_steps=20, height=512, width=512).images[0] #value of image height/width should be consistent with 'prepare_for_ipex()'
```

The following code compares the performance of the original stable diffusion pipeline with the ipex-optimized pipeline.

```python
import torch
import intel_extension_for_pytorch as ipex
from diffusers import StableDiffusionPipeline
import time

prompt = "sailing ship in storm by Rembrandt"
model_id = "runwayml/stable-diffusion-v1-5"
# Helper function for time evaluation
def elapsed_time(pipeline, nb_pass=3, num_inference_steps=20):
    # warmup
    for _ in range(2):
        images = pipeline(prompt, num_inference_steps=num_inference_steps, height=512, width=512).images
    #time evaluation
    start = time.time()
    for _ in range(nb_pass):
        pipeline(prompt, num_inference_steps=num_inference_steps, height=512, width=512)
    end = time.time()
    return (end - start) / nb_pass

##############     bf16 inference performance    ###############

# 1. IPEX Pipeline initialization
pipe = DiffusionPipeline.from_pretrained(model_id, custom_pipeline="stable_diffusion_ipex")
pipe.prepare_for_ipex(prompt, dtype=torch.bfloat16, height=512, width=512)

# 2. Original Pipeline initialization
pipe2 = StableDiffusionPipeline.from_pretrained(model_id)

# 3. Compare performance between Original Pipeline and IPEX Pipeline
with torch.cpu.amp.autocast(enabled=True, dtype=torch.bfloat16):
    latency = elapsed_time(pipe)
    print("Latency of StableDiffusionIPEXPipeline--bf16", latency)
    latency = elapsed_time(pipe2)
    print("Latency of StableDiffusionPipeline--bf16",latency)

##############     fp32 inference performance    ###############

# 1. IPEX Pipeline initialization
pipe3 = DiffusionPipeline.from_pretrained(model_id, custom_pipeline="stable_diffusion_ipex")
pipe3.prepare_for_ipex(prompt, dtype=torch.float32, height=512, width=512)

# 2. Original Pipeline initialization
pipe4 = StableDiffusionPipeline.from_pretrained(model_id)

# 3. Compare performance between Original Pipeline and IPEX Pipeline
latency = elapsed_time(pipe3)
print("Latency of StableDiffusionIPEXPipeline--fp32", latency)
latency = elapsed_time(pipe4)
print("Latency of StableDiffusionPipeline--fp32",latency)

```

### CLIP Guided Images Mixing With Stable Diffusion

![clip_guided_images_mixing_examples](https://huggingface.co/datasets/TheDenk/images_mixing/resolve/main/main.png)

CLIP guided stable diffusion images mixing pipeline allows to combine two images using standard diffusion models.
This approach is using (optional) CoCa model to avoid writing image description.
[More code examples](https://github.com/TheDenk/images_mixing)


### Stable Diffusion XL Long Weighted Prompt Pipeline

This SDXL pipeline support unlimited length prompt and negative prompt, compatible with A1111 prompt weighted style.

You can provide both `prompt` and `prompt_2`. If only one prompt is provided, `prompt_2` will be a copy of the provided `prompt`. Here is a sample code to use this pipeline. 

```python
from diffusers import DiffusionPipeline
from diffusers.utils import load_image
import torch

pipe = DiffusionPipeline.from_pretrained(
    "stabilityai/stable-diffusion-xl-base-1.0"
    , torch_dtype       = torch.float16
    , use_safetensors   = True
    , variant           = "fp16"
    , custom_pipeline   = "lpw_stable_diffusion_xl",
)

prompt = "photo of a cute (white) cat running on the grass" * 20
prompt2 = "chasing (birds:1.5)" * 20
prompt = f"{prompt},{prompt2}"
neg_prompt = "blur, low quality, carton, animate"

pipe.to("cuda")

# text2img
t2i_images = pipe(
    prompt=prompt,
    negative_prompt=neg_prompt,
).images # alternatively, you can call the .text2img() function

# img2img
input_image = load_image("/path/to/local/image.png") # or URL to your input image
i2i_images = pipe.img2img(
  prompt=prompt,
  negative_prompt=neg_prompt,
  image=input_image,
  strength=0.8, # higher strength will result in more variation compared to original image
).images

# inpaint
input_mask = load_image("/path/to/local/mask.png") # or URL to your input inpainting mask
inpaint_images = pipe.inpaint(
  prompt="photo of a cute (black) cat running on the grass" * 20,
  negative_prompt=neg_prompt,
  image=input_image,
  mask=input_mask,
  strength=0.6, # higher strength will result in more variation compared to original image
).images

pipe.to("cpu")
torch.cuda.empty_cache()

from IPython.display import display # assuming you are using this code in a notebook
display(t2i_images[0])
display(i2i_images[0])
display(inpaint_images[0])
```

In the above code, the `prompt2` is appended to the `prompt`, which is more than 77 tokens. "birds" are showing up in the result.
![Stable Diffusion XL Long Weighted Prompt Pipeline sample](https://huggingface.co/datasets/huggingface/documentation-images/resolve/main/diffusers/sdxl_long_weighted_prompt.png)

For more results, checkout [PR #6114](https://github.com/huggingface/diffusers/pull/6114).

## Example Images Mixing (with CoCa)
```python
import requests
from io import BytesIO

import PIL
import torch
import open_clip
from open_clip import SimpleTokenizer
from diffusers import DiffusionPipeline
from transformers import CLIPFeatureExtractor, CLIPModel


def download_image(url):
    response = requests.get(url)
    return PIL.Image.open(BytesIO(response.content)).convert("RGB")

# Loading additional models
feature_extractor = CLIPFeatureExtractor.from_pretrained(
    "laion/CLIP-ViT-B-32-laion2B-s34B-b79K"
)
clip_model = CLIPModel.from_pretrained(
    "laion/CLIP-ViT-B-32-laion2B-s34B-b79K", torch_dtype=torch.float16
)
coca_model = open_clip.create_model('coca_ViT-L-14', pretrained='laion2B-s13B-b90k').to('cuda')
coca_model.dtype = torch.float16
coca_transform = open_clip.image_transform(
    coca_model.visual.image_size,
    is_train = False,
    mean = getattr(coca_model.visual, 'image_mean', None),
    std = getattr(coca_model.visual, 'image_std', None),
)
coca_tokenizer = SimpleTokenizer()

# Pipeline creating
mixing_pipeline = DiffusionPipeline.from_pretrained(
    "CompVis/stable-diffusion-v1-4",
    custom_pipeline="clip_guided_images_mixing_stable_diffusion",
    clip_model=clip_model,
    feature_extractor=feature_extractor,
    coca_model=coca_model,
    coca_tokenizer=coca_tokenizer,
    coca_transform=coca_transform,
    torch_dtype=torch.float16,
)
mixing_pipeline.enable_attention_slicing()
mixing_pipeline = mixing_pipeline.to("cuda")

# Pipeline running
generator = torch.Generator(device="cuda").manual_seed(17)

def download_image(url):
    response = requests.get(url)
    return PIL.Image.open(BytesIO(response.content)).convert("RGB")

content_image = download_image("https://huggingface.co/datasets/TheDenk/images_mixing/resolve/main/boromir.jpg")
style_image = download_image("https://huggingface.co/datasets/TheDenk/images_mixing/resolve/main/gigachad.jpg")

pipe_images = mixing_pipeline(
    num_inference_steps=50,
    content_image=content_image,
    style_image=style_image,
    noise_strength=0.65,
    slerp_latent_style_strength=0.9,
    slerp_prompt_style_strength=0.1,
    slerp_clip_image_style_strength=0.1,
    guidance_scale=9.0,
    batch_size=1,
    clip_guidance_scale=100,
    generator=generator,
).images
```

![image_mixing_result](https://huggingface.co/datasets/TheDenk/images_mixing/resolve/main/boromir_gigachad.png)

### Stable Diffusion Mixture Tiling

This pipeline uses the Mixture. Refer to the [Mixture](https://arxiv.org/abs/2302.02412) paper for more details.

```python
from diffusers import LMSDiscreteScheduler, DiffusionPipeline

# Creater scheduler and model (similar to StableDiffusionPipeline)
scheduler = LMSDiscreteScheduler(beta_start=0.00085, beta_end=0.012, beta_schedule="scaled_linear", num_train_timesteps=1000)
pipeline = DiffusionPipeline.from_pretrained("CompVis/stable-diffusion-v1-4", scheduler=scheduler, custom_pipeline="mixture_tiling")
pipeline.to("cuda")

# Mixture of Diffusers generation
image = pipeline(
    prompt=[[
        "A charming house in the countryside, by jakub rozalski, sunset lighting, elegant, highly detailed, smooth, sharp focus, artstation, stunning masterpiece",
        "A dirt road in the countryside crossing pastures, by jakub rozalski, sunset lighting, elegant, highly detailed, smooth, sharp focus, artstation, stunning masterpiece",
        "An old and rusty giant robot lying on a dirt road, by jakub rozalski, dark sunset lighting, elegant, highly detailed, smooth, sharp focus, artstation, stunning masterpiece"
    ]],
    tile_height=640,
    tile_width=640,
    tile_row_overlap=0,
    tile_col_overlap=256,
    guidance_scale=8,
    seed=7178915308,
    num_inference_steps=50,
)["images"][0]
```
![mixture_tiling_results](https://huggingface.co/datasets/kadirnar/diffusers_readme_images/resolve/main/mixture_tiling.png)

### TensorRT Inpainting Stable Diffusion Pipeline

The TensorRT Pipeline can be used to accelerate the Inpainting Stable Diffusion Inference run.

NOTE: The ONNX conversions and TensorRT engine build may take up to 30 minutes.

```python
import requests
from io import BytesIO
from PIL import Image
import torch
from diffusers import PNDMScheduler
from diffusers.pipelines.stable_diffusion import StableDiffusionInpaintPipeline

# Use the PNDMScheduler scheduler here instead
scheduler = PNDMScheduler.from_pretrained("stabilityai/stable-diffusion-2-inpainting", subfolder="scheduler")


pipe = StableDiffusionInpaintPipeline.from_pretrained("stabilityai/stable-diffusion-2-inpainting",
    custom_pipeline="stable_diffusion_tensorrt_inpaint",
    revision='fp16',
    torch_dtype=torch.float16,
    scheduler=scheduler,
    )

# re-use cached folder to save ONNX models and TensorRT Engines
pipe.set_cached_folder("stabilityai/stable-diffusion-2-inpainting", revision='fp16',)

pipe = pipe.to("cuda")

url = "https://raw.githubusercontent.com/CompVis/latent-diffusion/main/data/inpainting_examples/overture-creations-5sI6fQgYIuo.png"
response = requests.get(url)
input_image = Image.open(BytesIO(response.content)).convert("RGB")

mask_url = "https://raw.githubusercontent.com/CompVis/latent-diffusion/main/data/inpainting_examples/overture-creations-5sI6fQgYIuo_mask.png"
response = requests.get(mask_url)
mask_image = Image.open(BytesIO(response.content)).convert("RGB")

prompt = "a mecha robot sitting on a bench"
image = pipe(prompt, image=input_image, mask_image=mask_image, strength=0.75,).images[0]
image.save('tensorrt_inpaint_mecha_robot.png')
```

### Stable Diffusion Mixture Canvas

This pipeline uses the Mixture. Refer to the [Mixture](https://arxiv.org/abs/2302.02412) paper for more details.

```python
from PIL import Image
from diffusers import LMSDiscreteScheduler, DiffusionPipeline
from diffusers.pipelines.pipeline_utils import Image2ImageRegion, Text2ImageRegion, preprocess_image


# Load and preprocess guide image
iic_image = preprocess_image(Image.open("input_image.png").convert("RGB"))

# Creater scheduler and model (similar to StableDiffusionPipeline)
scheduler = LMSDiscreteScheduler(beta_start=0.00085, beta_end=0.012, beta_schedule="scaled_linear", num_train_timesteps=1000)
pipeline = DiffusionPipeline.from_pretrained("CompVis/stable-diffusion-v1-4", scheduler=scheduler).to("cuda:0", custom_pipeline="mixture_canvas")
pipeline.to("cuda")

# Mixture of Diffusers generation
output = pipeline(
    canvas_height=800,
    canvas_width=352,
    regions=[
        Text2ImageRegion(0, 800, 0, 352, guidance_scale=8,
            prompt=f"best quality, masterpiece, WLOP, sakimichan, art contest winner on pixiv, 8K, intricate details, wet effects, rain drops, ethereal, mysterious, futuristic, UHD, HDR, cinematic lighting, in a beautiful forest, rainy day, award winning, trending on artstation, beautiful confident cheerful young woman, wearing a futuristic sleeveless dress, ultra beautiful detailed  eyes, hyper-detailed face, complex,  perfect, model,  textured,  chiaroscuro, professional make-up, realistic, figure in frame, "),
        Image2ImageRegion(352-800, 352, 0, 352, reference_image=iic_image, strength=1.0),
    ],
    num_inference_steps=100,
    seed=5525475061,
)["images"][0]
```
![Input_Image](https://huggingface.co/datasets/kadirnar/diffusers_readme_images/resolve/main/input_image.png)
![mixture_canvas_results](https://huggingface.co/datasets/kadirnar/diffusers_readme_images/resolve/main/canvas.png)


### IADB pipeline

This pipeline is the implementation of the [α-(de)Blending: a Minimalist Deterministic Diffusion Model](https://arxiv.org/abs/2305.03486) paper.
It is a simple and minimalist diffusion model.

The following code shows how to use the IADB pipeline to generate images using a pretrained celebahq-256 model.

```python

pipeline_iadb = DiffusionPipeline.from_pretrained("thomasc4/iadb-celebahq-256", custom_pipeline='iadb')

pipeline_iadb = pipeline_iadb.to('cuda')

output = pipeline_iadb(batch_size=4,num_inference_steps=128)
for i in range(len(output[0])):
    plt.imshow(output[0][i])
    plt.show()

```

Sampling with the IADB formulation is easy, and can be done in a few lines (the pipeline already implements it):

```python

def sample_iadb(model, x0, nb_step):
    x_alpha = x0
    for t in range(nb_step):
        alpha = (t/nb_step)
        alpha_next =((t+1)/nb_step)

        d = model(x_alpha, torch.tensor(alpha, device=x_alpha.device))['sample']
        x_alpha = x_alpha + (alpha_next-alpha)*d

    return x_alpha

```

The training loop is also straightforward:

```python

# Training loop
while True:
    x0 = sample_noise()
    x1 = sample_dataset()

    alpha = torch.rand(batch_size)

    # Blend
    x_alpha = (1-alpha) * x0 + alpha * x1

    # Loss
    loss = torch.sum((D(x_alpha, alpha)- (x1-x0))**2)
    optimizer.zero_grad()
    loss.backward()
    optimizer.step()
```

### Zero1to3 pipeline

This pipeline is the implementation of the [Zero-1-to-3: Zero-shot One Image to 3D Object](https://arxiv.org/abs/2303.11328) paper.
The original pytorch-lightning [repo](https://github.com/cvlab-columbia/zero123) and a diffusers [repo](https://github.com/kxhit/zero123-hf).

The following code shows how to use the Zero1to3 pipeline to generate novel view synthesis images using a pretrained stable diffusion model.

```python
import os
import torch
from pipeline_zero1to3 import Zero1to3StableDiffusionPipeline
from diffusers.utils import load_image

model_id = "kxic/zero123-165000" # zero123-105000, zero123-165000, zero123-xl

pipe = Zero1to3StableDiffusionPipeline.from_pretrained(model_id, torch_dtype=torch.float16)

pipe.enable_xformers_memory_efficient_attention()
pipe.enable_vae_tiling()
pipe.enable_attention_slicing()
pipe = pipe.to("cuda")

num_images_per_prompt = 4

# test inference pipeline
# x y z, Polar angle (vertical rotation in degrees) 	Azimuth angle (horizontal rotation in degrees) 	Zoom (relative distance from center)
query_pose1 = [-75.0, 100.0, 0.0]
query_pose2 = [-20.0, 125.0, 0.0]
query_pose3 = [-55.0, 90.0, 0.0]

# load image
# H, W = (256, 256) # H, W = (512, 512)   # zero123 training is 256,256

# for batch input
input_image1 = load_image("./demo/4_blackarm.png") #load_image("https://cvlab-zero123-live.hf.space/file=/home/user/app/configs/4_blackarm.png")
input_image2 = load_image("./demo/8_motor.png") #load_image("https://cvlab-zero123-live.hf.space/file=/home/user/app/configs/8_motor.png")
input_image3 = load_image("./demo/7_london.png") #load_image("https://cvlab-zero123-live.hf.space/file=/home/user/app/configs/7_london.png")
input_images = [input_image1, input_image2, input_image3]
query_poses = [query_pose1, query_pose2, query_pose3]

# # for single input
# H, W = (256, 256)
# input_images = [input_image2.resize((H, W), PIL.Image.NEAREST)]
# query_poses = [query_pose2]


# better do preprocessing
from gradio_new import preprocess_image, create_carvekit_interface
import numpy as np
import PIL.Image as Image

pre_images = []
models = dict()
print('Instantiating Carvekit HiInterface...')
models['carvekit'] = create_carvekit_interface()
if not isinstance(input_images, list):
    input_images = [input_images]
for raw_im in input_images:
    input_im = preprocess_image(models, raw_im, True)
    H, W = input_im.shape[:2]
    pre_images.append(Image.fromarray((input_im * 255.0).astype(np.uint8)))
input_images = pre_images

# infer pipeline, in original zero123 num_inference_steps=76
images = pipe(input_imgs=input_images, prompt_imgs=input_images, poses=query_poses, height=H, width=W,
              guidance_scale=3.0, num_images_per_prompt=num_images_per_prompt, num_inference_steps=50).images


# save imgs
log_dir = "logs"
os.makedirs(log_dir, exist_ok=True)
bs = len(input_images)
i = 0
for obj in range(bs):
    for idx in range(num_images_per_prompt):
        images[i].save(os.path.join(log_dir,f"obj{obj}_{idx}.jpg"))
        i += 1

```

### Stable Diffusion XL Reference

This pipeline uses the Reference . Refer to the [stable_diffusion_reference](https://github.com/huggingface/diffusers/blob/main/examples/community/README.md#stable-diffusion-reference).


```py
import torch
from PIL import Image
from diffusers.utils import load_image
from diffusers import DiffusionPipeline
from diffusers.schedulers import UniPCMultistepScheduler
input_image = load_image("https://hf.co/datasets/huggingface/documentation-images/resolve/main/diffusers/input_image_vermeer.png")

# pipe = DiffusionPipeline.from_pretrained(
#     "stabilityai/stable-diffusion-xl-base-1.0",
#     custom_pipeline="stable_diffusion_xl_reference",
#     torch_dtype=torch.float16,
#     use_safetensors=True,
#     variant="fp16").to('cuda:0')

pipe = StableDiffusionXLReferencePipeline.from_pretrained(
    "stabilityai/stable-diffusion-xl-base-1.0",
    torch_dtype=torch.float16,
    use_safetensors=True,
    variant="fp16").to('cuda:0')

pipe.scheduler = UniPCMultistepScheduler.from_config(pipe.scheduler.config)

result_img = pipe(ref_image=input_image,
      prompt="1girl",
      num_inference_steps=20,
      reference_attn=True,
      reference_adain=True).images[0]
```

Reference Image

![reference_image](https://hf.co/datasets/huggingface/documentation-images/resolve/main/diffusers/input_image_vermeer.png)

Output Image

`prompt: 1 girl`

`reference_attn=True, reference_adain=True, num_inference_steps=20`
![Output_image](https://github.com/zideliu/diffusers/assets/34944964/743848da-a215-48f9-ae39-b5e2ae49fb13)

Reference Image
![reference_image](https://github.com/huggingface/diffusers/assets/34944964/449bdab6-e744-4fb2-9620-d4068d9a741b)


Output Image

`prompt: A dog`

`reference_attn=True, reference_adain=False, num_inference_steps=20`
![Output_image](https://github.com/huggingface/diffusers/assets/34944964/fff2f16f-6e91-434b-abcc-5259d866c31e)

Reference Image
![reference_image](https://github.com/huggingface/diffusers/assets/34944964/077ed4fe-2991-4b79-99a1-009f056227d1)

Output Image

`prompt: An astronaut riding a lion`

`reference_attn=True, reference_adain=True, num_inference_steps=20`
![output_image](https://github.com/huggingface/diffusers/assets/34944964/9b2f1aca-886f-49c3-89ec-d2031c8e3670)

### Stable diffusion fabric pipeline

FABRIC approach applicable to a wide range of popular diffusion models, which exploits
the self-attention layer present in the most widely used architectures to condition
the diffusion process on a set of feedback images.


```python
import requests
import torch
from PIL import Image
from io import BytesIO

from diffusers import DiffusionPipeline

# load the pipeline
# make sure you're logged in with `huggingface-cli login`
model_id_or_path = "runwayml/stable-diffusion-v1-5"
#can also be used with dreamlike-art/dreamlike-photoreal-2.0
pipe = DiffusionPipeline.from_pretrained(model_id_or_path, torch_dtype=torch.float16, custom_pipeline="pipeline_fabric").to("cuda")

# let's specify a prompt
prompt = "An astronaut riding an elephant"
negative_prompt = "lowres, cropped"

# call the pipeline
image = pipe(
    prompt=prompt,
    negative_prompt=negative_prompt,
    num_inference_steps=20,
    generator=torch.manual_seed(12)
).images[0]

image.save("horse_to_elephant.jpg")

# let's try another example with feedback
url = "https://raw.githubusercontent.com/ChenWu98/cycle-diffusion/main/data/dalle2/A%20black%20colored%20car.png"
response = requests.get(url)
init_image = Image.open(BytesIO(response.content)).convert("RGB")

prompt = "photo, A blue colored car, fish eye"
liked = [init_image]
## same goes with disliked

# call the pipeline
torch.manual_seed(0)
image = pipe(
    prompt=prompt,
    negative_prompt=negative_prompt,
    liked = liked,
    num_inference_steps=20,
).images[0]

image.save("black_to_blue.png")
```

*With enough feedbacks you can create very similar high quality images.*

The original codebase can be found at [sd-fabric/fabric](https://github.com/sd-fabric/fabric), and available checkpoints are [dreamlike-art/dreamlike-photoreal-2.0](https://huggingface.co/dreamlike-art/dreamlike-photoreal-2.0), [runwayml/stable-diffusion-v1-5](https://huggingface.co/runwayml/stable-diffusion-v1-5), and [stabilityai/stable-diffusion-2-1](https://huggingface.co/stabilityai/stable-diffusion-2-1) (may give unexpected results).

Let's have a look at the images (*512X512*)

| Without Feedback            | With Feedback  (1st image)          |
|---------------------|---------------------|
| ![Image 1](https://huggingface.co/datasets/huggingface/documentation-images/resolve/main/diffusers/fabric_wo_feedback.jpg) | ![Feedback Image 1](https://huggingface.co/datasets/huggingface/documentation-images/resolve/main/diffusers/fabric_w_feedback.png) |


### Masked Im2Im Stable Diffusion Pipeline

This pipeline reimplements sketch inpaint feature from A1111 for non-inpaint models. The following code reads two images, original and one with mask painted over it. It computes mask as a difference of two images and does the inpainting in the area defined by the mask.

```python
img = PIL.Image.open("./mech.png")
# read image with mask painted over
img_paint = PIL.Image.open("./mech_painted.png")
neq = numpy.any(numpy.array(img) != numpy.array(img_paint), axis=-1)
mask = neq / neq.max()

pipeline = MaskedStableDiffusionImg2ImgPipeline.from_pretrained("frankjoshua/icbinpICantBelieveIts_v8")

# works best with EulerAncestralDiscreteScheduler
pipeline.scheduler = EulerAncestralDiscreteScheduler.from_config(pipeline.scheduler.config)
generator = torch.Generator(device="cpu").manual_seed(4)

prompt = "a man wearing a mask"
result = pipeline(prompt=prompt, image=img_paint, mask=mask, strength=0.75,
                  generator=generator)
result.images[0].save("result.png")
```

original image mech.png

<img src=https://github.com/noskill/diffusers/assets/733626/10ad972d-d655-43cb-8de1-039e3d79e849 width="25%" >

image with mask mech_painted.png

<img src=https://github.com/noskill/diffusers/assets/733626/c334466a-67fe-4377-9ff7-f46021b9c224 width="25%" >

result:

<img src=https://github.com/noskill/diffusers/assets/733626/23a0a71d-51db-471e-926a-107ac62512a8 width="25%" >


### Prompt2Prompt Pipeline

Prompt2Prompt allows the following edits:
- ReplaceEdit (change words in prompt)
- ReplaceEdit with local blend (change words in prompt, keep image part unrelated to changes constant)
- RefineEdit (add words to prompt)
- RefineEdit with local blend (add words to prompt, keep image part unrelated to changes constant)
- ReweightEdit (modulate importance of words)

Here's a full example for `ReplaceEdit``:

```python
import torch
import numpy as np
import matplotlib.pyplot as plt
from diffusers.pipelines import Prompt2PromptPipeline

pipe = Prompt2PromptPipeline.from_pretrained("CompVis/stable-diffusion-v1-4").to("cuda")

prompts = ["A turtle playing with a ball",
           "A monkey playing with a ball"]

cross_attention_kwargs = {
    "edit_type": "replace",
    "cross_replace_steps": 0.4,
    "self_replace_steps": 0.4
}

outputs = pipe(prompt=prompts, height=512, width=512, num_inference_steps=50, cross_attention_kwargs=cross_attention_kwargs)
```

And abbreviated examples for the other edits:

`ReplaceEdit with local blend`
```python
prompts = ["A turtle playing with a ball",
           "A monkey playing with a ball"]

cross_attention_kwargs = {
    "edit_type": "replace",
    "cross_replace_steps": 0.4,
    "self_replace_steps": 0.4,
    "local_blend_words": ["turtle", "monkey"]
}
```

`RefineEdit`
```python
prompts = ["A turtle",
           "A turtle in a forest"]

cross_attention_kwargs = {
    "edit_type": "refine",
    "cross_replace_steps": 0.4,
    "self_replace_steps": 0.4,
}
```

`RefineEdit with local blend`
```python
prompts = ["A turtle",
           "A turtle in a forest"]

cross_attention_kwargs = {
    "edit_type": "refine",
    "cross_replace_steps": 0.4,
    "self_replace_steps": 0.4,
    "local_blend_words": ["in", "a" , "forest"]
}
```

`ReweightEdit`
```python
prompts = ["A smiling turtle"] * 2

edit_kcross_attention_kwargswargs = {
    "edit_type": "reweight",
    "cross_replace_steps": 0.4,
    "self_replace_steps": 0.4,
    "equalizer_words": ["smiling"],
    "equalizer_strengths": [5]
}
```

Side note: See [this GitHub gist](https://gist.github.com/UmerHA/b65bb5fb9626c9c73f3ade2869e36164) if you want to visualize the attention maps.

### Latent Consistency Pipeline

Latent Consistency Models was proposed in [Latent Consistency Models: Synthesizing High-Resolution Images with Few-Step Inference](https://arxiv.org/abs/2310.04378) by *Simian Luo, Yiqin Tan, Longbo Huang, Jian Li, Hang Zhao* from Tsinghua University.

The abstract of the paper reads as follows:

*Latent Diffusion models (LDMs) have achieved remarkable results in synthesizing high-resolution images. However, the iterative sampling process is computationally intensive and leads to slow generation. Inspired by Consistency Models (song et al.), we propose Latent Consistency Models (LCMs), enabling swift inference with minimal steps on any pre-trained LDMs, including Stable Diffusion (rombach et al). Viewing the guided reverse diffusion process as solving an augmented probability flow ODE (PF-ODE), LCMs are designed to directly predict the solution of such ODE in latent space, mitigating the need for numerous iterations and allowing rapid, high-fidelity sampling. Efficiently distilled from pre-trained classifier-free guided diffusion models, a high-quality 768 x 768 2~4-step LCM takes only 32 A100 GPU hours for training. Furthermore, we introduce Latent Consistency Fine-tuning (LCF), a novel method that is tailored for fine-tuning LCMs on customized image datasets. Evaluation on the LAION-5B-Aesthetics dataset demonstrates that LCMs achieve state-of-the-art text-to-image generation performance with few-step inference. Project Page: [this https URL](https://latent-consistency-models.github.io/)*

The model can be used with `diffusers` as follows:

 - *1. Load the model from the community pipeline.*

```py
from diffusers import DiffusionPipeline
import torch

pipe = DiffusionPipeline.from_pretrained("SimianLuo/LCM_Dreamshaper_v7", custom_pipeline="latent_consistency_txt2img", custom_revision="main")

# To save GPU memory, torch.float16 can be used, but it may compromise image quality.
pipe.to(torch_device="cuda", torch_dtype=torch.float32)
```

- 2. Run inference with as little as 4 steps:

```py
prompt = "Self-portrait oil painting, a beautiful cyborg with golden hair, 8k"

# Can be set to 1~50 steps. LCM support fast inference even <= 4 steps. Recommend: 1~8 steps.
num_inference_steps = 4

images = pipe(prompt=prompt, num_inference_steps=num_inference_steps, guidance_scale=8.0, lcm_origin_steps=50, output_type="pil").images
```

For any questions or feedback, feel free to reach out to [Simian Luo](https://github.com/luosiallen).

You can also try this pipeline directly in the [🚀 official spaces](https://huggingface.co/spaces/SimianLuo/Latent_Consistency_Model).



### Latent Consistency Img2img Pipeline

This pipeline extends the Latent Consistency Pipeline to allow it to take an input image.

```py
from diffusers import DiffusionPipeline
import torch

pipe = DiffusionPipeline.from_pretrained("SimianLuo/LCM_Dreamshaper_v7", custom_pipeline="latent_consistency_img2img")

# To save GPU memory, torch.float16 can be used, but it may compromise image quality.
pipe.to(torch_device="cuda", torch_dtype=torch.float32)
```

- 2. Run inference with as little as 4 steps:

```py
prompt = "Self-portrait oil painting, a beautiful cyborg with golden hair, 8k"


input_image=Image.open("myimg.png")

strength = 0.5 #strength =0 (no change) strength=1 (completely overwrite image)

# Can be set to 1~50 steps. LCM support fast inference even <= 4 steps. Recommend: 1~8 steps.
num_inference_steps = 4

images = pipe(prompt=prompt, image=input_image, strength=strength, num_inference_steps=num_inference_steps, guidance_scale=8.0, lcm_origin_steps=50, output_type="pil").images
```



### Latent Consistency Interpolation Pipeline

This pipeline extends the Latent Consistency Pipeline to allow for interpolation of the latent space between multiple prompts. It is similar to the [Stable Diffusion Interpolate](https://github.com/huggingface/diffusers/blob/main/examples/community/interpolate_stable_diffusion.py) and [unCLIP Interpolate](https://github.com/huggingface/diffusers/blob/main/examples/community/unclip_text_interpolation.py) community pipelines.

```py
import torch
import numpy as np

from diffusers import DiffusionPipeline

pipe = DiffusionPipeline.from_pretrained("SimianLuo/LCM_Dreamshaper_v7", custom_pipeline="latent_consistency_interpolate")

# To save GPU memory, torch.float16 can be used, but it may compromise image quality.
pipe.to(torch_device="cuda", torch_dtype=torch.float32)

prompts = [
    "Self-portrait oil painting, a beautiful cyborg with golden hair, Margot Robbie, 8k",
    "Self-portrait oil painting, an extremely strong man, body builder, Huge Jackman, 8k",
    "An astronaut floating in space, renaissance art, realistic, high quality, 8k",
    "Oil painting of a cat, cute, dream-like",
    "Hugging face emoji, cute, realistic"
]
num_inference_steps = 4
num_interpolation_steps = 60
seed = 1337

torch.manual_seed(seed)
np.random.seed(seed)

images = pipe(
    prompt=prompts,
    height=512,
    width=512,
    num_inference_steps=num_inference_steps,
    num_interpolation_steps=num_interpolation_steps,
    guidance_scale=8.0,
    embedding_interpolation_type="lerp",
    latent_interpolation_type="slerp",
    process_batch_size=4, # Make it higher or lower based on your GPU memory
    generator=torch.Generator(seed),
)

assert len(images) == (len(prompts) - 1) * num_interpolation_steps
```

###  StableDiffusionUpscaleLDM3D Pipeline
[LDM3D-VR](https://arxiv.org/pdf/2311.03226.pdf) is an extended version of LDM3D.

The abstract from the paper is:
*Latent diffusion models have proven to be state-of-the-art in the creation and manipulation of visual outputs. However, as far as we know, the generation of depth maps jointly with RGB is still limited. We introduce LDM3D-VR, a suite of diffusion models targeting virtual reality development that includes LDM3D-pano and LDM3D-SR. These models enable the generation of panoramic RGBD based on textual prompts and the upscaling of low-resolution inputs to high-resolution RGBD, respectively. Our models are fine-tuned from existing pretrained models on datasets containing panoramic/high-resolution RGB images, depth maps and captions. Both models are evaluated in comparison to existing related methods*

Two checkpoints are available for use:
- [ldm3d-pano](https://huggingface.co/Intel/ldm3d-pano). This checkpoint enables the generation of panoramic images and requires the StableDiffusionLDM3DPipeline pipeline to be used.
- [ldm3d-sr](https://huggingface.co/Intel/ldm3d-sr). This checkpoint enables the upscaling of RGB and depth images. Can be used in cascade after the original LDM3D pipeline using the StableDiffusionUpscaleLDM3DPipeline pipeline.

'''py
from PIL import Image
import os
import torch
from diffusers import StableDiffusionLDM3DPipeline, DiffusionPipeline

#Generate a rgb/depth output from LDM3D
pipe_ldm3d = StableDiffusionLDM3DPipeline.from_pretrained("Intel/ldm3d-4c")
pipe_ldm3d.to("cuda")

prompt =f"A picture of some lemons on a table"
output = pipe_ldm3d(prompt)
rgb_image, depth_image = output.rgb, output.depth
rgb_image[0].save(f"lemons_ldm3d_rgb.jpg")
depth_image[0].save(f"lemons_ldm3d_depth.png")


#Upscale the previous output to a resolution of (1024, 1024)
pipe_ldm3d_upscale = DiffusionPipeline.from_pretrained("Intel/ldm3d-sr", custom_pipeline="pipeline_stable_diffusion_upscale_ldm3d")

pipe_ldm3d_upscale.to("cuda")

low_res_img = Image.open(f"lemons_ldm3d_rgb.jpg").convert("RGB")
low_res_depth = Image.open(f"lemons_ldm3d_depth.png").convert("L")
outputs = pipe_ldm3d_upscale(prompt="high quality high resolution uhd 4k image", rgb=low_res_img, depth=low_res_depth, num_inference_steps=50, target_res=[1024, 1024])

upscaled_rgb, upscaled_depth =outputs.rgb[0], outputs.depth[0]
upscaled_rgb.save(f"upscaled_lemons_rgb.png")
upscaled_depth.save(f"upscaled_lemons_depth.png")
'''

### ControlNet + T2I Adapter Pipeline
This pipelines combines both ControlNet and T2IAdapter into a single pipeline, where the forward pass is executed once.
It receives `control_image` and `adapter_image`, as well as `controlnet_conditioning_scale` and `adapter_conditioning_scale`, for the ControlNet and Adapter modules, respectively. Whenever `adapter_conditioning_scale = 0` or `controlnet_conditioning_scale = 0`, it will act as a full ControlNet module or as a full T2IAdapter module, respectively.

```py
import cv2
import numpy as np
import torch
from controlnet_aux.midas import MidasDetector
from PIL import Image

from diffusers import AutoencoderKL, ControlNetModel, MultiAdapter, T2IAdapter
from diffusers.pipelines.controlnet.multicontrolnet import MultiControlNetModel
from diffusers.utils import load_image
from examples.community.pipeline_stable_diffusion_xl_controlnet_adapter import (
    StableDiffusionXLControlNetAdapterPipeline,
)

controlnet_depth = ControlNetModel.from_pretrained(
    "diffusers/controlnet-depth-sdxl-1.0",
    torch_dtype=torch.float16,
    variant="fp16",
    use_safetensors=True
)
adapter_depth = T2IAdapter.from_pretrained(
  "TencentARC/t2i-adapter-depth-midas-sdxl-1.0", torch_dtype=torch.float16, variant="fp16", use_safetensors=True
)
vae = AutoencoderKL.from_pretrained("madebyollin/sdxl-vae-fp16-fix", torch_dtype=torch.float16, use_safetensors=True)

pipe = StableDiffusionXLControlNetAdapterPipeline.from_pretrained(
    "stabilityai/stable-diffusion-xl-base-1.0",
    controlnet=controlnet_depth,
    adapter=adapter_depth,
    vae=vae,
    variant="fp16",
    use_safetensors=True,
    torch_dtype=torch.float16,
)
pipe = pipe.to("cuda")
pipe.enable_xformers_memory_efficient_attention()
# pipe.enable_freeu(s1=0.6, s2=0.4, b1=1.1, b2=1.2)
midas_depth = MidasDetector.from_pretrained(
  "valhalla/t2iadapter-aux-models", filename="dpt_large_384.pt", model_type="dpt_large"
).to("cuda")

prompt = "a tiger sitting on a park bench"
img_url = "https://raw.githubusercontent.com/CompVis/latent-diffusion/main/data/inpainting_examples/overture-creations-5sI6fQgYIuo.png"

image = load_image(img_url).resize((1024, 1024))

depth_image = midas_depth(
  image, detect_resolution=512, image_resolution=1024
)

strength = 0.5

images = pipe(
    prompt,
    control_image=depth_image,
    adapter_image=depth_image,
    num_inference_steps=30,
    controlnet_conditioning_scale=strength,
    adapter_conditioning_scale=strength,
).images
images[0].save("controlnet_and_adapter.png")

```

### ControlNet + T2I Adapter + Inpainting Pipeline
```py
import cv2
import numpy as np
import torch
from controlnet_aux.midas import MidasDetector
from PIL import Image

from diffusers import AutoencoderKL, ControlNetModel, MultiAdapter, T2IAdapter
from diffusers.pipelines.controlnet.multicontrolnet import MultiControlNetModel
from diffusers.utils import load_image
from examples.community.pipeline_stable_diffusion_xl_controlnet_adapter_inpaint import (
    StableDiffusionXLControlNetAdapterInpaintPipeline,
)

controlnet_depth = ControlNetModel.from_pretrained(
    "diffusers/controlnet-depth-sdxl-1.0",
    torch_dtype=torch.float16,
    variant="fp16",
    use_safetensors=True
)
adapter_depth = T2IAdapter.from_pretrained(
  "TencentARC/t2i-adapter-depth-midas-sdxl-1.0", torch_dtype=torch.float16, variant="fp16", use_safetensors=True
)
vae = AutoencoderKL.from_pretrained("madebyollin/sdxl-vae-fp16-fix", torch_dtype=torch.float16, use_safetensors=True)

pipe = StableDiffusionXLControlNetAdapterInpaintPipeline.from_pretrained(
    "diffusers/stable-diffusion-xl-1.0-inpainting-0.1",
    controlnet=controlnet_depth,
    adapter=adapter_depth,
    vae=vae,
    variant="fp16",
    use_safetensors=True,
    torch_dtype=torch.float16,
)
pipe = pipe.to("cuda")
pipe.enable_xformers_memory_efficient_attention()
# pipe.enable_freeu(s1=0.6, s2=0.4, b1=1.1, b2=1.2)
midas_depth = MidasDetector.from_pretrained(
  "valhalla/t2iadapter-aux-models", filename="dpt_large_384.pt", model_type="dpt_large"
).to("cuda")

prompt = "a tiger sitting on a park bench"
img_url = "https://raw.githubusercontent.com/CompVis/latent-diffusion/main/data/inpainting_examples/overture-creations-5sI6fQgYIuo.png"
mask_url = "https://raw.githubusercontent.com/CompVis/latent-diffusion/main/data/inpainting_examples/overture-creations-5sI6fQgYIuo_mask.png"

image = load_image(img_url).resize((1024, 1024))
mask_image = load_image(mask_url).resize((1024, 1024))

depth_image = midas_depth(
  image, detect_resolution=512, image_resolution=1024
)

strength = 0.4

images = pipe(
    prompt,
    image=image,
    mask_image=mask_image,
    control_image=depth_image,
    adapter_image=depth_image,
    num_inference_steps=30,
    controlnet_conditioning_scale=strength,
    adapter_conditioning_scale=strength,
    strength=0.7,
).images
images[0].save("controlnet_and_adapter_inpaint.png")

```

### Regional Prompting Pipeline
This pipeline is a port of the [Regional Prompter extension](https://github.com/hako-mikan/sd-webui-regional-prompter) for [Stable Diffusion web UI](https://github.com/AUTOMATIC1111/stable-diffusion-webui) to diffusers.
This code implements a pipeline for the Stable Diffusion model, enabling the division of the canvas into multiple regions, with different prompts applicable to each region. Users can specify regions in two ways: using `Cols` and `Rows` modes for grid-like divisions, or the `Prompt` mode for regions calculated based on prompts.

![sample](https://github.com/hako-mikan/sd-webui-regional-prompter/blob/imgs/rp_pipeline1.png)

### Usage
### Sample Code
```
from from examples.community.regional_prompting_stable_diffusion import RegionalPromptingStableDiffusionPipeline
pipe = RegionalPromptingStableDiffusionPipeline.from_single_file(model_path, vae=vae)

rp_args = {
    "mode":"rows",
    "div": "1;1;1"
}

prompt ="""
green hair twintail BREAK
red blouse BREAK
blue skirt
"""

images = pipe(
    prompt=prompt,
    negative_prompt=negative_prompt,
    guidance_scale=7.5,
    height = 768,
    width = 512,
    num_inference_steps =20,
    num_images_per_prompt = 1,
    rp_args = rp_args
        ).images

time = time.strftime(r"%Y%m%d%H%M%S")
i = 1
for image in images:
    i += 1
    fileName = f'img-{time}-{i+1}.png'
    image.save(fileName)
```
### Cols, Rows mode
In the Cols, Rows mode, you can split the screen vertically and horizontally and assign prompts to each region. The split ratio can be specified by 'div', and you can set the division ratio like '3;3;2' or '0.1;0.5'. Furthermore, as will be described later, you can also subdivide the split Cols, Rows to specify more complex regions.

In this image, the image is divided into three parts, and a separate prompt is applied to each. The prompts are divided by 'BREAK', and each is applied to the respective region.
![sample](https://github.com/hako-mikan/sd-webui-regional-prompter/blob/imgs/rp_pipeline2.png)
```
green hair twintail BREAK
red blouse BREAK
blue skirt
```

### 2-Dimentional division
The prompt consists of instructions separated by the term `BREAK` and is assigned to different regions of a two-dimensional space. The image is initially split in the main splitting direction, which in this case is rows, due to the presence of a single semicolon`;`, dividing the space into an upper and a lower section. Additional sub-splitting is then applied, indicated by commas. The upper row is split into ratios of `2:1:1`, while the lower row is split into a ratio of `4:6`. Rows themselves are split in a `1:2` ratio. According to the reference image, the blue sky is designated as the first region, green hair as the second, the bookshelf as the third, and so on, in a sequence based on their position from the top left. The terrarium is placed on the desk in the fourth region, and the orange dress and sofa are in the fifth region, conforming to their respective splits.
```
rp_args = {
    "mode":"rows",
    "div": "1,2,1,1;2,4,6"
}

prompt ="""
blue sky BREAK
green hair BREAK
book shelf BREAK
terrarium on desk BREAK
orange dress and sofa
"""
```
![sample](https://github.com/hako-mikan/sd-webui-regional-prompter/blob/imgs/rp_pipeline4.png)

### Prompt Mode
There are limitations to methods of specifying regions in advance. This is because specifying regions can be a hindrance when designating complex shapes or dynamic compositions. In the region specified by the prompt, the regions is determined after the image generation has begun. This allows us to accommodate compositions and complex regions.
For further infomagen, see [here](https://github.com/hako-mikan/sd-webui-regional-prompter/blob/main/prompt_en.md).
### syntax
```
baseprompt target1 target2 BREAK
effect1, target1 BREAK
effect2 ,target2
```

First, write the base prompt. In the base prompt, write the words (target1, target2) for which you want to create a mask. Next, separate them with BREAK. Next, write the prompt corresponding to target1. Then enter a comma and write target1. The order of the targets in the base prompt and the order of the BREAK-separated targets can be back to back.

```
target2 baseprompt target1  BREAK
effect1, target1 BREAK
effect2 ,target2
```
is also effective.

### Sample
In this example, masks are calculated for shirt, tie, skirt, and color prompts are specified only for those regions.
```
rp_args = {
    "mode":"prompt-ex",
    "save_mask":True,
    "th": "0.4,0.6,0.6",
}

prompt ="""
a girl in street with shirt, tie, skirt BREAK
red, shirt BREAK
green, tie BREAK
blue , skirt
"""
```
![sample](https://github.com/hako-mikan/sd-webui-regional-prompter/blob/imgs/rp_pipeline3.png)
### threshold
The threshold used to determine the mask created by the prompt. This can be set as many times as there are masks, as the range varies widely depending on the target prompt. If multiple regions are used, enter them separated by commas. For example, hair tends to be ambiguous and requires a small value, while face tends to be large and requires a small value. These should be ordered by BREAK.

```
a lady ,hair, face  BREAK
red, hair BREAK
tanned ,face
```
`threshold : 0.4,0.6`
If only one input is given for multiple regions, they are all assumed to be the same value.

### Prompt and Prompt-EX
The difference is that in Prompt, duplicate regions are added, whereas in Prompt-EX, duplicate regions are overwritten sequentially. Since they are processed in order, setting a TARGET with a large regions first makes it easier for the effect of small regions to remain unmuffled.

### Accuracy
In the case of a 512 x 512 image, Attention mode reduces the size of the region to about 8 x 8 pixels deep in the U-Net, so that small regions get mixed up; Latent mode calculates 64*64, so that the region is exact.
```
girl hair twintail frills,ribbons, dress, face BREAK
girl, ,face
```

### Mask
When an image is generated, the generated mask is displayed. It is generated at the same size as the image, but is actually used at a much smaller size.


### Use common prompt
You can attach the prompt up to ADDCOMM to all prompts by separating it first with ADDCOMM. This is useful when you want to include elements common to all regions. For example, when generating pictures of three people with different appearances, it's necessary to include the instruction of 'three people' in all regions. It's also useful when inserting quality tags and other things."For example, if you write as follows:
```
best quality, 3persons in garden, ADDCOMM
a girl white dress BREAK
a boy blue shirt BREAK
an old man red suit
```
If common is enabled, this prompt is converted to the following:
```
best quality, 3persons in garden, a girl white dress BREAK
best quality, 3persons in garden, a boy blue shirt BREAK
best quality, 3persons in garden, an old man red suit
```
### Negative prompt
Negative prompts are equally effective across all regions, but it is possible to set region-specific prompts for negative prompts as well. The number of BREAKs must be the same as the number of prompts. If the number of prompts does not match, the negative prompts will be used without being divided into regions.

### Parameters
To activate Regional Prompter, it is necessary to enter settings in rp_args. The items that can be set are as follows. rp_args is a dictionary type.

### Input Parameters
Parameters are specified through the `rp_arg`(dictionary type).

```
rp_args = {
    "mode":"rows",
    "div": "1;1;1"
}

pipe(prompt =prompt, rp_args = rp_args)
```



### Required Parameters
- `mode`: Specifies the method for defining regions. Choose from `Cols`, `Rows`, `Prompt` or `Prompt-Ex`. This parameter is case-insensitive.
- `divide`: Used in `Cols` and `Rows` modes. Details on how to specify this are provided under the respective `Cols` and `Rows` sections.
- `th`: Used in `Prompt` mode. The method of specification is detailed under the `Prompt` section.

### Optional Parameters
- `save_mask`: In `Prompt` mode, choose whether to output the generated mask along with the image. The default is `False`.

The Pipeline supports `compel` syntax. Input prompts using the `compel` structure will be automatically applied and processed.

## Diffusion Posterior Sampling Pipeline
* Reference paper
    ```
    @article{chung2022diffusion,
    title={Diffusion posterior sampling for general noisy inverse problems},
    author={Chung, Hyungjin and Kim, Jeongsol and Mccann, Michael T and Klasky, Marc L and Ye, Jong Chul},
    journal={arXiv preprint arXiv:2209.14687},
    year={2022}
    }
    ```
* This pipeline allows zero-shot conditional sampling from the posterior distribution $p(x|y)$, given observation on $y$, unconditional generative model $p(x)$ and differentiable operator $y=f(x)$.
* For example, $f(.)$ can be downsample operator, then $y$ is a downsampled image, and the pipeline becomes a super-resolution pipeline.
* To use this pipeline, you need to know your operator $f(.)$ and corrupted image $y$, and pass them during the call. For example, as in the main function of dps_pipeline.py, you need to first define the Gaussian blurring operator $f(.)$. The operator should be a callable nn.Module, with all the parameter gradient disabled:
    ```python
    import torch.nn.functional as F
    import scipy
    from torch import nn

    # define the Gaussian blurring operator first
    class GaussialBlurOperator(nn.Module):
        def __init__(self, kernel_size, intensity):
            super().__init__()

            class Blurkernel(nn.Module):
                def __init__(self, blur_type='gaussian', kernel_size=31, std=3.0):
                    super().__init__()
                    self.blur_type = blur_type
                    self.kernel_size = kernel_size
                    self.std = std
                    self.seq = nn.Sequential(
                        nn.ReflectionPad2d(self.kernel_size//2),
                        nn.Conv2d(3, 3, self.kernel_size, stride=1, padding=0, bias=False, groups=3)
                    )
                    self.weights_init()

                def forward(self, x):
                    return self.seq(x)

                def weights_init(self):
                    if self.blur_type == "gaussian":
                        n = np.zeros((self.kernel_size, self.kernel_size))
                        n[self.kernel_size // 2,self.kernel_size // 2] = 1
                        k = scipy.ndimage.gaussian_filter(n, sigma=self.std)
                        k = torch.from_numpy(k)
                        self.k = k
                        for name, f in self.named_parameters():
                            f.data.copy_(k)
                    elif self.blur_type == "motion":
                        k = Kernel(size=(self.kernel_size, self.kernel_size), intensity=self.std).kernelMatrix
                        k = torch.from_numpy(k)
                        self.k = k
                        for name, f in self.named_parameters():
                            f.data.copy_(k)

                def update_weights(self, k):
                    if not torch.is_tensor(k):
                        k = torch.from_numpy(k)
                    for name, f in self.named_parameters():
                        f.data.copy_(k)

                def get_kernel(self):
                    return self.k

            self.kernel_size = kernel_size
            self.conv = Blurkernel(blur_type='gaussian',
                                kernel_size=kernel_size,
                                std=intensity)
            self.kernel = self.conv.get_kernel()
            self.conv.update_weights(self.kernel.type(torch.float32))

            for param in self.parameters():
                param.requires_grad=False

        def forward(self, data, **kwargs):
            return self.conv(data)

        def transpose(self, data, **kwargs):
            return data

        def get_kernel(self):
            return self.kernel.view(1, 1, self.kernel_size, self.kernel_size)
    ```
* Next, you should obtain the corrupted image $y$ by the operator. In this example, we generate $y$ from the source image $x$. However in practice, having the operator $f(.)$ and corrupted image $y$ is enough:
    ```python
    # set up source image
    src = Image.open('sample.png')
    # read image into [1,3,H,W]
    src = torch.from_numpy(np.array(src, dtype=np.float32)).permute(2,0,1)[None]
    # normalize image to [-1,1]
    src = (src / 127.5) - 1.0
    src = src.to("cuda")

    # set up operator and measurement
    operator = GaussialBlurOperator(kernel_size=61, intensity=3.0).to("cuda")
    measurement = operator(src)

    # save the source and corrupted images
    save_image((src+1.0)/2.0, "dps_src.png")
    save_image((measurement+1.0)/2.0, "dps_mea.png")
    ```
* We provide an example pair of saved source and corrupted images, using the Gaussian blur operator above
    * Source image:
    * ![sample](https://github.com/tongdaxu/Images/assets/22267548/4d2a1216-08d1-4aeb-9ce3-7a2d87561d65)
    * Gaussian blurred image:
    * ![ddpm_generated_image](https://github.com/tongdaxu/Images/assets/22267548/65076258-344b-4ed8-b704-a04edaade8ae)
    * You can download those image to run the example on your own.
* Next, we need to define a loss function used for diffusion posterior sample. For most of the cases, the RMSE is fine:
    ```python
    def RMSELoss(yhat, y):
        return torch.sqrt(torch.sum((yhat-y)**2))
    ```
* And next, as any other diffusion models, we need the score estimator and scheduler. As we are working with $256x256$ face images, we use ddmp-celebahq-256:
    ```python
    # set up scheduler
    scheduler = DDPMScheduler.from_pretrained("google/ddpm-celebahq-256")
    scheduler.set_timesteps(1000)

    # set up model
    model = UNet2DModel.from_pretrained("google/ddpm-celebahq-256").to("cuda")
    ```
* And finally, run the pipeline:
    ```python
    # finally, the pipeline
    dpspipe = DPSPipeline(model, scheduler)
    image = dpspipe(
        measurement = measurement,
        operator = operator,
        loss_fn = RMSELoss,
        zeta = 1.0,
    ).images[0]
    image.save("dps_generated_image.png")
    ```
* The zeta is a hyperparameter that is in range of $[0,1]$. It need to be tuned for best effect. By setting zeta=1, you should be able to have the reconstructed result:
    * Reconstructed image:
    * ![sample](https://github.com/tongdaxu/Images/assets/22267548/0ceb5575-d42e-4f0b-99c0-50e69c982209)
* The reconstruction is perceptually similar to the source image, but different in details.
* In dps_pipeline.py, we also provide a super-resolution example, which should produce:
    * Downsampled image:
    * ![dps_mea](https://github.com/tongdaxu/Images/assets/22267548/ff6a33d6-26f0-42aa-88ce-f8a76ba45a13)
    * Reconstructed image:
    * ![dps_generated_image](https://github.com/tongdaxu/Images/assets/22267548/b74f084d-93f4-4845-83d8-44c0fa758a5f)

### AnimateDiff ControlNet Pipeline

This pipeline combines AnimateDiff and ControlNet. Enjoy precise motion control for your videos! Refer to [this](https://github.com/huggingface/diffusers/issues/5866) issue for more details.

```py
import torch
from diffusers import AutoencoderKL, ControlNetModel, MotionAdapter
from diffusers.pipelines import DiffusionPipeline
from diffusers.schedulers import DPMSolverMultistepScheduler
from PIL import Image

motion_id = "guoyww/animatediff-motion-adapter-v1-5-2"
adapter = MotionAdapter.from_pretrained(motion_id)
controlnet = ControlNetModel.from_pretrained("lllyasviel/control_v11p_sd15_openpose", torch_dtype=torch.float16)
vae = AutoencoderKL.from_pretrained("stabilityai/sd-vae-ft-mse", torch_dtype=torch.float16)

model_id = "SG161222/Realistic_Vision_V5.1_noVAE"
pipe = DiffusionPipeline.from_pretrained(
    model_id,
    motion_adapter=adapter,
    controlnet=controlnet,
    vae=vae,
    custom_pipeline="pipeline_animatediff_controlnet",
).to(device="cuda", dtype=torch.float16)
pipe.scheduler = DPMSolverMultistepScheduler.from_pretrained(
    model_id, subfolder="scheduler", clip_sample=False, timestep_spacing="linspace", steps_offset=1
)
pipe.enable_vae_slicing()

conditioning_frames = []
for i in range(1, 16 + 1):
    conditioning_frames.append(Image.open(f"frame_{i}.png"))

prompt = "astronaut in space, dancing"
negative_prompt = "bad quality, worst quality, jpeg artifacts, ugly"
result = pipe(
    prompt=prompt,
    negative_prompt=negative_prompt,
    width=512,
    height=768,
    conditioning_frames=conditioning_frames,
    num_inference_steps=12,
).frames[0]

from diffusers.utils import export_to_gif
export_to_gif(result.frames[0], "result.gif")
```

<table>
  <tr><td colspan="2" align=center><b>Conditioning Frames</b></td></tr>
  <tr align=center>
    <td align=center><img src="https://user-images.githubusercontent.com/7365912/265043418-23291941-864d-495a-8ba8-d02e05756396.gif" alt="input-frames"></td>
  </tr>
  <tr><td colspan="2" align=center><b>AnimateDiff model: SG161222/Realistic_Vision_V5.1_noVAE</b></td></tr>
  <tr>
    <td align=center><img src="https://github.com/huggingface/diffusers/assets/72266394/baf301e2-d03c-4129-bd84-203a1de2b2be" alt="gif-1"></td>
    <td align=center><img src="https://github.com/huggingface/diffusers/assets/72266394/9f923475-ecaf-452b-92c8-4e42171182d8" alt="gif-2"></td>
  </tr>
  <tr><td colspan="2" align=center><b>AnimateDiff model: CardosAnime</b></td></tr>
  <tr>
    <td align=center><img src="https://github.com/huggingface/diffusers/assets/72266394/b2c41028-38a0-45d6-86ed-fec7446b87f7" alt="gif-1"></td>
    <td align=center><img src="https://github.com/huggingface/diffusers/assets/72266394/eb7d2952-72e4-44fa-b664-077c79b4fc70" alt="gif-2"></td>
  </tr>
</table>

### DemoFusion

This pipeline is the official implementation of [DemoFusion: Democratising High-Resolution Image Generation With No $$$](https://arxiv.org/abs/2311.16973).
The original repo can be found at [repo](https://github.com/PRIS-CV/DemoFusion).
- `view_batch_size` (`int`, defaults to 16):
  The batch size for multiple denoising paths. Typically, a larger batch size can result in higher efficiency but comes with increased GPU memory requirements.

- `stride` (`int`, defaults to 64):
  The stride of moving local patches. A smaller stride is better for alleviating seam issues, but it also introduces additional computational overhead and inference time.

- `cosine_scale_1` (`float`, defaults to 3):
  Control the strength of skip-residual. For specific impacts, please refer to Appendix C in the DemoFusion paper.

- `cosine_scale_2` (`float`, defaults to 1):
  Control the strength of dilated sampling. For specific impacts, please refer to Appendix C in the DemoFusion paper.

- `cosine_scale_3` (`float`, defaults to 1):
  Control the strength of the Gaussian filter. For specific impacts, please refer to Appendix C in the DemoFusion paper.

- `sigma` (`float`, defaults to 1):
  The standard value of the Gaussian filter. Larger sigma promotes the global guidance of dilated sampling, but has the potential of over-smoothing.

- `multi_decoder` (`bool`, defaults to True):
  Determine whether to use a tiled decoder. Generally, when the resolution exceeds 3072x3072, a tiled decoder becomes necessary.

- `show_image` (`bool`, defaults to False):
  Determine whether to show intermediate results during generation.
```py
from diffusers import DiffusionPipeline

pipe = DiffusionPipeline.from_pretrained(
    "stabilityai/stable-diffusion-xl-base-1.0",
    custom_pipeline="pipeline_demofusion_sdxl",
    custom_revision="main",
    torch_dtype=torch.float16,
)
pipe = pipe.to("cuda")

prompt = "Envision a portrait of an elderly woman, her face a canvas of time, framed by a headscarf with muted tones of rust and cream. Her eyes, blue like faded denim. Her attire, simple yet dignified."
negative_prompt = "blurry, ugly, duplicate, poorly drawn, deformed, mosaic"

images = pipe(
    prompt,
    negative_prompt=negative_prompt,
    height=3072,
    width=3072,
    view_batch_size=16,
    stride=64,
    num_inference_steps=50,
    guidance_scale=7.5,
    cosine_scale_1=3,
    cosine_scale_2=1,
    cosine_scale_3=1,
    sigma=0.8,
    multi_decoder=True,
    show_image=True
)
```
You can display and save the generated images as:
```py
def image_grid(imgs, save_path=None):

    w = 0
    for i, img in enumerate(imgs):
        h_, w_ = imgs[i].size
        w += w_
    h = h_
    grid = Image.new('RGB', size=(w, h))
    grid_w, grid_h = grid.size

    w = 0
    for i, img in enumerate(imgs):
        h_, w_ = imgs[i].size
        grid.paste(img, box=(w, h - h_))
        if save_path != None:
            img.save(save_path + "/img_{}.jpg".format((i + 1) * 1024))
        w += w_

    return grid

image_grid(images, save_path="./outputs/")
```
 ![output_example](https://github.com/PRIS-CV/DemoFusion/blob/main/output_example.png)

### SDE Drag pipeline

This pipeline provides drag-and-drop image editing using stochastic differential equations. It enables image editing by inputting prompt, image, mask_image, source_points, and target_points.

![SDE Drag Image](https://github.com/huggingface/diffusers/assets/75928535/bd54f52f-f002-4951-9934-b2a4592771a5)

See [paper](https://arxiv.org/abs/2311.01410), [paper page](https://ml-gsai.github.io/SDE-Drag-demo/), [original repo](https://github.com/ML-GSAI/SDE-Drag) for more infomation.

```py
import PIL
import torch
from diffusers import DDIMScheduler, DiffusionPipeline

# Load the pipeline
model_path = "runwayml/stable-diffusion-v1-5"
scheduler = DDIMScheduler.from_pretrained(model_path, subfolder="scheduler")
pipe = DiffusionPipeline.from_pretrained(model_path, scheduler=scheduler, custom_pipeline="sde_drag")
pipe.to('cuda')

# To save GPU memory, torch.float16 can be used, but it may compromise image quality.
# If not training LoRA, please avoid using torch.float16
# pipe.to(torch.float16)

# Provide prompt, image, mask image, and the starting and target points for drag editing.
prompt = "prompt of the image"
image = PIL.Image.open('/path/to/image')
mask_image = PIL.Image.open('/path/to/mask_image')
source_points = [[123, 456]]
target_points = [[234, 567]]

# train_lora is optional, and in most cases, using train_lora can better preserve consistency with the original image.
pipe.train_lora(prompt, image)

output = pipe(prompt, image, mask_image, source_points, target_points)
output_image = PIL.Image.fromarray(output)
output_image.save("./output.png")

```

### Null-Text Inversion pipeline

This pipeline provides null-text inversion for editing real images. It enables null-text optimization, and DDIM reconstruction via w, w/o null-text optimization. No prompt-to-prompt code is implemented as there is a Prompt2PromptPipeline.
* Reference paper
    ```@article{hertz2022prompt,
  title={Prompt-to-prompt image editing with cross attention control},
  author={Hertz, Amir and Mokady, Ron and Tenenbaum, Jay and Aberman, Kfir and Pritch, Yael and Cohen-Or, Daniel},
  booktitle={arXiv preprint arXiv:2208.01626},
  year={2022}
    ```}

```py
from diffusers.schedulers import DDIMScheduler
from examples.community.pipeline_null_text_inversion import NullTextPipeline
import torch

# Load the pipeline
device = "cuda"
# Provide invert_prompt and the image for null-text optimization.
invert_prompt = "A lying cat"
input_image = "siamese.jpg"
steps = 50

# Provide prompt used for generation. Same if reconstruction 
prompt = "A lying cat"
# or different if editing.
prompt = "A lying dog"

#Float32 is essential to a well optimization
model_path = "runwayml/stable-diffusion-v1-5"
scheduler = DDIMScheduler(num_train_timesteps=1000, beta_start=0.00085, beta_end=0.0120, beta_schedule="scaled_linear")
pipeline = NullTextPipeline.from_pretrained(model_path, scheduler = scheduler, torch_dtype=torch.float32).to(device)

#Saves the inverted_latent to save time
inverted_latent, uncond = pipeline.invert(input_image, invert_prompt, num_inner_steps=10, early_stop_epsilon= 1e-5, num_inference_steps = steps)
pipeline(prompt, uncond, inverted_latent, guidance_scale=7.5, num_inference_steps=steps).images[0].save(input_image+".output.jpg")
```
### Rerender_A_Video

This is the Diffusers implementation of zero-shot video-to-video translation pipeline [Rerender_A_Video](https://github.com/williamyang1991/Rerender_A_Video) (without Ebsynth postprocessing). To run the code, please install gmflow. Then modify the path in `examples/community/rerender_a_video.py`:

```py
gmflow_dir = "/path/to/gmflow"
```

<<<<<<< HEAD
```

### StyleAligned Pipeline

This pipeline is the implementation of [Style Aligned Image Generation via Shared Attention](https://arxiv.org/abs/2312.02133).

> Large-scale Text-to-Image (T2I) models have rapidly gained prominence across creative fields, generating visually compelling outputs from textual prompts. However, controlling these models to ensure consistent style remains challenging, with existing methods necessitating fine-tuning and manual intervention to disentangle content and style. In this paper, we introduce StyleAligned, a novel technique designed to establish style alignment among a series of generated images. By employing minimal `attention sharing' during the diffusion process, our method maintains style consistency across images within T2I models. This approach allows for the creation of style-consistent images using a reference style through a straightforward inversion operation. Our method's evaluation across diverse styles and text prompts demonstrates high-quality synthesis and fidelity, underscoring its efficacy in achieving consistent style across various inputs.

```python
from typing import List

import torch
from diffusers.pipelines.pipeline_utils import DiffusionPipeline
from PIL import Image

model_id = "a-r-r-o-w/dreamshaper-xl-turbo"
pipe = DiffusionPipeline.from_pretrained(model_id, torch_dtype=torch.float16, variant="fp16", custom_pipeline="pipeline_sdxl_style_aligned")
pipe = pipe.to("cuda")

# Enable memory saving techniques
pipe.enable_vae_slicing()
pipe.enable_vae_tiling()

prompt = [
  "a toy train. macro photo. 3d game asset",
  "a toy airplane. macro photo. 3d game asset",
  "a toy bicycle. macro photo. 3d game asset",
  "a toy car. macro photo. 3d game asset",
]
negative_prompt = "low quality, worst quality, "

# Enable StyleAligned
pipe.enable_style_aligned(
    share_group_norm=False,
    share_layer_norm=False,
    share_attention=True,
    adain_queries=True,
    adain_keys=True,
    adain_values=False,
    full_attention_share=False,
    shared_score_scale=1.0,
    shared_score_shift=0.0,
    only_self_level=0.0,
)

# Run inference
images = pipe(
    prompt=prompt,
    negative_prompt=negative_prompt,
    guidance_scale=2,
    height=1024,
    width=1024,
    num_inference_steps=10,
    generator=torch.Generator().manual_seed(42),
).images

# Disable StyleAligned if you do not wish to use it anymore
pipe.disable_style_aligned()
=======
After that, you can run the pipeline with:

```py
from diffusers import ControlNetModel, AutoencoderKL, DDIMScheduler
from diffusers.utils import export_to_video
import numpy as np
import torch

import cv2
from PIL import Image

def video_to_frame(video_path: str, interval: int):
    vidcap = cv2.VideoCapture(video_path)
    success = True

    count = 0
    res = []
    while success:
        count += 1
        success, image = vidcap.read()
        if count % interval != 1:
            continue
        if image is not None:
            image = cv2.cvtColor(image, cv2.COLOR_BGR2RGB)
            res.append(image)

    vidcap.release()
    return res

input_video_path = 'path/to/video'
input_interval = 10
frames = video_to_frame(
    input_video_path, input_interval)

control_frames = []
# get canny image
for frame in frames:
    np_image = cv2.Canny(frame, 50, 100)
    np_image = np_image[:, :, None]
    np_image = np.concatenate([np_image, np_image, np_image], axis=2)
    canny_image = Image.fromarray(np_image)
    control_frames.append(canny_image)

# You can use any ControlNet here
controlnet = ControlNetModel.from_pretrained(
    "lllyasviel/sd-controlnet-canny").to('cuda')

# You can use any fintuned SD here
pipe = DiffusionPipeline.from_pretrained(
    "runwayml/stable-diffusion-v1-5", controlnet=controlnet, custom_pipeline='rerender_a_video').to('cuda')

# Optional: you can download vae-ft-mse-840000-ema-pruned.ckpt to enhance the results
# pipe.vae = AutoencoderKL.from_single_file(
#     "path/to/vae-ft-mse-840000-ema-pruned.ckpt").to('cuda')

pipe.scheduler = DDIMScheduler.from_config(pipe.scheduler.config)

generator = torch.manual_seed(0)
frames = [Image.fromarray(frame) for frame in frames]
output_frames = pipe(
    "a beautiful woman in CG style, best quality, extremely detailed",

    frames,
    control_frames,
    num_inference_steps=20,
    strength=0.75,
    controlnet_conditioning_scale=0.7,
    generator=generator,
    warp_start=0.0,
    warp_end=0.1,
    mask_start=0.5,
    mask_end=0.8,
    mask_strength=0.5,
    negative_prompt='longbody, lowres, bad anatomy, bad hands, missing fingers, extra digit, fewer digits, cropped, worst quality, low quality'
).frames

export_to_video(
    output_frames, "/path/to/video.mp4", 5)
>>>>>>> 3be7c96e
```<|MERGE_RESOLUTION|>--- conflicted
+++ resolved
@@ -56,12 +56,8 @@
 | AnimateDiff ControlNet Pipeline                                                                                                    | Combines AnimateDiff with precise motion control using ControlNets                                                                                                                                                                                                                                                                                                                                                                                                                                    | [AnimateDiff ControlNet Pipeline](#animatediff-controlnet-pipeline) | [![Open In Colab](https://colab.research.google.com/assets/colab-badge.svg)](https://colab.research.google.com/drive/1SKboYeGjEQmQPWoFC0aLYpBlYdHXkvAu?usp=sharing) | [Aryan V S](https://github.com/a-r-r-o-w) and [Edoardo Botta](https://github.com/EdoardoBotta) |
 |   DemoFusion Pipeline                                                                                                    | Implementation of [DemoFusion: Democratising High-Resolution Image Generation With No $$$](https://arxiv.org/abs/2311.16973)                                                                                                                                                                                                                                                                                                                                                                                                                                      | [DemoFusion Pipeline](#DemoFusion)      | - |              [Ruoyi Du](https://github.com/RuoyiDu) |
 |   Null-Text Inversion Pipeline  | Implement [Null-text Inversion for Editing Real Images using Guided Diffusion Models](https://arxiv.org/abs/2211.09794) as a pipeline.                                                                                                                                                                                                                                                                                                                                                                                                                                      | [Null-Text Inversion](https://github.com/google/prompt-to-prompt/)      | - |              [Junsheng Luan](https://github.com/Junsheng121) |
-<<<<<<< HEAD
+|   Rerender A Video Pipeline                                                                                                    | Implementation of [[SIGGRAPH Asia 2023] Rerender A Video: Zero-Shot Text-Guided Video-to-Video Translation](https://arxiv.org/abs/2306.07954)                                                                                                                                                                                                                                                                                                                                                                                                                                      | [Rerender A Video Pipeline](#Rerender_A_Video)      | - |              [Yifan Zhou](https://github.com/SingleZombie) |
 | StyleAligned Pipeline                                                                                                    | Implementation of [Style Aligned Image Generation via Shared Attention](https://arxiv.org/abs/2312.02133)                                                                                                                                                                                                                                                                                                                                                                                                                                   | [StyleAligned Pipeline](#stylealigned-pipeline) | [![Open In Colab](https://colab.research.google.com/assets/colab-badge.svg)](https://drive.google.com/file/d/15X2E0jFPTajUIjS0FzX50OaHsCbP2lQ0/view?usp=sharing) | [Aryan V S](https://github.com/a-r-r-o-w) |
-
-=======
-|   Rerender A Video Pipeline                                                                                                    | Implementation of [[SIGGRAPH Asia 2023] Rerender A Video: Zero-Shot Text-Guided Video-to-Video Translation](https://arxiv.org/abs/2306.07954)                                                                                                                                                                                                                                                                                                                                                                                                                                      | [Rerender A Video Pipeline](#Rerender_A_Video)      | - |              [Yifan Zhou](https://github.com/SingleZombie) |
->>>>>>> 3be7c96e
 
 To load a custom pipeline you just need to pass the `custom_pipeline` argument to `DiffusionPipeline`, as one of the files in `diffusers/examples/community`. Feel free to send a PR with your own pipelines, we will merge them quickly.
 ```py
@@ -3201,66 +3197,6 @@
 gmflow_dir = "/path/to/gmflow"
 ```
 
-<<<<<<< HEAD
-```
-
-### StyleAligned Pipeline
-
-This pipeline is the implementation of [Style Aligned Image Generation via Shared Attention](https://arxiv.org/abs/2312.02133).
-
-> Large-scale Text-to-Image (T2I) models have rapidly gained prominence across creative fields, generating visually compelling outputs from textual prompts. However, controlling these models to ensure consistent style remains challenging, with existing methods necessitating fine-tuning and manual intervention to disentangle content and style. In this paper, we introduce StyleAligned, a novel technique designed to establish style alignment among a series of generated images. By employing minimal `attention sharing' during the diffusion process, our method maintains style consistency across images within T2I models. This approach allows for the creation of style-consistent images using a reference style through a straightforward inversion operation. Our method's evaluation across diverse styles and text prompts demonstrates high-quality synthesis and fidelity, underscoring its efficacy in achieving consistent style across various inputs.
-
-```python
-from typing import List
-
-import torch
-from diffusers.pipelines.pipeline_utils import DiffusionPipeline
-from PIL import Image
-
-model_id = "a-r-r-o-w/dreamshaper-xl-turbo"
-pipe = DiffusionPipeline.from_pretrained(model_id, torch_dtype=torch.float16, variant="fp16", custom_pipeline="pipeline_sdxl_style_aligned")
-pipe = pipe.to("cuda")
-
-# Enable memory saving techniques
-pipe.enable_vae_slicing()
-pipe.enable_vae_tiling()
-
-prompt = [
-  "a toy train. macro photo. 3d game asset",
-  "a toy airplane. macro photo. 3d game asset",
-  "a toy bicycle. macro photo. 3d game asset",
-  "a toy car. macro photo. 3d game asset",
-]
-negative_prompt = "low quality, worst quality, "
-
-# Enable StyleAligned
-pipe.enable_style_aligned(
-    share_group_norm=False,
-    share_layer_norm=False,
-    share_attention=True,
-    adain_queries=True,
-    adain_keys=True,
-    adain_values=False,
-    full_attention_share=False,
-    shared_score_scale=1.0,
-    shared_score_shift=0.0,
-    only_self_level=0.0,
-)
-
-# Run inference
-images = pipe(
-    prompt=prompt,
-    negative_prompt=negative_prompt,
-    guidance_scale=2,
-    height=1024,
-    width=1024,
-    num_inference_steps=10,
-    generator=torch.Generator().manual_seed(42),
-).images
-
-# Disable StyleAligned if you do not wish to use it anymore
-pipe.disable_style_aligned()
-=======
 After that, you can run the pipeline with:
 
 ```py
@@ -3339,5 +3275,62 @@
 
 export_to_video(
     output_frames, "/path/to/video.mp4", 5)
->>>>>>> 3be7c96e
+```
+
+### StyleAligned Pipeline
+
+This pipeline is the implementation of [Style Aligned Image Generation via Shared Attention](https://arxiv.org/abs/2312.02133).
+
+> Large-scale Text-to-Image (T2I) models have rapidly gained prominence across creative fields, generating visually compelling outputs from textual prompts. However, controlling these models to ensure consistent style remains challenging, with existing methods necessitating fine-tuning and manual intervention to disentangle content and style. In this paper, we introduce StyleAligned, a novel technique designed to establish style alignment among a series of generated images. By employing minimal `attention sharing' during the diffusion process, our method maintains style consistency across images within T2I models. This approach allows for the creation of style-consistent images using a reference style through a straightforward inversion operation. Our method's evaluation across diverse styles and text prompts demonstrates high-quality synthesis and fidelity, underscoring its efficacy in achieving consistent style across various inputs.
+
+```python
+from typing import List
+
+import torch
+from diffusers.pipelines.pipeline_utils import DiffusionPipeline
+from PIL import Image
+
+model_id = "a-r-r-o-w/dreamshaper-xl-turbo"
+pipe = DiffusionPipeline.from_pretrained(model_id, torch_dtype=torch.float16, variant="fp16", custom_pipeline="pipeline_sdxl_style_aligned")
+pipe = pipe.to("cuda")
+
+# Enable memory saving techniques
+pipe.enable_vae_slicing()
+pipe.enable_vae_tiling()
+
+prompt = [
+  "a toy train. macro photo. 3d game asset",
+  "a toy airplane. macro photo. 3d game asset",
+  "a toy bicycle. macro photo. 3d game asset",
+  "a toy car. macro photo. 3d game asset",
+]
+negative_prompt = "low quality, worst quality, "
+
+# Enable StyleAligned
+pipe.enable_style_aligned(
+    share_group_norm=False,
+    share_layer_norm=False,
+    share_attention=True,
+    adain_queries=True,
+    adain_keys=True,
+    adain_values=False,
+    full_attention_share=False,
+    shared_score_scale=1.0,
+    shared_score_shift=0.0,
+    only_self_level=0.0,
+)
+
+# Run inference
+images = pipe(
+    prompt=prompt,
+    negative_prompt=negative_prompt,
+    guidance_scale=2,
+    height=1024,
+    width=1024,
+    num_inference_steps=10,
+    generator=torch.Generator().manual_seed(42),
+).images
+
+# Disable StyleAligned if you do not wish to use it anymore
+pipe.disable_style_aligned()
 ```