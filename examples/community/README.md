# Community Examples

> **For more information about community pipelines, please have a look at [this issue](https://github.com/huggingface/diffusers/issues/841).**

**Community** examples consist of both inference and training examples that have been added by the community.
Please have a look at the following table to get an overview of all community examples. Click on the **Code Example** to get a copy-and-paste ready code example that you can try out.
If a community doesn't work as expected, please open an issue and ping the author on it.

| Example                                | Description                                                                                                                                                                                                                                                                                                                                                                                                                                                                                              | Code Example                                                      | Colab                                                                                                                                                                                                              |                                                     Author |
|:---------------------------------------|:---------------------------------------------------------------------------------------------------------------------------------------------------------------------------------------------------------------------------------------------------------------------------------------------------------------------------------------------------------------------------------------------------------------------------------------------------------------------------------------------------------|:------------------------------------------------------------------|:-------------------------------------------------------------------------------------------------------------------------------------------------------------------------------------------------------------------|-----------------------------------------------------------:|
| CLIP Guided Stable Diffusion           | Doing CLIP guidance for text to image generation with Stable Diffusion                                                                                                                                                                                                                                                                                                                                                                                                                                   | [CLIP Guided Stable Diffusion](#clip-guided-stable-diffusion)     | [![Open In Colab](https://colab.research.google.com/assets/colab-badge.svg)](https://colab.research.google.com/github/huggingface/notebooks/blob/main/diffusers/CLIP_Guided_Stable_diffusion_with_diffusers.ipynb) |             [Suraj Patil](https://github.com/patil-suraj/) | 
| One Step U-Net (Dummy)                 | Example showcasing of how to use Community Pipelines (see https://github.com/huggingface/diffusers/issues/841)                                                                                                                                                                                                                                                                                                                                                                                           | [One Step U-Net](#one-step-unet)                                  | -                                                                                                                                                                                                                  | [Patrick von Platen](https://github.com/patrickvonplaten/) |
| Stable Diffusion Interpolation         | Interpolate the latent space of Stable Diffusion between different prompts/seeds                                                                                                                                                                                                                                                                                                                                                                                                                         | [Stable Diffusion Interpolation](#stable-diffusion-interpolation) | -                                                                                                                                                                                                                  |                    [Nate Raw](https://github.com/nateraw/) |
| Stable Diffusion Mega                  | **One** Stable Diffusion Pipeline with all functionalities of [Text2Image](https://github.com/huggingface/diffusers/blob/main/src/diffusers/pipelines/stable_diffusion/pipeline_stable_diffusion.py), [Image2Image](https://github.com/huggingface/diffusers/blob/main/src/diffusers/pipelines/stable_diffusion/pipeline_stable_diffusion_img2img.py) and [Inpainting](https://github.com/huggingface/diffusers/blob/main/src/diffusers/pipelines/stable_diffusion/pipeline_stable_diffusion_inpaint.py) | [Stable Diffusion Mega](#stable-diffusion-mega)                   | -                                                                                                                                                                                                                  | [Patrick von Platen](https://github.com/patrickvonplaten/) |
| Long Prompt Weighting Stable Diffusion | **One** Stable Diffusion Pipeline without tokens length limit, and support parsing weighting in prompt.                                                                                                                                                                                                                                                                                                                                                                                                  | [Long Prompt Weighting Stable Diffusion](#long-prompt-weighting-stable-diffusion)                                                                 | -                                                                                                                                                                                                                  |                        [SkyTNT](https://github.com/SkyTNT) |
| Speech to Image                        | Using automatic-speech-recognition to transcribe text and Stable Diffusion to generate images                                                                                                                                                                                                                                                                                                                                                                                                            | [Speech to Image](#speech-to-image)                               | -                                                                                                                                                                                                                  | [Mikail Duzenli](https://github.com/MikailINTech)

To load a custom pipeline you just need to pass the `custom_pipeline` argument to `DiffusionPipeline`, as one of the files in `diffusers/examples/community`. Feel free to send a PR with your own pipelines, we will merge them quickly.
```py
pipe = DiffusionPipeline.from_pretrained("CompVis/stable-diffusion-v1-4", custom_pipeline="filename_in_the_community_folder")
```

<<<<<<< HEAD
To load a custom pipeline you just need to pass the `custom_pipeline` argument to `DiffusionPipeline`, as one of the files in `diffusers/examples/community`. Feel free to send a PR with your own pipelines, we will merge them quickly.
```py
pipe = DiffusionPipeline.from_pretrained("CompVis/stable-diffusion-v1-4", custom_pipeline="filename_in_the_community_folder")
```

To load a custom pipeline you just need to pass the `custom_pipeline` argument to `DiffusionPipeline`, as one of the files in `diffusers/examples/community`. Feel free to send a PR with your own pipelines, we will merge them quickly.
```py
pipe = DiffusionPipeline.from_pretrained("CompVis/stable-diffusion-v1-4", custom_pipeline="filename_in_the_community_folder")
```

=======
>>>>>>> 05534d1c
## Example usages

### CLIP Guided Stable Diffusion

CLIP guided stable diffusion can help to generate more realistic images 
by guiding stable diffusion at every denoising step with an additional CLIP model.

The following code requires roughly 12GB of GPU RAM.

```python
from diffusers import DiffusionPipeline
from transformers import CLIPFeatureExtractor, CLIPModel
import torch


feature_extractor = CLIPFeatureExtractor.from_pretrained("laion/CLIP-ViT-B-32-laion2B-s34B-b79K")
clip_model = CLIPModel.from_pretrained("laion/CLIP-ViT-B-32-laion2B-s34B-b79K", torch_dtype=torch.float16)


guided_pipeline = DiffusionPipeline.from_pretrained(
    "CompVis/stable-diffusion-v1-4",
    custom_pipeline="clip_guided_stable_diffusion",
    clip_model=clip_model,
    feature_extractor=feature_extractor,
    revision="fp16",
    torch_dtype=torch.float16,
)
guided_pipeline.enable_attention_slicing()
guided_pipeline = guided_pipeline.to("cuda")

prompt = "fantasy book cover, full moon, fantasy forest landscape, golden vector elements, fantasy magic, dark light night, intricate, elegant, sharp focus, illustration, highly detailed, digital painting, concept art, matte, art by WLOP and Artgerm and Albert Bierstadt, masterpiece"

generator = torch.Generator(device="cuda").manual_seed(0)
images = []
for i in range(4):
    image = guided_pipeline(
        prompt,
        num_inference_steps=50,
        guidance_scale=7.5,
        clip_guidance_scale=100,
        num_cutouts=4,
        use_cutouts=False,
        generator=generator,
    ).images[0]
    images.append(image)
    
# save images locally
for i, img in enumerate(images):
    img.save(f"./clip_guided_sd/image_{i}.png")
```

The `images` list contains a list of PIL images that can be saved locally or displayed directly in a google colab.
Generated images tend to be of higher qualtiy than natively using stable diffusion. E.g. the above script generates the following images:

![clip_guidance](https://huggingface.co/datasets/patrickvonplaten/images/resolve/main/clip_guidance/merged_clip_guidance.jpg).

### One Step Unet

The dummy "one-step-unet" can be run as follows:

```python
from diffusers import DiffusionPipeline

pipe = DiffusionPipeline.from_pretrained("google/ddpm-cifar10-32", custom_pipeline="one_step_unet")
pipe()
```

**Note**: This community pipeline is not useful as a feature, but rather just serves as an example of how community pipelines can be added (see https://github.com/huggingface/diffusers/issues/841).

### Stable Diffusion Interpolation

The following code can be run on a GPU of at least 8GB VRAM and should take approximately 5 minutes.

```python
from diffusers import DiffusionPipeline
import torch

pipe = DiffusionPipeline.from_pretrained(
    "CompVis/stable-diffusion-v1-4",
    revision='fp16',
    torch_dtype=torch.float16,
    safety_checker=None,  # Very important for videos...lots of false positives while interpolating
    custom_pipeline="interpolate_stable_diffusion",
).to('cuda')
pipe.enable_attention_slicing()

frame_filepaths = pipe.walk(
    prompts=['a dog', 'a cat', 'a horse'],
    seeds=[42, 1337, 1234],
    num_interpolation_steps=16,
    output_dir='./dreams',
    batch_size=4,
    height=512,
    width=512,
    guidance_scale=8.5,
    num_inference_steps=50,
)
```

The output of the `walk(...)` function returns a list of images saved under the folder as defined in `output_dir`. You can use these images to create videos of stable diffusion. 

> **Please have a look at https://github.com/nateraw/stable-diffusion-videos for more in-detail information on how to create videos using stable diffusion as well as more feature-complete functionality.**

### Stable Diffusion Mega

The Stable Diffusion Mega Pipeline lets you use the main use cases of the stable diffusion pipeline in a single class.

```python
#!/usr/bin/env python3
from diffusers import DiffusionPipeline
import PIL
import requests
from io import BytesIO
import torch


def download_image(url):
    response = requests.get(url)
    return PIL.Image.open(BytesIO(response.content)).convert("RGB")

pipe = DiffusionPipeline.from_pretrained("CompVis/stable-diffusion-v1-4", custom_pipeline="stable_diffusion_mega", torch_dtype=torch.float16, revision="fp16")
pipe.to("cuda")
pipe.enable_attention_slicing()


### Text-to-Image

images = pipe.text2img("An astronaut riding a horse").images

### Image-to-Image

init_image = download_image("https://raw.githubusercontent.com/CompVis/stable-diffusion/main/assets/stable-samples/img2img/sketch-mountains-input.jpg")

prompt = "A fantasy landscape, trending on artstation"

images = pipe.img2img(prompt=prompt, init_image=init_image, strength=0.75, guidance_scale=7.5).images

### Inpainting

img_url = "https://raw.githubusercontent.com/CompVis/latent-diffusion/main/data/inpainting_examples/overture-creations-5sI6fQgYIuo.png"
mask_url = "https://raw.githubusercontent.com/CompVis/latent-diffusion/main/data/inpainting_examples/overture-creations-5sI6fQgYIuo_mask.png"
init_image = download_image(img_url).resize((512, 512))
mask_image = download_image(mask_url).resize((512, 512))

prompt = "a cat sitting on a bench"
images = pipe.inpaint(prompt=prompt, init_image=init_image, mask_image=mask_image, strength=0.75).images
```

As shown above this one pipeline can run all both "text-to-image", "image-to-image", and "inpainting" in one pipeline.

### Long Prompt Weighting Stable Diffusion

The Pipeline lets you input prompt without 77 token length limit. And you can increase words weighting by using "()" or decrease words weighting by using "[]"
The Pipeline also lets you use the main use cases of the stable diffusion pipeline in a single class.

#### pytorch

```python
from diffusers import DiffusionPipeline
import torch

pipe = DiffusionPipeline.from_pretrained(
    'hakurei/waifu-diffusion',
    custom_pipeline="lpw_stable_diffusion",
    revision="fp16",
    torch_dtype=torch.float16
)
pipe=pipe.to("cuda")

prompt = "best_quality (1girl:1.3) bow bride brown_hair closed_mouth frilled_bow frilled_hair_tubes frills (full_body:1.3) fox_ear hair_bow hair_tubes happy hood japanese_clothes kimono long_sleeves red_bow smile solo tabi uchikake white_kimono wide_sleeves cherry_blossoms"
neg_prompt = "lowres, bad_anatomy, error_body, error_hair, error_arm, error_hands, bad_hands, error_fingers, bad_fingers, missing_fingers, error_legs, bad_legs, multiple_legs, missing_legs, error_lighting, error_shadow, error_reflection, text, error, extra_digit, fewer_digits, cropped, worst_quality, low_quality, normal_quality, jpeg_artifacts, signature, watermark, username, blurry"

pipe.text2img(prompt, negative_prompt=neg_prompt, width=512,height=512,max_embeddings_multiples=3).images[0]

```

#### onnxruntime

```python
from diffusers import DiffusionPipeline
import torch

pipe = DiffusionPipeline.from_pretrained(
    'CompVis/stable-diffusion-v1-4',
    custom_pipeline="lpw_stable_diffusion_onnx",
    revision="onnx",
    provider="CUDAExecutionProvider"
)

prompt = "a photo of an astronaut riding a horse on mars, best quality"
neg_prompt = "lowres, bad anatomy, error body, error hair, error arm, error hands, bad hands, error fingers, bad fingers, missing fingers, error legs, bad legs, multiple legs, missing legs, error lighting, error shadow, error reflection, text, error, extra digit, fewer digits, cropped, worst quality, low quality, normal quality, jpeg artifacts, signature, watermark, username, blurry"

pipe.text2img(prompt,negative_prompt=neg_prompt, width=512, height=512, max_embeddings_multiples=3).images[0]

```

if you see `Token indices sequence length is longer than the specified maximum sequence length for this model ( *** > 77 ) . Running this sequence through the model will result in indexing errors`. Do not worry, it is normal.

### Speech to Image

The following code can generate an image from an audio sample using pre-trained OpenAI whisper-small and Stable Diffusion.

```Python
import torch

import matplotlib.pyplot as plt
from datasets import load_dataset
from diffusers import DiffusionPipeline
from transformers import (
    WhisperForConditionalGeneration,
    WhisperProcessor,
)


device = "cuda" if torch.cuda.is_available() else "cpu"

ds = load_dataset("hf-internal-testing/librispeech_asr_dummy", "clean", split="validation")

audio_sample = ds[3]

text = audio_sample["text"].lower()
speech_data = audio_sample["audio"]["array"]

model = WhisperForConditionalGeneration.from_pretrained("openai/whisper-small").to(device)
processor = WhisperProcessor.from_pretrained("openai/whisper-small")

diffuser_pipeline = DiffusionPipeline.from_pretrained(
    "CompVis/stable-diffusion-v1-4",
    custom_pipeline="speech_to_image_diffusion",
    speech_model=model,
    speech_processor=processor,
    revision="fp16",
    torch_dtype=torch.float16,
)

diffuser_pipeline.enable_attention_slicing()
diffuser_pipeline = diffuser_pipeline.to(device)

output = diffuser_pipeline(speech_data)
plt.imshow(output.images[0])
```
This example produces the following image:

![image](https://user-images.githubusercontent.com/45072645/196901736-77d9c6fc-63ee-4072-90b0-dc8b903d63e3.png)<|MERGE_RESOLUTION|>--- conflicted
+++ resolved
@@ -20,19 +20,6 @@
 pipe = DiffusionPipeline.from_pretrained("CompVis/stable-diffusion-v1-4", custom_pipeline="filename_in_the_community_folder")
 ```
 
-<<<<<<< HEAD
-To load a custom pipeline you just need to pass the `custom_pipeline` argument to `DiffusionPipeline`, as one of the files in `diffusers/examples/community`. Feel free to send a PR with your own pipelines, we will merge them quickly.
-```py
-pipe = DiffusionPipeline.from_pretrained("CompVis/stable-diffusion-v1-4", custom_pipeline="filename_in_the_community_folder")
-```
-
-To load a custom pipeline you just need to pass the `custom_pipeline` argument to `DiffusionPipeline`, as one of the files in `diffusers/examples/community`. Feel free to send a PR with your own pipelines, we will merge them quickly.
-```py
-pipe = DiffusionPipeline.from_pretrained("CompVis/stable-diffusion-v1-4", custom_pipeline="filename_in_the_community_folder")
-```
-
-=======
->>>>>>> 05534d1c
 ## Example usages
 
 ### CLIP Guided Stable Diffusion
