--- conflicted
+++ resolved
@@ -18,11 +18,9 @@
 | Composable Stable Diffusion| Stable Diffusion Pipeline that supports prompts that contain "&#124;" in prompts (as an AND condition) and weights (separated by "&#124;" as well) to positively / negatively weight prompts.                                                                                                                                                                                                                                                                                                     | [Composable Stable Diffusion](#composable-stable-diffusion)                                                                 | -                                                                                                                                                                                                                  |                        [Mark Rich](https://github.com/MarkRich) |
 | Seed Resizing Stable Diffusion| Stable Diffusion Pipeline that supports resizing an image and retaining the concepts of the 512 by 512 generation.                                                                                                                                                                                                                                                                                                     | [Seed Resizing](#seed-resizing)                                                                 | -                                                                                                                                                                                                                  |                        [Mark Rich](https://github.com/MarkRich) |
 | Imagic Stable Diffusion | Stable Diffusion Pipeline that enables writing a text prompt to edit an existing image| [Imagic Stable Diffusion](#imagic-stable-diffusion)                                                                 | -                                                                                                                                                                                                                  |                        [Mark Rich](https://github.com/MarkRich) |
-<<<<<<< HEAD
 | Multilingual Stable Diffusion| Stable Diffusion Pipeline that supports prompts in 50 different languages.                                                                                                                                                                                                                                                                                                     | [Multilingual Stable Diffusion](#multilingual-stable-diffusion-pipeline)                                                                 | -                                                                                                                                                                                                                  |                        [Juan Carlos Piñeros](https://github.com/juancopi81) |
-=======
 | Image to Image Inpainting Stable Diffusion | Stable Diffusion Pipeline that enables the overlaying of two images and subsequent inpainting| [Image to Image Inpainting Stable Diffusion](#image-to-image-inpainting-stable-diffusion)                                                                 | -                                                                                                                                                                                                                  |                        [Alex McKinney](https://github.com/vvvm23) |
->>>>>>> bcdb3d59
+
 
 
 To load a custom pipeline you just need to pass the `custom_pipeline` argument to `DiffusionPipeline`, as one of the files in `diffusers/examples/community`. Feel free to send a PR with your own pipelines, we will merge them quickly.
@@ -506,7 +504,6 @@
 image.save('./seed_resize/seed_resize_{w}_{h}_image_compare.png'.format(w=width, h=height))
 ```
 
-<<<<<<< HEAD
 ### Multilingual Stable Diffusion Pipeline
 
 The following code can generate an images from texts in different languages using the pre-trained [mBART-50 many-to-one multilingual machine translation model](https://huggingface.co/facebook/mbart-large-50-many-to-one-mmt) and Stable Diffusion.
@@ -574,7 +571,7 @@
 
 This example produces the following images:
 ![image](https://user-images.githubusercontent.com/4313860/198328706-295824a4-9856-4ce5-8e66-278ceb42fd29.png)
-=======
+
 ### Image to Image Inpainting Stable Diffusion
 
 Similar to the standard stable diffusion inpainting example, except with the addition of an `inner_image` argument.
@@ -607,5 +604,4 @@
 
 prompt = "Your prompt here!"
 image = pipe(prompt=prompt, image=init_image, inner_image=inner_image, mask_image=mask_image).images[0]
-```
->>>>>>> bcdb3d59
+```