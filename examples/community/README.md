# Community Examples

> **For more information about community pipelines, please have a look at [this issue](https://github.com/huggingface/diffusers/issues/841).**

**Community** examples consist of both inference and training examples that have been added by the community.
Please have a look at the following table to get an overview of all community examples. Click on the **Code Example** to get a copy-and-paste ready code example that you can try out.
If a community doesn't work as expected, please open an issue and ping the author on it.

| Example                                                                                                                               | Description                                                                                                                                                                                                                                                                                                                                                                                                                                                                                              | Code Example                                                                              | Colab                                                                                                                                                                                                              |                                                        Author |
|:--------------------------------------------------------------------------------------------------------------------------------------|:---------------------------------------------------------------------------------------------------------------------------------------------------------------------------------------------------------------------------------------------------------------------------------------------------------------------------------------------------------------------------------------------------------------------------------------------------------------------------------------------------------|:------------------------------------------------------------------------------------------|:-------------------------------------------------------------------------------------------------------------------------------------------------------------------------------------------------------------------|--------------------------------------------------------------:|
| Marigold Monocular Depth Estimation                                                                                                   | A universal monocular depth estimator, utilizing Stable Diffusion, delivering sharp predictions in the wild. (See the [project page](https://marigoldmonodepth.github.io) and [full codebase](https://github.com/prs-eth/marigold) for more details.)                                                                                                                                                                                                                                                        | [Marigold Depth Estimation](#marigold-depth-estimation)                                   | [![Hugging Face Space](https://img.shields.io/badge/🤗%20Hugging%20Face-Space-yellow)](https://huggingface.co/spaces/toshas/marigold) [![Open In Colab](https://colab.research.google.com/assets/colab-badge.svg)](https://colab.research.google.com/drive/12G8reD13DdpMie5ZQlaFNo2WCGeNUH-u?usp=sharing) | [Bingxin Ke](https://github.com/markkua) and [Anton Obukhov](https://github.com/toshas) |
| LLM-grounded Diffusion (LMD+)                                                                                                         | LMD greatly improves the prompt following ability of text-to-image generation models by introducing an LLM as a front-end prompt parser and layout planner. [Project page.](https://llm-grounded-diffusion.github.io/) [See our full codebase (also with diffusers).](https://github.com/TonyLianLong/LLM-groundedDiffusion)                                                                                                                                                                                                                                                                                                                                                                                                                                   | [LLM-grounded Diffusion (LMD+)](#llm-grounded-diffusion)                             | [Huggingface Demo](https://huggingface.co/spaces/longlian/llm-grounded-diffusion) [![Open In Colab](https://colab.research.google.com/assets/colab-badge.svg)](https://colab.research.google.com/drive/1SXzMSeAB-LJYISb2yrUOdypLz4OYWUKj) |                [Long (Tony) Lian](https://tonylian.com/) |
| CLIP Guided Stable Diffusion                                                                                                          | Doing CLIP guidance for text to image generation with Stable Diffusion                                                                                                                                                                                                                                                                                                                                                                                                                                   | [CLIP Guided Stable Diffusion](#clip-guided-stable-diffusion)                             | [![Open In Colab](https://colab.research.google.com/assets/colab-badge.svg)](https://colab.research.google.com/github/huggingface/notebooks/blob/main/diffusers/CLIP_Guided_Stable_diffusion_with_diffusers.ipynb) |                [Suraj Patil](https://github.com/patil-suraj/) |
| One Step U-Net (Dummy)                                                                                                                | Example showcasing of how to use Community Pipelines (see https://github.com/huggingface/diffusers/issues/841)                                                                                                                                                                                                                                                                                                                                                                                           | [One Step U-Net](#one-step-unet)                                                          | -                                                                                                                                                                                                                  |    [Patrick von Platen](https://github.com/patrickvonplaten/) |
| Stable Diffusion Interpolation                                                                                                        | Interpolate the latent space of Stable Diffusion between different prompts/seeds                                                                                                                                                                                                                                                                                                                                                                                                                         | [Stable Diffusion Interpolation](#stable-diffusion-interpolation)                         | -                                                                                                                                                                                                                  |                       [Nate Raw](https://github.com/nateraw/) |
| Stable Diffusion Mega                                                                                                                 | **One** Stable Diffusion Pipeline with all functionalities of [Text2Image](https://github.com/huggingface/diffusers/blob/main/src/diffusers/pipelines/stable_diffusion/pipeline_stable_diffusion.py), [Image2Image](https://github.com/huggingface/diffusers/blob/main/src/diffusers/pipelines/stable_diffusion/pipeline_stable_diffusion_img2img.py) and [Inpainting](https://github.com/huggingface/diffusers/blob/main/src/diffusers/pipelines/stable_diffusion/pipeline_stable_diffusion_inpaint.py) | [Stable Diffusion Mega](#stable-diffusion-mega)                                           | -                                                                                                                                                                                                                  |    [Patrick von Platen](https://github.com/patrickvonplaten/) |
| Long Prompt Weighting Stable Diffusion                                                                                                | **One** Stable Diffusion Pipeline without tokens length limit, and support parsing weighting in prompt.                                                                                                                                                                                                                                                                                                                                                                                                  | [Long Prompt Weighting Stable Diffusion](#long-prompt-weighting-stable-diffusion)         | -                                                                                                                                                                                                                  |                           [SkyTNT](https://github.com/SkyTNT) |
| Speech to Image                                                                                                                       | Using automatic-speech-recognition to transcribe text and Stable Diffusion to generate images                                                                                                                                                                                                                                                                                                                                                                                                            | [Speech to Image](#speech-to-image)                                                       | -                                                                                                                                                                                                                  |             [Mikail Duzenli](https://github.com/MikailINTech)
| Wild Card Stable Diffusion                                                                                                            | Stable Diffusion Pipeline that supports prompts that contain wildcard terms (indicated by surrounding double underscores), with values instantiated randomly from a corresponding txt file or a dictionary of possible values                                                                                                                                                                                                                                                                            | [Wildcard Stable Diffusion](#wildcard-stable-diffusion)                                   | -                                                                                                                                                                                                                  |              [Shyam Sudhakaran](https://github.com/shyamsn97) |
| [Composable Stable Diffusion](https://energy-based-model.github.io/Compositional-Visual-Generation-with-Composable-Diffusion-Models/) | Stable Diffusion Pipeline that supports prompts that contain "&#124;" in prompts (as an AND condition) and weights (separated by "&#124;" as well) to positively / negatively weight prompts.                                                                                                                                                                                                                                                                                                            | [Composable Stable Diffusion](#composable-stable-diffusion)                               | -                                                                                                                                                                                                                  |                      [Mark Rich](https://github.com/MarkRich) |
| Seed Resizing Stable Diffusion                                                                                                        | Stable Diffusion Pipeline that supports resizing an image and retaining the concepts of the 512 by 512 generation.                                                                                                                                                                                                                                                                                                                                                                                       | [Seed Resizing](#seed-resizing)                                                           | -                                                                                                                                                                                                                  |                      [Mark Rich](https://github.com/MarkRich) |
| Imagic Stable Diffusion                                                                                                               | Stable Diffusion Pipeline that enables writing a text prompt to edit an existing image                                                                                                                                                                                                                                                                                                                                                                                                                   | [Imagic Stable Diffusion](#imagic-stable-diffusion)                                       | -                                                                                                                                                                                                                  |                      [Mark Rich](https://github.com/MarkRich) |
| Multilingual Stable Diffusion                                                                                                         | Stable Diffusion Pipeline that supports prompts in 50 different languages.                                                                                                                                                                                                                                                                                                                                                                                                                               | [Multilingual Stable Diffusion](#multilingual-stable-diffusion-pipeline)                  | -                                                                                                                                                                                                                  |          [Juan Carlos Piñeros](https://github.com/juancopi81) |
| GlueGen Stable Diffusion                                                                                                         | Stable Diffusion Pipeline that supports prompts in different languages using GlueGen adapter.                                                                                                                                                                                                                                                                                                                                                                                                                               | [GlueGen Stable Diffusion](#gluegen-stable-diffusion-pipeline)                  | -                                                                                                                                                                                                                  |          [Phạm Hồng Vinh](https://github.com/rootonchair) |
| Image to Image Inpainting Stable Diffusion                                                                                            | Stable Diffusion Pipeline that enables the overlaying of two images and subsequent inpainting                                                                                                                                                                                                                                                                                                                                                                                                            | [Image to Image Inpainting Stable Diffusion](#image-to-image-inpainting-stable-diffusion) | -                                                                                                                                                                                                                  |                    [Alex McKinney](https://github.com/vvvm23) |
| Text Based Inpainting Stable Diffusion                                                                                                | Stable Diffusion Inpainting Pipeline that enables passing a text prompt to generate the mask for inpainting                                                                                                                                                                                                                                                                                                                                                                                              | [Text Based Inpainting Stable Diffusion](#image-to-image-inpainting-stable-diffusion)     | -                                                                                                                                                                                                                  |                   [Dhruv Karan](https://github.com/unography) |
| Bit Diffusion                                                                                                                         | Diffusion on discrete data                                                                                                                                                                                                                                                                                                                                                                                                                                                                               | [Bit Diffusion](#bit-diffusion)                                                           | -  |                       [Stuti R.](https://github.com/kingstut) |
| K-Diffusion Stable Diffusion                                                                                                          | Run Stable Diffusion with any of [K-Diffusion's samplers](https://github.com/crowsonkb/k-diffusion/blob/master/k_diffusion/sampling.py)                                                                                                                                                                                                                                                                                                                                                                  | [Stable Diffusion with K Diffusion](#stable-diffusion-with-k-diffusion)                   | -  |    [Patrick von Platen](https://github.com/patrickvonplaten/) |
| Checkpoint Merger Pipeline                                                                                                            | Diffusion Pipeline that enables merging of saved model checkpoints                                                                                                                                                                                                                                                                                                                                                                                                                                       | [Checkpoint Merger Pipeline](#checkpoint-merger-pipeline)                                 | -                                                                                                                                                                                                                  | [Naga Sai Abhinay Devarinti](https://github.com/Abhinay1997/) |
 Stable Diffusion v1.1-1.4 Comparison                                                                                                  | Run all 4 model checkpoints for Stable Diffusion and compare their results together                                                                                                                                                                                                                                                                                                                                                                                                                      | [Stable Diffusion Comparison](#stable-diffusion-comparisons)                              | - |        [Suvaditya Mukherjee](https://github.com/suvadityamuk) |
 MagicMix                                                                                                                              | Diffusion Pipeline for semantic mixing of an image and a text prompt                                                                                                                                                                                                                                                                                                                                                                                                                                     | [MagicMix](#magic-mix)                                                                    | - |                    [Partho Das](https://github.com/daspartho) |
| Stable UnCLIP                                                                                                                         | Diffusion Pipeline for combining prior model (generate clip image embedding from text, UnCLIPPipeline `"kakaobrain/karlo-v1-alpha"`) and decoder pipeline (decode clip image embedding to image, StableDiffusionImageVariationPipeline `"lambdalabs/sd-image-variations-diffusers"` ).                                                                                                                                                                                                                   | [Stable UnCLIP](#stable-unclip)                                                           | -  |                                [Ray Wang](https://wrong.wang) |
| UnCLIP Text Interpolation Pipeline                                                                                                    | Diffusion Pipeline that allows passing two prompts and produces images while interpolating between the text-embeddings of the two prompts                                                                                                                                                                                                                                                                                                                                                                | [UnCLIP Text Interpolation Pipeline](#unclip-text-interpolation-pipeline)                 | -                                                                                                                                                                                                                  | [Naga Sai Abhinay Devarinti](https://github.com/Abhinay1997/) |
| UnCLIP Image Interpolation Pipeline                                                                                                   | Diffusion Pipeline that allows passing two images/image_embeddings and produces images while interpolating between their image-embeddings                                                                                                                                                                                                                                                                                                                                                                | [UnCLIP Image Interpolation Pipeline](#unclip-image-interpolation-pipeline)               | -                                                                                                                                                                                                                  | [Naga Sai Abhinay Devarinti](https://github.com/Abhinay1997/) |
| DDIM Noise Comparative Analysis Pipeline                                                                                              | Investigating how the diffusion models learn visual concepts from each noise level (which is a contribution of [P2 weighting (CVPR 2022)](https://arxiv.org/abs/2204.00227))                                                                                                                                                                                                                                                                                                                             | [DDIM Noise Comparative Analysis Pipeline](#ddim-noise-comparative-analysis-pipeline)     | - |              [Aengus (Duc-Anh)](https://github.com/aengusng8) |
| CLIP Guided Img2Img Stable Diffusion Pipeline                                                                                         | Doing CLIP guidance for image to image generation with Stable Diffusion                                                                                                                                                                                                                                                                                                                                                                                                                                  | [CLIP Guided Img2Img Stable Diffusion](#clip-guided-img2img-stable-diffusion)             | - |               [Nipun Jindal](https://github.com/nipunjindal/) |
| TensorRT Stable Diffusion Text to Image Pipeline                                                                                                    | Accelerates the Stable Diffusion Text2Image Pipeline using TensorRT                                                                                                                                                                                                                                                                                                                                                                                                                                      | [TensorRT Stable Diffusion Text to Image Pipeline](#tensorrt-text2image-stable-diffusion-pipeline)      | - |              [Asfiya Baig](https://github.com/asfiyab-nvidia) |
| EDICT Image Editing Pipeline                                                                                                          | Diffusion pipeline for text-guided image editing                                                                                                                                                                                                                                                                                                                                                                                                                                                         | [EDICT Image Editing Pipeline](#edict-image-editing-pipeline)                             | - |                    [Joqsan Azocar](https://github.com/Joqsan) |
| Stable Diffusion RePaint                                                                                                              | Stable Diffusion pipeline using [RePaint](https://arxiv.org/abs/2201.0986) for inpainting.                                                                                                                                                                                                                                                                                                                                                                                                               | [Stable Diffusion RePaint](#stable-diffusion-repaint )                                    | - |                  [Markus Pobitzer](https://github.com/Markus-Pobitzer) |
| TensorRT Stable Diffusion Image to Image Pipeline                                                                                                    | Accelerates the Stable Diffusion Image2Image Pipeline using TensorRT                                                                                                                                                                                                                                                                                                                                                                                                                                      | [TensorRT Stable Diffusion Image to Image Pipeline](#tensorrt-image2image-stable-diffusion-pipeline)      | - |              [Asfiya Baig](https://github.com/asfiyab-nvidia) |
| Stable Diffusion IPEX Pipeline | Accelerate Stable Diffusion inference pipeline with BF16/FP32 precision on Intel Xeon CPUs with [IPEX](https://github.com/intel/intel-extension-for-pytorch) | [Stable Diffusion on IPEX](#stable-diffusion-on-ipex) | - | [Yingjie Han](https://github.com/yingjie-han/) |
| CLIP Guided Images Mixing Stable Diffusion Pipeline | Сombine images using usual diffusion models. | [CLIP Guided Images Mixing Using Stable Diffusion](#clip-guided-images-mixing-with-stable-diffusion) | - | [Karachev Denis](https://github.com/TheDenk) |
| TensorRT Stable Diffusion Inpainting Pipeline                                                                                                    | Accelerates the Stable Diffusion Inpainting Pipeline using TensorRT                                                                                                                                                                                                                                                                                                                                                                                                                                      | [TensorRT Stable Diffusion Inpainting Pipeline](#tensorrt-inpainting-stable-diffusion-pipeline)      | - |              [Asfiya Baig](https://github.com/asfiyab-nvidia) |
|   IADB Pipeline                                                                                                    | Implementation of [Iterative α-(de)Blending: a Minimalist Deterministic Diffusion Model](https://arxiv.org/abs/2305.03486)                                                                                                                                                                                                                                                                                                                                                                                                                                      | [IADB Pipeline](#iadb-pipeline)      | - |              [Thomas Chambon](https://github.com/tchambon)
|   Zero1to3 Pipeline                                                                                                    | Implementation of [Zero-1-to-3: Zero-shot One Image to 3D Object](https://arxiv.org/abs/2303.11328)                                                                                                                                                                                                                                                                                                                                                                                                                                      | [Zero1to3 Pipeline](#Zero1to3-pipeline)      | - |              [Xin Kong](https://github.com/kxhit) |
| Stable Diffusion XL Long Weighted Prompt Pipeline | A pipeline support unlimited length of prompt and negative prompt, use A1111 style of prompt weighting | [Stable Diffusion XL Long Weighted Prompt Pipeline](#stable-diffusion-xl-long-weighted-prompt-pipeline) | [![Open In Colab](https://colab.research.google.com/assets/colab-badge.svg)](https://colab.research.google.com/drive/1LsqilswLR40XLLcp6XFOl5nKb_wOe26W?usp=sharing) | [Andrew Zhu](https://xhinker.medium.com/) |
FABRIC - Stable Diffusion with feedback Pipeline | pipeline supports feedback from liked and disliked images | [Stable Diffusion Fabric Pipeline](#stable-diffusion-fabric-pipeline) | - | [Shauray Singh](https://shauray8.github.io/about_shauray/) |
sketch inpaint - Inpainting with non-inpaint Stable Diffusion | sketch inpaint much like in automatic1111 | [Masked Im2Im Stable Diffusion Pipeline](#stable-diffusion-masked-im2im) | - | [Anatoly Belikov](https://github.com/noskill) |
prompt-to-prompt | change parts of a prompt and retain image structure (see [paper page](https://prompt-to-prompt.github.io/)) | [Prompt2Prompt Pipeline](#prompt2prompt-pipeline) | - | [Umer H. Adil](https://twitter.com/UmerHAdil) |
|   Latent Consistency Pipeline                                                                                                    | Implementation of [Latent Consistency Models: Synthesizing High-Resolution Images with Few-Step Inference](https://arxiv.org/abs/2310.04378)                                                                                                                                                                                                                                                                                                                                                                                                                                      | [Latent Consistency Pipeline](#latent-consistency-pipeline)      | - |              [Simian Luo](https://github.com/luosiallen) |
|   Latent Consistency Img2img Pipeline                                                                                                    | Img2img pipeline for Latent Consistency Models                                                                                                                                                                                                                                                                                                                                                                                                                                    | [Latent Consistency Img2Img Pipeline](#latent-consistency-img2img-pipeline)      | - |              [Logan Zoellner](https://github.com/nagolinc) |
|   Latent Consistency Interpolation Pipeline                                                                                                    | Interpolate the latent space of Latent Consistency Models with multiple prompts                                                                                                                                                                                                                                                                                                                                                                                                                                    | [Latent Consistency Interpolation Pipeline](#latent-consistency-interpolation-pipeline) | [![Open In Colab](https://colab.research.google.com/assets/colab-badge.svg)](https://colab.research.google.com/drive/1pK3NrLWJSiJsBynLns1K1-IDTW9zbPvl?usp=sharing) | [Aryan V S](https://github.com/a-r-r-o-w) |
| SDE Drag Pipeline                                                                                                                         | The pipeline supports drag editing of images using stochastic differential equations                                                                                                                                                                                                                                                                                                                                                                                                                | [SDE Drag Pipeline](#sde-drag-pipeline)                                                     | - | [NieShen](https://github.com/NieShenRuc) [Fengqi Zhu](https://github.com/Monohydroxides) |
|   Regional Prompting Pipeline                                                                                               | Assign multiple prompts for different regions                                                                                                                                                                                                                                                                                                                                                    |  [Regional Prompting Pipeline](#regional-prompting-pipeline) | - | [hako-mikan](https://github.com/hako-mikan) |
| LDM3D-sr (LDM3D upscaler)                                                                                                             | Upscale low resolution RGB and depth inputs to high resolution                                                                                                                                                                                                                                                                                                                                                                                                                              | [StableDiffusionUpscaleLDM3D Pipeline](https://github.com/estelleafl/diffusers/tree/ldm3d_upscaler_community/examples/community#stablediffusionupscaleldm3d-pipeline)                                                                             | -                                                                                                                                                                                                             |                                                        [Estelle Aflalo](https://github.com/estelleafl) |
| AnimateDiff ControlNet Pipeline                                                                                                    | Combines AnimateDiff with precise motion control using ControlNets                                                                                                                                                                                                                                                                                                                                                                                                                                    | [AnimateDiff ControlNet Pipeline](#animatediff-controlnet-pipeline) | [![Open In Colab](https://colab.research.google.com/assets/colab-badge.svg)](https://colab.research.google.com/drive/1SKboYeGjEQmQPWoFC0aLYpBlYdHXkvAu?usp=sharing) | [Aryan V S](https://github.com/a-r-r-o-w) and [Edoardo Botta](https://github.com/EdoardoBotta) |
|   DemoFusion Pipeline                                                                                                    | Implementation of [DemoFusion: Democratising High-Resolution Image Generation With No $$$](https://arxiv.org/abs/2311.16973)                                                                                                                                                                                                                                                                                                                                                                                                                                      | [DemoFusion Pipeline](#DemoFusion)      | - |              [Ruoyi Du](https://github.com/RuoyiDu) |
|   Null-Text Inversion Pipeline  | Implement [Null-text Inversion for Editing Real Images using Guided Diffusion Models](https://arxiv.org/abs/2211.09794) as a pipeline.                                                                                                                                                                                                                                                                                                                                                                                                                                      | [Null-Text Inversion](https://github.com/google/prompt-to-prompt/)      | - |              [Junsheng Luan](https://github.com/Junsheng121) |
|   Rerender A Video Pipeline                                                                                                    | Implementation of [[SIGGRAPH Asia 2023] Rerender A Video: Zero-Shot Text-Guided Video-to-Video Translation](https://arxiv.org/abs/2306.07954)                                                                                                                                                                                                                                                                                                                                                                                                                                      | [Rerender A Video Pipeline](#Rerender_A_Video)      | - |              [Yifan Zhou](https://github.com/SingleZombie) |
<<<<<<< HEAD
| AnimateDiff Image-To-Video Pipeline | Experimental Image-To-Video support for AnimateDiff (open to improvements) | [AnimateDiff Image To Video Pipeline](#animatediff-image-to-video-pipeline) | [![Open In Colab](https://colab.research.google.com/assets/colab-badge.svg)](https://drive.google.com/file/d/1TvzCDPHhfFtdcJZe4RLloAwyoLKuttWK/view?usp=sharing) | [Aryan V S](https://github.com/a-r-r-o-w) |
=======
| StyleAligned Pipeline                                                                                                    | Implementation of [Style Aligned Image Generation via Shared Attention](https://arxiv.org/abs/2312.02133)                                                                                                                                                                                                                                                                                                                                                                                                                                   | [StyleAligned Pipeline](#stylealigned-pipeline) | [![Open In Colab](https://colab.research.google.com/assets/colab-badge.svg)](https://drive.google.com/file/d/15X2E0jFPTajUIjS0FzX50OaHsCbP2lQ0/view?usp=sharing) | [Aryan V S](https://github.com/a-r-r-o-w) |
>>>>>>> 7d631825

To load a custom pipeline you just need to pass the `custom_pipeline` argument to `DiffusionPipeline`, as one of the files in `diffusers/examples/community`. Feel free to send a PR with your own pipelines, we will merge them quickly.
```py
pipe = DiffusionPipeline.from_pretrained("runwayml/stable-diffusion-v1-5", custom_pipeline="filename_in_the_community_folder")
```

## Example usages

### Marigold Depth Estimation

Marigold is a universal monocular depth estimator that delivers accurate and sharp predictions in the wild. Based on Stable Diffusion, it is trained exclusively with synthetic depth data and excels in zero-shot adaptation to real-world imagery. This pipeline is an official implementation of the inference process. More details can be found on our [project page](https://marigoldmonodepth.github.io) and [full codebase](https://github.com/prs-eth/marigold) (also implemented with diffusers).

![Marigold Teaser](https://marigoldmonodepth.github.io/images/teaser_collage_compressed.jpg)

This depth estimation pipeline processes a single input image through multiple diffusion denoising stages to estimate depth maps. These maps are subsequently merged to produce the final output. Below is an example code snippet, including optional arguments:

```python
import numpy as np
from PIL import Image
from diffusers import DiffusionPipeline
from diffusers.utils import load_image

pipe = DiffusionPipeline.from_pretrained(
    "Bingxin/Marigold",
    custom_pipeline="marigold_depth_estimation"
    # torch_dtype=torch.float16,                # (optional) Run with half-precision (16-bit float).
)

pipe.to("cuda")

img_path_or_url = "https://share.phys.ethz.ch/~pf/bingkedata/marigold/pipeline_example.jpg"
image: Image.Image = load_image(img_path_or_url)

pipeline_output = pipe(
    image,                  # Input image.
    # denoising_steps=10,     # (optional) Number of denoising steps of each inference pass. Default: 10.
    # ensemble_size=10,       # (optional) Number of inference passes in the ensemble. Default: 10.
    # processing_res=768,     # (optional) Maximum resolution of processing. If set to 0: will not resize at all. Defaults to 768.
    # match_input_res=True,   # (optional) Resize depth prediction to match input resolution.
    # batch_size=0,           # (optional) Inference batch size, no bigger than `num_ensemble`. If set to 0, the script will automatically decide the proper batch size. Defaults to 0.
    # color_map="Spectral",   # (optional) Colormap used to colorize the depth map. Defaults to "Spectral".
    # show_progress_bar=True, # (optional) If true, will show progress bars of the inference progress.
)

depth: np.ndarray = pipeline_output.depth_np                    # Predicted depth map
depth_colored: Image.Image = pipeline_output.depth_colored      # Colorized prediction

# Save as uint16 PNG
depth_uint16 = (depth * 65535.0).astype(np.uint16)
Image.fromarray(depth_uint16).save("./depth_map.png", mode="I;16")

# Save colorized depth map
depth_colored.save("./depth_colored.png")
```

### LLM-grounded Diffusion

LMD and LMD+ greatly improves the prompt understanding ability of text-to-image generation models by introducing an LLM as a front-end prompt parser and layout planner. It improves spatial reasoning, the understanding of negation, attribute binding, generative numeracy, etc. in a unified manner without explicitly aiming for each. LMD is completely training-free (i.e., uses SD model off-the-shelf). LMD+ takes in additional adapters for better control. This is a reproduction of LMD+ model used in our work. [Project page.](https://llm-grounded-diffusion.github.io/) [See our full codebase (also with diffusers).](https://github.com/TonyLianLong/LLM-groundedDiffusion)

![Main Image](https://llm-grounded-diffusion.github.io/main_figure.jpg)
![Visualizations: Enhanced Prompt Understanding](https://llm-grounded-diffusion.github.io/visualizations.jpg)

This pipeline can be used with an LLM or on its own. We provide a parser that parses LLM outputs to the layouts. You can obtain the prompt to input to the LLM for layout generation [here](https://github.com/TonyLianLong/LLM-groundedDiffusion/blob/main/prompt.py). After feeding the prompt to an LLM (e.g., GPT-4 on ChatGPT website), you can feed the LLM response into our pipeline.

The following code has been tested on 1x RTX 4090, but it should also support GPUs with lower GPU memory.

#### Use this pipeline with an LLM
```python
import torch
from diffusers import DiffusionPipeline

pipe = DiffusionPipeline.from_pretrained(
    "longlian/lmd_plus",
    custom_pipeline="llm_grounded_diffusion",
    custom_revision="main",
    variant="fp16", torch_dtype=torch.float16
)
pipe.enable_model_cpu_offload()

# Generate directly from a text prompt and an LLM response
prompt = "a waterfall and a modern high speed train in a beautiful forest with fall foliage"
phrases, boxes, bg_prompt, neg_prompt = pipe.parse_llm_response("""
[('a waterfall', [71, 105, 148, 258]), ('a modern high speed train', [255, 223, 181, 149])]
Background prompt: A beautiful forest with fall foliage
Negative prompt:
""")

images = pipe(
    prompt=prompt,
    negative_prompt=neg_prompt,
    phrases=phrases,
    boxes=boxes,
    gligen_scheduled_sampling_beta=0.4,
    output_type="pil",
    num_inference_steps=50,
    lmd_guidance_kwargs={}
).images

images[0].save("./lmd_plus_generation.jpg")
```

#### Use this pipeline on its own for layout generation
```python
import torch
from diffusers import DiffusionPipeline

pipe = DiffusionPipeline.from_pretrained(
    "longlian/lmd_plus",
    custom_pipeline="llm_grounded_diffusion",
    variant="fp16", torch_dtype=torch.float16
)
pipe.enable_model_cpu_offload()

# Generate an image described by the prompt and
# insert objects described by text at the region defined by bounding boxes
prompt = "a waterfall and a modern high speed train in a beautiful forest with fall foliage"
boxes = [[0.1387, 0.2051, 0.4277, 0.7090], [0.4980, 0.4355, 0.8516, 0.7266]]
phrases = ["a waterfall", "a modern high speed train"]

images = pipe(
    prompt=prompt,
    phrases=phrases,
    boxes=boxes,
    gligen_scheduled_sampling_beta=0.4,
    output_type="pil",
    num_inference_steps=50,
    lmd_guidance_kwargs={}
).images

images[0].save("./lmd_plus_generation.jpg")
```

### CLIP Guided Stable Diffusion

CLIP guided stable diffusion can help to generate more realistic images
by guiding stable diffusion at every denoising step with an additional CLIP model.

The following code requires roughly 12GB of GPU RAM.

```python
from diffusers import DiffusionPipeline
from transformers import CLIPImageProcessor, CLIPModel
import torch


feature_extractor = CLIPImageProcessor.from_pretrained("laion/CLIP-ViT-B-32-laion2B-s34B-b79K")
clip_model = CLIPModel.from_pretrained("laion/CLIP-ViT-B-32-laion2B-s34B-b79K", torch_dtype=torch.float16)


guided_pipeline = DiffusionPipeline.from_pretrained(
    "runwayml/stable-diffusion-v1-5",
    custom_pipeline="clip_guided_stable_diffusion",
    clip_model=clip_model,
    feature_extractor=feature_extractor,

    torch_dtype=torch.float16,
)
guided_pipeline.enable_attention_slicing()
guided_pipeline = guided_pipeline.to("cuda")

prompt = "fantasy book cover, full moon, fantasy forest landscape, golden vector elements, fantasy magic, dark light night, intricate, elegant, sharp focus, illustration, highly detailed, digital painting, concept art, matte, art by WLOP and Artgerm and Albert Bierstadt, masterpiece"

generator = torch.Generator(device="cuda").manual_seed(0)
images = []
for i in range(4):
    image = guided_pipeline(
        prompt,
        num_inference_steps=50,
        guidance_scale=7.5,
        clip_guidance_scale=100,
        num_cutouts=4,
        use_cutouts=False,
        generator=generator,
    ).images[0]
    images.append(image)

# save images locally
for i, img in enumerate(images):
    img.save(f"./clip_guided_sd/image_{i}.png")
```

The `images` list contains a list of PIL images that can be saved locally or displayed directly in a google colab.
Generated images tend to be of higher qualtiy than natively using stable diffusion. E.g. the above script generates the following images:

![clip_guidance](https://huggingface.co/datasets/patrickvonplaten/images/resolve/main/clip_guidance/merged_clip_guidance.jpg).

### One Step Unet

The dummy "one-step-unet" can be run as follows:

```python
from diffusers import DiffusionPipeline

pipe = DiffusionPipeline.from_pretrained("google/ddpm-cifar10-32", custom_pipeline="one_step_unet")
pipe()
```

**Note**: This community pipeline is not useful as a feature, but rather just serves as an example of how community pipelines can be added (see https://github.com/huggingface/diffusers/issues/841).

### Stable Diffusion Interpolation

The following code can be run on a GPU of at least 8GB VRAM and should take approximately 5 minutes.

```python
from diffusers import DiffusionPipeline
import torch

pipe = DiffusionPipeline.from_pretrained(
    "CompVis/stable-diffusion-v1-4",
    revision='fp16',
    torch_dtype=torch.float16,
    safety_checker=None,  # Very important for videos...lots of false positives while interpolating
    custom_pipeline="interpolate_stable_diffusion",
).to('cuda')
pipe.enable_attention_slicing()

frame_filepaths = pipe.walk(
    prompts=['a dog', 'a cat', 'a horse'],
    seeds=[42, 1337, 1234],
    num_interpolation_steps=16,
    output_dir='./dreams',
    batch_size=4,
    height=512,
    width=512,
    guidance_scale=8.5,
    num_inference_steps=50,
)
```

The output of the `walk(...)` function returns a list of images saved under the folder as defined in `output_dir`. You can use these images to create videos of stable diffusion.

> **Please have a look at https://github.com/nateraw/stable-diffusion-videos for more in-detail information on how to create videos using stable diffusion as well as more feature-complete functionality.**

### Stable Diffusion Mega

The Stable Diffusion Mega Pipeline lets you use the main use cases of the stable diffusion pipeline in a single class.

```python
#!/usr/bin/env python3
from diffusers import DiffusionPipeline
import PIL
import requests
from io import BytesIO
import torch


def download_image(url):
    response = requests.get(url)
    return PIL.Image.open(BytesIO(response.content)).convert("RGB")

pipe = DiffusionPipeline.from_pretrained("runwayml/stable-diffusion-v1-5", custom_pipeline="stable_diffusion_mega", torch_dtype=torch.float16, revision="fp16")
pipe.to("cuda")
pipe.enable_attention_slicing()


### Text-to-Image

images = pipe.text2img("An astronaut riding a horse").images

### Image-to-Image

init_image = download_image("https://raw.githubusercontent.com/CompVis/stable-diffusion/main/assets/stable-samples/img2img/sketch-mountains-input.jpg")

prompt = "A fantasy landscape, trending on artstation"

images = pipe.img2img(prompt=prompt, image=init_image, strength=0.75, guidance_scale=7.5).images

### Inpainting

img_url = "https://raw.githubusercontent.com/CompVis/latent-diffusion/main/data/inpainting_examples/overture-creations-5sI6fQgYIuo.png"
mask_url = "https://raw.githubusercontent.com/CompVis/latent-diffusion/main/data/inpainting_examples/overture-creations-5sI6fQgYIuo_mask.png"
init_image = download_image(img_url).resize((512, 512))
mask_image = download_image(mask_url).resize((512, 512))

prompt = "a cat sitting on a bench"
images = pipe.inpaint(prompt=prompt, image=init_image, mask_image=mask_image, strength=0.75).images
```

As shown above this one pipeline can run all both "text-to-image", "image-to-image", and "inpainting" in one pipeline.

### Long Prompt Weighting Stable Diffusion
Features of this custom pipeline:
- Input a prompt without the 77 token length limit.
- Includes tx2img, img2img. and inpainting pipelines.
- Emphasize/weigh part of your prompt with parentheses as so: `a baby deer with (big eyes)`
- De-emphasize part of your prompt as so: `a [baby] deer with big eyes`
- Precisely weigh part of your prompt as so: `a baby deer with (big eyes:1.3)`

Prompt weighting equivalents:
- `a baby deer with` == `(a baby deer with:1.0)`
- `(big eyes)` == `(big eyes:1.1)`
- `((big eyes))` == `(big eyes:1.21)`
- `[big eyes]` == `(big eyes:0.91)`

You can run this custom pipeline as so:

#### pytorch

```python
from diffusers import DiffusionPipeline
import torch

pipe = DiffusionPipeline.from_pretrained(
    'hakurei/waifu-diffusion',
    custom_pipeline="lpw_stable_diffusion",

    torch_dtype=torch.float16
)
pipe=pipe.to("cuda")

prompt = "best_quality (1girl:1.3) bow bride brown_hair closed_mouth frilled_bow frilled_hair_tubes frills (full_body:1.3) fox_ear hair_bow hair_tubes happy hood japanese_clothes kimono long_sleeves red_bow smile solo tabi uchikake white_kimono wide_sleeves cherry_blossoms"
neg_prompt = "lowres, bad_anatomy, error_body, error_hair, error_arm, error_hands, bad_hands, error_fingers, bad_fingers, missing_fingers, error_legs, bad_legs, multiple_legs, missing_legs, error_lighting, error_shadow, error_reflection, text, error, extra_digit, fewer_digits, cropped, worst_quality, low_quality, normal_quality, jpeg_artifacts, signature, watermark, username, blurry"

pipe.text2img(prompt, negative_prompt=neg_prompt, width=512,height=512,max_embeddings_multiples=3).images[0]

```

#### onnxruntime

```python
from diffusers import DiffusionPipeline
import torch

pipe = DiffusionPipeline.from_pretrained(
    'CompVis/stable-diffusion-v1-4',
    custom_pipeline="lpw_stable_diffusion_onnx",
    revision="onnx",
    provider="CUDAExecutionProvider"
)

prompt = "a photo of an astronaut riding a horse on mars, best quality"
neg_prompt = "lowres, bad anatomy, error body, error hair, error arm, error hands, bad hands, error fingers, bad fingers, missing fingers, error legs, bad legs, multiple legs, missing legs, error lighting, error shadow, error reflection, text, error, extra digit, fewer digits, cropped, worst quality, low quality, normal quality, jpeg artifacts, signature, watermark, username, blurry"

pipe.text2img(prompt,negative_prompt=neg_prompt, width=512, height=512, max_embeddings_multiples=3).images[0]

```

if you see `Token indices sequence length is longer than the specified maximum sequence length for this model ( *** > 77 ) . Running this sequence through the model will result in indexing errors`. Do not worry, it is normal.

### Speech to Image

The following code can generate an image from an audio sample using pre-trained OpenAI whisper-small and Stable Diffusion.

```Python
import torch

import matplotlib.pyplot as plt
from datasets import load_dataset
from diffusers import DiffusionPipeline
from transformers import (
    WhisperForConditionalGeneration,
    WhisperProcessor,
)


device = "cuda" if torch.cuda.is_available() else "cpu"

ds = load_dataset("hf-internal-testing/librispeech_asr_dummy", "clean", split="validation")

audio_sample = ds[3]

text = audio_sample["text"].lower()
speech_data = audio_sample["audio"]["array"]

model = WhisperForConditionalGeneration.from_pretrained("openai/whisper-small").to(device)
processor = WhisperProcessor.from_pretrained("openai/whisper-small")

diffuser_pipeline = DiffusionPipeline.from_pretrained(
    "CompVis/stable-diffusion-v1-4",
    custom_pipeline="speech_to_image_diffusion",
    speech_model=model,
    speech_processor=processor,

    torch_dtype=torch.float16,
)

diffuser_pipeline.enable_attention_slicing()
diffuser_pipeline = diffuser_pipeline.to(device)

output = diffuser_pipeline(speech_data)
plt.imshow(output.images[0])
```
This example produces the following image:

![image](https://user-images.githubusercontent.com/45072645/196901736-77d9c6fc-63ee-4072-90b0-dc8b903d63e3.png)

### Wildcard Stable Diffusion
Following the great examples from https://github.com/jtkelm2/stable-diffusion-webui-1/blob/master/scripts/wildcards.py and https://github.com/AUTOMATIC1111/stable-diffusion-webui/wiki/Custom-Scripts#wildcards, here's a minimal implementation that allows for users to add "wildcards", denoted by `__wildcard__` to prompts that are used as placeholders for randomly sampled values given by either a dictionary or a `.txt` file. For example:

Say we have a prompt:

```
prompt = "__animal__ sitting on a __object__ wearing a __clothing__"
```

We can then define possible values to be sampled for `animal`, `object`, and `clothing`. These can either be from a `.txt` with the same name as the category.

The possible values can also be defined / combined by using a dictionary like: `{"animal":["dog", "cat", mouse"]}`.

The actual pipeline works just like `StableDiffusionPipeline`, except the `__call__` method takes in:

`wildcard_files`: list of file paths for wild card replacement
`wildcard_option_dict`: dict with key as `wildcard` and values as a list of possible replacements
`num_prompt_samples`: number of prompts to sample, uniformly sampling wildcards

A full example:

create `animal.txt`, with contents like:

```
dog
cat
mouse
```

create `object.txt`, with contents like:

```
chair
sofa
bench
```

```python
from diffusers import DiffusionPipeline
import torch

pipe = DiffusionPipeline.from_pretrained(
    "CompVis/stable-diffusion-v1-4",
    custom_pipeline="wildcard_stable_diffusion",

    torch_dtype=torch.float16,
)
prompt = "__animal__ sitting on a __object__ wearing a __clothing__"
out = pipe(
    prompt,
    wildcard_option_dict={
        "clothing":["hat", "shirt", "scarf", "beret"]
    },
    wildcard_files=["object.txt", "animal.txt"],
    num_prompt_samples=1
)
```

### Composable Stable diffusion

[Composable Stable Diffusion](https://energy-based-model.github.io/Compositional-Visual-Generation-with-Composable-Diffusion-Models/) proposes conjunction and negation (negative prompts) operators for compositional generation with conditional diffusion models.

```python
import torch as th
import numpy as np
import torchvision.utils as tvu

from diffusers import DiffusionPipeline

import argparse

parser = argparse.ArgumentParser()
parser.add_argument("--prompt", type=str, default="mystical trees | A magical pond | dark",
                    help="use '|' as the delimiter to compose separate sentences.")
parser.add_argument("--steps", type=int, default=50)
parser.add_argument("--scale", type=float, default=7.5)
parser.add_argument("--weights", type=str, default="7.5 | 7.5 | -7.5")
parser.add_argument("--seed", type=int, default=2)
parser.add_argument("--model_path", type=str, default="CompVis/stable-diffusion-v1-4")
parser.add_argument("--num_images", type=int, default=1)
args = parser.parse_args()

has_cuda = th.cuda.is_available()
device = th.device('cpu' if not has_cuda else 'cuda')

prompt = args.prompt
scale = args.scale
steps = args.steps

pipe = DiffusionPipeline.from_pretrained(
    args.model_path,
    custom_pipeline="composable_stable_diffusion",
).to(device)

pipe.safety_checker = None

images = []
generator = th.Generator("cuda").manual_seed(args.seed)
for i in range(args.num_images):
    image = pipe(prompt, guidance_scale=scale, num_inference_steps=steps,
                 weights=args.weights, generator=generator).images[0]
    images.append(th.from_numpy(np.array(image)).permute(2, 0, 1) / 255.)
grid = tvu.make_grid(th.stack(images, dim=0), nrow=4, padding=0)
tvu.save_image(grid, f'{prompt}_{args.weights}' + '.png')

```

### Imagic Stable Diffusion
Allows you to edit an image using stable diffusion.

```python
import requests
from PIL import Image
from io import BytesIO
import torch
import os
from diffusers import DiffusionPipeline, DDIMScheduler
has_cuda = torch.cuda.is_available()
device = torch.device('cpu' if not has_cuda else 'cuda')
pipe = DiffusionPipeline.from_pretrained(
    "CompVis/stable-diffusion-v1-4",
        safety_checker=None,
    custom_pipeline="imagic_stable_diffusion",
    scheduler = DDIMScheduler(beta_start=0.00085, beta_end=0.012, beta_schedule="scaled_linear", clip_sample=False, set_alpha_to_one=False)
).to(device)
generator = torch.Generator("cuda").manual_seed(0)
seed = 0
prompt = "A photo of Barack Obama smiling with a big grin"
url = 'https://www.dropbox.com/s/6tlwzr73jd1r9yk/obama.png?dl=1'
response = requests.get(url)
init_image = Image.open(BytesIO(response.content)).convert("RGB")
init_image = init_image.resize((512, 512))
res = pipe.train(
    prompt,
    image=init_image,
    generator=generator)
res = pipe(alpha=1, guidance_scale=7.5, num_inference_steps=50)
os.makedirs("imagic", exist_ok=True)
image = res.images[0]
image.save('./imagic/imagic_image_alpha_1.png')
res = pipe(alpha=1.5, guidance_scale=7.5, num_inference_steps=50)
image = res.images[0]
image.save('./imagic/imagic_image_alpha_1_5.png')
res = pipe(alpha=2, guidance_scale=7.5, num_inference_steps=50)
image = res.images[0]
image.save('./imagic/imagic_image_alpha_2.png')
```

### Seed Resizing
Test seed resizing. Originally generate an image in 512 by 512, then generate image with same seed at 512 by 592 using seed resizing. Finally, generate 512 by 592 using original stable diffusion pipeline.

```python
import torch as th
import numpy as np
from diffusers import DiffusionPipeline

has_cuda = th.cuda.is_available()
device = th.device('cpu' if not has_cuda else 'cuda')

pipe = DiffusionPipeline.from_pretrained(
    "CompVis/stable-diffusion-v1-4",
    custom_pipeline="seed_resize_stable_diffusion"
).to(device)

def dummy(images, **kwargs):
    return images, False

pipe.safety_checker = dummy


images = []
th.manual_seed(0)
generator = th.Generator("cuda").manual_seed(0)

seed = 0
prompt = "A painting of a futuristic cop"

width = 512
height = 512

res = pipe(
    prompt,
    guidance_scale=7.5,
    num_inference_steps=50,
    height=height,
    width=width,
    generator=generator)
image = res.images[0]
image.save('./seed_resize/seed_resize_{w}_{h}_image.png'.format(w=width, h=height))


th.manual_seed(0)
generator = th.Generator("cuda").manual_seed(0)

pipe = DiffusionPipeline.from_pretrained(
    "CompVis/stable-diffusion-v1-4",
    custom_pipeline="/home/mark/open_source/diffusers/examples/community/"
).to(device)

width = 512
height = 592

res = pipe(
    prompt,
    guidance_scale=7.5,
    num_inference_steps=50,
    height=height,
    width=width,
    generator=generator)
image = res.images[0]
image.save('./seed_resize/seed_resize_{w}_{h}_image.png'.format(w=width, h=height))

pipe_compare = DiffusionPipeline.from_pretrained(
    "CompVis/stable-diffusion-v1-4",
    custom_pipeline="/home/mark/open_source/diffusers/examples/community/"
).to(device)

res = pipe_compare(
    prompt,
    guidance_scale=7.5,
    num_inference_steps=50,
    height=height,
    width=width,
    generator=generator
)

image = res.images[0]
image.save('./seed_resize/seed_resize_{w}_{h}_image_compare.png'.format(w=width, h=height))
```

### Multilingual Stable Diffusion Pipeline

The following code can generate an images from texts in different languages using the pre-trained [mBART-50 many-to-one multilingual machine translation model](https://huggingface.co/facebook/mbart-large-50-many-to-one-mmt) and Stable Diffusion.

```python
from PIL import Image

import torch

from diffusers import DiffusionPipeline
from transformers import (
    pipeline,
    MBart50TokenizerFast,
    MBartForConditionalGeneration,
)
device = "cuda" if torch.cuda.is_available() else "cpu"
device_dict = {"cuda": 0, "cpu": -1}

# helper function taken from: https://huggingface.co/blog/stable_diffusion
def image_grid(imgs, rows, cols):
    assert len(imgs) == rows*cols

    w, h = imgs[0].size
    grid = Image.new('RGB', size=(cols*w, rows*h))
    grid_w, grid_h = grid.size

    for i, img in enumerate(imgs):
        grid.paste(img, box=(i%cols*w, i//cols*h))
    return grid

# Add language detection pipeline
language_detection_model_ckpt = "papluca/xlm-roberta-base-language-detection"
language_detection_pipeline = pipeline("text-classification",
                                       model=language_detection_model_ckpt,
                                       device=device_dict[device])

# Add model for language translation
trans_tokenizer = MBart50TokenizerFast.from_pretrained("facebook/mbart-large-50-many-to-one-mmt")
trans_model = MBartForConditionalGeneration.from_pretrained("facebook/mbart-large-50-many-to-one-mmt").to(device)

diffuser_pipeline = DiffusionPipeline.from_pretrained(
    "CompVis/stable-diffusion-v1-4",
    custom_pipeline="multilingual_stable_diffusion",
    detection_pipeline=language_detection_pipeline,
    translation_model=trans_model,
    translation_tokenizer=trans_tokenizer,

    torch_dtype=torch.float16,
)

diffuser_pipeline.enable_attention_slicing()
diffuser_pipeline = diffuser_pipeline.to(device)

prompt = ["a photograph of an astronaut riding a horse",
          "Una casa en la playa",
          "Ein Hund, der Orange isst",
          "Un restaurant parisien"]

output = diffuser_pipeline(prompt)

images = output.images

grid = image_grid(images, rows=2, cols=2)
```

This example produces the following images:
![image](https://user-images.githubusercontent.com/4313860/198328706-295824a4-9856-4ce5-8e66-278ceb42fd29.png)

### GlueGen Stable Diffusion Pipeline
GlueGen is a minimal adapter that allow alignment between any encoder (Text Encoder of different language, Multilingual Roberta, AudioClip) and CLIP text encoder used in standard Stable Diffusion model. This method allows easy language adaptation to available english Stable Diffusion checkpoints without the need of an image captioning dataset as well as long training hours. 

Make sure you downloaded `gluenet_French_clip_overnorm_over3_noln.ckpt` for French (there are also pre-trained weights for Chinese, Italian, Japanese, Spanish or train your own) at [GlueGen's official repo](https://github.com/salesforce/GlueGen/tree/main)

```python
from PIL import Image

import torch

from transformers import AutoModel, AutoTokenizer

from diffusers import DiffusionPipeline

if __name__ == "__main__":
    device = "cuda"

    lm_model_id = "xlm-roberta-large"
    token_max_length = 77

    text_encoder = AutoModel.from_pretrained(lm_model_id)
    tokenizer = AutoTokenizer.from_pretrained(lm_model_id, model_max_length=token_max_length, use_fast=False)

    tensor_norm = torch.Tensor([[43.8203],[28.3668],[27.9345],[28.0084],[28.2958],[28.2576],[28.3373],[28.2695],[28.4097],[28.2790],[28.2825],[28.2807],[28.2775],[28.2708],[28.2682],[28.2624],[28.2589],[28.2611],[28.2616],[28.2639],[28.2613],[28.2566],[28.2615],[28.2665],[28.2799],[28.2885],[28.2852],[28.2863],[28.2780],[28.2818],[28.2764],[28.2532],[28.2412],[28.2336],[28.2514],[28.2734],[28.2763],[28.2977],[28.2971],[28.2948],[28.2818],[28.2676],[28.2831],[28.2890],[28.2979],[28.2999],[28.3117],[28.3363],[28.3554],[28.3626],[28.3589],[28.3597],[28.3543],[28.3660],[28.3731],[28.3717],[28.3812],[28.3753],[28.3810],[28.3777],[28.3693],[28.3713],[28.3670],[28.3691],[28.3679],[28.3624],[28.3703],[28.3703],[28.3720],[28.3594],[28.3576],[28.3562],[28.3438],[28.3376],[28.3389],[28.3433],[28.3191]])

    pipeline = DiffusionPipeline.from_pretrained(
        "runwayml/stable-diffusion-v1-5",
        text_encoder=text_encoder,
        tokenizer=tokenizer,
        custom_pipeline="gluegen"
    ).to(device)
    pipeline.load_language_adapter("gluenet_French_clip_overnorm_over3_noln.ckpt", num_token=token_max_length, dim=1024, dim_out=768, tensor_norm=tensor_norm)

    prompt = "une voiture sur la plage" 

    generator = torch.Generator(device=device).manual_seed(42) 
    image = pipeline(prompt, generator=generator).images[0]
    image.save("gluegen_output_fr.png")
```
Which will produce:

![output_image](https://github.com/rootonchair/diffusers/assets/23548268/db43ffb6-8667-47c1-8872-26f85dc0a57f)

### Image to Image Inpainting Stable Diffusion

Similar to the standard stable diffusion inpainting example, except with the addition of an `inner_image` argument.

`image`, `inner_image`, and `mask` should have the same dimensions. `inner_image` should have an alpha (transparency) channel.

The aim is to overlay two images, then mask out the boundary between `image` and `inner_image` to allow stable diffusion to make the connection more seamless.
For example, this could be used to place a logo on a shirt and make it blend seamlessly.

```python
import PIL
import torch

from diffusers import DiffusionPipeline

image_path = "./path-to-image.png"
inner_image_path = "./path-to-inner-image.png"
mask_path = "./path-to-mask.png"

init_image = PIL.Image.open(image_path).convert("RGB").resize((512, 512))
inner_image = PIL.Image.open(inner_image_path).convert("RGBA").resize((512, 512))
mask_image = PIL.Image.open(mask_path).convert("RGB").resize((512, 512))

pipe = DiffusionPipeline.from_pretrained(
    "runwayml/stable-diffusion-inpainting",
    custom_pipeline="img2img_inpainting",

    torch_dtype=torch.float16
)
pipe = pipe.to("cuda")

prompt = "Your prompt here!"
image = pipe(prompt=prompt, image=init_image, inner_image=inner_image, mask_image=mask_image).images[0]
```

![2 by 2 grid demonstrating image to image inpainting.](https://user-images.githubusercontent.com/44398246/203506577-ec303be4-887e-4ebd-a773-c83fcb3dd01a.png)

### Text Based Inpainting Stable Diffusion

Use a text prompt to generate the mask for the area to be inpainted.
Currently uses the CLIPSeg model for mask generation, then calls the standard Stable Diffusion Inpainting pipeline to perform the inpainting.

```python
from transformers import CLIPSegProcessor, CLIPSegForImageSegmentation
from diffusers import DiffusionPipeline

from PIL import Image
import requests

processor = CLIPSegProcessor.from_pretrained("CIDAS/clipseg-rd64-refined")
model = CLIPSegForImageSegmentation.from_pretrained("CIDAS/clipseg-rd64-refined")

pipe = DiffusionPipeline.from_pretrained(
    "runwayml/stable-diffusion-inpainting",
    custom_pipeline="text_inpainting",
    segmentation_model=model,
    segmentation_processor=processor
)
pipe = pipe.to("cuda")


url = "https://github.com/timojl/clipseg/blob/master/example_image.jpg?raw=true"
image = Image.open(requests.get(url, stream=True).raw).resize((512, 512))
text = "a glass"  # will mask out this text
prompt = "a cup"  # the masked out region will be replaced with this

image = pipe(image=image, text=text, prompt=prompt).images[0]
```

### Bit Diffusion
Based https://arxiv.org/abs/2208.04202, this is used for diffusion on discrete data - eg, discreate image data, DNA sequence data. An unconditional discreate image can be generated like this:

```python
from diffusers import DiffusionPipeline
pipe = DiffusionPipeline.from_pretrained("google/ddpm-cifar10-32", custom_pipeline="bit_diffusion")
image = pipe().images[0]

```

### Stable Diffusion with K Diffusion

Make sure you have @crowsonkb's https://github.com/crowsonkb/k-diffusion installed:

```
pip install k-diffusion
```

You can use the community pipeline as follows:

```python
from diffusers import DiffusionPipeline

pipe = DiffusionPipeline.from_pretrained("CompVis/stable-diffusion-v1-4", custom_pipeline="sd_text2img_k_diffusion")
pipe = pipe.to("cuda")

prompt = "an astronaut riding a horse on mars"
pipe.set_scheduler("sample_heun")
generator = torch.Generator(device="cuda").manual_seed(seed)
image = pipe(prompt, generator=generator, num_inference_steps=20).images[0]

image.save("./astronaut_heun_k_diffusion.png")
```

To make sure that K Diffusion and `diffusers` yield the same results:

**Diffusers**:
```python
from diffusers import DiffusionPipeline, EulerDiscreteScheduler

seed = 33

pipe = DiffusionPipeline.from_pretrained("CompVis/stable-diffusion-v1-4")
pipe.scheduler = EulerDiscreteScheduler.from_config(pipe.scheduler.config)
pipe = pipe.to("cuda")

generator = torch.Generator(device="cuda").manual_seed(seed)
image = pipe(prompt, generator=generator, num_inference_steps=50).images[0]
```

![diffusers_euler](https://huggingface.co/datasets/patrickvonplaten/images/resolve/main/k_diffusion/astronaut_euler.png)

**K Diffusion**:
```python
from diffusers import DiffusionPipeline, EulerDiscreteScheduler

seed = 33

pipe = DiffusionPipeline.from_pretrained("CompVis/stable-diffusion-v1-4", custom_pipeline="sd_text2img_k_diffusion")
pipe.scheduler = EulerDiscreteScheduler.from_config(pipe.scheduler.config)
pipe = pipe.to("cuda")

pipe.set_scheduler("sample_euler")
generator = torch.Generator(device="cuda").manual_seed(seed)
image = pipe(prompt, generator=generator, num_inference_steps=50).images[0]
```

![diffusers_euler](https://huggingface.co/datasets/patrickvonplaten/images/resolve/main/k_diffusion/astronaut_euler_k_diffusion.png)

### Checkpoint Merger Pipeline
Based on the AUTOMATIC1111/webui for checkpoint merging. This is a custom pipeline that merges upto 3 pretrained model checkpoints as long as they are in the HuggingFace model_index.json format.

The checkpoint merging is currently memory intensive as it modifies the weights of a DiffusionPipeline object in place. Expect atleast 13GB RAM Usage on Kaggle GPU kernels and
on colab you might run out of the 12GB memory even while merging two checkpoints.

Usage:-
```python
from diffusers import DiffusionPipeline

#Return a CheckpointMergerPipeline class that allows you to merge checkpoints.
#The checkpoint passed here is ignored. But still pass one of the checkpoints you plan to
#merge for convenience
pipe = DiffusionPipeline.from_pretrained("CompVis/stable-diffusion-v1-4", custom_pipeline="checkpoint_merger")

#There are multiple possible scenarios:
#The pipeline with the merged checkpoints is returned in all the scenarios

#Compatible checkpoints a.k.a matched model_index.json files. Ignores the meta attributes in model_index.json during comparison.( attrs with _ as prefix )
merged_pipe = pipe.merge(["CompVis/stable-diffusion-v1-4","CompVis/stable-diffusion-v1-2"], interp = "sigmoid", alpha = 0.4)

#Incompatible checkpoints in model_index.json but merge might be possible. Use force = True to ignore model_index.json compatibility
merged_pipe_1 = pipe.merge(["CompVis/stable-diffusion-v1-4","hakurei/waifu-diffusion"], force = True, interp = "sigmoid", alpha = 0.4)

#Three checkpoint merging. Only "add_difference" method actually works on all three checkpoints. Using any other options will ignore the 3rd checkpoint.
merged_pipe_2 = pipe.merge(["CompVis/stable-diffusion-v1-4","hakurei/waifu-diffusion","prompthero/openjourney"], force = True, interp = "add_difference", alpha = 0.4)

prompt = "An astronaut riding a horse on Mars"

image = merged_pipe(prompt).images[0]

```
Some examples along with the merge details:

1. "CompVis/stable-diffusion-v1-4" + "hakurei/waifu-diffusion" ; Sigmoid interpolation; alpha = 0.8

![Stable plus Waifu Sigmoid 0.8](https://huggingface.co/datasets/NagaSaiAbhinay/CheckpointMergerSamples/resolve/main/stability_v1_4_waifu_sig_0.8.png)

2. "hakurei/waifu-diffusion" + "prompthero/openjourney" ; Inverse Sigmoid interpolation; alpha = 0.8

![Stable plus Waifu Sigmoid 0.8](https://huggingface.co/datasets/NagaSaiAbhinay/CheckpointMergerSamples/resolve/main/waifu_openjourney_inv_sig_0.8.png)


3. "CompVis/stable-diffusion-v1-4" + "hakurei/waifu-diffusion" + "prompthero/openjourney"; Add Difference interpolation; alpha = 0.5

![Stable plus Waifu plus openjourney add_diff 0.5](https://huggingface.co/datasets/NagaSaiAbhinay/CheckpointMergerSamples/resolve/main/stable_waifu_openjourney_add_diff_0.5.png)


### Stable Diffusion Comparisons

This Community Pipeline enables the comparison between the 4 checkpoints that exist for Stable Diffusion. They can be found through the following links:
1. [Stable Diffusion v1.1](https://huggingface.co/CompVis/stable-diffusion-v1-1)
2. [Stable Diffusion v1.2](https://huggingface.co/CompVis/stable-diffusion-v1-2)
3. [Stable Diffusion v1.3](https://huggingface.co/CompVis/stable-diffusion-v1-3)
4. [Stable Diffusion v1.4](https://huggingface.co/CompVis/stable-diffusion-v1-4)

```python
from diffusers import DiffusionPipeline
import matplotlib.pyplot as plt

pipe = DiffusionPipeline.from_pretrained('CompVis/stable-diffusion-v1-4', custom_pipeline='suvadityamuk/StableDiffusionComparison')
pipe.enable_attention_slicing()
pipe = pipe.to('cuda')
prompt = "an astronaut riding a horse on mars"
output = pipe(prompt)

plt.subplots(2,2,1)
plt.imshow(output.images[0])
plt.title('Stable Diffusion v1.1')
plt.axis('off')
plt.subplots(2,2,2)
plt.imshow(output.images[1])
plt.title('Stable Diffusion v1.2')
plt.axis('off')
plt.subplots(2,2,3)
plt.imshow(output.images[2])
plt.title('Stable Diffusion v1.3')
plt.axis('off')
plt.subplots(2,2,4)
plt.imshow(output.images[3])
plt.title('Stable Diffusion v1.4')
plt.axis('off')

plt.show()
```

As a result, you can look at a grid of all 4 generated images being shown together, that captures a difference the advancement of the training between the 4 checkpoints.

### Magic Mix

Implementation of the [MagicMix: Semantic Mixing with Diffusion Models](https://arxiv.org/abs/2210.16056) paper. This is a Diffusion Pipeline for semantic mixing of an image and a text prompt to create a new concept while preserving the spatial layout and geometry of the subject in the image. The pipeline takes an image that provides the layout semantics and a prompt that provides the content semantics for the mixing process.

There are 3 parameters for the method-
- `mix_factor`: It is the interpolation constant used in the layout generation phase. The greater the value of `mix_factor`, the greater the influence of the prompt on the layout generation process.
- `kmax` and `kmin`: These determine the range for the layout and content generation process. A higher value of kmax results in loss of more information about the layout of the original image and a higher value of kmin results in more steps for content generation process.

Here is an example usage-

```python
from diffusers import DiffusionPipeline, DDIMScheduler
from PIL import Image

pipe = DiffusionPipeline.from_pretrained(
    "CompVis/stable-diffusion-v1-4",
    custom_pipeline="magic_mix",
    scheduler = DDIMScheduler.from_pretrained("CompVis/stable-diffusion-v1-4", subfolder="scheduler"),
).to('cuda')

img = Image.open('phone.jpg')
mix_img = pipe(
    img,
    prompt = 'bed',
    kmin = 0.3,
    kmax = 0.5,
    mix_factor = 0.5,
    )
mix_img.save('phone_bed_mix.jpg')
```
The `mix_img` is a PIL image that can be saved locally or displayed directly in a google colab. Generated image is a mix of the layout semantics of the given image and the content semantics of the prompt.

E.g. the above script generates the following image:

`phone.jpg`

![206903102-34e79b9f-9ed2-4fac-bb38-82871343c655](https://user-images.githubusercontent.com/59410571/209578593-141467c7-d831-4792-8b9a-b17dc5e47816.jpg)

`phone_bed_mix.jpg`

![206903104-913a671d-ef53-4ae4-919d-64c3059c8f67](https://user-images.githubusercontent.com/59410571/209578602-70f323fa-05b7-4dd6-b055-e40683e37914.jpg)

For more example generations check out this [demo notebook](https://github.com/daspartho/MagicMix/blob/main/demo.ipynb).


### Stable UnCLIP

UnCLIPPipeline("kakaobrain/karlo-v1-alpha") provide a prior model that can generate clip image embedding from text.
StableDiffusionImageVariationPipeline("lambdalabs/sd-image-variations-diffusers") provide a decoder model than can generate images from clip image embedding.

```python
import torch
from diffusers import DiffusionPipeline

device = torch.device("cpu" if not torch.cuda.is_available() else "cuda")

pipeline = DiffusionPipeline.from_pretrained(
    "kakaobrain/karlo-v1-alpha",
    torch_dtype=torch.float16,
    custom_pipeline="stable_unclip",
    decoder_pipe_kwargs=dict(
        image_encoder=None,
    ),
)
pipeline.to(device)

prompt = "a shiba inu wearing a beret and black turtleneck"
random_generator = torch.Generator(device=device).manual_seed(1000)
output = pipeline(
    prompt=prompt,
    width=512,
    height=512,
    generator=random_generator,
    prior_guidance_scale=4,
    prior_num_inference_steps=25,
    decoder_guidance_scale=8,
    decoder_num_inference_steps=50,
)

image = output.images[0]
image.save("./shiba-inu.jpg")

# debug

# `pipeline.decoder_pipe` is a regular StableDiffusionImageVariationPipeline instance.
# It is used to convert clip image embedding to latents, then fed into VAE decoder.
print(pipeline.decoder_pipe.__class__)
# <class 'diffusers.pipelines.stable_diffusion.pipeline_stable_diffusion_image_variation.StableDiffusionImageVariationPipeline'>

# this pipeline only use prior module in "kakaobrain/karlo-v1-alpha"
# It is used to convert clip text embedding to clip image embedding.
print(pipeline)
# StableUnCLIPPipeline {
#   "_class_name": "StableUnCLIPPipeline",
#   "_diffusers_version": "0.12.0.dev0",
#   "prior": [
#     "diffusers",
#     "PriorTransformer"
#   ],
#   "prior_scheduler": [
#     "diffusers",
#     "UnCLIPScheduler"
#   ],
#   "text_encoder": [
#     "transformers",
#     "CLIPTextModelWithProjection"
#   ],
#   "tokenizer": [
#     "transformers",
#     "CLIPTokenizer"
#   ]
# }

# pipeline.prior_scheduler is the scheduler used for prior in UnCLIP.
print(pipeline.prior_scheduler)
# UnCLIPScheduler {
#   "_class_name": "UnCLIPScheduler",
#   "_diffusers_version": "0.12.0.dev0",
#   "clip_sample": true,
#   "clip_sample_range": 5.0,
#   "num_train_timesteps": 1000,
#   "prediction_type": "sample",
#   "variance_type": "fixed_small_log"
# }
```


`shiba-inu.jpg`


![shiba-inu](https://user-images.githubusercontent.com/16448529/209185639-6e5ec794-ce9d-4883-aa29-bd6852a2abad.jpg)

### UnCLIP Text Interpolation Pipeline

This Diffusion Pipeline takes two prompts and interpolates between the two input prompts using spherical interpolation ( slerp ). The input prompts are converted to text embeddings by the pipeline's text_encoder and the interpolation is done on the resulting text_embeddings over the number of steps specified. Defaults to 5 steps.

```python
import torch
from diffusers import DiffusionPipeline

device = torch.device("cpu" if not torch.cuda.is_available() else "cuda")

pipe = DiffusionPipeline.from_pretrained(
    "kakaobrain/karlo-v1-alpha",
    torch_dtype=torch.float16,
    custom_pipeline="unclip_text_interpolation"
)
pipe.to(device)

start_prompt = "A photograph of an adult lion"
end_prompt = "A photograph of a lion cub"
#For best results keep the prompts close in length to each other. Of course, feel free to try out with differing lengths.
generator = torch.Generator(device=device).manual_seed(42)

output = pipe(start_prompt, end_prompt, steps = 6, generator = generator, enable_sequential_cpu_offload=False)

for i,image in enumerate(output.images):
    img.save('result%s.jpg' % i)
```

The resulting images in order:-

![result_0](https://huggingface.co/datasets/NagaSaiAbhinay/UnCLIPTextInterpolationSamples/resolve/main/lion_to_cub_0.png)
![result_1](https://huggingface.co/datasets/NagaSaiAbhinay/UnCLIPTextInterpolationSamples/resolve/main/lion_to_cub_1.png)
![result_2](https://huggingface.co/datasets/NagaSaiAbhinay/UnCLIPTextInterpolationSamples/resolve/main/lion_to_cub_2.png)
![result_3](https://huggingface.co/datasets/NagaSaiAbhinay/UnCLIPTextInterpolationSamples/resolve/main/lion_to_cub_3.png)
![result_4](https://huggingface.co/datasets/NagaSaiAbhinay/UnCLIPTextInterpolationSamples/resolve/main/lion_to_cub_4.png)
![result_5](https://huggingface.co/datasets/NagaSaiAbhinay/UnCLIPTextInterpolationSamples/resolve/main/lion_to_cub_5.png)

### UnCLIP Image Interpolation Pipeline

This Diffusion Pipeline takes two images or an image_embeddings tensor of size 2 and interpolates between their embeddings using spherical interpolation ( slerp ). The input images/image_embeddings are converted to image embeddings by the pipeline's image_encoder and the interpolation is done on the resulting image_embeddings over the number of steps specified. Defaults to 5 steps.

```python
import torch
from diffusers import DiffusionPipeline
from PIL import Image

device = torch.device("cpu" if not torch.cuda.is_available() else "cuda")
dtype = torch.float16 if torch.cuda.is_available() else torch.bfloat16

pipe = DiffusionPipeline.from_pretrained(
    "kakaobrain/karlo-v1-alpha-image-variations",
    torch_dtype=dtype,
    custom_pipeline="unclip_image_interpolation"
)
pipe.to(device)

images = [Image.open('./starry_night.jpg'), Image.open('./flowers.jpg')]
#For best results keep the prompts close in length to each other. Of course, feel free to try out with differing lengths.
generator = torch.Generator(device=device).manual_seed(42)

output = pipe(image = images ,steps = 6, generator = generator)

for i,image in enumerate(output.images):
    image.save('starry_to_flowers_%s.jpg' % i)
```
The original images:-

![starry](https://huggingface.co/datasets/NagaSaiAbhinay/UnCLIPImageInterpolationSamples/resolve/main/starry_night.jpg)
![flowers](https://huggingface.co/datasets/NagaSaiAbhinay/UnCLIPImageInterpolationSamples/resolve/main/flowers.jpg)

The resulting images in order:-

![result0](https://huggingface.co/datasets/NagaSaiAbhinay/UnCLIPImageInterpolationSamples/resolve/main/starry_to_flowers_0.png)
![result1](https://huggingface.co/datasets/NagaSaiAbhinay/UnCLIPImageInterpolationSamples/resolve/main/starry_to_flowers_1.png)
![result2](https://huggingface.co/datasets/NagaSaiAbhinay/UnCLIPImageInterpolationSamples/resolve/main/starry_to_flowers_2.png)
![result3](https://huggingface.co/datasets/NagaSaiAbhinay/UnCLIPImageInterpolationSamples/resolve/main/starry_to_flowers_3.png)
![result4](https://huggingface.co/datasets/NagaSaiAbhinay/UnCLIPImageInterpolationSamples/resolve/main/starry_to_flowers_4.png)
![result5](https://huggingface.co/datasets/NagaSaiAbhinay/UnCLIPImageInterpolationSamples/resolve/main/starry_to_flowers_5.png)

### DDIM Noise Comparative Analysis Pipeline
#### **Research question: What visual concepts do the diffusion models learn from each noise level during training?**
The [P2 weighting (CVPR 2022)](https://arxiv.org/abs/2204.00227) paper proposed an approach to answer the above question, which is their second contribution.
The approach consists of the following steps:

1. The input is an image x0.
2. Perturb it to xt using a diffusion process q(xt|x0).
    - `strength` is a value between 0.0 and 1.0, that controls the amount of noise that is added to the input image. Values that approach 1.0 allow for lots of variations but will also produce images that are not semantically consistent with the input.
3. Reconstruct the image with the learned denoising process pθ(ˆx0|xt).
4. Compare x0 and ˆx0 among various t to show how each step contributes to the sample.
The authors used [openai/guided-diffusion](https://github.com/openai/guided-diffusion) model to denoise images in FFHQ dataset. This pipeline extends their second contribution by investigating DDIM on any input image.

```python
import torch
from PIL import Image
import numpy as np

image_path = "path/to/your/image" # images from CelebA-HQ might be better
image_pil = Image.open(image_path)
image_name = image_path.split("/")[-1].split(".")[0]

device = torch.device("cpu" if not torch.cuda.is_available() else "cuda")
pipe = DiffusionPipeline.from_pretrained(
    "google/ddpm-ema-celebahq-256",
    custom_pipeline="ddim_noise_comparative_analysis",
)
pipe = pipe.to(device)

for strength in np.linspace(0.1, 1, 25):
    denoised_image, latent_timestep = pipe(
        image_pil, strength=strength, return_dict=False
    )
    denoised_image = denoised_image[0]
    denoised_image.save(
        f"noise_comparative_analysis_{image_name}_{latent_timestep}.png"
    )
```

Here is the result of this pipeline (which is DDIM) on CelebA-HQ dataset.

![noise-comparative-analysis](https://user-images.githubusercontent.com/67547213/224677066-4474b2ed-56ab-4c27-87c6-de3c0255eb9c.jpeg)

### CLIP Guided Img2Img Stable Diffusion

CLIP guided Img2Img stable diffusion can help to generate more realistic images with an initial image
by guiding stable diffusion at every denoising step with an additional CLIP model.

The following code requires roughly 12GB of GPU RAM.

```python
from io import BytesIO
import requests
import torch
from diffusers import DiffusionPipeline
from PIL import Image
from transformers import CLIPFeatureExtractor, CLIPModel
feature_extractor = CLIPFeatureExtractor.from_pretrained(
    "laion/CLIP-ViT-B-32-laion2B-s34B-b79K"
)
clip_model = CLIPModel.from_pretrained(
    "laion/CLIP-ViT-B-32-laion2B-s34B-b79K", torch_dtype=torch.float16
)
guided_pipeline = DiffusionPipeline.from_pretrained(
    "CompVis/stable-diffusion-v1-4",
    # custom_pipeline="clip_guided_stable_diffusion",
    custom_pipeline="/home/njindal/diffusers/examples/community/clip_guided_stable_diffusion.py",
    clip_model=clip_model,
    feature_extractor=feature_extractor,
    torch_dtype=torch.float16,
)
guided_pipeline.enable_attention_slicing()
guided_pipeline = guided_pipeline.to("cuda")
prompt = "fantasy book cover, full moon, fantasy forest landscape, golden vector elements, fantasy magic, dark light night, intricate, elegant, sharp focus, illustration, highly detailed, digital painting, concept art, matte, art by WLOP and Artgerm and Albert Bierstadt, masterpiece"
url = "https://raw.githubusercontent.com/CompVis/stable-diffusion/main/assets/stable-samples/img2img/sketch-mountains-input.jpg"
response = requests.get(url)
init_image = Image.open(BytesIO(response.content)).convert("RGB")
image = guided_pipeline(
    prompt=prompt,
    num_inference_steps=30,
    image=init_image,
    strength=0.75,
    guidance_scale=7.5,
    clip_guidance_scale=100,
    num_cutouts=4,
    use_cutouts=False,
).images[0]
display(image)
```

Init Image

![img2img_init_clip_guidance](https://huggingface.co/datasets/njindal/images/resolve/main/clip_guided_img2img_init.jpg)

Output Image

![img2img_clip_guidance](https://huggingface.co/datasets/njindal/images/resolve/main/clip_guided_img2img.jpg)

### TensorRT Text2Image Stable Diffusion Pipeline

The TensorRT Pipeline can be used to accelerate the Text2Image Stable Diffusion Inference run.

NOTE: The ONNX conversions and TensorRT engine build may take up to 30 minutes.

```python
import torch
from diffusers import DDIMScheduler
from diffusers.pipelines.stable_diffusion import StableDiffusionPipeline

# Use the DDIMScheduler scheduler here instead
scheduler = DDIMScheduler.from_pretrained("stabilityai/stable-diffusion-2-1",
                                            subfolder="scheduler")

pipe = StableDiffusionPipeline.from_pretrained("stabilityai/stable-diffusion-2-1",
                                                custom_pipeline="stable_diffusion_tensorrt_txt2img",
                                                revision='fp16',
                                                torch_dtype=torch.float16,
                                                scheduler=scheduler,)

# re-use cached folder to save ONNX models and TensorRT Engines
pipe.set_cached_folder("stabilityai/stable-diffusion-2-1", revision='fp16',)

pipe = pipe.to("cuda")

prompt = "a beautiful photograph of Mt. Fuji during cherry blossom"
image = pipe(prompt).images[0]
image.save('tensorrt_mt_fuji.png')
```

### EDICT Image Editing Pipeline

This pipeline implements the text-guided image editing approach from the paper [EDICT: Exact Diffusion Inversion via Coupled Transformations](https://arxiv.org/abs/2211.12446). You have to pass:
- (`PIL`) `image` you want to edit.
- `base_prompt`: the text prompt describing the current image (before editing).
- `target_prompt`: the text prompt describing with the edits.

```python
from diffusers import DiffusionPipeline, DDIMScheduler
from transformers import CLIPTextModel
import torch, PIL, requests
from io import BytesIO
from IPython.display import display

def center_crop_and_resize(im):

    width, height = im.size
    d = min(width, height)
    left = (width - d) / 2
    upper = (height - d) / 2
    right = (width + d) / 2
    lower = (height + d) / 2

    return im.crop((left, upper, right, lower)).resize((512, 512))

torch_dtype = torch.float16
device = torch.device('cuda' if torch.cuda.is_available() else 'cpu')

# scheduler and text_encoder param values as in the paper
scheduler = DDIMScheduler(
        num_train_timesteps=1000,
        beta_start=0.00085,
        beta_end=0.012,
        beta_schedule="scaled_linear",
        set_alpha_to_one=False,
        clip_sample=False,
)

text_encoder = CLIPTextModel.from_pretrained(
    pretrained_model_name_or_path="openai/clip-vit-large-patch14",
    torch_dtype=torch_dtype,
)

# initialize pipeline
pipeline = DiffusionPipeline.from_pretrained(
    pretrained_model_name_or_path="CompVis/stable-diffusion-v1-4",
    custom_pipeline="edict_pipeline",
    revision="fp16",
    scheduler=scheduler,
    text_encoder=text_encoder,
    leapfrog_steps=True,
    torch_dtype=torch_dtype,
).to(device)

# download image
image_url = "https://huggingface.co/datasets/Joqsan/images/resolve/main/imagenet_dog_1.jpeg"
response = requests.get(image_url)
image = PIL.Image.open(BytesIO(response.content))

# preprocess it
cropped_image = center_crop_and_resize(image)

# define the prompts
base_prompt = "A dog"
target_prompt = "A golden retriever"

# run the pipeline
result_image = pipeline(
      base_prompt=base_prompt,
      target_prompt=target_prompt,
      image=cropped_image,
)

display(result_image)
```

Init Image

![img2img_init_edict_text_editing](https://huggingface.co/datasets/Joqsan/images/resolve/main/imagenet_dog_1.jpeg)

Output Image

![img2img_edict_text_editing](https://huggingface.co/datasets/Joqsan/images/resolve/main/imagenet_dog_1_cropped_generated.png)

### Stable Diffusion RePaint

This pipeline uses the [RePaint](https://arxiv.org/abs/2201.09865) logic on the latent space of stable diffusion. It can
be used similarly to other image inpainting pipelines but does not rely on a specific inpainting model. This means you can use
models that are not specifically created for inpainting.

Make sure to use the ```RePaintScheduler``` as shown in the example below.

Disclaimer: The mask gets transferred into latent space, this may lead to unexpected changes on the edge of the masked part.
The inference time is a lot slower.

```py
import PIL
import requests
import torch
from io import BytesIO
from diffusers import StableDiffusionPipeline, RePaintScheduler
def download_image(url):
    response = requests.get(url)
    return PIL.Image.open(BytesIO(response.content)).convert("RGB")
img_url = "https://raw.githubusercontent.com/CompVis/latent-diffusion/main/data/inpainting_examples/overture-creations-5sI6fQgYIuo.png"
mask_url = "https://raw.githubusercontent.com/CompVis/latent-diffusion/main/data/inpainting_examples/overture-creations-5sI6fQgYIuo_mask.png"
init_image = download_image(img_url).resize((512, 512))
mask_image = download_image(mask_url).resize((512, 512))
mask_image = PIL.ImageOps.invert(mask_image)
pipe = StableDiffusionPipeline.from_pretrained(
    "CompVis/stable-diffusion-v1-4", torch_dtype=torch.float16, custom_pipeline="stable_diffusion_repaint",
)
pipe.scheduler = RePaintScheduler.from_config(pipe.scheduler.config)
pipe = pipe.to("cuda")
prompt = "Face of a yellow cat, high resolution, sitting on a park bench"
image = pipe(prompt=prompt, image=init_image, mask_image=mask_image).images[0]
```

### TensorRT Image2Image Stable Diffusion Pipeline

The TensorRT Pipeline can be used to accelerate the Image2Image Stable Diffusion Inference run.

NOTE: The ONNX conversions and TensorRT engine build may take up to 30 minutes.

```python
import requests
from io import BytesIO
from PIL import Image
import torch
from diffusers import DDIMScheduler
from diffusers.pipelines.stable_diffusion import StableDiffusionImg2ImgPipeline

# Use the DDIMScheduler scheduler here instead
scheduler = DDIMScheduler.from_pretrained("stabilityai/stable-diffusion-2-1",
                                            subfolder="scheduler")


pipe = StableDiffusionImg2ImgPipeline.from_pretrained("stabilityai/stable-diffusion-2-1",
                                                custom_pipeline="stable_diffusion_tensorrt_img2img",
                                                revision='fp16',
                                                torch_dtype=torch.float16,
                                                scheduler=scheduler,)

# re-use cached folder to save ONNX models and TensorRT Engines
pipe.set_cached_folder("stabilityai/stable-diffusion-2-1", revision='fp16',)

pipe = pipe.to("cuda")

url = "https://pajoca.com/wp-content/uploads/2022/09/tekito-yamakawa-1.png"
response = requests.get(url)
input_image = Image.open(BytesIO(response.content)).convert("RGB")

prompt = "photorealistic new zealand hills"
image = pipe(prompt, image=input_image, strength=0.75,).images[0]
image.save('tensorrt_img2img_new_zealand_hills.png')
```

### Stable Diffusion Reference

This pipeline uses the Reference Control. Refer to the [sd-webui-controlnet discussion: Reference-only Control](https://github.com/Mikubill/sd-webui-controlnet/discussions/1236)[sd-webui-controlnet discussion: Reference-adain Control](https://github.com/Mikubill/sd-webui-controlnet/discussions/1280).

Based on [this issue](https://github.com/huggingface/diffusers/issues/3566),
- `EulerAncestralDiscreteScheduler` got poor results.

```py
import torch
from diffusers import UniPCMultistepScheduler
from diffusers.utils import load_image

input_image = load_image("https://hf.co/datasets/huggingface/documentation-images/resolve/main/diffusers/input_image_vermeer.png")

pipe = StableDiffusionReferencePipeline.from_pretrained(
       "runwayml/stable-diffusion-v1-5",
       safety_checker=None,
       torch_dtype=torch.float16
       ).to('cuda:0')

pipe.scheduler = UniPCMultistepScheduler.from_config(pipe.scheduler.config)

result_img = pipe(ref_image=input_image,
      prompt="1girl",
      num_inference_steps=20,
      reference_attn=True,
      reference_adain=True).images[0]
```

Reference Image

![reference_image](https://hf.co/datasets/huggingface/documentation-images/resolve/main/diffusers/input_image_vermeer.png)

Output Image of `reference_attn=True` and `reference_adain=False`

![output_image](https://github.com/huggingface/diffusers/assets/24734142/813b5c6a-6d89-46ba-b7a4-2624e240eea5)

Output Image of `reference_attn=False` and `reference_adain=True`

![output_image](https://github.com/huggingface/diffusers/assets/24734142/ffc90339-9ef0-4c4d-a544-135c3e5644da)

Output Image of `reference_attn=True` and `reference_adain=True`

![output_image](https://github.com/huggingface/diffusers/assets/24734142/3c5255d6-867d-4d35-b202-8dfd30cc6827)

### Stable Diffusion ControlNet Reference

This pipeline uses the Reference Control with ControlNet. Refer to the [sd-webui-controlnet discussion: Reference-only Control](https://github.com/Mikubill/sd-webui-controlnet/discussions/1236)[sd-webui-controlnet discussion: Reference-adain Control](https://github.com/Mikubill/sd-webui-controlnet/discussions/1280).

Based on [this issue](https://github.com/huggingface/diffusers/issues/3566),
- `EulerAncestralDiscreteScheduler` got poor results.
- `guess_mode=True` works well for ControlNet v1.1

```py
import cv2
import torch
import numpy as np
from PIL import Image
from diffusers import UniPCMultistepScheduler
from diffusers.utils import load_image

input_image = load_image("https://hf.co/datasets/huggingface/documentation-images/resolve/main/diffusers/input_image_vermeer.png")

# get canny image
image = cv2.Canny(np.array(input_image), 100, 200)
image = image[:, :, None]
image = np.concatenate([image, image, image], axis=2)
canny_image = Image.fromarray(image)

controlnet = ControlNetModel.from_pretrained("lllyasviel/sd-controlnet-canny", torch_dtype=torch.float16)
pipe = StableDiffusionControlNetReferencePipeline.from_pretrained(
       "runwayml/stable-diffusion-v1-5",
       controlnet=controlnet,
       safety_checker=None,
       torch_dtype=torch.float16
       ).to('cuda:0')

pipe.scheduler = UniPCMultistepScheduler.from_config(pipe.scheduler.config)

result_img = pipe(ref_image=input_image,
      prompt="1girl",
      image=canny_image,
      num_inference_steps=20,
      reference_attn=True,
      reference_adain=True).images[0]
```

Reference Image

![reference_image](https://hf.co/datasets/huggingface/documentation-images/resolve/main/diffusers/input_image_vermeer.png)

Output Image

![output_image](https://github.com/huggingface/diffusers/assets/24734142/7b9a5830-f173-4b92-b0cf-73d0e9c01d60)


### Stable Diffusion on IPEX

This diffusion pipeline aims to accelarate the inference of Stable-Diffusion on Intel Xeon CPUs with BF16/FP32 precision using [IPEX](https://github.com/intel/intel-extension-for-pytorch).

To use this pipeline, you need to:
1. Install [IPEX](https://github.com/intel/intel-extension-for-pytorch)

**Note:** For each PyTorch release, there is a corresponding release of the IPEX. Here is the mapping relationship. It is recommended to install Pytorch/IPEX2.0 to get the best performance.

|PyTorch Version|IPEX Version|
|--|--|
|[v2.0.\*](https://github.com/pytorch/pytorch/tree/v2.0.1 "v2.0.1")|[v2.0.\*](https://github.com/intel/intel-extension-for-pytorch/tree/v2.0.100+cpu)|
|[v1.13.\*](https://github.com/pytorch/pytorch/tree/v1.13.0 "v1.13.0")|[v1.13.\*](https://github.com/intel/intel-extension-for-pytorch/tree/v1.13.100+cpu)|

You can simply use pip to install IPEX with the latest version.
```python
python -m pip install intel_extension_for_pytorch
```
**Note:** To install a specific version, run with the following command:
```
python -m pip install intel_extension_for_pytorch==<version_name> -f https://developer.intel.com/ipex-whl-stable-cpu
```

2. After pipeline initialization, `prepare_for_ipex()` should be called to enable IPEX accelaration. Supported inference datatypes are Float32 and BFloat16.

**Note:** The setting of generated image height/width for `prepare_for_ipex()` should be same as the setting of pipeline inference.
```python
pipe = DiffusionPipeline.from_pretrained("runwayml/stable-diffusion-v1-5", custom_pipeline="stable_diffusion_ipex")
# For Float32
pipe.prepare_for_ipex(prompt, dtype=torch.float32, height=512, width=512) #value of image height/width should be consistent with the pipeline inference
# For BFloat16
pipe.prepare_for_ipex(prompt, dtype=torch.bfloat16, height=512, width=512) #value of image height/width should be consistent with the pipeline inference
```

Then you can use the ipex pipeline in a similar way to the default stable diffusion pipeline.
```python
# For Float32
image = pipe(prompt, num_inference_steps=20, height=512, width=512).images[0] #value of image height/width should be consistent with 'prepare_for_ipex()'
# For BFloat16
with torch.cpu.amp.autocast(enabled=True, dtype=torch.bfloat16):
    image = pipe(prompt, num_inference_steps=20, height=512, width=512).images[0] #value of image height/width should be consistent with 'prepare_for_ipex()'
```

The following code compares the performance of the original stable diffusion pipeline with the ipex-optimized pipeline.

```python
import torch
import intel_extension_for_pytorch as ipex
from diffusers import StableDiffusionPipeline
import time

prompt = "sailing ship in storm by Rembrandt"
model_id = "runwayml/stable-diffusion-v1-5"
# Helper function for time evaluation
def elapsed_time(pipeline, nb_pass=3, num_inference_steps=20):
    # warmup
    for _ in range(2):
        images = pipeline(prompt, num_inference_steps=num_inference_steps, height=512, width=512).images
    #time evaluation
    start = time.time()
    for _ in range(nb_pass):
        pipeline(prompt, num_inference_steps=num_inference_steps, height=512, width=512)
    end = time.time()
    return (end - start) / nb_pass

##############     bf16 inference performance    ###############

# 1. IPEX Pipeline initialization
pipe = DiffusionPipeline.from_pretrained(model_id, custom_pipeline="stable_diffusion_ipex")
pipe.prepare_for_ipex(prompt, dtype=torch.bfloat16, height=512, width=512)

# 2. Original Pipeline initialization
pipe2 = StableDiffusionPipeline.from_pretrained(model_id)

# 3. Compare performance between Original Pipeline and IPEX Pipeline
with torch.cpu.amp.autocast(enabled=True, dtype=torch.bfloat16):
    latency = elapsed_time(pipe)
    print("Latency of StableDiffusionIPEXPipeline--bf16", latency)
    latency = elapsed_time(pipe2)
    print("Latency of StableDiffusionPipeline--bf16",latency)

##############     fp32 inference performance    ###############

# 1. IPEX Pipeline initialization
pipe3 = DiffusionPipeline.from_pretrained(model_id, custom_pipeline="stable_diffusion_ipex")
pipe3.prepare_for_ipex(prompt, dtype=torch.float32, height=512, width=512)

# 2. Original Pipeline initialization
pipe4 = StableDiffusionPipeline.from_pretrained(model_id)

# 3. Compare performance between Original Pipeline and IPEX Pipeline
latency = elapsed_time(pipe3)
print("Latency of StableDiffusionIPEXPipeline--fp32", latency)
latency = elapsed_time(pipe4)
print("Latency of StableDiffusionPipeline--fp32",latency)

```

### CLIP Guided Images Mixing With Stable Diffusion

![clip_guided_images_mixing_examples](https://huggingface.co/datasets/TheDenk/images_mixing/resolve/main/main.png)

CLIP guided stable diffusion images mixing pipeline allows to combine two images using standard diffusion models.
This approach is using (optional) CoCa model to avoid writing image description.
[More code examples](https://github.com/TheDenk/images_mixing)


### Stable Diffusion XL Long Weighted Prompt Pipeline

This SDXL pipeline support unlimited length prompt and negative prompt, compatible with A1111 prompt weighted style.

You can provide both `prompt` and `prompt_2`. If only one prompt is provided, `prompt_2` will be a copy of the provided `prompt`. Here is a sample code to use this pipeline. 

```python
from diffusers import DiffusionPipeline
from diffusers.utils import load_image
import torch

pipe = DiffusionPipeline.from_pretrained(
    "stabilityai/stable-diffusion-xl-base-1.0"
    , torch_dtype       = torch.float16
    , use_safetensors   = True
    , variant           = "fp16"
    , custom_pipeline   = "lpw_stable_diffusion_xl",
)

prompt = "photo of a cute (white) cat running on the grass" * 20
prompt2 = "chasing (birds:1.5)" * 20
prompt = f"{prompt},{prompt2}"
neg_prompt = "blur, low quality, carton, animate"

pipe.to("cuda")

# text2img
t2i_images = pipe(
    prompt=prompt,
    negative_prompt=neg_prompt,
).images # alternatively, you can call the .text2img() function

# img2img
input_image = load_image("/path/to/local/image.png") # or URL to your input image
i2i_images = pipe.img2img(
  prompt=prompt,
  negative_prompt=neg_prompt,
  image=input_image,
  strength=0.8, # higher strength will result in more variation compared to original image
).images

# inpaint
input_mask = load_image("/path/to/local/mask.png") # or URL to your input inpainting mask
inpaint_images = pipe.inpaint(
  prompt="photo of a cute (black) cat running on the grass" * 20,
  negative_prompt=neg_prompt,
  image=input_image,
  mask=input_mask,
  strength=0.6, # higher strength will result in more variation compared to original image
).images

pipe.to("cpu")
torch.cuda.empty_cache()

from IPython.display import display # assuming you are using this code in a notebook
display(t2i_images[0])
display(i2i_images[0])
display(inpaint_images[0])
```

In the above code, the `prompt2` is appended to the `prompt`, which is more than 77 tokens. "birds" are showing up in the result.
![Stable Diffusion XL Long Weighted Prompt Pipeline sample](https://huggingface.co/datasets/huggingface/documentation-images/resolve/main/diffusers/sdxl_long_weighted_prompt.png)

For more results, checkout [PR #6114](https://github.com/huggingface/diffusers/pull/6114).

## Example Images Mixing (with CoCa)
```python
import requests
from io import BytesIO

import PIL
import torch
import open_clip
from open_clip import SimpleTokenizer
from diffusers import DiffusionPipeline
from transformers import CLIPFeatureExtractor, CLIPModel


def download_image(url):
    response = requests.get(url)
    return PIL.Image.open(BytesIO(response.content)).convert("RGB")

# Loading additional models
feature_extractor = CLIPFeatureExtractor.from_pretrained(
    "laion/CLIP-ViT-B-32-laion2B-s34B-b79K"
)
clip_model = CLIPModel.from_pretrained(
    "laion/CLIP-ViT-B-32-laion2B-s34B-b79K", torch_dtype=torch.float16
)
coca_model = open_clip.create_model('coca_ViT-L-14', pretrained='laion2B-s13B-b90k').to('cuda')
coca_model.dtype = torch.float16
coca_transform = open_clip.image_transform(
    coca_model.visual.image_size,
    is_train = False,
    mean = getattr(coca_model.visual, 'image_mean', None),
    std = getattr(coca_model.visual, 'image_std', None),
)
coca_tokenizer = SimpleTokenizer()

# Pipeline creating
mixing_pipeline = DiffusionPipeline.from_pretrained(
    "CompVis/stable-diffusion-v1-4",
    custom_pipeline="clip_guided_images_mixing_stable_diffusion",
    clip_model=clip_model,
    feature_extractor=feature_extractor,
    coca_model=coca_model,
    coca_tokenizer=coca_tokenizer,
    coca_transform=coca_transform,
    torch_dtype=torch.float16,
)
mixing_pipeline.enable_attention_slicing()
mixing_pipeline = mixing_pipeline.to("cuda")

# Pipeline running
generator = torch.Generator(device="cuda").manual_seed(17)

def download_image(url):
    response = requests.get(url)
    return PIL.Image.open(BytesIO(response.content)).convert("RGB")

content_image = download_image("https://huggingface.co/datasets/TheDenk/images_mixing/resolve/main/boromir.jpg")
style_image = download_image("https://huggingface.co/datasets/TheDenk/images_mixing/resolve/main/gigachad.jpg")

pipe_images = mixing_pipeline(
    num_inference_steps=50,
    content_image=content_image,
    style_image=style_image,
    noise_strength=0.65,
    slerp_latent_style_strength=0.9,
    slerp_prompt_style_strength=0.1,
    slerp_clip_image_style_strength=0.1,
    guidance_scale=9.0,
    batch_size=1,
    clip_guidance_scale=100,
    generator=generator,
).images
```

![image_mixing_result](https://huggingface.co/datasets/TheDenk/images_mixing/resolve/main/boromir_gigachad.png)

### Stable Diffusion Mixture Tiling

This pipeline uses the Mixture. Refer to the [Mixture](https://arxiv.org/abs/2302.02412) paper for more details.

```python
from diffusers import LMSDiscreteScheduler, DiffusionPipeline

# Creater scheduler and model (similar to StableDiffusionPipeline)
scheduler = LMSDiscreteScheduler(beta_start=0.00085, beta_end=0.012, beta_schedule="scaled_linear", num_train_timesteps=1000)
pipeline = DiffusionPipeline.from_pretrained("CompVis/stable-diffusion-v1-4", scheduler=scheduler, custom_pipeline="mixture_tiling")
pipeline.to("cuda")

# Mixture of Diffusers generation
image = pipeline(
    prompt=[[
        "A charming house in the countryside, by jakub rozalski, sunset lighting, elegant, highly detailed, smooth, sharp focus, artstation, stunning masterpiece",
        "A dirt road in the countryside crossing pastures, by jakub rozalski, sunset lighting, elegant, highly detailed, smooth, sharp focus, artstation, stunning masterpiece",
        "An old and rusty giant robot lying on a dirt road, by jakub rozalski, dark sunset lighting, elegant, highly detailed, smooth, sharp focus, artstation, stunning masterpiece"
    ]],
    tile_height=640,
    tile_width=640,
    tile_row_overlap=0,
    tile_col_overlap=256,
    guidance_scale=8,
    seed=7178915308,
    num_inference_steps=50,
)["images"][0]
```
![mixture_tiling_results](https://huggingface.co/datasets/kadirnar/diffusers_readme_images/resolve/main/mixture_tiling.png)

### TensorRT Inpainting Stable Diffusion Pipeline

The TensorRT Pipeline can be used to accelerate the Inpainting Stable Diffusion Inference run.

NOTE: The ONNX conversions and TensorRT engine build may take up to 30 minutes.

```python
import requests
from io import BytesIO
from PIL import Image
import torch
from diffusers import PNDMScheduler
from diffusers.pipelines.stable_diffusion import StableDiffusionInpaintPipeline

# Use the PNDMScheduler scheduler here instead
scheduler = PNDMScheduler.from_pretrained("stabilityai/stable-diffusion-2-inpainting", subfolder="scheduler")


pipe = StableDiffusionInpaintPipeline.from_pretrained("stabilityai/stable-diffusion-2-inpainting",
    custom_pipeline="stable_diffusion_tensorrt_inpaint",
    revision='fp16',
    torch_dtype=torch.float16,
    scheduler=scheduler,
    )

# re-use cached folder to save ONNX models and TensorRT Engines
pipe.set_cached_folder("stabilityai/stable-diffusion-2-inpainting", revision='fp16',)

pipe = pipe.to("cuda")

url = "https://raw.githubusercontent.com/CompVis/latent-diffusion/main/data/inpainting_examples/overture-creations-5sI6fQgYIuo.png"
response = requests.get(url)
input_image = Image.open(BytesIO(response.content)).convert("RGB")

mask_url = "https://raw.githubusercontent.com/CompVis/latent-diffusion/main/data/inpainting_examples/overture-creations-5sI6fQgYIuo_mask.png"
response = requests.get(mask_url)
mask_image = Image.open(BytesIO(response.content)).convert("RGB")

prompt = "a mecha robot sitting on a bench"
image = pipe(prompt, image=input_image, mask_image=mask_image, strength=0.75,).images[0]
image.save('tensorrt_inpaint_mecha_robot.png')
```

### Stable Diffusion Mixture Canvas

This pipeline uses the Mixture. Refer to the [Mixture](https://arxiv.org/abs/2302.02412) paper for more details.

```python
from PIL import Image
from diffusers import LMSDiscreteScheduler, DiffusionPipeline
from diffusers.pipelines.pipeline_utils import Image2ImageRegion, Text2ImageRegion, preprocess_image


# Load and preprocess guide image
iic_image = preprocess_image(Image.open("input_image.png").convert("RGB"))

# Creater scheduler and model (similar to StableDiffusionPipeline)
scheduler = LMSDiscreteScheduler(beta_start=0.00085, beta_end=0.012, beta_schedule="scaled_linear", num_train_timesteps=1000)
pipeline = DiffusionPipeline.from_pretrained("CompVis/stable-diffusion-v1-4", scheduler=scheduler).to("cuda:0", custom_pipeline="mixture_canvas")
pipeline.to("cuda")

# Mixture of Diffusers generation
output = pipeline(
    canvas_height=800,
    canvas_width=352,
    regions=[
        Text2ImageRegion(0, 800, 0, 352, guidance_scale=8,
            prompt=f"best quality, masterpiece, WLOP, sakimichan, art contest winner on pixiv, 8K, intricate details, wet effects, rain drops, ethereal, mysterious, futuristic, UHD, HDR, cinematic lighting, in a beautiful forest, rainy day, award winning, trending on artstation, beautiful confident cheerful young woman, wearing a futuristic sleeveless dress, ultra beautiful detailed  eyes, hyper-detailed face, complex,  perfect, model,  textured,  chiaroscuro, professional make-up, realistic, figure in frame, "),
        Image2ImageRegion(352-800, 352, 0, 352, reference_image=iic_image, strength=1.0),
    ],
    num_inference_steps=100,
    seed=5525475061,
)["images"][0]
```
![Input_Image](https://huggingface.co/datasets/kadirnar/diffusers_readme_images/resolve/main/input_image.png)
![mixture_canvas_results](https://huggingface.co/datasets/kadirnar/diffusers_readme_images/resolve/main/canvas.png)


### IADB pipeline

This pipeline is the implementation of the [α-(de)Blending: a Minimalist Deterministic Diffusion Model](https://arxiv.org/abs/2305.03486) paper.
It is a simple and minimalist diffusion model.

The following code shows how to use the IADB pipeline to generate images using a pretrained celebahq-256 model.

```python

pipeline_iadb = DiffusionPipeline.from_pretrained("thomasc4/iadb-celebahq-256", custom_pipeline='iadb')

pipeline_iadb = pipeline_iadb.to('cuda')

output = pipeline_iadb(batch_size=4,num_inference_steps=128)
for i in range(len(output[0])):
    plt.imshow(output[0][i])
    plt.show()

```

Sampling with the IADB formulation is easy, and can be done in a few lines (the pipeline already implements it):

```python

def sample_iadb(model, x0, nb_step):
    x_alpha = x0
    for t in range(nb_step):
        alpha = (t/nb_step)
        alpha_next =((t+1)/nb_step)

        d = model(x_alpha, torch.tensor(alpha, device=x_alpha.device))['sample']
        x_alpha = x_alpha + (alpha_next-alpha)*d

    return x_alpha

```

The training loop is also straightforward:

```python

# Training loop
while True:
    x0 = sample_noise()
    x1 = sample_dataset()

    alpha = torch.rand(batch_size)

    # Blend
    x_alpha = (1-alpha) * x0 + alpha * x1

    # Loss
    loss = torch.sum((D(x_alpha, alpha)- (x1-x0))**2)
    optimizer.zero_grad()
    loss.backward()
    optimizer.step()
```

### Zero1to3 pipeline

This pipeline is the implementation of the [Zero-1-to-3: Zero-shot One Image to 3D Object](https://arxiv.org/abs/2303.11328) paper.
The original pytorch-lightning [repo](https://github.com/cvlab-columbia/zero123) and a diffusers [repo](https://github.com/kxhit/zero123-hf).

The following code shows how to use the Zero1to3 pipeline to generate novel view synthesis images using a pretrained stable diffusion model.

```python
import os
import torch
from pipeline_zero1to3 import Zero1to3StableDiffusionPipeline
from diffusers.utils import load_image

model_id = "kxic/zero123-165000" # zero123-105000, zero123-165000, zero123-xl

pipe = Zero1to3StableDiffusionPipeline.from_pretrained(model_id, torch_dtype=torch.float16)

pipe.enable_xformers_memory_efficient_attention()
pipe.enable_vae_tiling()
pipe.enable_attention_slicing()
pipe = pipe.to("cuda")

num_images_per_prompt = 4

# test inference pipeline
# x y z, Polar angle (vertical rotation in degrees) 	Azimuth angle (horizontal rotation in degrees) 	Zoom (relative distance from center)
query_pose1 = [-75.0, 100.0, 0.0]
query_pose2 = [-20.0, 125.0, 0.0]
query_pose3 = [-55.0, 90.0, 0.0]

# load image
# H, W = (256, 256) # H, W = (512, 512)   # zero123 training is 256,256

# for batch input
input_image1 = load_image("./demo/4_blackarm.png") #load_image("https://cvlab-zero123-live.hf.space/file=/home/user/app/configs/4_blackarm.png")
input_image2 = load_image("./demo/8_motor.png") #load_image("https://cvlab-zero123-live.hf.space/file=/home/user/app/configs/8_motor.png")
input_image3 = load_image("./demo/7_london.png") #load_image("https://cvlab-zero123-live.hf.space/file=/home/user/app/configs/7_london.png")
input_images = [input_image1, input_image2, input_image3]
query_poses = [query_pose1, query_pose2, query_pose3]

# # for single input
# H, W = (256, 256)
# input_images = [input_image2.resize((H, W), PIL.Image.NEAREST)]
# query_poses = [query_pose2]


# better do preprocessing
from gradio_new import preprocess_image, create_carvekit_interface
import numpy as np
import PIL.Image as Image

pre_images = []
models = dict()
print('Instantiating Carvekit HiInterface...')
models['carvekit'] = create_carvekit_interface()
if not isinstance(input_images, list):
    input_images = [input_images]
for raw_im in input_images:
    input_im = preprocess_image(models, raw_im, True)
    H, W = input_im.shape[:2]
    pre_images.append(Image.fromarray((input_im * 255.0).astype(np.uint8)))
input_images = pre_images

# infer pipeline, in original zero123 num_inference_steps=76
images = pipe(input_imgs=input_images, prompt_imgs=input_images, poses=query_poses, height=H, width=W,
              guidance_scale=3.0, num_images_per_prompt=num_images_per_prompt, num_inference_steps=50).images


# save imgs
log_dir = "logs"
os.makedirs(log_dir, exist_ok=True)
bs = len(input_images)
i = 0
for obj in range(bs):
    for idx in range(num_images_per_prompt):
        images[i].save(os.path.join(log_dir,f"obj{obj}_{idx}.jpg"))
        i += 1

```

### Stable Diffusion XL Reference

This pipeline uses the Reference . Refer to the [stable_diffusion_reference](https://github.com/huggingface/diffusers/blob/main/examples/community/README.md#stable-diffusion-reference).


```py
import torch
from PIL import Image
from diffusers.utils import load_image
from diffusers import DiffusionPipeline
from diffusers.schedulers import UniPCMultistepScheduler
input_image = load_image("https://hf.co/datasets/huggingface/documentation-images/resolve/main/diffusers/input_image_vermeer.png")

# pipe = DiffusionPipeline.from_pretrained(
#     "stabilityai/stable-diffusion-xl-base-1.0",
#     custom_pipeline="stable_diffusion_xl_reference",
#     torch_dtype=torch.float16,
#     use_safetensors=True,
#     variant="fp16").to('cuda:0')

pipe = StableDiffusionXLReferencePipeline.from_pretrained(
    "stabilityai/stable-diffusion-xl-base-1.0",
    torch_dtype=torch.float16,
    use_safetensors=True,
    variant="fp16").to('cuda:0')

pipe.scheduler = UniPCMultistepScheduler.from_config(pipe.scheduler.config)

result_img = pipe(ref_image=input_image,
      prompt="1girl",
      num_inference_steps=20,
      reference_attn=True,
      reference_adain=True).images[0]
```

Reference Image

![reference_image](https://hf.co/datasets/huggingface/documentation-images/resolve/main/diffusers/input_image_vermeer.png)

Output Image

`prompt: 1 girl`

`reference_attn=True, reference_adain=True, num_inference_steps=20`
![Output_image](https://github.com/zideliu/diffusers/assets/34944964/743848da-a215-48f9-ae39-b5e2ae49fb13)

Reference Image
![reference_image](https://github.com/huggingface/diffusers/assets/34944964/449bdab6-e744-4fb2-9620-d4068d9a741b)


Output Image

`prompt: A dog`

`reference_attn=True, reference_adain=False, num_inference_steps=20`
![Output_image](https://github.com/huggingface/diffusers/assets/34944964/fff2f16f-6e91-434b-abcc-5259d866c31e)

Reference Image
![reference_image](https://github.com/huggingface/diffusers/assets/34944964/077ed4fe-2991-4b79-99a1-009f056227d1)

Output Image

`prompt: An astronaut riding a lion`

`reference_attn=True, reference_adain=True, num_inference_steps=20`
![output_image](https://github.com/huggingface/diffusers/assets/34944964/9b2f1aca-886f-49c3-89ec-d2031c8e3670)

### Stable diffusion fabric pipeline

FABRIC approach applicable to a wide range of popular diffusion models, which exploits
the self-attention layer present in the most widely used architectures to condition
the diffusion process on a set of feedback images.


```python
import requests
import torch
from PIL import Image
from io import BytesIO

from diffusers import DiffusionPipeline

# load the pipeline
# make sure you're logged in with `huggingface-cli login`
model_id_or_path = "runwayml/stable-diffusion-v1-5"
#can also be used with dreamlike-art/dreamlike-photoreal-2.0
pipe = DiffusionPipeline.from_pretrained(model_id_or_path, torch_dtype=torch.float16, custom_pipeline="pipeline_fabric").to("cuda")

# let's specify a prompt
prompt = "An astronaut riding an elephant"
negative_prompt = "lowres, cropped"

# call the pipeline
image = pipe(
    prompt=prompt,
    negative_prompt=negative_prompt,
    num_inference_steps=20,
    generator=torch.manual_seed(12)
).images[0]

image.save("horse_to_elephant.jpg")

# let's try another example with feedback
url = "https://raw.githubusercontent.com/ChenWu98/cycle-diffusion/main/data/dalle2/A%20black%20colored%20car.png"
response = requests.get(url)
init_image = Image.open(BytesIO(response.content)).convert("RGB")

prompt = "photo, A blue colored car, fish eye"
liked = [init_image]
## same goes with disliked

# call the pipeline
torch.manual_seed(0)
image = pipe(
    prompt=prompt,
    negative_prompt=negative_prompt,
    liked = liked,
    num_inference_steps=20,
).images[0]

image.save("black_to_blue.png")
```

*With enough feedbacks you can create very similar high quality images.*

The original codebase can be found at [sd-fabric/fabric](https://github.com/sd-fabric/fabric), and available checkpoints are [dreamlike-art/dreamlike-photoreal-2.0](https://huggingface.co/dreamlike-art/dreamlike-photoreal-2.0), [runwayml/stable-diffusion-v1-5](https://huggingface.co/runwayml/stable-diffusion-v1-5), and [stabilityai/stable-diffusion-2-1](https://huggingface.co/stabilityai/stable-diffusion-2-1) (may give unexpected results).

Let's have a look at the images (*512X512*)

| Without Feedback            | With Feedback  (1st image)          |
|---------------------|---------------------|
| ![Image 1](https://huggingface.co/datasets/huggingface/documentation-images/resolve/main/diffusers/fabric_wo_feedback.jpg) | ![Feedback Image 1](https://huggingface.co/datasets/huggingface/documentation-images/resolve/main/diffusers/fabric_w_feedback.png) |


### Masked Im2Im Stable Diffusion Pipeline

This pipeline reimplements sketch inpaint feature from A1111 for non-inpaint models. The following code reads two images, original and one with mask painted over it. It computes mask as a difference of two images and does the inpainting in the area defined by the mask.

```python
img = PIL.Image.open("./mech.png")
# read image with mask painted over
img_paint = PIL.Image.open("./mech_painted.png")
neq = numpy.any(numpy.array(img) != numpy.array(img_paint), axis=-1)
mask = neq / neq.max()

pipeline = MaskedStableDiffusionImg2ImgPipeline.from_pretrained("frankjoshua/icbinpICantBelieveIts_v8")

# works best with EulerAncestralDiscreteScheduler
pipeline.scheduler = EulerAncestralDiscreteScheduler.from_config(pipeline.scheduler.config)
generator = torch.Generator(device="cpu").manual_seed(4)

prompt = "a man wearing a mask"
result = pipeline(prompt=prompt, image=img_paint, mask=mask, strength=0.75,
                  generator=generator)
result.images[0].save("result.png")
```

original image mech.png

<img src=https://github.com/noskill/diffusers/assets/733626/10ad972d-d655-43cb-8de1-039e3d79e849 width="25%" >

image with mask mech_painted.png

<img src=https://github.com/noskill/diffusers/assets/733626/c334466a-67fe-4377-9ff7-f46021b9c224 width="25%" >

result:

<img src=https://github.com/noskill/diffusers/assets/733626/23a0a71d-51db-471e-926a-107ac62512a8 width="25%" >


### Prompt2Prompt Pipeline

Prompt2Prompt allows the following edits:
- ReplaceEdit (change words in prompt)
- ReplaceEdit with local blend (change words in prompt, keep image part unrelated to changes constant)
- RefineEdit (add words to prompt)
- RefineEdit with local blend (add words to prompt, keep image part unrelated to changes constant)
- ReweightEdit (modulate importance of words)

Here's a full example for `ReplaceEdit``:

```python
import torch
import numpy as np
import matplotlib.pyplot as plt
from diffusers.pipelines import Prompt2PromptPipeline

pipe = Prompt2PromptPipeline.from_pretrained("CompVis/stable-diffusion-v1-4").to("cuda")

prompts = ["A turtle playing with a ball",
           "A monkey playing with a ball"]

cross_attention_kwargs = {
    "edit_type": "replace",
    "cross_replace_steps": 0.4,
    "self_replace_steps": 0.4
}

outputs = pipe(prompt=prompts, height=512, width=512, num_inference_steps=50, cross_attention_kwargs=cross_attention_kwargs)
```

And abbreviated examples for the other edits:

`ReplaceEdit with local blend`
```python
prompts = ["A turtle playing with a ball",
           "A monkey playing with a ball"]

cross_attention_kwargs = {
    "edit_type": "replace",
    "cross_replace_steps": 0.4,
    "self_replace_steps": 0.4,
    "local_blend_words": ["turtle", "monkey"]
}
```

`RefineEdit`
```python
prompts = ["A turtle",
           "A turtle in a forest"]

cross_attention_kwargs = {
    "edit_type": "refine",
    "cross_replace_steps": 0.4,
    "self_replace_steps": 0.4,
}
```

`RefineEdit with local blend`
```python
prompts = ["A turtle",
           "A turtle in a forest"]

cross_attention_kwargs = {
    "edit_type": "refine",
    "cross_replace_steps": 0.4,
    "self_replace_steps": 0.4,
    "local_blend_words": ["in", "a" , "forest"]
}
```

`ReweightEdit`
```python
prompts = ["A smiling turtle"] * 2

edit_kcross_attention_kwargswargs = {
    "edit_type": "reweight",
    "cross_replace_steps": 0.4,
    "self_replace_steps": 0.4,
    "equalizer_words": ["smiling"],
    "equalizer_strengths": [5]
}
```

Side note: See [this GitHub gist](https://gist.github.com/UmerHA/b65bb5fb9626c9c73f3ade2869e36164) if you want to visualize the attention maps.

### Latent Consistency Pipeline

Latent Consistency Models was proposed in [Latent Consistency Models: Synthesizing High-Resolution Images with Few-Step Inference](https://arxiv.org/abs/2310.04378) by *Simian Luo, Yiqin Tan, Longbo Huang, Jian Li, Hang Zhao* from Tsinghua University.

The abstract of the paper reads as follows:

*Latent Diffusion models (LDMs) have achieved remarkable results in synthesizing high-resolution images. However, the iterative sampling process is computationally intensive and leads to slow generation. Inspired by Consistency Models (song et al.), we propose Latent Consistency Models (LCMs), enabling swift inference with minimal steps on any pre-trained LDMs, including Stable Diffusion (rombach et al). Viewing the guided reverse diffusion process as solving an augmented probability flow ODE (PF-ODE), LCMs are designed to directly predict the solution of such ODE in latent space, mitigating the need for numerous iterations and allowing rapid, high-fidelity sampling. Efficiently distilled from pre-trained classifier-free guided diffusion models, a high-quality 768 x 768 2~4-step LCM takes only 32 A100 GPU hours for training. Furthermore, we introduce Latent Consistency Fine-tuning (LCF), a novel method that is tailored for fine-tuning LCMs on customized image datasets. Evaluation on the LAION-5B-Aesthetics dataset demonstrates that LCMs achieve state-of-the-art text-to-image generation performance with few-step inference. Project Page: [this https URL](https://latent-consistency-models.github.io/)*

The model can be used with `diffusers` as follows:

 - *1. Load the model from the community pipeline.*

```py
from diffusers import DiffusionPipeline
import torch

pipe = DiffusionPipeline.from_pretrained("SimianLuo/LCM_Dreamshaper_v7", custom_pipeline="latent_consistency_txt2img", custom_revision="main")

# To save GPU memory, torch.float16 can be used, but it may compromise image quality.
pipe.to(torch_device="cuda", torch_dtype=torch.float32)
```

- 2. Run inference with as little as 4 steps:

```py
prompt = "Self-portrait oil painting, a beautiful cyborg with golden hair, 8k"

# Can be set to 1~50 steps. LCM support fast inference even <= 4 steps. Recommend: 1~8 steps.
num_inference_steps = 4

images = pipe(prompt=prompt, num_inference_steps=num_inference_steps, guidance_scale=8.0, lcm_origin_steps=50, output_type="pil").images
```

For any questions or feedback, feel free to reach out to [Simian Luo](https://github.com/luosiallen).

You can also try this pipeline directly in the [🚀 official spaces](https://huggingface.co/spaces/SimianLuo/Latent_Consistency_Model).



### Latent Consistency Img2img Pipeline

This pipeline extends the Latent Consistency Pipeline to allow it to take an input image.

```py
from diffusers import DiffusionPipeline
import torch

pipe = DiffusionPipeline.from_pretrained("SimianLuo/LCM_Dreamshaper_v7", custom_pipeline="latent_consistency_img2img")

# To save GPU memory, torch.float16 can be used, but it may compromise image quality.
pipe.to(torch_device="cuda", torch_dtype=torch.float32)
```

- 2. Run inference with as little as 4 steps:

```py
prompt = "Self-portrait oil painting, a beautiful cyborg with golden hair, 8k"


input_image=Image.open("myimg.png")

strength = 0.5 #strength =0 (no change) strength=1 (completely overwrite image)

# Can be set to 1~50 steps. LCM support fast inference even <= 4 steps. Recommend: 1~8 steps.
num_inference_steps = 4

images = pipe(prompt=prompt, image=input_image, strength=strength, num_inference_steps=num_inference_steps, guidance_scale=8.0, lcm_origin_steps=50, output_type="pil").images
```



### Latent Consistency Interpolation Pipeline

This pipeline extends the Latent Consistency Pipeline to allow for interpolation of the latent space between multiple prompts. It is similar to the [Stable Diffusion Interpolate](https://github.com/huggingface/diffusers/blob/main/examples/community/interpolate_stable_diffusion.py) and [unCLIP Interpolate](https://github.com/huggingface/diffusers/blob/main/examples/community/unclip_text_interpolation.py) community pipelines.

```py
import torch
import numpy as np

from diffusers import DiffusionPipeline

pipe = DiffusionPipeline.from_pretrained("SimianLuo/LCM_Dreamshaper_v7", custom_pipeline="latent_consistency_interpolate")

# To save GPU memory, torch.float16 can be used, but it may compromise image quality.
pipe.to(torch_device="cuda", torch_dtype=torch.float32)

prompts = [
    "Self-portrait oil painting, a beautiful cyborg with golden hair, Margot Robbie, 8k",
    "Self-portrait oil painting, an extremely strong man, body builder, Huge Jackman, 8k",
    "An astronaut floating in space, renaissance art, realistic, high quality, 8k",
    "Oil painting of a cat, cute, dream-like",
    "Hugging face emoji, cute, realistic"
]
num_inference_steps = 4
num_interpolation_steps = 60
seed = 1337

torch.manual_seed(seed)
np.random.seed(seed)

images = pipe(
    prompt=prompts,
    height=512,
    width=512,
    num_inference_steps=num_inference_steps,
    num_interpolation_steps=num_interpolation_steps,
    guidance_scale=8.0,
    embedding_interpolation_type="lerp",
    latent_interpolation_type="slerp",
    process_batch_size=4, # Make it higher or lower based on your GPU memory
    generator=torch.Generator(seed),
)

assert len(images) == (len(prompts) - 1) * num_interpolation_steps
```

###  StableDiffusionUpscaleLDM3D Pipeline
[LDM3D-VR](https://arxiv.org/pdf/2311.03226.pdf) is an extended version of LDM3D.

The abstract from the paper is:
*Latent diffusion models have proven to be state-of-the-art in the creation and manipulation of visual outputs. However, as far as we know, the generation of depth maps jointly with RGB is still limited. We introduce LDM3D-VR, a suite of diffusion models targeting virtual reality development that includes LDM3D-pano and LDM3D-SR. These models enable the generation of panoramic RGBD based on textual prompts and the upscaling of low-resolution inputs to high-resolution RGBD, respectively. Our models are fine-tuned from existing pretrained models on datasets containing panoramic/high-resolution RGB images, depth maps and captions. Both models are evaluated in comparison to existing related methods*

Two checkpoints are available for use:
- [ldm3d-pano](https://huggingface.co/Intel/ldm3d-pano). This checkpoint enables the generation of panoramic images and requires the StableDiffusionLDM3DPipeline pipeline to be used.
- [ldm3d-sr](https://huggingface.co/Intel/ldm3d-sr). This checkpoint enables the upscaling of RGB and depth images. Can be used in cascade after the original LDM3D pipeline using the StableDiffusionUpscaleLDM3DPipeline pipeline.

'''py
from PIL import Image
import os
import torch
from diffusers import StableDiffusionLDM3DPipeline, DiffusionPipeline

#Generate a rgb/depth output from LDM3D
pipe_ldm3d = StableDiffusionLDM3DPipeline.from_pretrained("Intel/ldm3d-4c")
pipe_ldm3d.to("cuda")

prompt =f"A picture of some lemons on a table"
output = pipe_ldm3d(prompt)
rgb_image, depth_image = output.rgb, output.depth
rgb_image[0].save(f"lemons_ldm3d_rgb.jpg")
depth_image[0].save(f"lemons_ldm3d_depth.png")


#Upscale the previous output to a resolution of (1024, 1024)
pipe_ldm3d_upscale = DiffusionPipeline.from_pretrained("Intel/ldm3d-sr", custom_pipeline="pipeline_stable_diffusion_upscale_ldm3d")

pipe_ldm3d_upscale.to("cuda")

low_res_img = Image.open(f"lemons_ldm3d_rgb.jpg").convert("RGB")
low_res_depth = Image.open(f"lemons_ldm3d_depth.png").convert("L")
outputs = pipe_ldm3d_upscale(prompt="high quality high resolution uhd 4k image", rgb=low_res_img, depth=low_res_depth, num_inference_steps=50, target_res=[1024, 1024])

upscaled_rgb, upscaled_depth =outputs.rgb[0], outputs.depth[0]
upscaled_rgb.save(f"upscaled_lemons_rgb.png")
upscaled_depth.save(f"upscaled_lemons_depth.png")
'''

### ControlNet + T2I Adapter Pipeline
This pipelines combines both ControlNet and T2IAdapter into a single pipeline, where the forward pass is executed once.
It receives `control_image` and `adapter_image`, as well as `controlnet_conditioning_scale` and `adapter_conditioning_scale`, for the ControlNet and Adapter modules, respectively. Whenever `adapter_conditioning_scale = 0` or `controlnet_conditioning_scale = 0`, it will act as a full ControlNet module or as a full T2IAdapter module, respectively.

```py
import cv2
import numpy as np
import torch
from controlnet_aux.midas import MidasDetector
from PIL import Image

from diffusers import AutoencoderKL, ControlNetModel, MultiAdapter, T2IAdapter
from diffusers.pipelines.controlnet.multicontrolnet import MultiControlNetModel
from diffusers.utils import load_image
from examples.community.pipeline_stable_diffusion_xl_controlnet_adapter import (
    StableDiffusionXLControlNetAdapterPipeline,
)

controlnet_depth = ControlNetModel.from_pretrained(
    "diffusers/controlnet-depth-sdxl-1.0",
    torch_dtype=torch.float16,
    variant="fp16",
    use_safetensors=True
)
adapter_depth = T2IAdapter.from_pretrained(
  "TencentARC/t2i-adapter-depth-midas-sdxl-1.0", torch_dtype=torch.float16, variant="fp16", use_safetensors=True
)
vae = AutoencoderKL.from_pretrained("madebyollin/sdxl-vae-fp16-fix", torch_dtype=torch.float16, use_safetensors=True)

pipe = StableDiffusionXLControlNetAdapterPipeline.from_pretrained(
    "stabilityai/stable-diffusion-xl-base-1.0",
    controlnet=controlnet_depth,
    adapter=adapter_depth,
    vae=vae,
    variant="fp16",
    use_safetensors=True,
    torch_dtype=torch.float16,
)
pipe = pipe.to("cuda")
pipe.enable_xformers_memory_efficient_attention()
# pipe.enable_freeu(s1=0.6, s2=0.4, b1=1.1, b2=1.2)
midas_depth = MidasDetector.from_pretrained(
  "valhalla/t2iadapter-aux-models", filename="dpt_large_384.pt", model_type="dpt_large"
).to("cuda")

prompt = "a tiger sitting on a park bench"
img_url = "https://raw.githubusercontent.com/CompVis/latent-diffusion/main/data/inpainting_examples/overture-creations-5sI6fQgYIuo.png"

image = load_image(img_url).resize((1024, 1024))

depth_image = midas_depth(
  image, detect_resolution=512, image_resolution=1024
)

strength = 0.5

images = pipe(
    prompt,
    control_image=depth_image,
    adapter_image=depth_image,
    num_inference_steps=30,
    controlnet_conditioning_scale=strength,
    adapter_conditioning_scale=strength,
).images
images[0].save("controlnet_and_adapter.png")

```

### ControlNet + T2I Adapter + Inpainting Pipeline
```py
import cv2
import numpy as np
import torch
from controlnet_aux.midas import MidasDetector
from PIL import Image

from diffusers import AutoencoderKL, ControlNetModel, MultiAdapter, T2IAdapter
from diffusers.pipelines.controlnet.multicontrolnet import MultiControlNetModel
from diffusers.utils import load_image
from examples.community.pipeline_stable_diffusion_xl_controlnet_adapter_inpaint import (
    StableDiffusionXLControlNetAdapterInpaintPipeline,
)

controlnet_depth = ControlNetModel.from_pretrained(
    "diffusers/controlnet-depth-sdxl-1.0",
    torch_dtype=torch.float16,
    variant="fp16",
    use_safetensors=True
)
adapter_depth = T2IAdapter.from_pretrained(
  "TencentARC/t2i-adapter-depth-midas-sdxl-1.0", torch_dtype=torch.float16, variant="fp16", use_safetensors=True
)
vae = AutoencoderKL.from_pretrained("madebyollin/sdxl-vae-fp16-fix", torch_dtype=torch.float16, use_safetensors=True)

pipe = StableDiffusionXLControlNetAdapterInpaintPipeline.from_pretrained(
    "diffusers/stable-diffusion-xl-1.0-inpainting-0.1",
    controlnet=controlnet_depth,
    adapter=adapter_depth,
    vae=vae,
    variant="fp16",
    use_safetensors=True,
    torch_dtype=torch.float16,
)
pipe = pipe.to("cuda")
pipe.enable_xformers_memory_efficient_attention()
# pipe.enable_freeu(s1=0.6, s2=0.4, b1=1.1, b2=1.2)
midas_depth = MidasDetector.from_pretrained(
  "valhalla/t2iadapter-aux-models", filename="dpt_large_384.pt", model_type="dpt_large"
).to("cuda")

prompt = "a tiger sitting on a park bench"
img_url = "https://raw.githubusercontent.com/CompVis/latent-diffusion/main/data/inpainting_examples/overture-creations-5sI6fQgYIuo.png"
mask_url = "https://raw.githubusercontent.com/CompVis/latent-diffusion/main/data/inpainting_examples/overture-creations-5sI6fQgYIuo_mask.png"

image = load_image(img_url).resize((1024, 1024))
mask_image = load_image(mask_url).resize((1024, 1024))

depth_image = midas_depth(
  image, detect_resolution=512, image_resolution=1024
)

strength = 0.4

images = pipe(
    prompt,
    image=image,
    mask_image=mask_image,
    control_image=depth_image,
    adapter_image=depth_image,
    num_inference_steps=30,
    controlnet_conditioning_scale=strength,
    adapter_conditioning_scale=strength,
    strength=0.7,
).images
images[0].save("controlnet_and_adapter_inpaint.png")

```

### Regional Prompting Pipeline
This pipeline is a port of the [Regional Prompter extension](https://github.com/hako-mikan/sd-webui-regional-prompter) for [Stable Diffusion web UI](https://github.com/AUTOMATIC1111/stable-diffusion-webui) to diffusers.
This code implements a pipeline for the Stable Diffusion model, enabling the division of the canvas into multiple regions, with different prompts applicable to each region. Users can specify regions in two ways: using `Cols` and `Rows` modes for grid-like divisions, or the `Prompt` mode for regions calculated based on prompts.

![sample](https://github.com/hako-mikan/sd-webui-regional-prompter/blob/imgs/rp_pipeline1.png)

### Usage
### Sample Code
```
from from examples.community.regional_prompting_stable_diffusion import RegionalPromptingStableDiffusionPipeline
pipe = RegionalPromptingStableDiffusionPipeline.from_single_file(model_path, vae=vae)

rp_args = {
    "mode":"rows",
    "div": "1;1;1"
}

prompt ="""
green hair twintail BREAK
red blouse BREAK
blue skirt
"""

images = pipe(
    prompt=prompt,
    negative_prompt=negative_prompt,
    guidance_scale=7.5,
    height = 768,
    width = 512,
    num_inference_steps =20,
    num_images_per_prompt = 1,
    rp_args = rp_args
        ).images

time = time.strftime(r"%Y%m%d%H%M%S")
i = 1
for image in images:
    i += 1
    fileName = f'img-{time}-{i+1}.png'
    image.save(fileName)
```
### Cols, Rows mode
In the Cols, Rows mode, you can split the screen vertically and horizontally and assign prompts to each region. The split ratio can be specified by 'div', and you can set the division ratio like '3;3;2' or '0.1;0.5'. Furthermore, as will be described later, you can also subdivide the split Cols, Rows to specify more complex regions.

In this image, the image is divided into three parts, and a separate prompt is applied to each. The prompts are divided by 'BREAK', and each is applied to the respective region.
![sample](https://github.com/hako-mikan/sd-webui-regional-prompter/blob/imgs/rp_pipeline2.png)
```
green hair twintail BREAK
red blouse BREAK
blue skirt
```

### 2-Dimentional division
The prompt consists of instructions separated by the term `BREAK` and is assigned to different regions of a two-dimensional space. The image is initially split in the main splitting direction, which in this case is rows, due to the presence of a single semicolon`;`, dividing the space into an upper and a lower section. Additional sub-splitting is then applied, indicated by commas. The upper row is split into ratios of `2:1:1`, while the lower row is split into a ratio of `4:6`. Rows themselves are split in a `1:2` ratio. According to the reference image, the blue sky is designated as the first region, green hair as the second, the bookshelf as the third, and so on, in a sequence based on their position from the top left. The terrarium is placed on the desk in the fourth region, and the orange dress and sofa are in the fifth region, conforming to their respective splits.
```
rp_args = {
    "mode":"rows",
    "div": "1,2,1,1;2,4,6"
}

prompt ="""
blue sky BREAK
green hair BREAK
book shelf BREAK
terrarium on desk BREAK
orange dress and sofa
"""
```
![sample](https://github.com/hako-mikan/sd-webui-regional-prompter/blob/imgs/rp_pipeline4.png)

### Prompt Mode
There are limitations to methods of specifying regions in advance. This is because specifying regions can be a hindrance when designating complex shapes or dynamic compositions. In the region specified by the prompt, the regions is determined after the image generation has begun. This allows us to accommodate compositions and complex regions.
For further infomagen, see [here](https://github.com/hako-mikan/sd-webui-regional-prompter/blob/main/prompt_en.md).
### syntax
```
baseprompt target1 target2 BREAK
effect1, target1 BREAK
effect2 ,target2
```

First, write the base prompt. In the base prompt, write the words (target1, target2) for which you want to create a mask. Next, separate them with BREAK. Next, write the prompt corresponding to target1. Then enter a comma and write target1. The order of the targets in the base prompt and the order of the BREAK-separated targets can be back to back.

```
target2 baseprompt target1  BREAK
effect1, target1 BREAK
effect2 ,target2
```
is also effective.

### Sample
In this example, masks are calculated for shirt, tie, skirt, and color prompts are specified only for those regions.
```
rp_args = {
    "mode":"prompt-ex",
    "save_mask":True,
    "th": "0.4,0.6,0.6",
}

prompt ="""
a girl in street with shirt, tie, skirt BREAK
red, shirt BREAK
green, tie BREAK
blue , skirt
"""
```
![sample](https://github.com/hako-mikan/sd-webui-regional-prompter/blob/imgs/rp_pipeline3.png)
### threshold
The threshold used to determine the mask created by the prompt. This can be set as many times as there are masks, as the range varies widely depending on the target prompt. If multiple regions are used, enter them separated by commas. For example, hair tends to be ambiguous and requires a small value, while face tends to be large and requires a small value. These should be ordered by BREAK.

```
a lady ,hair, face  BREAK
red, hair BREAK
tanned ,face
```
`threshold : 0.4,0.6`
If only one input is given for multiple regions, they are all assumed to be the same value.

### Prompt and Prompt-EX
The difference is that in Prompt, duplicate regions are added, whereas in Prompt-EX, duplicate regions are overwritten sequentially. Since they are processed in order, setting a TARGET with a large regions first makes it easier for the effect of small regions to remain unmuffled.

### Accuracy
In the case of a 512 x 512 image, Attention mode reduces the size of the region to about 8 x 8 pixels deep in the U-Net, so that small regions get mixed up; Latent mode calculates 64*64, so that the region is exact.
```
girl hair twintail frills,ribbons, dress, face BREAK
girl, ,face
```

### Mask
When an image is generated, the generated mask is displayed. It is generated at the same size as the image, but is actually used at a much smaller size.


### Use common prompt
You can attach the prompt up to ADDCOMM to all prompts by separating it first with ADDCOMM. This is useful when you want to include elements common to all regions. For example, when generating pictures of three people with different appearances, it's necessary to include the instruction of 'three people' in all regions. It's also useful when inserting quality tags and other things."For example, if you write as follows:
```
best quality, 3persons in garden, ADDCOMM
a girl white dress BREAK
a boy blue shirt BREAK
an old man red suit
```
If common is enabled, this prompt is converted to the following:
```
best quality, 3persons in garden, a girl white dress BREAK
best quality, 3persons in garden, a boy blue shirt BREAK
best quality, 3persons in garden, an old man red suit
```
### Negative prompt
Negative prompts are equally effective across all regions, but it is possible to set region-specific prompts for negative prompts as well. The number of BREAKs must be the same as the number of prompts. If the number of prompts does not match, the negative prompts will be used without being divided into regions.

### Parameters
To activate Regional Prompter, it is necessary to enter settings in rp_args. The items that can be set are as follows. rp_args is a dictionary type.

### Input Parameters
Parameters are specified through the `rp_arg`(dictionary type).

```
rp_args = {
    "mode":"rows",
    "div": "1;1;1"
}

pipe(prompt =prompt, rp_args = rp_args)
```



### Required Parameters
- `mode`: Specifies the method for defining regions. Choose from `Cols`, `Rows`, `Prompt` or `Prompt-Ex`. This parameter is case-insensitive.
- `divide`: Used in `Cols` and `Rows` modes. Details on how to specify this are provided under the respective `Cols` and `Rows` sections.
- `th`: Used in `Prompt` mode. The method of specification is detailed under the `Prompt` section.

### Optional Parameters
- `save_mask`: In `Prompt` mode, choose whether to output the generated mask along with the image. The default is `False`.

The Pipeline supports `compel` syntax. Input prompts using the `compel` structure will be automatically applied and processed.

## Diffusion Posterior Sampling Pipeline
* Reference paper
    ```
    @article{chung2022diffusion,
    title={Diffusion posterior sampling for general noisy inverse problems},
    author={Chung, Hyungjin and Kim, Jeongsol and Mccann, Michael T and Klasky, Marc L and Ye, Jong Chul},
    journal={arXiv preprint arXiv:2209.14687},
    year={2022}
    }
    ```
* This pipeline allows zero-shot conditional sampling from the posterior distribution $p(x|y)$, given observation on $y$, unconditional generative model $p(x)$ and differentiable operator $y=f(x)$.
* For example, $f(.)$ can be downsample operator, then $y$ is a downsampled image, and the pipeline becomes a super-resolution pipeline.
* To use this pipeline, you need to know your operator $f(.)$ and corrupted image $y$, and pass them during the call. For example, as in the main function of dps_pipeline.py, you need to first define the Gaussian blurring operator $f(.)$. The operator should be a callable nn.Module, with all the parameter gradient disabled:
    ```python
    import torch.nn.functional as F
    import scipy
    from torch import nn

    # define the Gaussian blurring operator first
    class GaussialBlurOperator(nn.Module):
        def __init__(self, kernel_size, intensity):
            super().__init__()

            class Blurkernel(nn.Module):
                def __init__(self, blur_type='gaussian', kernel_size=31, std=3.0):
                    super().__init__()
                    self.blur_type = blur_type
                    self.kernel_size = kernel_size
                    self.std = std
                    self.seq = nn.Sequential(
                        nn.ReflectionPad2d(self.kernel_size//2),
                        nn.Conv2d(3, 3, self.kernel_size, stride=1, padding=0, bias=False, groups=3)
                    )
                    self.weights_init()

                def forward(self, x):
                    return self.seq(x)

                def weights_init(self):
                    if self.blur_type == "gaussian":
                        n = np.zeros((self.kernel_size, self.kernel_size))
                        n[self.kernel_size // 2,self.kernel_size // 2] = 1
                        k = scipy.ndimage.gaussian_filter(n, sigma=self.std)
                        k = torch.from_numpy(k)
                        self.k = k
                        for name, f in self.named_parameters():
                            f.data.copy_(k)
                    elif self.blur_type == "motion":
                        k = Kernel(size=(self.kernel_size, self.kernel_size), intensity=self.std).kernelMatrix
                        k = torch.from_numpy(k)
                        self.k = k
                        for name, f in self.named_parameters():
                            f.data.copy_(k)

                def update_weights(self, k):
                    if not torch.is_tensor(k):
                        k = torch.from_numpy(k)
                    for name, f in self.named_parameters():
                        f.data.copy_(k)

                def get_kernel(self):
                    return self.k

            self.kernel_size = kernel_size
            self.conv = Blurkernel(blur_type='gaussian',
                                kernel_size=kernel_size,
                                std=intensity)
            self.kernel = self.conv.get_kernel()
            self.conv.update_weights(self.kernel.type(torch.float32))

            for param in self.parameters():
                param.requires_grad=False

        def forward(self, data, **kwargs):
            return self.conv(data)

        def transpose(self, data, **kwargs):
            return data

        def get_kernel(self):
            return self.kernel.view(1, 1, self.kernel_size, self.kernel_size)
    ```
* Next, you should obtain the corrupted image $y$ by the operator. In this example, we generate $y$ from the source image $x$. However in practice, having the operator $f(.)$ and corrupted image $y$ is enough:
    ```python
    # set up source image
    src = Image.open('sample.png')
    # read image into [1,3,H,W]
    src = torch.from_numpy(np.array(src, dtype=np.float32)).permute(2,0,1)[None]
    # normalize image to [-1,1]
    src = (src / 127.5) - 1.0
    src = src.to("cuda")

    # set up operator and measurement
    operator = GaussialBlurOperator(kernel_size=61, intensity=3.0).to("cuda")
    measurement = operator(src)

    # save the source and corrupted images
    save_image((src+1.0)/2.0, "dps_src.png")
    save_image((measurement+1.0)/2.0, "dps_mea.png")
    ```
* We provide an example pair of saved source and corrupted images, using the Gaussian blur operator above
    * Source image:
    * ![sample](https://github.com/tongdaxu/Images/assets/22267548/4d2a1216-08d1-4aeb-9ce3-7a2d87561d65)
    * Gaussian blurred image:
    * ![ddpm_generated_image](https://github.com/tongdaxu/Images/assets/22267548/65076258-344b-4ed8-b704-a04edaade8ae)
    * You can download those image to run the example on your own.
* Next, we need to define a loss function used for diffusion posterior sample. For most of the cases, the RMSE is fine:
    ```python
    def RMSELoss(yhat, y):
        return torch.sqrt(torch.sum((yhat-y)**2))
    ```
* And next, as any other diffusion models, we need the score estimator and scheduler. As we are working with $256x256$ face images, we use ddmp-celebahq-256:
    ```python
    # set up scheduler
    scheduler = DDPMScheduler.from_pretrained("google/ddpm-celebahq-256")
    scheduler.set_timesteps(1000)

    # set up model
    model = UNet2DModel.from_pretrained("google/ddpm-celebahq-256").to("cuda")
    ```
* And finally, run the pipeline:
    ```python
    # finally, the pipeline
    dpspipe = DPSPipeline(model, scheduler)
    image = dpspipe(
        measurement = measurement,
        operator = operator,
        loss_fn = RMSELoss,
        zeta = 1.0,
    ).images[0]
    image.save("dps_generated_image.png")
    ```
* The zeta is a hyperparameter that is in range of $[0,1]$. It need to be tuned for best effect. By setting zeta=1, you should be able to have the reconstructed result:
    * Reconstructed image:
    * ![sample](https://github.com/tongdaxu/Images/assets/22267548/0ceb5575-d42e-4f0b-99c0-50e69c982209)
* The reconstruction is perceptually similar to the source image, but different in details.
* In dps_pipeline.py, we also provide a super-resolution example, which should produce:
    * Downsampled image:
    * ![dps_mea](https://github.com/tongdaxu/Images/assets/22267548/ff6a33d6-26f0-42aa-88ce-f8a76ba45a13)
    * Reconstructed image:
    * ![dps_generated_image](https://github.com/tongdaxu/Images/assets/22267548/b74f084d-93f4-4845-83d8-44c0fa758a5f)

### AnimateDiff ControlNet Pipeline

This pipeline combines AnimateDiff and ControlNet. Enjoy precise motion control for your videos! Refer to [this](https://github.com/huggingface/diffusers/issues/5866) issue for more details.

```py
import torch
from diffusers import AutoencoderKL, ControlNetModel, MotionAdapter
from diffusers.pipelines import DiffusionPipeline
from diffusers.schedulers import DPMSolverMultistepScheduler
from PIL import Image

motion_id = "guoyww/animatediff-motion-adapter-v1-5-2"
adapter = MotionAdapter.from_pretrained(motion_id)
controlnet = ControlNetModel.from_pretrained("lllyasviel/control_v11p_sd15_openpose", torch_dtype=torch.float16)
vae = AutoencoderKL.from_pretrained("stabilityai/sd-vae-ft-mse", torch_dtype=torch.float16)

model_id = "SG161222/Realistic_Vision_V5.1_noVAE"
pipe = DiffusionPipeline.from_pretrained(
    model_id,
    motion_adapter=adapter,
    controlnet=controlnet,
    vae=vae,
    custom_pipeline="pipeline_animatediff_controlnet",
).to(device="cuda", dtype=torch.float16)
pipe.scheduler = DPMSolverMultistepScheduler.from_pretrained(
    model_id, subfolder="scheduler", beta_schedule="linear", clip_sample=False, timestep_spacing="linspace", steps_offset=1
)
pipe.enable_vae_slicing()

conditioning_frames = []
for i in range(1, 16 + 1):
    conditioning_frames.append(Image.open(f"frame_{i}.png"))

prompt = "astronaut in space, dancing"
negative_prompt = "bad quality, worst quality, jpeg artifacts, ugly"
result = pipe(
    prompt=prompt,
    negative_prompt=negative_prompt,
    width=512,
    height=768,
    conditioning_frames=conditioning_frames,
    num_inference_steps=12,
).frames[0]

from diffusers.utils import export_to_gif
export_to_gif(result.frames[0], "result.gif")
```

<table>
  <tr><td colspan="2" align=center><b>Conditioning Frames</b></td></tr>
  <tr align=center>
    <td align=center><img src="https://user-images.githubusercontent.com/7365912/265043418-23291941-864d-495a-8ba8-d02e05756396.gif" alt="input-frames"></td>
  </tr>
  <tr><td colspan="2" align=center><b>AnimateDiff model: SG161222/Realistic_Vision_V5.1_noVAE</b></td></tr>
  <tr>
    <td align=center><img src="https://github.com/huggingface/diffusers/assets/72266394/baf301e2-d03c-4129-bd84-203a1de2b2be" alt="gif-1"></td>
    <td align=center><img src="https://github.com/huggingface/diffusers/assets/72266394/9f923475-ecaf-452b-92c8-4e42171182d8" alt="gif-2"></td>
  </tr>
  <tr><td colspan="2" align=center><b>AnimateDiff model: CardosAnime</b></td></tr>
  <tr>
    <td align=center><img src="https://github.com/huggingface/diffusers/assets/72266394/b2c41028-38a0-45d6-86ed-fec7446b87f7" alt="gif-1"></td>
    <td align=center><img src="https://github.com/huggingface/diffusers/assets/72266394/eb7d2952-72e4-44fa-b664-077c79b4fc70" alt="gif-2"></td>
  </tr>
</table>

### DemoFusion

This pipeline is the official implementation of [DemoFusion: Democratising High-Resolution Image Generation With No $$$](https://arxiv.org/abs/2311.16973).
The original repo can be found at [repo](https://github.com/PRIS-CV/DemoFusion).
- `view_batch_size` (`int`, defaults to 16):
  The batch size for multiple denoising paths. Typically, a larger batch size can result in higher efficiency but comes with increased GPU memory requirements.

- `stride` (`int`, defaults to 64):
  The stride of moving local patches. A smaller stride is better for alleviating seam issues, but it also introduces additional computational overhead and inference time.

- `cosine_scale_1` (`float`, defaults to 3):
  Control the strength of skip-residual. For specific impacts, please refer to Appendix C in the DemoFusion paper.

- `cosine_scale_2` (`float`, defaults to 1):
  Control the strength of dilated sampling. For specific impacts, please refer to Appendix C in the DemoFusion paper.

- `cosine_scale_3` (`float`, defaults to 1):
  Control the strength of the Gaussian filter. For specific impacts, please refer to Appendix C in the DemoFusion paper.

- `sigma` (`float`, defaults to 1):
  The standard value of the Gaussian filter. Larger sigma promotes the global guidance of dilated sampling, but has the potential of over-smoothing.

- `multi_decoder` (`bool`, defaults to True):
  Determine whether to use a tiled decoder. Generally, when the resolution exceeds 3072x3072, a tiled decoder becomes necessary.

- `show_image` (`bool`, defaults to False):
  Determine whether to show intermediate results during generation.
```py
from diffusers import DiffusionPipeline

pipe = DiffusionPipeline.from_pretrained(
    "stabilityai/stable-diffusion-xl-base-1.0",
    custom_pipeline="pipeline_demofusion_sdxl",
    custom_revision="main",
    torch_dtype=torch.float16,
)
pipe = pipe.to("cuda")

prompt = "Envision a portrait of an elderly woman, her face a canvas of time, framed by a headscarf with muted tones of rust and cream. Her eyes, blue like faded denim. Her attire, simple yet dignified."
negative_prompt = "blurry, ugly, duplicate, poorly drawn, deformed, mosaic"

images = pipe(
    prompt,
    negative_prompt=negative_prompt,
    height=3072,
    width=3072,
    view_batch_size=16,
    stride=64,
    num_inference_steps=50,
    guidance_scale=7.5,
    cosine_scale_1=3,
    cosine_scale_2=1,
    cosine_scale_3=1,
    sigma=0.8,
    multi_decoder=True,
    show_image=True
)
```
You can display and save the generated images as:
```py
def image_grid(imgs, save_path=None):

    w = 0
    for i, img in enumerate(imgs):
        h_, w_ = imgs[i].size
        w += w_
    h = h_
    grid = Image.new('RGB', size=(w, h))
    grid_w, grid_h = grid.size

    w = 0
    for i, img in enumerate(imgs):
        h_, w_ = imgs[i].size
        grid.paste(img, box=(w, h - h_))
        if save_path != None:
            img.save(save_path + "/img_{}.jpg".format((i + 1) * 1024))
        w += w_

    return grid

image_grid(images, save_path="./outputs/")
```
 ![output_example](https://github.com/PRIS-CV/DemoFusion/blob/main/output_example.png)

### SDE Drag pipeline

This pipeline provides drag-and-drop image editing using stochastic differential equations. It enables image editing by inputting prompt, image, mask_image, source_points, and target_points.

![SDE Drag Image](https://github.com/huggingface/diffusers/assets/75928535/bd54f52f-f002-4951-9934-b2a4592771a5)

See [paper](https://arxiv.org/abs/2311.01410), [paper page](https://ml-gsai.github.io/SDE-Drag-demo/), [original repo](https://github.com/ML-GSAI/SDE-Drag) for more infomation.

```py
import PIL
import torch
from diffusers import DDIMScheduler, DiffusionPipeline

# Load the pipeline
model_path = "runwayml/stable-diffusion-v1-5"
scheduler = DDIMScheduler.from_pretrained(model_path, subfolder="scheduler")
pipe = DiffusionPipeline.from_pretrained(model_path, scheduler=scheduler, custom_pipeline="sde_drag")
pipe.to('cuda')

# To save GPU memory, torch.float16 can be used, but it may compromise image quality.
# If not training LoRA, please avoid using torch.float16
# pipe.to(torch.float16)

# Provide prompt, image, mask image, and the starting and target points for drag editing.
prompt = "prompt of the image"
image = PIL.Image.open('/path/to/image')
mask_image = PIL.Image.open('/path/to/mask_image')
source_points = [[123, 456]]
target_points = [[234, 567]]

# train_lora is optional, and in most cases, using train_lora can better preserve consistency with the original image.
pipe.train_lora(prompt, image)

output = pipe(prompt, image, mask_image, source_points, target_points)
output_image = PIL.Image.fromarray(output)
output_image.save("./output.png")

```

### Null-Text Inversion pipeline

This pipeline provides null-text inversion for editing real images. It enables null-text optimization, and DDIM reconstruction via w, w/o null-text optimization. No prompt-to-prompt code is implemented as there is a Prompt2PromptPipeline.
* Reference paper
    ```@article{hertz2022prompt,
  title={Prompt-to-prompt image editing with cross attention control},
  author={Hertz, Amir and Mokady, Ron and Tenenbaum, Jay and Aberman, Kfir and Pritch, Yael and Cohen-Or, Daniel},
  booktitle={arXiv preprint arXiv:2208.01626},
  year={2022}
    ```}

```py
from diffusers.schedulers import DDIMScheduler
from examples.community.pipeline_null_text_inversion import NullTextPipeline
import torch

# Load the pipeline
device = "cuda"
# Provide invert_prompt and the image for null-text optimization.
invert_prompt = "A lying cat"
input_image = "siamese.jpg"
steps = 50

# Provide prompt used for generation. Same if reconstruction 
prompt = "A lying cat"
# or different if editing.
prompt = "A lying dog"

#Float32 is essential to a well optimization
model_path = "runwayml/stable-diffusion-v1-5"
scheduler = DDIMScheduler(num_train_timesteps=1000, beta_start=0.00085, beta_end=0.0120, beta_schedule="scaled_linear")
pipeline = NullTextPipeline.from_pretrained(model_path, scheduler = scheduler, torch_dtype=torch.float32).to(device)

#Saves the inverted_latent to save time
inverted_latent, uncond = pipeline.invert(input_image, invert_prompt, num_inner_steps=10, early_stop_epsilon= 1e-5, num_inference_steps = steps)
pipeline(prompt, uncond, inverted_latent, guidance_scale=7.5, num_inference_steps=steps).images[0].save(input_image+".output.jpg")
```
### Rerender_A_Video

This is the Diffusers implementation of zero-shot video-to-video translation pipeline [Rerender_A_Video](https://github.com/williamyang1991/Rerender_A_Video) (without Ebsynth postprocessing). To run the code, please install gmflow. Then modify the path in `examples/community/rerender_a_video.py`:

```py
gmflow_dir = "/path/to/gmflow"
```

After that, you can run the pipeline with:

```py
from diffusers import ControlNetModel, AutoencoderKL, DDIMScheduler
from diffusers.utils import export_to_video
import numpy as np
import torch

import cv2
from PIL import Image

def video_to_frame(video_path: str, interval: int):
    vidcap = cv2.VideoCapture(video_path)
    success = True

    count = 0
    res = []
    while success:
        count += 1
        success, image = vidcap.read()
        if count % interval != 1:
            continue
        if image is not None:
            image = cv2.cvtColor(image, cv2.COLOR_BGR2RGB)
            res.append(image)

    vidcap.release()
    return res

input_video_path = 'path/to/video'
input_interval = 10
frames = video_to_frame(
    input_video_path, input_interval)

control_frames = []
# get canny image
for frame in frames:
    np_image = cv2.Canny(frame, 50, 100)
    np_image = np_image[:, :, None]
    np_image = np.concatenate([np_image, np_image, np_image], axis=2)
    canny_image = Image.fromarray(np_image)
    control_frames.append(canny_image)

# You can use any ControlNet here
controlnet = ControlNetModel.from_pretrained(
    "lllyasviel/sd-controlnet-canny").to('cuda')

# You can use any fintuned SD here
pipe = DiffusionPipeline.from_pretrained(
    "runwayml/stable-diffusion-v1-5", controlnet=controlnet, custom_pipeline='rerender_a_video').to('cuda')

# Optional: you can download vae-ft-mse-840000-ema-pruned.ckpt to enhance the results
# pipe.vae = AutoencoderKL.from_single_file(
#     "path/to/vae-ft-mse-840000-ema-pruned.ckpt").to('cuda')

pipe.scheduler = DDIMScheduler.from_config(pipe.scheduler.config)

generator = torch.manual_seed(0)
frames = [Image.fromarray(frame) for frame in frames]
output_frames = pipe(
    "a beautiful woman in CG style, best quality, extremely detailed",

    frames,
    control_frames,
    num_inference_steps=20,
    strength=0.75,
    controlnet_conditioning_scale=0.7,
    generator=generator,
    warp_start=0.0,
    warp_end=0.1,
    mask_start=0.5,
    mask_end=0.8,
    mask_strength=0.5,
    negative_prompt='longbody, lowres, bad anatomy, bad hands, missing fingers, extra digit, fewer digits, cropped, worst quality, low quality'
).frames

export_to_video(
    output_frames, "/path/to/video.mp4", 5)
```

<<<<<<< HEAD
### AnimateDiff Image-To-Video Pipeline

This pipeline adds experimental support for the image-to-video task using AnimateDiff. Refer to [this](https://github.com/huggingface/diffusers/pull/6328) PR for more examples and results.

```py
import torch
from diffusers import MotionAdapter, DiffusionPipeline, DDIMScheduler
from diffusers.utils import export_to_gif, load_image

adapter = MotionAdapter.from_pretrained("guoyww/animatediff-motion-adapter-v1-5-2")
pipe = DiffusionPipeline.from_pretrained("SG161222/Realistic_Vision_V5.1_noVAE", motion_adapter=adapter, custom_pipeline="pipeline_animatediff_img2video").to("cuda")
pipe.scheduler = DDIMScheduler(beta_schedule="linear", steps_offset=1, clip_sample=False, timespace_spacing="linspace")

image = load_image("snail.png")
output = pipe(
  image=image,
  prompt="A snail moving on the ground",
  strength=0.8,
  latent_interpolation_method="slerp", # can be lerp, slerp, or your own callback
)
frames = output.frames[0]
export_to_gif(frames, "animation.gif")
=======
### StyleAligned Pipeline

This pipeline is the implementation of [Style Aligned Image Generation via Shared Attention](https://arxiv.org/abs/2312.02133).

> Large-scale Text-to-Image (T2I) models have rapidly gained prominence across creative fields, generating visually compelling outputs from textual prompts. However, controlling these models to ensure consistent style remains challenging, with existing methods necessitating fine-tuning and manual intervention to disentangle content and style. In this paper, we introduce StyleAligned, a novel technique designed to establish style alignment among a series of generated images. By employing minimal `attention sharing' during the diffusion process, our method maintains style consistency across images within T2I models. This approach allows for the creation of style-consistent images using a reference style through a straightforward inversion operation. Our method's evaluation across diverse styles and text prompts demonstrates high-quality synthesis and fidelity, underscoring its efficacy in achieving consistent style across various inputs.

```python
from typing import List

import torch
from diffusers.pipelines.pipeline_utils import DiffusionPipeline
from PIL import Image

model_id = "a-r-r-o-w/dreamshaper-xl-turbo"
pipe = DiffusionPipeline.from_pretrained(model_id, torch_dtype=torch.float16, variant="fp16", custom_pipeline="pipeline_sdxl_style_aligned")
pipe = pipe.to("cuda")

# Enable memory saving techniques
pipe.enable_vae_slicing()
pipe.enable_vae_tiling()

prompt = [
  "a toy train. macro photo. 3d game asset",
  "a toy airplane. macro photo. 3d game asset",
  "a toy bicycle. macro photo. 3d game asset",
  "a toy car. macro photo. 3d game asset",
]
negative_prompt = "low quality, worst quality, "

# Enable StyleAligned
pipe.enable_style_aligned(
    share_group_norm=False,
    share_layer_norm=False,
    share_attention=True,
    adain_queries=True,
    adain_keys=True,
    adain_values=False,
    full_attention_share=False,
    shared_score_scale=1.0,
    shared_score_shift=0.0,
    only_self_level=0.0,
)

# Run inference
images = pipe(
    prompt=prompt,
    negative_prompt=negative_prompt,
    guidance_scale=2,
    height=1024,
    width=1024,
    num_inference_steps=10,
    generator=torch.Generator().manual_seed(42),
).images

# Disable StyleAligned if you do not wish to use it anymore
pipe.disable_style_aligned()
>>>>>>> 7d631825
```<|MERGE_RESOLUTION|>--- conflicted
+++ resolved
@@ -57,11 +57,9 @@
 |   DemoFusion Pipeline                                                                                                    | Implementation of [DemoFusion: Democratising High-Resolution Image Generation With No $$$](https://arxiv.org/abs/2311.16973)                                                                                                                                                                                                                                                                                                                                                                                                                                      | [DemoFusion Pipeline](#DemoFusion)      | - |              [Ruoyi Du](https://github.com/RuoyiDu) |
 |   Null-Text Inversion Pipeline  | Implement [Null-text Inversion for Editing Real Images using Guided Diffusion Models](https://arxiv.org/abs/2211.09794) as a pipeline.                                                                                                                                                                                                                                                                                                                                                                                                                                      | [Null-Text Inversion](https://github.com/google/prompt-to-prompt/)      | - |              [Junsheng Luan](https://github.com/Junsheng121) |
 |   Rerender A Video Pipeline                                                                                                    | Implementation of [[SIGGRAPH Asia 2023] Rerender A Video: Zero-Shot Text-Guided Video-to-Video Translation](https://arxiv.org/abs/2306.07954)                                                                                                                                                                                                                                                                                                                                                                                                                                      | [Rerender A Video Pipeline](#Rerender_A_Video)      | - |              [Yifan Zhou](https://github.com/SingleZombie) |
-<<<<<<< HEAD
+| StyleAligned Pipeline                                                                                                    | Implementation of [Style Aligned Image Generation via Shared Attention](https://arxiv.org/abs/2312.02133)                                                                                                                                                                                                                                                                                                                                                                                                                                   | [StyleAligned Pipeline](#stylealigned-pipeline) | [![Open In Colab](https://colab.research.google.com/assets/colab-badge.svg)](https://drive.google.com/file/d/15X2E0jFPTajUIjS0FzX50OaHsCbP2lQ0/view?usp=sharing) | [Aryan V S](https://github.com/a-r-r-o-w) |
 | AnimateDiff Image-To-Video Pipeline | Experimental Image-To-Video support for AnimateDiff (open to improvements) | [AnimateDiff Image To Video Pipeline](#animatediff-image-to-video-pipeline) | [![Open In Colab](https://colab.research.google.com/assets/colab-badge.svg)](https://drive.google.com/file/d/1TvzCDPHhfFtdcJZe4RLloAwyoLKuttWK/view?usp=sharing) | [Aryan V S](https://github.com/a-r-r-o-w) |
-=======
-| StyleAligned Pipeline                                                                                                    | Implementation of [Style Aligned Image Generation via Shared Attention](https://arxiv.org/abs/2312.02133)                                                                                                                                                                                                                                                                                                                                                                                                                                   | [StyleAligned Pipeline](#stylealigned-pipeline) | [![Open In Colab](https://colab.research.google.com/assets/colab-badge.svg)](https://drive.google.com/file/d/15X2E0jFPTajUIjS0FzX50OaHsCbP2lQ0/view?usp=sharing) | [Aryan V S](https://github.com/a-r-r-o-w) |
->>>>>>> 7d631825
+
 
 To load a custom pipeline you just need to pass the `custom_pipeline` argument to `DiffusionPipeline`, as one of the files in `diffusers/examples/community`. Feel free to send a PR with your own pipelines, we will merge them quickly.
 ```py
@@ -3281,33 +3279,9 @@
     output_frames, "/path/to/video.mp4", 5)
 ```
 
-<<<<<<< HEAD
-### AnimateDiff Image-To-Video Pipeline
-
-This pipeline adds experimental support for the image-to-video task using AnimateDiff. Refer to [this](https://github.com/huggingface/diffusers/pull/6328) PR for more examples and results.
-
-```py
-import torch
-from diffusers import MotionAdapter, DiffusionPipeline, DDIMScheduler
-from diffusers.utils import export_to_gif, load_image
-
-adapter = MotionAdapter.from_pretrained("guoyww/animatediff-motion-adapter-v1-5-2")
-pipe = DiffusionPipeline.from_pretrained("SG161222/Realistic_Vision_V5.1_noVAE", motion_adapter=adapter, custom_pipeline="pipeline_animatediff_img2video").to("cuda")
-pipe.scheduler = DDIMScheduler(beta_schedule="linear", steps_offset=1, clip_sample=False, timespace_spacing="linspace")
-
-image = load_image("snail.png")
-output = pipe(
-  image=image,
-  prompt="A snail moving on the ground",
-  strength=0.8,
-  latent_interpolation_method="slerp", # can be lerp, slerp, or your own callback
-)
-frames = output.frames[0]
-export_to_gif(frames, "animation.gif")
-=======
 ### StyleAligned Pipeline
 
-This pipeline is the implementation of [Style Aligned Image Generation via Shared Attention](https://arxiv.org/abs/2312.02133).
+This pipeline is the implementation of [Style Aligned Image Generation via Shared Attention](https://arxiv.org/abs/2312.02133). Checkout [this](https://github.com/huggingface/diffusers/pull/6489) PR for more examples and results.
 
 > Large-scale Text-to-Image (T2I) models have rapidly gained prominence across creative fields, generating visually compelling outputs from textual prompts. However, controlling these models to ensure consistent style remains challenging, with existing methods necessitating fine-tuning and manual intervention to disentangle content and style. In this paper, we introduce StyleAligned, a novel technique designed to establish style alignment among a series of generated images. By employing minimal `attention sharing' during the diffusion process, our method maintains style consistency across images within T2I models. This approach allows for the creation of style-consistent images using a reference style through a straightforward inversion operation. Our method's evaluation across diverse styles and text prompts demonstrates high-quality synthesis and fidelity, underscoring its efficacy in achieving consistent style across various inputs.
 
@@ -3361,5 +3335,28 @@
 
 # Disable StyleAligned if you do not wish to use it anymore
 pipe.disable_style_aligned()
->>>>>>> 7d631825
+```
+
+### AnimateDiff Image-To-Video Pipeline
+
+This pipeline adds experimental support for the image-to-video task using AnimateDiff. Refer to [this](https://github.com/huggingface/diffusers/pull/6328) PR for more examples and results.
+
+```py
+import torch
+from diffusers import MotionAdapter, DiffusionPipeline, DDIMScheduler
+from diffusers.utils import export_to_gif, load_image
+
+adapter = MotionAdapter.from_pretrained("guoyww/animatediff-motion-adapter-v1-5-2")
+pipe = DiffusionPipeline.from_pretrained("SG161222/Realistic_Vision_V5.1_noVAE", motion_adapter=adapter, custom_pipeline="pipeline_animatediff_img2video").to("cuda")
+pipe.scheduler = DDIMScheduler(beta_schedule="linear", steps_offset=1, clip_sample=False, timespace_spacing="linspace")
+
+image = load_image("snail.png")
+output = pipe(
+  image=image,
+  prompt="A snail moving on the ground",
+  strength=0.8,
+  latent_interpolation_method="slerp", # can be lerp, slerp, or your own callback
+)
+frames = output.frames[0]
+export_to_gif(frames, "animation.gif")
 ```