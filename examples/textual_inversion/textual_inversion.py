#!/usr/bin/env python
# coding=utf-8
# Copyright 2023 The HuggingFace Inc. team. All rights reserved.
#
# Licensed under the Apache License, Version 2.0 (the "License");
# you may not use this file except in compliance with the License.
# You may obtain a copy of the License at
#
#     http://www.apache.org/licenses/LICENSE-2.0
#
# Unless required by applicable law or agreed to in writing, software
# distributed under the License is distributed on an "AS IS" BASIS,
# WITHOUT WARRANTIES OR CONDITIONS OF ANY KIND, either express or implied.
# See the License for the specific language governing permissions and

import argparse
import logging
import math
import os
import random
import warnings
from pathlib import Path

import numpy as np
import PIL
import torch
import torch.nn.functional as F
import torch.utils.checkpoint
import transformers
from accelerate import Accelerator
from accelerate.logging import get_logger
from accelerate.utils import ProjectConfiguration, set_seed
from huggingface_hub import create_repo, upload_folder

# TODO: remove and import from diffusers.utils when the new version of diffusers is released
from packaging import version
from PIL import Image
from torch.utils.data import Dataset
from torchvision import transforms
from tqdm.auto import tqdm
from transformers import CLIPTextModel, CLIPTokenizer

import diffusers
from diffusers import (
    AutoencoderKL,
    DDPMScheduler,
    DiffusionPipeline,
    DPMSolverMultistepScheduler,
    StableDiffusionPipeline,
    UNet2DConditionModel,
)
from diffusers.optimization import get_scheduler
from diffusers.utils import check_min_version, is_wandb_available
from diffusers.utils.import_utils import is_xformers_available


if is_wandb_available():
    import wandb

if version.parse(version.parse(PIL.__version__).base_version) >= version.parse("9.1.0"):
    PIL_INTERPOLATION = {
        "linear": PIL.Image.Resampling.BILINEAR,
        "bilinear": PIL.Image.Resampling.BILINEAR,
        "bicubic": PIL.Image.Resampling.BICUBIC,
        "lanczos": PIL.Image.Resampling.LANCZOS,
        "nearest": PIL.Image.Resampling.NEAREST,
    }
else:
    PIL_INTERPOLATION = {
        "linear": PIL.Image.LINEAR,
        "bilinear": PIL.Image.BILINEAR,
        "bicubic": PIL.Image.BICUBIC,
        "lanczos": PIL.Image.LANCZOS,
        "nearest": PIL.Image.NEAREST,
    }
# ------------------------------------------------------------------------------


# Will error if the minimal version of diffusers is not installed. Remove at your own risks.
check_min_version("0.17.0.dev0")

logger = get_logger(__name__)


def save_model_card(repo_id: str, images=None, base_model=str, repo_folder=None):
    img_str = ""
    for i, image in enumerate(images):
        image.save(os.path.join(repo_folder, f"image_{i}.png"))
        img_str += f"![img_{i}](./image_{i}.png)\n"

    yaml = f"""
---
license: creativeml-openrail-m
base_model: {base_model}
tags:
- stable-diffusion
- stable-diffusion-diffusers
- text-to-image
- diffusers
- textual_inversion
inference: true
---
    """
    model_card = f"""
# Textual inversion text2image fine-tuning - {repo_id}
These are textual inversion adaption weights for {base_model}. You can find some example images in the following. \n
{img_str}
"""
    with open(os.path.join(repo_folder, "README.md"), "w") as f:
        f.write(yaml + model_card)


def log_validation(text_encoder, tokenizer, unet, vae, args, accelerator, weight_dtype, epoch):
    logger.info(
        f"Running validation... \n Generating {args.num_validation_images} images with prompt:"
        f" {args.validation_prompt}."
    )
    # create pipeline (note: unet and vae are loaded again in float32)
    pipeline = DiffusionPipeline.from_pretrained(
        args.pretrained_model_name_or_path,
        text_encoder=accelerator.unwrap_model(text_encoder),
        tokenizer=tokenizer,
        unet=unet,
        vae=vae,
        safety_checker=None,
        revision=args.revision,
        torch_dtype=weight_dtype,
    )
    pipeline.scheduler = DPMSolverMultistepScheduler.from_config(pipeline.scheduler.config)
    pipeline = pipeline.to(accelerator.device)
    pipeline.set_progress_bar_config(disable=True)

    # run inference
    generator = None if args.seed is None else torch.Generator(device=accelerator.device).manual_seed(args.seed)
    images = []
    for _ in range(args.num_validation_images):
        with torch.autocast("cuda"):
            image = pipeline(args.validation_prompt, num_inference_steps=25, generator=generator).images[0]
        images.append(image)

    for tracker in accelerator.trackers:
        if tracker.name == "tensorboard":
            np_images = np.stack([np.asarray(img) for img in images])
            tracker.writer.add_images("validation", np_images, epoch, dataformats="NHWC")
        if tracker.name == "wandb":
            tracker.log(
                {
                    "validation": [
                        wandb.Image(image, caption=f"{i}: {args.validation_prompt}") for i, image in enumerate(images)
                    ]
                }
            )

    del pipeline
    torch.cuda.empty_cache()
    return images


def save_progress(text_encoder, placeholder_token_ids, accelerator, args, save_path):
    logger.info("Saving embeddings")
    learned_embeds = (
        accelerator.unwrap_model(text_encoder)
        .get_input_embeddings()
        .weight[min(placeholder_token_ids) : max(placeholder_token_ids) + 1]
    )
    learned_embeds_dict = {args.placeholder_token: learned_embeds.detach().cpu()}
    torch.save(learned_embeds_dict, save_path)


def parse_args():
    parser = argparse.ArgumentParser(description="Simple example of a training script.")
    parser.add_argument(
        "--save_steps",
        type=int,
        default=500,
        help="Save learned_embeds.bin every X updates steps.",
    )
    parser.add_argument(
        "--save_as_full_pipeline",
        action="store_true",
<<<<<<< HEAD
        default=True,
        help="Save only the embeddings for the new concept.",
=======
        help="Save the complete stable diffusion pipeline.",
    )
    parser.add_argument(
        "--num_vectors",
        type=int,
        default=1,
        help="How many textual inversion vectors shall be used to learn the concept.",
>>>>>>> 0ffac979
    )
    parser.add_argument(
        "--num_vectors",
        type=int,
        default=1,
        help="How many textual inversion vectors shall be used to learn the concept.",
    )
    parser.add_argument(
        "--pretrained_model_name_or_path",
        type=str,
        default=None,
        required=True,
        help="Path to pretrained model or model identifier from huggingface.co/models.",
    )
    parser.add_argument(
        "--revision",
        type=str,
        default=None,
        required=False,
        help="Revision of pretrained model identifier from huggingface.co/models.",
    )
    parser.add_argument(
        "--tokenizer_name",
        type=str,
        default=None,
        help="Pretrained tokenizer name or path if not the same as model_name",
    )
    parser.add_argument(
        "--train_data_dir", type=str, default=None, required=True, help="A folder containing the training data."
    )
    parser.add_argument(
        "--placeholder_token",
        type=str,
        default=None,
        required=True,
        help="A token to use as a placeholder for the concept.",
    )
    parser.add_argument(
        "--initializer_token", type=str, default=None, required=True, help="A token to use as initializer word."
    )
    parser.add_argument("--learnable_property", type=str, default="object", help="Choose between 'object' and 'style'")
    parser.add_argument("--repeats", type=int, default=100, help="How many times to repeat the training data.")
    parser.add_argument(
        "--output_dir",
        type=str,
        default="text-inversion-model",
        help="The output directory where the model predictions and checkpoints will be written.",
    )
    parser.add_argument("--seed", type=int, default=None, help="A seed for reproducible training.")
    parser.add_argument(
        "--resolution",
        type=int,
        default=512,
        help=(
            "The resolution for input images, all the images in the train/validation dataset will be resized to this"
            " resolution"
        ),
    )
    parser.add_argument(
        "--center_crop", action="store_true", help="Whether to center crop images before resizing to resolution."
    )
    parser.add_argument(
        "--train_batch_size", type=int, default=16, help="Batch size (per device) for the training dataloader."
    )
    parser.add_argument("--num_train_epochs", type=int, default=100)
    parser.add_argument(
        "--max_train_steps",
        type=int,
        default=5000,
        help="Total number of training steps to perform.  If provided, overrides num_train_epochs.",
    )
    parser.add_argument(
        "--gradient_accumulation_steps",
        type=int,
        default=1,
        help="Number of updates steps to accumulate before performing a backward/update pass.",
    )
    parser.add_argument(
        "--gradient_checkpointing",
        action="store_true",
        help="Whether or not to use gradient checkpointing to save memory at the expense of slower backward pass.",
    )
    parser.add_argument(
        "--learning_rate",
        type=float,
        default=1e-4,
        help="Initial learning rate (after the potential warmup period) to use.",
    )
    parser.add_argument(
        "--scale_lr",
        action="store_true",
        default=False,
        help="Scale the learning rate by the number of GPUs, gradient accumulation steps, and batch size.",
    )
    parser.add_argument(
        "--lr_scheduler",
        type=str,
        default="constant",
        help=(
            'The scheduler type to use. Choose between ["linear", "cosine", "cosine_with_restarts", "polynomial",'
            ' "constant", "constant_with_warmup"]'
        ),
    )
    parser.add_argument(
        "--lr_warmup_steps", type=int, default=500, help="Number of steps for the warmup in the lr scheduler."
    )
    parser.add_argument(
        "--dataloader_num_workers",
        type=int,
        default=0,
        help=(
            "Number of subprocesses to use for data loading. 0 means that the data will be loaded in the main process."
        ),
    )
    parser.add_argument("--adam_beta1", type=float, default=0.9, help="The beta1 parameter for the Adam optimizer.")
    parser.add_argument("--adam_beta2", type=float, default=0.999, help="The beta2 parameter for the Adam optimizer.")
    parser.add_argument("--adam_weight_decay", type=float, default=1e-2, help="Weight decay to use.")
    parser.add_argument("--adam_epsilon", type=float, default=1e-08, help="Epsilon value for the Adam optimizer")
    parser.add_argument("--push_to_hub", action="store_true", help="Whether or not to push the model to the Hub.")
    parser.add_argument("--hub_token", type=str, default=None, help="The token to use to push to the Model Hub.")
    parser.add_argument(
        "--hub_model_id",
        type=str,
        default=None,
        help="The name of the repository to keep in sync with the local `output_dir`.",
    )
    parser.add_argument(
        "--logging_dir",
        type=str,
        default="logs",
        help=(
            "[TensorBoard](https://www.tensorflow.org/tensorboard) log directory. Will default to"
            " *output_dir/runs/**CURRENT_DATETIME_HOSTNAME***."
        ),
    )
    parser.add_argument(
        "--mixed_precision",
        type=str,
        default="no",
        choices=["no", "fp16", "bf16"],
        help=(
            "Whether to use mixed precision. Choose"
            "between fp16 and bf16 (bfloat16). Bf16 requires PyTorch >= 1.10."
            "and an Nvidia Ampere GPU."
        ),
    )
    parser.add_argument(
        "--allow_tf32",
        action="store_true",
        help=(
            "Whether or not to allow TF32 on Ampere GPUs. Can be used to speed up training. For more information, see"
            " https://pytorch.org/docs/stable/notes/cuda.html#tensorfloat-32-tf32-on-ampere-devices"
        ),
    )
    parser.add_argument(
        "--report_to",
        type=str,
        default="tensorboard",
        help=(
            'The integration to report the results and logs to. Supported platforms are `"tensorboard"`'
            ' (default), `"wandb"` and `"comet_ml"`. Use `"all"` to report to all integrations.'
        ),
    )
    parser.add_argument(
        "--validation_prompt",
        type=str,
        default=None,
        help="A prompt that is used during validation to verify that the model is learning.",
    )
    parser.add_argument(
        "--num_validation_images",
        type=int,
        default=4,
        help="Number of images that should be generated during validation with `validation_prompt`.",
    )
    parser.add_argument(
        "--validation_steps",
        type=int,
        default=100,
        help=(
            "Run validation every X steps. Validation consists of running the prompt"
            " `args.validation_prompt` multiple times: `args.num_validation_images`"
            " and logging the images."
        ),
    )
    parser.add_argument(
        "--validation_epochs",
        type=int,
        default=None,
        help=(
            "Deprecated in favor of validation_steps. Run validation every X epochs. Validation consists of running the prompt"
            " `args.validation_prompt` multiple times: `args.num_validation_images`"
            " and logging the images."
        ),
    )
    parser.add_argument("--local_rank", type=int, default=-1, help="For distributed training: local_rank")
    parser.add_argument(
        "--checkpointing_steps",
        type=int,
        default=500,
        help=(
            "Save a checkpoint of the training state every X updates. These checkpoints are only suitable for resuming"
            " training using `--resume_from_checkpoint`."
        ),
    )
    parser.add_argument(
        "--checkpoints_total_limit",
        type=int,
        default=None,
        help=(
            "Max number of checkpoints to store. Passed as `total_limit` to the `Accelerator` `ProjectConfiguration`."
            " See Accelerator::save_state https://huggingface.co/docs/accelerate/package_reference/accelerator#accelerate.Accelerator.save_state"
            " for more docs"
        ),
    )
    parser.add_argument(
        "--resume_from_checkpoint",
        type=str,
        default=None,
        help=(
            "Whether training should be resumed from a previous checkpoint. Use a path saved by"
            ' `--checkpointing_steps`, or `"latest"` to automatically select the last available checkpoint.'
        ),
    )
    parser.add_argument(
        "--enable_xformers_memory_efficient_attention", action="store_true", help="Whether or not to use xformers."
    )

    args = parser.parse_args()
    env_local_rank = int(os.environ.get("LOCAL_RANK", -1))
    if env_local_rank != -1 and env_local_rank != args.local_rank:
        args.local_rank = env_local_rank

    if args.train_data_dir is None:
        raise ValueError("You must specify a train data directory.")

    return args


imagenet_templates_small = [
    "a photo of a {}",
    "a rendering of a {}",
    "a cropped photo of the {}",
    "the photo of a {}",
    "a photo of a clean {}",
    "a photo of a dirty {}",
    "a dark photo of the {}",
    "a photo of my {}",
    "a photo of the cool {}",
    "a close-up photo of a {}",
    "a bright photo of the {}",
    "a cropped photo of a {}",
    "a photo of the {}",
    "a good photo of the {}",
    "a photo of one {}",
    "a close-up photo of the {}",
    "a rendition of the {}",
    "a photo of the clean {}",
    "a rendition of a {}",
    "a photo of a nice {}",
    "a good photo of a {}",
    "a photo of the nice {}",
    "a photo of the small {}",
    "a photo of the weird {}",
    "a photo of the large {}",
    "a photo of a cool {}",
    "a photo of a small {}",
]

imagenet_style_templates_small = [
    "a painting in the style of {}",
    "a rendering in the style of {}",
    "a cropped painting in the style of {}",
    "the painting in the style of {}",
    "a clean painting in the style of {}",
    "a dirty painting in the style of {}",
    "a dark painting in the style of {}",
    "a picture in the style of {}",
    "a cool painting in the style of {}",
    "a close-up painting in the style of {}",
    "a bright painting in the style of {}",
    "a cropped painting in the style of {}",
    "a good painting in the style of {}",
    "a close-up painting in the style of {}",
    "a rendition in the style of {}",
    "a nice painting in the style of {}",
    "a small painting in the style of {}",
    "a weird painting in the style of {}",
    "a large painting in the style of {}",
]


class TextualInversionDataset(Dataset):
    def __init__(
        self,
        data_root,
        tokenizer,
        learnable_property="object",  # [object, style]
        size=512,
        repeats=100,
        interpolation="bicubic",
        flip_p=0.5,
        set="train",
        placeholder_token="*",
        center_crop=False,
    ):
        self.data_root = data_root
        self.tokenizer = tokenizer
        self.learnable_property = learnable_property
        self.size = size
        self.placeholder_token = placeholder_token
        self.center_crop = center_crop
        self.flip_p = flip_p

        self.image_paths = [os.path.join(self.data_root, file_path) for file_path in os.listdir(self.data_root)]

        self.num_images = len(self.image_paths)
        self._length = self.num_images

        if set == "train":
            self._length = self.num_images * repeats

        self.interpolation = {
            "linear": PIL_INTERPOLATION["linear"],
            "bilinear": PIL_INTERPOLATION["bilinear"],
            "bicubic": PIL_INTERPOLATION["bicubic"],
            "lanczos": PIL_INTERPOLATION["lanczos"],
        }[interpolation]

        self.templates = imagenet_style_templates_small if learnable_property == "style" else imagenet_templates_small
        self.flip_transform = transforms.RandomHorizontalFlip(p=self.flip_p)

    def __len__(self):
        return self._length

    def __getitem__(self, i):
        example = {}
        image = Image.open(self.image_paths[i % self.num_images])

        if not image.mode == "RGB":
            image = image.convert("RGB")

        placeholder_string = self.placeholder_token
        text = random.choice(self.templates).format(placeholder_string)

        example["input_ids"] = self.tokenizer(
            text,
            padding="max_length",
            truncation=True,
            max_length=self.tokenizer.model_max_length,
            return_tensors="pt",
        ).input_ids[0]

        # default to score-sde preprocessing
        img = np.array(image).astype(np.uint8)

        if self.center_crop:
            crop = min(img.shape[0], img.shape[1])
            (
                h,
                w,
            ) = (
                img.shape[0],
                img.shape[1],
            )
            img = img[(h - crop) // 2 : (h + crop) // 2, (w - crop) // 2 : (w + crop) // 2]

        image = Image.fromarray(img)
        image = image.resize((self.size, self.size), resample=self.interpolation)

        image = self.flip_transform(image)
        image = np.array(image).astype(np.uint8)
        image = (image / 127.5 - 1.0).astype(np.float32)

        example["pixel_values"] = torch.from_numpy(image).permute(2, 0, 1)
        return example


def main():
    args = parse_args()
    logging_dir = os.path.join(args.output_dir, args.logging_dir)

    accelerator_project_config = ProjectConfiguration(total_limit=args.checkpoints_total_limit)

    accelerator = Accelerator(
        gradient_accumulation_steps=args.gradient_accumulation_steps,
        mixed_precision=args.mixed_precision,
        log_with=args.report_to,
        logging_dir=logging_dir,
        project_config=accelerator_project_config,
    )

    if args.report_to == "wandb":
        if not is_wandb_available():
            raise ImportError("Make sure to install wandb if you want to use it for logging during training.")

    # Make one log on every process with the configuration for debugging.
    logging.basicConfig(
        format="%(asctime)s - %(levelname)s - %(name)s - %(message)s",
        datefmt="%m/%d/%Y %H:%M:%S",
        level=logging.INFO,
    )
    logger.info(accelerator.state, main_process_only=False)
    if accelerator.is_local_main_process:
        transformers.utils.logging.set_verbosity_warning()
        diffusers.utils.logging.set_verbosity_info()
    else:
        transformers.utils.logging.set_verbosity_error()
        diffusers.utils.logging.set_verbosity_error()

    # If passed along, set the training seed now.
    if args.seed is not None:
        set_seed(args.seed)

    # Handle the repository creation
    if accelerator.is_main_process:
        if args.output_dir is not None:
            os.makedirs(args.output_dir, exist_ok=True)

        if args.push_to_hub:
            repo_id = create_repo(
                repo_id=args.hub_model_id or Path(args.output_dir).name, exist_ok=True, token=args.hub_token
            ).repo_id

    # Load tokenizer
    if args.tokenizer_name:
        tokenizer = CLIPTokenizer.from_pretrained(args.tokenizer_name)
    elif args.pretrained_model_name_or_path:
        tokenizer = CLIPTokenizer.from_pretrained(args.pretrained_model_name_or_path, subfolder="tokenizer")

    # Load scheduler and models
    noise_scheduler = DDPMScheduler.from_pretrained(args.pretrained_model_name_or_path, subfolder="scheduler")
    text_encoder = CLIPTextModel.from_pretrained(
        args.pretrained_model_name_or_path, subfolder="text_encoder", revision=args.revision
    )
    vae = AutoencoderKL.from_pretrained(args.pretrained_model_name_or_path, subfolder="vae", revision=args.revision)
    unet = UNet2DConditionModel.from_pretrained(
        args.pretrained_model_name_or_path, subfolder="unet", revision=args.revision
    )

    # Add the placeholder token in tokenizer
    placeholder_tokens = [args.placeholder_token]

    if args.num_vectors < 1:
        raise ValueError(f"--num_vectors has to be larger or equal to 1, but is {args.num_vectors}")

    # add dummy tokens for multi-vector
    additional_tokens = []
    for i in range(1, args.num_vectors):
        additional_tokens.append(f"{args.placeholder_token}_{i}")
    placeholder_tokens += additional_tokens

    num_added_tokens = tokenizer.add_tokens(placeholder_tokens)
    if num_added_tokens != args.num_vectors:
        raise ValueError(
            f"The tokenizer already contains the token {args.placeholder_token}. Please pass a different"
            " `placeholder_token` that is not already in the tokenizer."
        )

    # Convert the initializer_token, placeholder_token to ids
    token_ids = tokenizer.encode(args.initializer_token, add_special_tokens=False)
    # Check if initializer_token is a single token or a sequence of tokens
    if len(token_ids) > 1:
        raise ValueError("The initializer token must be a single token.")

    initializer_token_id = token_ids[0]
    placeholder_token_ids = tokenizer.convert_tokens_to_ids(placeholder_tokens)

    # Resize the token embeddings as we are adding new special tokens to the tokenizer
    text_encoder.resize_token_embeddings(len(tokenizer))

    # Initialise the newly added placeholder token with the embeddings of the initializer token
    token_embeds = text_encoder.get_input_embeddings().weight.data
    with torch.no_grad():
        for token_id in placeholder_token_ids:
            token_embeds[token_id] = token_embeds[initializer_token_id].clone()

    # Freeze vae and unet
    vae.requires_grad_(False)
    unet.requires_grad_(False)
    # Freeze all parameters except for the token embeddings in text encoder
    text_encoder.text_model.encoder.requires_grad_(False)
    text_encoder.text_model.final_layer_norm.requires_grad_(False)
    text_encoder.text_model.embeddings.position_embedding.requires_grad_(False)

    if args.gradient_checkpointing:
        # Keep unet in train mode if we are using gradient checkpointing to save memory.
        # The dropout cannot be != 0 so it doesn't matter if we are in eval or train mode.
        unet.train()
        text_encoder.gradient_checkpointing_enable()
        unet.enable_gradient_checkpointing()

    if args.enable_xformers_memory_efficient_attention:
        if is_xformers_available():
            import xformers

            xformers_version = version.parse(xformers.__version__)
            if xformers_version == version.parse("0.0.16"):
                logger.warn(
                    "xFormers 0.0.16 cannot be used for training in some GPUs. If you observe problems during training, please update xFormers to at least 0.0.17. See https://huggingface.co/docs/diffusers/main/en/optimization/xformers for more details."
                )
            unet.enable_xformers_memory_efficient_attention()
        else:
            raise ValueError("xformers is not available. Make sure it is installed correctly")

    # Enable TF32 for faster training on Ampere GPUs,
    # cf https://pytorch.org/docs/stable/notes/cuda.html#tensorfloat-32-tf32-on-ampere-devices
    if args.allow_tf32:
        torch.backends.cuda.matmul.allow_tf32 = True

    if args.scale_lr:
        args.learning_rate = (
            args.learning_rate * args.gradient_accumulation_steps * args.train_batch_size * accelerator.num_processes
        )

    # Initialize the optimizer
    optimizer = torch.optim.AdamW(
        text_encoder.get_input_embeddings().parameters(),  # only optimize the embeddings
        lr=args.learning_rate,
        betas=(args.adam_beta1, args.adam_beta2),
        weight_decay=args.adam_weight_decay,
        eps=args.adam_epsilon,
    )

    # Dataset and DataLoaders creation:
    train_dataset = TextualInversionDataset(
        data_root=args.train_data_dir,
        tokenizer=tokenizer,
        size=args.resolution,
        placeholder_token=args.placeholder_token,
        repeats=args.repeats,
        learnable_property=args.learnable_property,
        center_crop=args.center_crop,
        set="train",
    )
    train_dataloader = torch.utils.data.DataLoader(
        train_dataset, batch_size=args.train_batch_size, shuffle=True, num_workers=args.dataloader_num_workers
    )
    if args.validation_epochs is not None:
        warnings.warn(
            f"FutureWarning: You are doing logging with validation_epochs={args.validation_epochs}."
            " Deprecated validation_epochs in favor of `validation_steps`"
            f"Setting `args.validation_steps` to {args.validation_epochs * len(train_dataset)}",
            FutureWarning,
            stacklevel=2,
        )
        args.validation_steps = args.validation_epochs * len(train_dataset)

    # Scheduler and math around the number of training steps.
    overrode_max_train_steps = False
    num_update_steps_per_epoch = math.ceil(len(train_dataloader) / args.gradient_accumulation_steps)
    if args.max_train_steps is None:
        args.max_train_steps = args.num_train_epochs * num_update_steps_per_epoch
        overrode_max_train_steps = True

    lr_scheduler = get_scheduler(
        args.lr_scheduler,
        optimizer=optimizer,
        num_warmup_steps=args.lr_warmup_steps * args.gradient_accumulation_steps,
        num_training_steps=args.max_train_steps * args.gradient_accumulation_steps,
    )

    # Prepare everything with our `accelerator`.
    text_encoder, optimizer, train_dataloader, lr_scheduler = accelerator.prepare(
        text_encoder, optimizer, train_dataloader, lr_scheduler
    )

    # For mixed precision training we cast the unet and vae weights to half-precision
    # as these models are only used for inference, keeping weights in full precision is not required.
    weight_dtype = torch.float32
    if accelerator.mixed_precision == "fp16":
        weight_dtype = torch.float16
    elif accelerator.mixed_precision == "bf16":
        weight_dtype = torch.bfloat16

    # Move vae and unet to device and cast to weight_dtype
    unet.to(accelerator.device, dtype=weight_dtype)
    vae.to(accelerator.device, dtype=weight_dtype)

    # We need to recalculate our total training steps as the size of the training dataloader may have changed.
    num_update_steps_per_epoch = math.ceil(len(train_dataloader) / args.gradient_accumulation_steps)
    if overrode_max_train_steps:
        args.max_train_steps = args.num_train_epochs * num_update_steps_per_epoch
    # Afterwards we recalculate our number of training epochs
    args.num_train_epochs = math.ceil(args.max_train_steps / num_update_steps_per_epoch)

    # We need to initialize the trackers we use, and also store our configuration.
    # The trackers initializes automatically on the main process.
    if accelerator.is_main_process:
        accelerator.init_trackers("textual_inversion", config=vars(args))

    # Train!
    total_batch_size = args.train_batch_size * accelerator.num_processes * args.gradient_accumulation_steps

    logger.info("***** Running training *****")
    logger.info(f"  Num examples = {len(train_dataset)}")
    logger.info(f"  Num Epochs = {args.num_train_epochs}")
    logger.info(f"  Instantaneous batch size per device = {args.train_batch_size}")
    logger.info(f"  Total train batch size (w. parallel, distributed & accumulation) = {total_batch_size}")
    logger.info(f"  Gradient Accumulation steps = {args.gradient_accumulation_steps}")
    logger.info(f"  Total optimization steps = {args.max_train_steps}")
    global_step = 0
    first_epoch = 0
    # Potentially load in the weights and states from a previous save
    if args.resume_from_checkpoint:
        if args.resume_from_checkpoint != "latest":
            path = os.path.basename(args.resume_from_checkpoint)
        else:
            # Get the most recent checkpoint
            dirs = os.listdir(args.output_dir)
            dirs = [d for d in dirs if d.startswith("checkpoint")]
            dirs = sorted(dirs, key=lambda x: int(x.split("-")[1]))
            path = dirs[-1] if len(dirs) > 0 else None

        if path is None:
            accelerator.print(
                f"Checkpoint '{args.resume_from_checkpoint}' does not exist. Starting a new training run."
            )
            args.resume_from_checkpoint = None
        else:
            accelerator.print(f"Resuming from checkpoint {path}")
            accelerator.load_state(os.path.join(args.output_dir, path))
            global_step = int(path.split("-")[1])

            resume_global_step = global_step * args.gradient_accumulation_steps
            first_epoch = global_step // num_update_steps_per_epoch
            resume_step = resume_global_step % (num_update_steps_per_epoch * args.gradient_accumulation_steps)

    # Only show the progress bar once on each machine.
    progress_bar = tqdm(range(global_step, args.max_train_steps), disable=not accelerator.is_local_main_process)
    progress_bar.set_description("Steps")

    # keep original embeddings as reference
    orig_embeds_params = accelerator.unwrap_model(text_encoder).get_input_embeddings().weight.data.clone()

    for epoch in range(first_epoch, args.num_train_epochs):
        text_encoder.train()
        for step, batch in enumerate(train_dataloader):
            # Skip steps until we reach the resumed step
            if args.resume_from_checkpoint and epoch == first_epoch and step < resume_step:
                if step % args.gradient_accumulation_steps == 0:
                    progress_bar.update(1)
                continue

            with accelerator.accumulate(text_encoder):
                # Convert images to latent space
                latents = vae.encode(batch["pixel_values"].to(dtype=weight_dtype)).latent_dist.sample().detach()
                latents = latents * vae.config.scaling_factor

                # Sample noise that we'll add to the latents
                noise = torch.randn_like(latents)
                bsz = latents.shape[0]
                # Sample a random timestep for each image
                timesteps = torch.randint(0, noise_scheduler.config.num_train_timesteps, (bsz,), device=latents.device)
                timesteps = timesteps.long()

                # Add noise to the latents according to the noise magnitude at each timestep
                # (this is the forward diffusion process)
                noisy_latents = noise_scheduler.add_noise(latents, noise, timesteps)

                # Get the text embedding for conditioning
                encoder_hidden_states = text_encoder(batch["input_ids"])[0].to(dtype=weight_dtype)

                # Predict the noise residual
                model_pred = unet(noisy_latents, timesteps, encoder_hidden_states).sample

                # Get the target for loss depending on the prediction type
                if noise_scheduler.config.prediction_type == "epsilon":
                    target = noise
                elif noise_scheduler.config.prediction_type == "v_prediction":
                    target = noise_scheduler.get_velocity(latents, noise, timesteps)
                else:
                    raise ValueError(f"Unknown prediction type {noise_scheduler.config.prediction_type}")

                loss = F.mse_loss(model_pred.float(), target.float(), reduction="mean")

                accelerator.backward(loss)

                optimizer.step()
                lr_scheduler.step()
                optimizer.zero_grad()

                # Let's make sure we don't update any embedding weights besides the newly added token
                index_no_updates = torch.ones((len(tokenizer),), dtype=torch.bool)
                index_no_updates[min(placeholder_token_ids) : max(placeholder_token_ids) + 1] = False

                with torch.no_grad():
                    accelerator.unwrap_model(text_encoder).get_input_embeddings().weight[
                        index_no_updates
                    ] = orig_embeds_params[index_no_updates]

            # Checks if the accelerator has performed an optimization step behind the scenes
            if accelerator.sync_gradients:
                images = []
                progress_bar.update(1)
                global_step += 1
                if global_step % args.save_steps == 0:
                    save_path = os.path.join(args.output_dir, f"learned_embeds-steps-{global_step}.bin")
                    save_progress(text_encoder, placeholder_token_ids, accelerator, args, save_path)

                if accelerator.is_main_process:
                    if global_step % args.checkpointing_steps == 0:
                        save_path = os.path.join(args.output_dir, f"checkpoint-{global_step}")
                        accelerator.save_state(save_path)
                        logger.info(f"Saved state to {save_path}")

                    if args.validation_prompt is not None and global_step % args.validation_steps == 0:
                        images = log_validation(
                            text_encoder, tokenizer, unet, vae, args, accelerator, weight_dtype, epoch
                        )

            logs = {"loss": loss.detach().item(), "lr": lr_scheduler.get_last_lr()[0]}
            progress_bar.set_postfix(**logs)
            accelerator.log(logs, step=global_step)

            if global_step >= args.max_train_steps:
                break
    # Create the pipeline using the trained modules and save it.
    accelerator.wait_for_everyone()
    if accelerator.is_main_process:
        if args.push_to_hub and not args.save_as_full_pipeline:
            logger.warn("Enabling full model saving because --push_to_hub=True was specified.")
            save_full_model = True
        else:
            save_full_model = args.save_as_full_pipeline
        if save_full_model:
            pipeline = StableDiffusionPipeline.from_pretrained(
                args.pretrained_model_name_or_path,
                text_encoder=accelerator.unwrap_model(text_encoder),
                vae=vae,
                unet=unet,
                tokenizer=tokenizer,
            )
            pipeline.save_pretrained(args.output_dir)
        # Save the newly trained embeddings
        save_path = os.path.join(args.output_dir, "learned_embeds.bin")
        save_progress(text_encoder, placeholder_token_ids, accelerator, args, save_path)

        if args.push_to_hub:
            save_model_card(
                repo_id,
                images=images,
                base_model=args.pretrained_model_name_or_path,
                repo_folder=args.output_dir,
            )
            upload_folder(
                repo_id=repo_id,
                folder_path=args.output_dir,
                commit_message="End of training",
                ignore_patterns=["step_*", "epoch_*"],
            )

    accelerator.end_training()


if __name__ == "__main__":
    main()<|MERGE_RESOLUTION|>--- conflicted
+++ resolved
@@ -178,18 +178,7 @@
     parser.add_argument(
         "--save_as_full_pipeline",
         action="store_true",
-<<<<<<< HEAD
-        default=True,
-        help="Save only the embeddings for the new concept.",
-=======
         help="Save the complete stable diffusion pipeline.",
-    )
-    parser.add_argument(
-        "--num_vectors",
-        type=int,
-        default=1,
-        help="How many textual inversion vectors shall be used to learn the concept.",
->>>>>>> 0ffac979
     )
     parser.add_argument(
         "--num_vectors",
