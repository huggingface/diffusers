--- conflicted
+++ resolved
@@ -105,11 +105,7 @@
 - you can either provide your own folder as `--train_data_dir`
 - or you can upload your dataset to the hub (possibly as a private repo, if you prefer so), and simply pass the `--dataset_name` argument.
 
-<<<<<<< HEAD
-If your dataset contains 16 or 32-bit channels (for example, medical TIFFs), add the `--preserve_input_precision` flag so the preprocessing keeps the original precision while still training a 3-channel model.
-=======
 If your dataset contains 16 or 32-bit channels (for example, medical TIFFs), add the `--preserve_input_precision` flag so the preprocessing keeps the original precision while still training a 3-channel model. Precision still depends on the decoder: Pillow keeps 16-bit grayscale and float inputs, but many 16-bit RGB files are decoded as 8-bit RGB, and the flag cannot recover precision lost at load time.
->>>>>>> b3e9dfce
 
 Below, we explain both in more detail.
 
