--- conflicted
+++ resolved
@@ -10,12 +10,12 @@
 import torch
 import torch.nn.functional as F
 
-<<<<<<< HEAD
+
 import accelerate
-=======
+
 import datasets
 import diffusers
->>>>>>> a6610db7
+
 from accelerate import Accelerator
 from accelerate.logging import get_logger
 from datasets import load_dataset
@@ -23,12 +23,9 @@
 from diffusers.optimization import get_scheduler
 from diffusers.training_utils import EMAModel
 from diffusers.utils import check_min_version
-<<<<<<< HEAD
-from huggingface_hub import HfFolder, Repository, whoami
+
+from huggingface_hub import HfFolder, Repository, create_repo, whoami
 from packaging import version
-=======
-from huggingface_hub import HfFolder, Repository, create_repo, whoami
->>>>>>> a6610db7
 from torchvision.transforms import (
     CenterCrop,
     Compose,
@@ -274,7 +271,6 @@
         logging_dir=logging_dir,
     )
 
-<<<<<<< HEAD
     # `accelerate` 0.15.0 will have better support for customized saving
     if version.parse(accelerate.__version__) >= version.parse("0.15.0.dev0"):
         # create custom saving & loading hooks so that `accelerator.save_state(...)` serializes in a nice format
@@ -300,7 +296,6 @@
         accelerator.register_save_state_pre_hook(save_model_hook)
         accelerator.register_load_state_pre_hook(load_model_hook)
 
-=======
     # Make one log on every process with the configuration for debugging.
     logging.basicConfig(
         format="%(asctime)s - %(levelname)s - %(name)s - %(message)s",
@@ -334,7 +329,6 @@
             os.makedirs(args.output_dir, exist_ok=True)
 
     # Initialize the model
->>>>>>> a6610db7
     model = UNet2DModel(
         sample_size=args.resolution,
         in_channels=3,
@@ -440,7 +434,6 @@
     model, optimizer, train_dataloader, lr_scheduler = accelerator.prepare(
         model, optimizer, train_dataloader, lr_scheduler
     )
-<<<<<<< HEAD
 
     num_update_steps_per_epoch = math.ceil(len(train_dataloader) / args.gradient_accumulation_steps)
 
@@ -459,8 +452,6 @@
             else:
                 repo_name = args.hub_model_id
             repo = Repository(args.output_dir, clone_from=repo_name)
-=======
->>>>>>> a6610db7
 
     if args.use_ema:
         accelerator.register_for_checkpointing(ema_model)
@@ -508,26 +499,20 @@
             accelerator.load_state(os.path.join(args.output_dir, path))
             global_step = int(path.split("-")[1])
 
-<<<<<<< HEAD
-        if args.use_ema:
-            ema_model = UNet2DModel.from_pretrained(os.path.join(args.output_dir, path, "unet_ema"))
-            ema_model = EMAModel(
-                ema_model,
-                inv_gamma=args.ema_inv_gamma,
-                power=args.ema_power,
-                max_value=args.ema_max_decay,
-                device=accelerator.unwrap_model(model).device,
-                optimization_step=global_step,
-            )
-
-        resume_global_step = global_step * args.gradient_accumulation_steps
-        first_epoch = resume_global_step // num_update_steps_per_epoch
-        resume_step = resume_global_step % num_update_steps_per_epoch
-=======
+            if args.use_ema:
+                ema_model = UNet2DModel.from_pretrained(os.path.join(args.output_dir, path, "unet_ema"))
+                ema_model = EMAModel(
+                    ema_model,
+                    inv_gamma=args.ema_inv_gamma,
+                    power=args.ema_power,
+                    max_value=args.ema_max_decay,
+                    device=accelerator.unwrap_model(model).device,
+                    optimization_step=global_step,
+                )
+
             resume_global_step = global_step * args.gradient_accumulation_steps
             first_epoch = global_step // num_update_steps_per_epoch
             resume_step = resume_global_step % (num_update_steps_per_epoch * args.gradient_accumulation_steps)
->>>>>>> a6610db7
 
     # Train!
     for epoch in range(first_epoch, args.num_epochs):
@@ -613,11 +598,7 @@
                 if args.use_ema:
                     ema_model.copy_to(unet.parameters())
                 pipeline = DDPMPipeline(
-<<<<<<< HEAD
-                    unet=accelerator.unwrap_model(model.averaged_model if args.use_ema else model),
-=======
-                    unet=unet,
->>>>>>> a6610db7
+                    unet=accelerator.unwrap_model(ema_model.averaged_model if args.use_ema else unet),
                     scheduler=noise_scheduler,
                 )
 
