--- conflicted
+++ resolved
@@ -53,15 +53,6 @@
     UNet2DConditionModel,
 )
 from diffusers.loaders import LoraLoaderMixin
-<<<<<<< HEAD
-=======
-from diffusers.models.attention_processor import (
-    AttnAddedKVProcessor,
-    AttnAddedKVProcessor2_0,
-    SlicedAttnAddedKVProcessor,
-)
-from diffusers.models.lora import LoRALinearLayer
->>>>>>> 5ffa6032
 from diffusers.optimization import get_scheduler
 from diffusers.utils import check_min_version, is_wandb_available
 from diffusers.utils.import_utils import is_xformers_available
