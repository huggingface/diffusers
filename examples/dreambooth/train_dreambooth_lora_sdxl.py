#!/usr/bin/env python
# coding=utf-8
# Copyright 2023 The HuggingFace Inc. team. All rights reserved.
#
# Licensed under the Apache License, Version 2.0 (the "License");
# you may not use this file except in compliance with the License.
# You may obtain a copy of the License at
#
#     http://www.apache.org/licenses/LICENSE-2.0
#
# Unless required by applicable law or agreed to in writing, software
# distributed under the License is distributed on an "AS IS" BASIS,
# WITHOUT WARRANTIES OR CONDITIONS OF ANY KIND, either express or implied.
# See the License for the specific language governing permissions and

import argparse
import gc
<<<<<<< HEAD
import hashlib
=======
import itertools
>>>>>>> 3303aec5
import logging
import math
import os
import shutil
import warnings
from pathlib import Path

import numpy as np
import torch
import torch.nn.functional as F
import torch.utils.checkpoint
import transformers
from accelerate import Accelerator
from accelerate.logging import get_logger
from accelerate.utils import DistributedDataParallelKwargs, ProjectConfiguration, set_seed
from huggingface_hub import create_repo, upload_folder
from huggingface_hub.utils import insecure_hashlib
from packaging import version
from peft import LoraConfig
from peft.utils import get_peft_model_state_dict
from PIL import Image
from PIL.ImageOps import exif_transpose
from torch.utils.data import Dataset
from torchvision import transforms
from tqdm.auto import tqdm
from transformers import AutoTokenizer, PretrainedConfig

import diffusers
from diffusers import (
    AutoencoderKL,
    DDPMScheduler,
    DPMSolverMultistepScheduler,
    StableDiffusionXLPipeline,
    UNet2DConditionModel,
)
from diffusers.loaders import LoraLoaderMixin
from diffusers.optimization import get_scheduler
from diffusers.utils import check_min_version, is_wandb_available
from diffusers.utils.import_utils import is_xformers_available


# Will error if the minimal version of diffusers is not installed. Remove at your own risks.
check_min_version("0.24.0.dev0")

logger = get_logger(__name__)


def save_model_card(
    repo_id: str, images=None, base_model=str, train_text_encoder=False, prompt=str, repo_folder=None, vae_path=None
):
    img_str = ""
    for i, image in enumerate(images):
        image.save(os.path.join(repo_folder, f"image_{i}.png"))
        img_str += f"![img_{i}](./image_{i}.png)\n"

    yaml = f"""
---
license: openrail++
base_model: {base_model}
instance_prompt: {prompt}
tags:
- stable-diffusion-xl
- stable-diffusion-xl-diffusers
- text-to-image
- diffusers
- lora
inference: true
---
    """
    model_card = f"""
# LoRA DreamBooth - {repo_id}

These are LoRA adaption weights for {base_model}. The weights were trained on {prompt} using [DreamBooth](https://dreambooth.github.io/). You can find some example images in the following. \n
{img_str}

LoRA for the text encoder was enabled: {train_text_encoder}.

Special VAE used for training: {vae_path}.
"""
    with open(os.path.join(repo_folder, "README.md"), "w") as f:
        f.write(yaml + model_card)


def import_model_class_from_model_name_or_path(
    pretrained_model_name_or_path: str, revision: str, subfolder: str = "text_encoder"
):
    text_encoder_config = PretrainedConfig.from_pretrained(
        pretrained_model_name_or_path, subfolder=subfolder, revision=revision
    )
    model_class = text_encoder_config.architectures[0]

    if model_class == "CLIPTextModel":
        from transformers import CLIPTextModel

        return CLIPTextModel
    elif model_class == "CLIPTextModelWithProjection":
        from transformers import CLIPTextModelWithProjection

        return CLIPTextModelWithProjection
    else:
        raise ValueError(f"{model_class} is not supported.")


def parse_args(input_args=None):
    parser = argparse.ArgumentParser(description="Simple example of a training script.")
    parser.add_argument(
        "--pretrained_model_name_or_path",
        type=str,
        default=None,
        required=True,
        help="Path to pretrained model or model identifier from huggingface.co/models.",
    )
    parser.add_argument(
        "--pretrained_vae_model_name_or_path",
        type=str,
        default=None,
        help="Path to pretrained VAE model with better numerical stability. More details: https://github.com/huggingface/diffusers/pull/4038.",
    )
    parser.add_argument(
        "--revision",
        type=str,
        default=None,
        required=False,
        help="Revision of pretrained model identifier from huggingface.co/models.",
    )
    parser.add_argument(
        "--instance_data_dir",
        type=str,
        default=None,
        required=True,
        help="A folder containing the training data of instance images.",
    )
    parser.add_argument(
        "--class_data_dir",
        type=str,
        default=None,
        required=False,
        help="A folder containing the training data of class images.",
    )
    parser.add_argument(
        "--instance_prompt",
        type=str,
        default=None,
        required=True,
        help="The prompt with identifier specifying the instance",
    )
    parser.add_argument(
        "--class_prompt",
        type=str,
        default=None,
        help="The prompt to specify images in the same class as provided instance images.",
    )
    parser.add_argument(
        "--validation_prompt",
        type=str,
        default=None,
        help="A prompt that is used during validation to verify that the model is learning.",
    )
    parser.add_argument(
        "--num_validation_images",
        type=int,
        default=4,
        help="Number of images that should be generated during validation with `validation_prompt`.",
    )
    parser.add_argument(
        "--validation_epochs",
        type=int,
        default=50,
        help=(
            "Run dreambooth validation every X epochs. Dreambooth validation consists of running the prompt"
            " `args.validation_prompt` multiple times: `args.num_validation_images`."
        ),
    )
    parser.add_argument(
        "--with_prior_preservation",
        default=False,
        action="store_true",
        help="Flag to add prior preservation loss.",
    )
    parser.add_argument("--prior_loss_weight", type=float, default=1.0, help="The weight of prior preservation loss.")
    parser.add_argument(
        "--num_class_images",
        type=int,
        default=100,
        help=(
            "Minimal class images for prior preservation loss. If there are not enough images already present in"
            " class_data_dir, additional images will be sampled with class_prompt."
        ),
    )
    parser.add_argument(
        "--output_dir",
        type=str,
        default="lora-dreambooth-model",
        help="The output directory where the model predictions and checkpoints will be written.",
    )
    parser.add_argument("--seed", type=int, default=None, help="A seed for reproducible training.")
    parser.add_argument(
        "--resolution",
        type=int,
        default=1024,
        help=(
            "The resolution for input images, all the images in the train/validation dataset will be resized to this"
            " resolution"
        ),
    )
    parser.add_argument(
        "--crops_coords_top_left_h",
        type=int,
        default=0,
        help=("Coordinate for (the height) to be included in the crop coordinate embeddings needed by SDXL UNet."),
    )
    parser.add_argument(
        "--crops_coords_top_left_w",
        type=int,
        default=0,
        help=("Coordinate for (the height) to be included in the crop coordinate embeddings needed by SDXL UNet."),
    )
    parser.add_argument(
        "--center_crop",
        default=False,
        action="store_true",
        help=(
            "Whether to center crop the input images to the resolution. If not set, the images will be randomly"
            " cropped. The images will be resized to the resolution first before cropping."
        ),
    )
    parser.add_argument(
        "--train_text_encoder",
        action="store_true",
        help="Whether to train the text encoder. If set, the text encoder should be float32 precision.",
    )
    parser.add_argument(
        "--train_batch_size", type=int, default=4, help="Batch size (per device) for the training dataloader."
    )
    parser.add_argument(
        "--sample_batch_size", type=int, default=4, help="Batch size (per device) for sampling images."
    )
    parser.add_argument("--num_train_epochs", type=int, default=1)
    parser.add_argument(
        "--max_train_steps",
        type=int,
        default=None,
        help="Total number of training steps to perform.  If provided, overrides num_train_epochs.",
    )
    parser.add_argument(
        "--checkpointing_steps",
        type=int,
        default=500,
        help=(
            "Save a checkpoint of the training state every X updates. These checkpoints can be used both as final"
            " checkpoints in case they are better than the last checkpoint, and are also suitable for resuming"
            " training using `--resume_from_checkpoint`."
        ),
    )
    parser.add_argument(
        "--checkpoints_total_limit",
        type=int,
        default=None,
        help=("Max number of checkpoints to store."),
    )
    parser.add_argument(
        "--resume_from_checkpoint",
        type=str,
        default=None,
        help=(
            "Whether training should be resumed from a previous checkpoint. Use a path saved by"
            ' `--checkpointing_steps`, or `"latest"` to automatically select the last available checkpoint.'
        ),
    )
    parser.add_argument(
        "--gradient_accumulation_steps",
        type=int,
        default=1,
        help="Number of updates steps to accumulate before performing a backward/update pass.",
    )
    parser.add_argument(
        "--gradient_checkpointing",
        action="store_true",
        help="Whether or not to use gradient checkpointing to save memory at the expense of slower backward pass.",
    )
    parser.add_argument(
        "--learning_rate",
        type=float,
        default=5e-4,
        help="Initial learning rate (after the potential warmup period) to use.",
    )
    parser.add_argument(
        "--scale_lr",
        action="store_true",
        default=False,
        help="Scale the learning rate by the number of GPUs, gradient accumulation steps, and batch size.",
    )
    parser.add_argument(
        "--lr_scheduler",
        type=str,
        default="constant",
        help=(
            'The scheduler type to use. Choose between ["linear", "cosine", "cosine_with_restarts", "polynomial",'
            ' "constant", "constant_with_warmup"]'
        ),
    )
    parser.add_argument(
        "--lr_warmup_steps", type=int, default=500, help="Number of steps for the warmup in the lr scheduler."
    )
    parser.add_argument(
        "--lr_num_cycles",
        type=int,
        default=1,
        help="Number of hard resets of the lr in cosine_with_restarts scheduler.",
    )
    parser.add_argument("--lr_power", type=float, default=1.0, help="Power factor of the polynomial scheduler.")
    parser.add_argument(
        "--dataloader_num_workers",
        type=int,
        default=0,
        help=(
            "Number of subprocesses to use for data loading. 0 means that the data will be loaded in the main process."
        ),
    )
    parser.add_argument(
        "--use_8bit_adam", action="store_true", help="Whether or not to use 8-bit Adam from bitsandbytes."
    )
    parser.add_argument("--adam_beta1", type=float, default=0.9, help="The beta1 parameter for the Adam optimizer.")
    parser.add_argument("--adam_beta2", type=float, default=0.999, help="The beta2 parameter for the Adam optimizer.")
    parser.add_argument("--adam_weight_decay", type=float, default=1e-2, help="Weight decay to use.")
    parser.add_argument("--adam_epsilon", type=float, default=1e-08, help="Epsilon value for the Adam optimizer")
    parser.add_argument("--max_grad_norm", default=1.0, type=float, help="Max gradient norm.")
    parser.add_argument("--push_to_hub", action="store_true", help="Whether or not to push the model to the Hub.")
    parser.add_argument("--hub_token", type=str, default=None, help="The token to use to push to the Model Hub.")
    parser.add_argument(
        "--hub_model_id",
        type=str,
        default=None,
        help="The name of the repository to keep in sync with the local `output_dir`.",
    )
    parser.add_argument(
        "--logging_dir",
        type=str,
        default="logs",
        help=(
            "[TensorBoard](https://www.tensorflow.org/tensorboard) log directory. Will default to"
            " *output_dir/runs/**CURRENT_DATETIME_HOSTNAME***."
        ),
    )
    parser.add_argument(
        "--allow_tf32",
        action="store_true",
        help=(
            "Whether or not to allow TF32 on Ampere GPUs. Can be used to speed up training. For more information, see"
            " https://pytorch.org/docs/stable/notes/cuda.html#tensorfloat-32-tf32-on-ampere-devices"
        ),
    )
    parser.add_argument(
        "--report_to",
        type=str,
        default="tensorboard",
        help=(
            'The integration to report the results and logs to. Supported platforms are `"tensorboard"`'
            ' (default), `"wandb"` and `"comet_ml"`. Use `"all"` to report to all integrations.'
        ),
    )
    parser.add_argument(
        "--mixed_precision",
        type=str,
        default=None,
        choices=["no", "fp16", "bf16"],
        help=(
            "Whether to use mixed precision. Choose between fp16 and bf16 (bfloat16). Bf16 requires PyTorch >="
            " 1.10.and an Nvidia Ampere GPU.  Default to the value of accelerate config of the current system or the"
            " flag passed with the `accelerate.launch` command. Use this argument to override the accelerate config."
        ),
    )
    parser.add_argument(
        "--prior_generation_precision",
        type=str,
        default=None,
        choices=["no", "fp32", "fp16", "bf16"],
        help=(
            "Choose prior generation precision between fp32, fp16 and bf16 (bfloat16). Bf16 requires PyTorch >="
            " 1.10.and an Nvidia Ampere GPU.  Default to  fp16 if a GPU is available else fp32."
        ),
    )
    parser.add_argument("--local_rank", type=int, default=-1, help="For distributed training: local_rank")
    parser.add_argument(
        "--enable_xformers_memory_efficient_attention", action="store_true", help="Whether or not to use xformers."
    )
    parser.add_argument(
        "--rank",
        type=int,
        default=4,
        help=("The dimension of the LoRA update matrices."),
    )

    if input_args is not None:
        args = parser.parse_args(input_args)
    else:
        args = parser.parse_args()

    env_local_rank = int(os.environ.get("LOCAL_RANK", -1))
    if env_local_rank != -1 and env_local_rank != args.local_rank:
        args.local_rank = env_local_rank

    if args.with_prior_preservation:
        if args.class_data_dir is None:
            raise ValueError("You must specify a data directory for class images.")
        if args.class_prompt is None:
            raise ValueError("You must specify prompt for class images.")
    else:
        # logger is not available yet
        if args.class_data_dir is not None:
            warnings.warn("You need not use --class_data_dir without --with_prior_preservation.")
        if args.class_prompt is not None:
            warnings.warn("You need not use --class_prompt without --with_prior_preservation.")

    return args


class DreamBoothDataset(Dataset):
    """
    A dataset to prepare the instance and class images with the prompts for fine-tuning the model.
    It pre-processes the images.
    """

    def __init__(
        self,
        instance_data_root,
        class_data_root=None,
        class_num=None,
        size=1024,
        center_crop=False,
    ):
        self.size = size
        self.center_crop = center_crop

        self.instance_data_root = Path(instance_data_root)
        if not self.instance_data_root.exists():
            raise ValueError("Instance images root doesn't exists.")

        self.instance_images_path = list(Path(instance_data_root).iterdir())
        self.num_instance_images = len(self.instance_images_path)
        self._length = self.num_instance_images

        if class_data_root is not None:
            self.class_data_root = Path(class_data_root)
            self.class_data_root.mkdir(parents=True, exist_ok=True)
            self.class_images_path = list(self.class_data_root.iterdir())
            if class_num is not None:
                self.num_class_images = min(len(self.class_images_path), class_num)
            else:
                self.num_class_images = len(self.class_images_path)
            self._length = max(self.num_class_images, self.num_instance_images)
        else:
            self.class_data_root = None

        self.image_transforms = transforms.Compose(
            [
                transforms.Resize(size, interpolation=transforms.InterpolationMode.BILINEAR),
                transforms.CenterCrop(size) if center_crop else transforms.RandomCrop(size),
                transforms.ToTensor(),
                transforms.Normalize([0.5], [0.5]),
            ]
        )

    def __len__(self):
        return self._length

    def __getitem__(self, index):
        example = {}
        instance_image = Image.open(self.instance_images_path[index % self.num_instance_images])
        instance_image = exif_transpose(instance_image)

        if not instance_image.mode == "RGB":
            instance_image = instance_image.convert("RGB")
        example["instance_images"] = self.image_transforms(instance_image)

        if self.class_data_root:
            class_image = Image.open(self.class_images_path[index % self.num_class_images])
            class_image = exif_transpose(class_image)

            if not class_image.mode == "RGB":
                class_image = class_image.convert("RGB")
            example["class_images"] = self.image_transforms(class_image)

        return example


def collate_fn(examples, with_prior_preservation=False):
    pixel_values = [example["instance_images"] for example in examples]

    # Concat class and instance examples for prior preservation.
    # We do this to avoid doing two forward passes.
    if with_prior_preservation:
        pixel_values += [example["class_images"] for example in examples]

    pixel_values = torch.stack(pixel_values)
    pixel_values = pixel_values.to(memory_format=torch.contiguous_format).float()

    batch = {"pixel_values": pixel_values}
    return batch


class PromptDataset(Dataset):
    "A simple dataset to prepare the prompts to generate class images on multiple GPUs."

    def __init__(self, prompt, num_samples):
        self.prompt = prompt
        self.num_samples = num_samples

    def __len__(self):
        return self.num_samples

    def __getitem__(self, index):
        example = {}
        example["prompt"] = self.prompt
        example["index"] = index
        return example


def tokenize_prompt(tokenizer, prompt):
    text_inputs = tokenizer(
        prompt,
        padding="max_length",
        max_length=tokenizer.model_max_length,
        truncation=True,
        return_tensors="pt",
    )
    text_input_ids = text_inputs.input_ids
    return text_input_ids


# Adapted from pipelines.StableDiffusionXLPipeline.encode_prompt
def encode_prompt(text_encoders, tokenizers, prompt, text_input_ids_list=None):
    prompt_embeds_list = []

    for i, text_encoder in enumerate(text_encoders):
        if tokenizers is not None:
            tokenizer = tokenizers[i]
            text_input_ids = tokenize_prompt(tokenizer, prompt)
        else:
            assert text_input_ids_list is not None
            text_input_ids = text_input_ids_list[i]

        prompt_embeds = text_encoder(
            text_input_ids.to(text_encoder.device),
            output_hidden_states=True,
        )

        # We are only ALWAYS interested in the pooled output of the final text encoder
        pooled_prompt_embeds = prompt_embeds[0]
        prompt_embeds = prompt_embeds.hidden_states[-2]
        bs_embed, seq_len, _ = prompt_embeds.shape
        prompt_embeds = prompt_embeds.view(bs_embed, seq_len, -1)
        prompt_embeds_list.append(prompt_embeds)

    prompt_embeds = torch.concat(prompt_embeds_list, dim=-1)
    pooled_prompt_embeds = pooled_prompt_embeds.view(bs_embed, -1)
    return prompt_embeds, pooled_prompt_embeds


def main(args):
    logging_dir = Path(args.output_dir, args.logging_dir)

    accelerator_project_config = ProjectConfiguration(project_dir=args.output_dir, logging_dir=logging_dir)
    kwargs = DistributedDataParallelKwargs(find_unused_parameters=True)
    accelerator = Accelerator(
        gradient_accumulation_steps=args.gradient_accumulation_steps,
        mixed_precision=args.mixed_precision,
        log_with=args.report_to,
        project_config=accelerator_project_config,
        kwargs_handlers=[kwargs],
    )

    if args.report_to == "wandb":
        if not is_wandb_available():
            raise ImportError("Make sure to install wandb if you want to use it for logging during training.")
        import wandb

    # Make one log on every process with the configuration for debugging.
    logging.basicConfig(
        format="%(asctime)s - %(levelname)s - %(name)s - %(message)s",
        datefmt="%m/%d/%Y %H:%M:%S",
        level=logging.INFO,
    )
    logger.info(accelerator.state, main_process_only=False)
    if accelerator.is_local_main_process:
        transformers.utils.logging.set_verbosity_warning()
        diffusers.utils.logging.set_verbosity_info()
    else:
        transformers.utils.logging.set_verbosity_error()
        diffusers.utils.logging.set_verbosity_error()

    # If passed along, set the training seed now.
    if args.seed is not None:
        set_seed(args.seed)

    # Generate class images if prior preservation is enabled.
    if args.with_prior_preservation:
        class_images_dir = Path(args.class_data_dir)
        if not class_images_dir.exists():
            class_images_dir.mkdir(parents=True)
        cur_class_images = len(list(class_images_dir.iterdir()))

        if cur_class_images < args.num_class_images:
            torch_dtype = torch.float16 if accelerator.device.type == "cuda" else torch.float32
            if args.prior_generation_precision == "fp32":
                torch_dtype = torch.float32
            elif args.prior_generation_precision == "fp16":
                torch_dtype = torch.float16
            elif args.prior_generation_precision == "bf16":
                torch_dtype = torch.bfloat16
            pipeline = StableDiffusionXLPipeline.from_pretrained(
                args.pretrained_model_name_or_path,
                torch_dtype=torch_dtype,
                revision=args.revision,
            )
            pipeline.set_progress_bar_config(disable=True)

            num_new_images = args.num_class_images - cur_class_images
            logger.info(f"Number of class images to sample: {num_new_images}.")

            sample_dataset = PromptDataset(args.class_prompt, num_new_images)
            sample_dataloader = torch.utils.data.DataLoader(sample_dataset, batch_size=args.sample_batch_size)

            sample_dataloader = accelerator.prepare(sample_dataloader)
            pipeline.to(accelerator.device)

            for example in tqdm(
                sample_dataloader, desc="Generating class images", disable=not accelerator.is_local_main_process
            ):
                images = pipeline(example["prompt"]).images

                for i, image in enumerate(images):
                    hash_image = insecure_hashlib.sha1(image.tobytes()).hexdigest()
                    image_filename = class_images_dir / f"{example['index'][i] + cur_class_images}-{hash_image}.jpg"
                    image.save(image_filename)

            del pipeline
            if torch.cuda.is_available():
                torch.cuda.empty_cache()

    # Handle the repository creation
    if accelerator.is_main_process:
        if args.output_dir is not None:
            os.makedirs(args.output_dir, exist_ok=True)

        if args.push_to_hub:
            repo_id = create_repo(
                repo_id=args.hub_model_id or Path(args.output_dir).name, exist_ok=True, token=args.hub_token
            ).repo_id

    # Load the tokenizers
    tokenizer_one = AutoTokenizer.from_pretrained(
        args.pretrained_model_name_or_path, subfolder="tokenizer", revision=args.revision, use_fast=False
    )
    tokenizer_two = AutoTokenizer.from_pretrained(
        args.pretrained_model_name_or_path, subfolder="tokenizer_2", revision=args.revision, use_fast=False
    )

    # import correct text encoder classes
    text_encoder_cls_one = import_model_class_from_model_name_or_path(
        args.pretrained_model_name_or_path, args.revision
    )
    text_encoder_cls_two = import_model_class_from_model_name_or_path(
        args.pretrained_model_name_or_path, args.revision, subfolder="text_encoder_2"
    )

    # Load scheduler and models
    noise_scheduler = DDPMScheduler.from_pretrained(args.pretrained_model_name_or_path, subfolder="scheduler")
    text_encoder_one = text_encoder_cls_one.from_pretrained(
        args.pretrained_model_name_or_path, subfolder="text_encoder", revision=args.revision
    )
    text_encoder_two = text_encoder_cls_two.from_pretrained(
        args.pretrained_model_name_or_path, subfolder="text_encoder_2", revision=args.revision
    )
    vae_path = (
        args.pretrained_model_name_or_path
        if args.pretrained_vae_model_name_or_path is None
        else args.pretrained_vae_model_name_or_path
    )
    vae = AutoencoderKL.from_pretrained(
        vae_path, subfolder="vae" if args.pretrained_vae_model_name_or_path is None else None, revision=args.revision
    )
    unet = UNet2DConditionModel.from_pretrained(
        args.pretrained_model_name_or_path, subfolder="unet", revision=args.revision
    )

    # We only train the additional adapter LoRA layers
    vae.requires_grad_(False)
    text_encoder_one.requires_grad_(False)
    text_encoder_two.requires_grad_(False)
    unet.requires_grad_(False)

    # For mixed precision training we cast all non-trainable weights (vae, non-lora text_encoder and non-lora unet) to half-precision
    # as these weights are only used for inference, keeping weights in full precision is not required.
    weight_dtype = torch.float32
    if accelerator.mixed_precision == "fp16":
        weight_dtype = torch.float16
    elif accelerator.mixed_precision == "bf16":
        weight_dtype = torch.bfloat16

    # Move unet, vae and text_encoder to device and cast to weight_dtype
    unet.to(accelerator.device, dtype=weight_dtype)

    # The VAE is always in float32 to avoid NaN losses.
    vae.to(accelerator.device, dtype=torch.float32)

    text_encoder_one.to(accelerator.device, dtype=weight_dtype)
    text_encoder_two.to(accelerator.device, dtype=weight_dtype)

    if args.enable_xformers_memory_efficient_attention:
        if is_xformers_available():
            import xformers

            xformers_version = version.parse(xformers.__version__)
            if xformers_version == version.parse("0.0.16"):
                logger.warn(
                    "xFormers 0.0.16 cannot be used for training in some GPUs. If you observe problems during training, please update xFormers to at least 0.0.17. See https://huggingface.co/docs/diffusers/main/en/optimization/xformers for more details."
                )
            unet.enable_xformers_memory_efficient_attention()
        else:
            raise ValueError("xformers is not available. Make sure it is installed correctly")

    if args.gradient_checkpointing:
        unet.enable_gradient_checkpointing()
        if args.train_text_encoder:
            text_encoder_one.gradient_checkpointing_enable()
            text_encoder_two.gradient_checkpointing_enable()

    # now we will add new LoRA weights to the attention layers
    unet_lora_config = LoraConfig(r=args.rank, target_modules=["to_k", "to_q", "to_v", "to_out.0"])
    unet.add_adapter(unet_lora_config)

    # The text encoder comes from 🤗 transformers, so we cannot directly modify it.
    # So, instead, we monkey-patch the forward calls of its attention-blocks.
    if args.train_text_encoder:
        text_lora_config = LoraConfig(r=args.rank, target_modules=["q_proj", "k_proj", "v_proj", "out_proj"])
        text_encoder_one.add_adapter(text_lora_config)
        text_encoder_two.add_adapter(text_lora_config)

    # create custom saving & loading hooks so that `accelerator.save_state(...)` serializes in a nice format
    def save_model_hook(models, weights, output_dir):
        if accelerator.is_main_process:
            # there are only two options here. Either are just the unet attn processor layers
            # or there are the unet and text encoder atten layers
            unet_lora_layers_to_save = None
            text_encoder_one_lora_layers_to_save = None
            text_encoder_two_lora_layers_to_save = None

            for model in models:
                if isinstance(model, type(accelerator.unwrap_model(unet))):
                    unet_lora_layers_to_save = get_peft_model_state_dict(model)
                elif isinstance(model, type(accelerator.unwrap_model(text_encoder_one))):
                    text_encoder_one_lora_layers_to_save = get_peft_model_state_dict(model)
                elif isinstance(model, type(accelerator.unwrap_model(text_encoder_two))):
                    text_encoder_two_lora_layers_to_save = get_peft_model_state_dict(model)
                else:
                    raise ValueError(f"unexpected save model: {model.__class__}")

                # make sure to pop weight so that corresponding model is not saved again
                weights.pop()

            StableDiffusionXLPipeline.save_lora_weights(
                output_dir,
                unet_lora_layers=unet_lora_layers_to_save,
                text_encoder_lora_layers=text_encoder_one_lora_layers_to_save,
                text_encoder_2_lora_layers=text_encoder_two_lora_layers_to_save,
            )

    def load_model_hook(models, input_dir):
        unet_ = None
        text_encoder_one_ = None
        text_encoder_two_ = None

        while len(models) > 0:
            model = models.pop()

            if isinstance(model, type(accelerator.unwrap_model(unet))):
                unet_ = model
            elif isinstance(model, type(accelerator.unwrap_model(text_encoder_one))):
                text_encoder_one_ = model
            elif isinstance(model, type(accelerator.unwrap_model(text_encoder_two))):
                text_encoder_two_ = model
            else:
                raise ValueError(f"unexpected save model: {model.__class__}")

        lora_state_dict, network_alphas = LoraLoaderMixin.lora_state_dict(input_dir)
        LoraLoaderMixin.load_lora_into_unet(lora_state_dict, network_alphas=network_alphas, unet=unet_)

        text_encoder_state_dict = {k: v for k, v in lora_state_dict.items() if "text_encoder." in k}
        LoraLoaderMixin.load_lora_into_text_encoder(
            text_encoder_state_dict, network_alphas=network_alphas, text_encoder=text_encoder_one_
        )

        text_encoder_2_state_dict = {k: v for k, v in lora_state_dict.items() if "text_encoder_2." in k}
        LoraLoaderMixin.load_lora_into_text_encoder(
            text_encoder_2_state_dict, network_alphas=network_alphas, text_encoder=text_encoder_two_
        )

    accelerator.register_save_state_pre_hook(save_model_hook)
    accelerator.register_load_state_pre_hook(load_model_hook)

    # Enable TF32 for faster training on Ampere GPUs,
    # cf https://pytorch.org/docs/stable/notes/cuda.html#tensorfloat-32-tf32-on-ampere-devices
    if args.allow_tf32:
        torch.backends.cuda.matmul.allow_tf32 = True

    if args.scale_lr:
        args.learning_rate = (
            args.learning_rate * args.gradient_accumulation_steps * args.train_batch_size * accelerator.num_processes
        )

    # Use 8-bit Adam for lower memory usage or to fine-tune the model in 16GB GPUs
    if args.use_8bit_adam:
        try:
            import bitsandbytes as bnb
        except ImportError:
            raise ImportError(
                "To use 8-bit Adam, please install the bitsandbytes library: `pip install bitsandbytes`."
            )

        optimizer_class = bnb.optim.AdamW8bit
    else:
        optimizer_class = torch.optim.AdamW

    params_to_optimize = list(filter(lambda p: p.requires_grad, unet.parameters()))
    if args.train_text_encoder:
        params_to_optimize = (
            params_to_optimize
            + list(filter(lambda p: p.requires_grad, text_encoder_one.parameters()))
            + list(filter(lambda p: p.requires_grad, text_encoder_two.parameters()))
        )

    optimizer = optimizer_class(
        params_to_optimize,
        lr=args.learning_rate,
        betas=(args.adam_beta1, args.adam_beta2),
        weight_decay=args.adam_weight_decay,
        eps=args.adam_epsilon,
    )

    # Computes additional embeddings/ids required by the SDXL UNet.
    # regular text emebddings (when `train_text_encoder` is not True)
    # pooled text embeddings
    # time ids

    def compute_time_ids():
        # Adapted from pipeline.StableDiffusionXLPipeline._get_add_time_ids
        original_size = (args.resolution, args.resolution)
        target_size = (args.resolution, args.resolution)
        crops_coords_top_left = (args.crops_coords_top_left_h, args.crops_coords_top_left_w)
        add_time_ids = list(original_size + crops_coords_top_left + target_size)
        add_time_ids = torch.tensor([add_time_ids])
        add_time_ids = add_time_ids.to(accelerator.device, dtype=weight_dtype)
        return add_time_ids

    if not args.train_text_encoder:
        tokenizers = [tokenizer_one, tokenizer_two]
        text_encoders = [text_encoder_one, text_encoder_two]

        def compute_text_embeddings(prompt, text_encoders, tokenizers):
            with torch.no_grad():
                prompt_embeds, pooled_prompt_embeds = encode_prompt(text_encoders, tokenizers, prompt)
                prompt_embeds = prompt_embeds.to(accelerator.device)
                pooled_prompt_embeds = pooled_prompt_embeds.to(accelerator.device)
            return prompt_embeds, pooled_prompt_embeds

    # Handle instance prompt.
    instance_time_ids = compute_time_ids()
    if not args.train_text_encoder:
        instance_prompt_hidden_states, instance_pooled_prompt_embeds = compute_text_embeddings(
            args.instance_prompt, text_encoders, tokenizers
        )

    # Handle class prompt for prior-preservation.
    if args.with_prior_preservation:
        class_time_ids = compute_time_ids()
        if not args.train_text_encoder:
            class_prompt_hidden_states, class_pooled_prompt_embeds = compute_text_embeddings(
                args.class_prompt, text_encoders, tokenizers
            )

    # Clear the memory here.
    if not args.train_text_encoder:
        del tokenizers, text_encoders
        gc.collect()
        torch.cuda.empty_cache()

    # Pack the statically computed variables appropriately. This is so that we don't
    # have to pass them to the dataloader.
    add_time_ids = instance_time_ids
    if args.with_prior_preservation:
        add_time_ids = torch.cat([add_time_ids, class_time_ids], dim=0)

    if not args.train_text_encoder:
        prompt_embeds = instance_prompt_hidden_states
        unet_add_text_embeds = instance_pooled_prompt_embeds
        if args.with_prior_preservation:
            prompt_embeds = torch.cat([prompt_embeds, class_prompt_hidden_states], dim=0)
            unet_add_text_embeds = torch.cat([unet_add_text_embeds, class_pooled_prompt_embeds], dim=0)
    else:
        tokens_one = tokenize_prompt(tokenizer_one, args.instance_prompt)
        tokens_two = tokenize_prompt(tokenizer_two, args.instance_prompt)
        if args.with_prior_preservation:
            class_tokens_one = tokenize_prompt(tokenizer_one, args.class_prompt)
            class_tokens_two = tokenize_prompt(tokenizer_two, args.class_prompt)
            tokens_one = torch.cat([tokens_one, class_tokens_one], dim=0)
            tokens_two = torch.cat([tokens_two, class_tokens_two], dim=0)

    # Dataset and DataLoaders creation:
    train_dataset = DreamBoothDataset(
        instance_data_root=args.instance_data_dir,
        class_data_root=args.class_data_dir if args.with_prior_preservation else None,
        class_num=args.num_class_images,
        size=args.resolution,
        center_crop=args.center_crop,
    )

    train_dataloader = torch.utils.data.DataLoader(
        train_dataset,
        batch_size=args.train_batch_size,
        shuffle=True,
        collate_fn=lambda examples: collate_fn(examples, args.with_prior_preservation),
        num_workers=args.dataloader_num_workers,
    )

    # Scheduler and math around the number of training steps.
    overrode_max_train_steps = False
    num_update_steps_per_epoch = math.ceil(len(train_dataloader) / args.gradient_accumulation_steps)
    if args.max_train_steps is None:
        args.max_train_steps = args.num_train_epochs * num_update_steps_per_epoch
        overrode_max_train_steps = True

    lr_scheduler = get_scheduler(
        args.lr_scheduler,
        optimizer=optimizer,
        num_warmup_steps=args.lr_warmup_steps * accelerator.num_processes,
        num_training_steps=args.max_train_steps * accelerator.num_processes,
        num_cycles=args.lr_num_cycles,
        power=args.lr_power,
    )

    # Prepare everything with our `accelerator`.
    if args.train_text_encoder:
        unet, text_encoder_one, text_encoder_two, optimizer, train_dataloader, lr_scheduler = accelerator.prepare(
            unet, text_encoder_one, text_encoder_two, optimizer, train_dataloader, lr_scheduler
        )
    else:
        unet, optimizer, train_dataloader, lr_scheduler = accelerator.prepare(
            unet, optimizer, train_dataloader, lr_scheduler
        )

    # We need to recalculate our total training steps as the size of the training dataloader may have changed.
    num_update_steps_per_epoch = math.ceil(len(train_dataloader) / args.gradient_accumulation_steps)
    if overrode_max_train_steps:
        args.max_train_steps = args.num_train_epochs * num_update_steps_per_epoch
    # Afterwards we recalculate our number of training epochs
    args.num_train_epochs = math.ceil(args.max_train_steps / num_update_steps_per_epoch)

    # We need to initialize the trackers we use, and also store our configuration.
    # The trackers initializes automatically on the main process.
    if accelerator.is_main_process:
        accelerator.init_trackers("dreambooth-lora-sd-xl", config=vars(args))

    # Train!
    total_batch_size = args.train_batch_size * accelerator.num_processes * args.gradient_accumulation_steps

    logger.info("***** Running training *****")
    logger.info(f"  Num examples = {len(train_dataset)}")
    logger.info(f"  Num batches each epoch = {len(train_dataloader)}")
    logger.info(f"  Num Epochs = {args.num_train_epochs}")
    logger.info(f"  Instantaneous batch size per device = {args.train_batch_size}")
    logger.info(f"  Total train batch size (w. parallel, distributed & accumulation) = {total_batch_size}")
    logger.info(f"  Gradient Accumulation steps = {args.gradient_accumulation_steps}")
    logger.info(f"  Total optimization steps = {args.max_train_steps}")
    global_step = 0
    first_epoch = 0

    # Potentially load in the weights and states from a previous save
    if args.resume_from_checkpoint:
        if args.resume_from_checkpoint != "latest":
            path = os.path.basename(args.resume_from_checkpoint)
        else:
            # Get the mos recent checkpoint
            dirs = os.listdir(args.output_dir)
            dirs = [d for d in dirs if d.startswith("checkpoint")]
            dirs = sorted(dirs, key=lambda x: int(x.split("-")[1]))
            path = dirs[-1] if len(dirs) > 0 else None

        if path is None:
            accelerator.print(
                f"Checkpoint '{args.resume_from_checkpoint}' does not exist. Starting a new training run."
            )
            args.resume_from_checkpoint = None
            initial_global_step = 0
        else:
            accelerator.print(f"Resuming from checkpoint {path}")
            accelerator.load_state(os.path.join(args.output_dir, path))
            global_step = int(path.split("-")[1])

            initial_global_step = global_step
            first_epoch = global_step // num_update_steps_per_epoch

    else:
        initial_global_step = 0

    progress_bar = tqdm(
        range(0, args.max_train_steps),
        initial=initial_global_step,
        desc="Steps",
        # Only show the progress bar once on each machine.
        disable=not accelerator.is_local_main_process,
    )

    for epoch in range(first_epoch, args.num_train_epochs):
        unet.train()
        if args.train_text_encoder:
            text_encoder_one.train()
            text_encoder_two.train()

            # set top parameter requires_grad = True for gradient checkpointing works
            text_encoder_one.text_model.embeddings.requires_grad_(True)
            text_encoder_two.text_model.embeddings.requires_grad_(True)

        for step, batch in enumerate(train_dataloader):
            with accelerator.accumulate(unet):
                pixel_values = batch["pixel_values"].to(dtype=vae.dtype)

                # Convert images to latent space
                model_input = vae.encode(pixel_values).latent_dist.sample()
                model_input = model_input * vae.config.scaling_factor
                if args.pretrained_vae_model_name_or_path is None:
                    model_input = model_input.to(weight_dtype)

                # Sample noise that we'll add to the latents
                noise = torch.randn_like(model_input)
                bsz = model_input.shape[0]
                # Sample a random timestep for each image
                timesteps = torch.randint(
                    0, noise_scheduler.config.num_train_timesteps, (bsz,), device=model_input.device
                )
                timesteps = timesteps.long()

                # Add noise to the model input according to the noise magnitude at each timestep
                # (this is the forward diffusion process)
                noisy_model_input = noise_scheduler.add_noise(model_input, noise, timesteps)

                # Calculate the elements to repeat depending on the use of prior-preservation.
                elems_to_repeat = bsz // 2 if args.with_prior_preservation else bsz

                # Predict the noise residual
                if not args.train_text_encoder:
                    unet_added_conditions = {
                        "time_ids": add_time_ids.repeat(elems_to_repeat, 1),
                        "text_embeds": unet_add_text_embeds.repeat(elems_to_repeat, 1),
                    }
                    prompt_embeds_input = prompt_embeds.repeat(elems_to_repeat, 1, 1)
                    model_pred = unet(
                        noisy_model_input,
                        timesteps,
                        prompt_embeds_input,
                        added_cond_kwargs=unet_added_conditions,
                    ).sample
                else:
                    unet_added_conditions = {"time_ids": add_time_ids.repeat(elems_to_repeat, 1)}
                    prompt_embeds, pooled_prompt_embeds = encode_prompt(
                        text_encoders=[text_encoder_one, text_encoder_two],
                        tokenizers=None,
                        prompt=None,
                        text_input_ids_list=[tokens_one, tokens_two],
                    )
                    unet_added_conditions.update({"text_embeds": pooled_prompt_embeds.repeat(elems_to_repeat, 1)})
                    prompt_embeds_input = prompt_embeds.repeat(elems_to_repeat, 1, 1)
                    model_pred = unet(
                        noisy_model_input, timesteps, prompt_embeds_input, added_cond_kwargs=unet_added_conditions
                    ).sample

                # Get the target for loss depending on the prediction type
                if noise_scheduler.config.prediction_type == "epsilon":
                    target = noise
                elif noise_scheduler.config.prediction_type == "v_prediction":
                    target = noise_scheduler.get_velocity(model_input, noise, timesteps)
                else:
                    raise ValueError(f"Unknown prediction type {noise_scheduler.config.prediction_type}")

                if args.with_prior_preservation:
                    # Chunk the noise and model_pred into two parts and compute the loss on each part separately.
                    model_pred, model_pred_prior = torch.chunk(model_pred, 2, dim=0)
                    target, target_prior = torch.chunk(target, 2, dim=0)

                    # Compute instance loss
                    loss = F.mse_loss(model_pred.float(), target.float(), reduction="mean")

                    # Compute prior loss
                    prior_loss = F.mse_loss(model_pred_prior.float(), target_prior.float(), reduction="mean")

                    # Add the prior loss to the instance loss.
                    loss = loss + args.prior_loss_weight * prior_loss
                else:
                    loss = F.mse_loss(model_pred.float(), target.float(), reduction="mean")

                accelerator.backward(loss)
                if accelerator.sync_gradients:
                    accelerator.clip_grad_norm_(params_to_optimize, args.max_grad_norm)
                optimizer.step()
                lr_scheduler.step()
                optimizer.zero_grad()

            # Checks if the accelerator has performed an optimization step behind the scenes
            if accelerator.sync_gradients:
                progress_bar.update(1)
                global_step += 1

                if accelerator.is_main_process:
                    if global_step % args.checkpointing_steps == 0:
                        # _before_ saving state, check if this save would set us over the `checkpoints_total_limit`
                        if args.checkpoints_total_limit is not None:
                            checkpoints = os.listdir(args.output_dir)
                            checkpoints = [d for d in checkpoints if d.startswith("checkpoint")]
                            checkpoints = sorted(checkpoints, key=lambda x: int(x.split("-")[1]))

                            # before we save the new checkpoint, we need to have at _most_ `checkpoints_total_limit - 1` checkpoints
                            if len(checkpoints) >= args.checkpoints_total_limit:
                                num_to_remove = len(checkpoints) - args.checkpoints_total_limit + 1
                                removing_checkpoints = checkpoints[0:num_to_remove]

                                logger.info(
                                    f"{len(checkpoints)} checkpoints already exist, removing {len(removing_checkpoints)} checkpoints"
                                )
                                logger.info(f"removing checkpoints: {', '.join(removing_checkpoints)}")

                                for removing_checkpoint in removing_checkpoints:
                                    removing_checkpoint = os.path.join(args.output_dir, removing_checkpoint)
                                    shutil.rmtree(removing_checkpoint)

                        save_path = os.path.join(args.output_dir, f"checkpoint-{global_step}")
                        accelerator.save_state(save_path)
                        logger.info(f"Saved state to {save_path}")

            logs = {"loss": loss.detach().item(), "lr": lr_scheduler.get_last_lr()[0]}
            progress_bar.set_postfix(**logs)
            accelerator.log(logs, step=global_step)

            if global_step >= args.max_train_steps:
                break

        if accelerator.is_main_process:
            if args.validation_prompt is not None and epoch % args.validation_epochs == 0:
                logger.info(
                    f"Running validation... \n Generating {args.num_validation_images} images with prompt:"
                    f" {args.validation_prompt}."
                )
                # create pipeline
                if not args.train_text_encoder:
                    text_encoder_one = text_encoder_cls_one.from_pretrained(
                        args.pretrained_model_name_or_path, subfolder="text_encoder", revision=args.revision
                    )
                    text_encoder_two = text_encoder_cls_two.from_pretrained(
                        args.pretrained_model_name_or_path, subfolder="text_encoder_2", revision=args.revision
                    )
                pipeline = StableDiffusionXLPipeline.from_pretrained(
                    args.pretrained_model_name_or_path,
                    vae=vae,
                    text_encoder=accelerator.unwrap_model(text_encoder_one),
                    text_encoder_2=accelerator.unwrap_model(text_encoder_two),
                    unet=accelerator.unwrap_model(unet),
                    revision=args.revision,
                    torch_dtype=weight_dtype,
                )

                # We train on the simplified learning objective. If we were previously predicting a variance, we need the scheduler to ignore it
                scheduler_args = {}

                if "variance_type" in pipeline.scheduler.config:
                    variance_type = pipeline.scheduler.config.variance_type

                    if variance_type in ["learned", "learned_range"]:
                        variance_type = "fixed_small"

                    scheduler_args["variance_type"] = variance_type

                pipeline.scheduler = DPMSolverMultistepScheduler.from_config(
                    pipeline.scheduler.config, **scheduler_args
                )

                pipeline = pipeline.to(accelerator.device)
                pipeline.set_progress_bar_config(disable=True)

                # run inference
                generator = torch.Generator(device=accelerator.device).manual_seed(args.seed) if args.seed else None
                pipeline_args = {"prompt": args.validation_prompt}

                with torch.cuda.amp.autocast():
                    images = [
                        pipeline(**pipeline_args, generator=generator).images[0]
                        for _ in range(args.num_validation_images)
                    ]

                for tracker in accelerator.trackers:
                    if tracker.name == "tensorboard":
                        np_images = np.stack([np.asarray(img) for img in images])
                        tracker.writer.add_images("validation", np_images, epoch, dataformats="NHWC")
                    if tracker.name == "wandb":
                        tracker.log(
                            {
                                "validation": [
                                    wandb.Image(image, caption=f"{i}: {args.validation_prompt}")
                                    for i, image in enumerate(images)
                                ]
                            }
                        )

                del pipeline
                torch.cuda.empty_cache()

    # Save the lora layers
    accelerator.wait_for_everyone()
    if accelerator.is_main_process:
        unet = accelerator.unwrap_model(unet)
        unet = unet.to(torch.float32)
        unet_lora_layers = get_peft_model_state_dict(unet)

        if args.train_text_encoder:
            text_encoder_one = accelerator.unwrap_model(text_encoder_one)
            text_encoder_lora_layers = get_peft_model_state_dict(text_encoder_one.to(torch.float32))
            text_encoder_two = accelerator.unwrap_model(text_encoder_two)
            text_encoder_2_lora_layers = get_peft_model_state_dict(text_encoder_two.to(torch.float32))
        else:
            text_encoder_lora_layers = None
            text_encoder_2_lora_layers = None

        StableDiffusionXLPipeline.save_lora_weights(
            save_directory=args.output_dir,
            unet_lora_layers=unet_lora_layers,
            text_encoder_lora_layers=text_encoder_lora_layers,
            text_encoder_2_lora_layers=text_encoder_2_lora_layers,
        )

        # Final inference
        # Load previous pipeline
        vae = AutoencoderKL.from_pretrained(
            vae_path,
            subfolder="vae" if args.pretrained_vae_model_name_or_path is None else None,
            revision=args.revision,
            torch_dtype=weight_dtype,
        )
        pipeline = StableDiffusionXLPipeline.from_pretrained(
            args.pretrained_model_name_or_path, vae=vae, revision=args.revision, torch_dtype=weight_dtype
        )

        # We train on the simplified learning objective. If we were previously predicting a variance, we need the scheduler to ignore it
        scheduler_args = {}

        if "variance_type" in pipeline.scheduler.config:
            variance_type = pipeline.scheduler.config.variance_type

            if variance_type in ["learned", "learned_range"]:
                variance_type = "fixed_small"

            scheduler_args["variance_type"] = variance_type

        pipeline.scheduler = DPMSolverMultistepScheduler.from_config(pipeline.scheduler.config, **scheduler_args)

        # load attention processors
        pipeline.load_lora_weights(args.output_dir)

        # run inference
        images = []
        if args.validation_prompt and args.num_validation_images > 0:
            pipeline = pipeline.to(accelerator.device)
            generator = torch.Generator(device=accelerator.device).manual_seed(args.seed) if args.seed else None
            images = [
                pipeline(args.validation_prompt, num_inference_steps=25, generator=generator).images[0]
                for _ in range(args.num_validation_images)
            ]

            for tracker in accelerator.trackers:
                if tracker.name == "tensorboard":
                    np_images = np.stack([np.asarray(img) for img in images])
                    tracker.writer.add_images("test", np_images, epoch, dataformats="NHWC")
                if tracker.name == "wandb":
                    tracker.log(
                        {
                            "test": [
                                wandb.Image(image, caption=f"{i}: {args.validation_prompt}")
                                for i, image in enumerate(images)
                            ]
                        }
                    )

        if args.push_to_hub:
            save_model_card(
                repo_id,
                images=images,
                base_model=args.pretrained_model_name_or_path,
                train_text_encoder=args.train_text_encoder,
                prompt=args.instance_prompt,
                repo_folder=args.output_dir,
                vae_path=args.pretrained_vae_model_name_or_path,
            )
            upload_folder(
                repo_id=repo_id,
                folder_path=args.output_dir,
                commit_message="End of training",
                ignore_patterns=["step_*", "epoch_*"],
            )

    accelerator.end_training()


if __name__ == "__main__":
    args = parse_args()
    main(args)<|MERGE_RESOLUTION|>--- conflicted
+++ resolved
@@ -15,11 +15,8 @@
 
 import argparse
 import gc
-<<<<<<< HEAD
 import hashlib
-=======
 import itertools
->>>>>>> 3303aec5
 import logging
 import math
 import os
