accelerate>=0.31.0
torchvision
transformers>=4.41.2
ftfy
tensorboard
Jinja2
<<<<<<< HEAD
peft== 0.11.1
sentencepiece
=======
peft==0.11.1
>>>>>>> 2e4841ef
<|MERGE_RESOLUTION|>--- conflicted
+++ resolved
@@ -4,9 +4,5 @@
 ftfy
 tensorboard
 Jinja2
-<<<<<<< HEAD
-peft== 0.11.1
-sentencepiece
-=======
 peft==0.11.1
->>>>>>> 2e4841ef
+sentencepiece