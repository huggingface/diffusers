--- conflicted
+++ resolved
@@ -238,11 +238,7 @@
         if class_data_root is not None:
             self.class_data_root = Path(class_data_root)
             self.class_data_root.mkdir(parents=True, exist_ok=True)
-<<<<<<< HEAD
             self.class_images_path = [x for x in Path(class_data_root).iterdir() if x.is_file()]
-=======
-            self.class_images_path = list(self.class_data_root.iterdir())
->>>>>>> 5493524b
             self.num_class_images = len(self.class_images_path)
             self._length = max(self.num_class_images, self.num_instance_images)
             self.class_prompt = class_prompt
