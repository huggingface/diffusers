--- conflicted
+++ resolved
@@ -10,11 +10,9 @@
 from pathlib import Path
 from typing import Optional
 
-import accelerate
 import torch
 import torch.nn.functional as F
 import torch.utils.checkpoint
-<<<<<<< HEAD
 from torch.utils.data import Dataset
 
 from accelerate import Accelerator
@@ -24,30 +22,10 @@
 from diffusers.optimization import get_scheduler
 from diffusers.utils.import_utils import is_xformers_available
 from huggingface_hub import HfFolder, Repository, whoami
-=======
-import transformers
-from accelerate import Accelerator
-from accelerate.logging import get_logger
-from accelerate.utils import set_seed
-from huggingface_hub import HfFolder, Repository, create_repo, whoami
-from packaging import version
->>>>>>> 1be7df02
 from PIL import Image
-from torch.utils.data import Dataset
 from torchvision import transforms
 from tqdm.auto import tqdm
-<<<<<<< HEAD
 from transformers import CLIPTextModel, CLIPTokenizer
-=======
-from transformers import AutoTokenizer, PretrainedConfig
-
-import diffusers
-from diffusers import AutoencoderKL, DDPMScheduler, DiffusionPipeline, UNet2DConditionModel
-from diffusers.optimization import get_scheduler
-from diffusers.utils import check_min_version
-from diffusers.utils.import_utils import is_xformers_available
-
->>>>>>> 1be7df02
 
 
 torch.backends.cudnn.benchmark = True
@@ -566,37 +544,6 @@
         revision=args.revision,
         torch_dtype=torch.float32
     )
-
-    # `accelerate` 0.16.0 will have better support for customized saving
-    if version.parse(accelerate.__version__) >= version.parse("0.16.0"):
-        # create custom saving & loading hooks so that `accelerator.save_state(...)` serializes in a nice format
-        def save_model_hook(models, weights, output_dir):
-            for model in models:
-                sub_dir = "unet" if type(model) == type(unet) else "text_encoder"
-                model.save_pretrained(os.path.join(output_dir, sub_dir))
-
-                # make sure to pop weight so that corresponding model is not saved again
-                weights.pop()
-
-        def load_model_hook(models, input_dir):
-            while len(models) > 0:
-                # pop models so that they are not loaded again
-                model = models.pop()
-
-                if type(model) == type(text_encoder):
-                    # load transformers style into model
-                    load_model = text_encoder_cls.from_pretrained(input_dir, subfolder="text_encoder")
-                    model.config = load_model.config
-                else:
-                    # load diffusers style into model
-                    load_model = UNet2DConditionModel.from_pretrained(input_dir, subfolder="unet")
-                    model.register_to_config(**load_model.config)
-
-                model.load_state_dict(load_model.state_dict())
-                del load_model
-
-        accelerator.register_save_state_pre_hook(save_model_hook)
-        accelerator.register_load_state_pre_hook(load_model_hook)
 
     vae.requires_grad_(False)
     if not args.train_text_encoder:
