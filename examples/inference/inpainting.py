--- conflicted
+++ resolved
@@ -2,195 +2,7 @@
 
 from diffusers import StableDiffusionInpaintPipeline as StableDiffusionInpaintPipeline  # noqa F401
 
-
-<<<<<<< HEAD
-
-def preprocess_image(image):
-    w, h = image.size
-    w, h = map(lambda x: x - x % 32, (w, h))  # resize to integer multiple of 32
-    image = image.resize((w, h), resample=PIL.Image.LANCZOS)
-    image = np.array(image).astype(np.float32) / 255.0
-    image = image[None].transpose(0, 3, 1, 2)
-    image = torch.from_numpy(image)
-    return 2.0 * image - 1.0
-
-
-def preprocess_mask(mask):
-    mask = mask.convert("L")
-    w, h = mask.size
-    w, h = map(lambda x: x - x % 32, (w, h))  # resize to integer multiple of 32
-    mask = mask.resize((w // 8, h // 8), resample=PIL.Image.NEAREST)
-    mask = np.array(mask).astype(np.float32) / 255.0
-    mask = np.tile(mask, (4, 1, 1))
-    mask = mask[None].transpose(0, 1, 2, 3)  # what does this step do?
-    mask = 1 - mask  # repaint white, keep black
-    mask = torch.from_numpy(mask)
-    return mask
-
-
-class StableDiffusionInpaintingPipeline(DiffusionPipeline):
-    def __init__(
-        self,
-        vae: AutoencoderKL,
-        text_encoder: CLIPTextModel,
-        tokenizer: CLIPTokenizer,
-        unet: UNet2DConditionModel,
-        scheduler: Union[DDIMScheduler, PNDMScheduler],
-        safety_checker: StableDiffusionSafetyChecker,
-        feature_extractor: CLIPFeatureExtractor,
-    ):
-        super().__init__()
-        scheduler = scheduler.set_format("pt")
-        self.register_modules(
-            vae=vae,
-            text_encoder=text_encoder,
-            tokenizer=tokenizer,
-            unet=unet,
-            scheduler=scheduler,
-            safety_checker=safety_checker,
-            feature_extractor=feature_extractor,
-        )
-
-    @torch.no_grad()
-    def __call__(
-        self,
-        prompt: Union[str, List[str]],
-        init_image: torch.FloatTensor,
-        mask_image: torch.FloatTensor,
-        strength: float = 0.8,
-        num_inference_steps: Optional[int] = 50,
-        guidance_scale: Optional[float] = 7.5,
-        eta: Optional[float] = 0.0,
-        generator: Optional[torch.Generator] = None,
-        output_type: Optional[str] = "pil",
-    ):
-
-        if isinstance(prompt, str):
-            batch_size = 1
-        elif isinstance(prompt, list):
-            batch_size = len(prompt)
-        else:
-            raise ValueError(f"`prompt` has to be of type `str` or `list` but is {type(prompt)}")
-
-        if strength < 0 or strength > 1:
-            raise ValueError(f"The value of strength should in [0.0, 1.0] but is {strength}")
-
-        # set timesteps
-        accepts_offset = "offset" in set(inspect.signature(self.scheduler.set_timesteps).parameters.keys())
-        extra_set_kwargs = {}
-        offset = 0
-        if accepts_offset:
-            offset = 1
-            extra_set_kwargs["offset"] = 1
-
-        self.scheduler.set_timesteps(num_inference_steps, **extra_set_kwargs)
-
-        # preprocess image
-        init_image = preprocess_image(init_image).to(self.device)
-
-        # encode the init image into latents and scale the latents
-        init_latents = self.vae.encode(init_image).sample()
-        init_latents = 0.18215 * init_latents
-
-        # prepare init_latents noise to latents
-        init_latents = torch.cat([init_latents] * batch_size)
-        init_latents_orig = init_latents
-
-        # preprocess mask
-        mask = preprocess_mask(mask_image).to(self.device)
-        mask = torch.cat([mask] * batch_size)
-
-        # check sizes
-        if not mask.shape == init_latents.shape:
-            raise ValueError(
-                f"The mask shape {mask.shape} and init_image shape {init_latents.shape} should be the same size!"
-            )
-
-        # get the original timestep using init_timestep
-        init_timestep = int(num_inference_steps * strength) + offset
-        init_timestep = min(init_timestep, num_inference_steps)
-        timesteps = self.scheduler.timesteps[-init_timestep]
-        timesteps = torch.tensor([timesteps] * batch_size, dtype=torch.long, device=self.device)
-
-        # add noise to latents using the timesteps
-        noise = torch.randn(init_latents.shape, generator=generator, device=self.device)
-        init_latents = self.scheduler.add_noise(init_latents, noise, timesteps)
-
-        # get prompt text embeddings
-        text_input = self.tokenizer(
-            prompt,
-            padding="max_length",
-            max_length=self.tokenizer.model_max_length,
-            truncation=True,
-            return_tensors="pt",
-        )
-        text_embeddings = self.text_encoder(text_input.input_ids.to(self.device))[0]
-
-        # here `guidance_scale` is defined analog to the guidance weight `w` of equation (2)
-        # of the Imagen paper: https://arxiv.org/pdf/2205.11487.pdf . `guidance_scale = 1`
-        # corresponds to doing no classifier free guidance.
-        do_classifier_free_guidance = guidance_scale > 1.0
-        # get unconditional embeddings for classifier free guidance
-        if do_classifier_free_guidance:
-            max_length = text_input.input_ids.shape[-1]
-            uncond_input = self.tokenizer(
-                [""] * batch_size, padding="max_length", max_length=max_length, return_tensors="pt"
-            )
-            uncond_embeddings = self.text_encoder(uncond_input.input_ids.to(self.device))[0]
-
-            # For classifier free guidance, we need to do two forward passes.
-            # Here we concatenate the unconditional and text embeddings into a single batch
-            # to avoid doing two forward passes
-            text_embeddings = torch.cat([uncond_embeddings, text_embeddings])
-
-        # prepare extra kwargs for the scheduler step, since not all schedulers have the same signature
-        # eta (η) is only used with the DDIMScheduler, it will be ignored for other schedulers.
-        # eta corresponds to η in DDIM paper: https://arxiv.org/abs/2010.02502
-        # and should be between [0, 1]
-        accepts_eta = "eta" in set(inspect.signature(self.scheduler.step).parameters.keys())
-        extra_step_kwargs = {}
-        if accepts_eta:
-            extra_step_kwargs["eta"] = eta
-
-        latents = init_latents
-        t_start = max(num_inference_steps - init_timestep + offset, 0)
-        for i, t in tqdm(enumerate(self.scheduler.timesteps[t_start:])):
-            # expand the latents if we are doing classifier free guidance
-            latent_model_input = torch.cat([latents] * 2) if do_classifier_free_guidance else latents
-
-            # predict the noise residual
-            noise_pred = self.unet(latent_model_input, t, encoder_hidden_states=text_embeddings)["sample"]
-
-            # perform guidance
-            if do_classifier_free_guidance:
-                noise_pred_uncond, noise_pred_text = noise_pred.chunk(2)
-                noise_pred = noise_pred_uncond + guidance_scale * (noise_pred_text - noise_pred_uncond)
-
-            # compute the previous noisy sample x_t -> x_t-1
-            latents = self.scheduler.step(noise_pred, t, latents, **extra_step_kwargs)["prev_sample"]
-
-            # masking
-            init_latents_proper = self.scheduler.add_noise(init_latents_orig, noise, t)
-            latents = (init_latents_proper * mask) + (latents * (1 - mask))
-
-        # scale and decode the image latents with vae
-        latents = 1 / 0.18215 * latents
-        image = self.vae.decode(latents)
-
-        image = (image / 2 + 0.5).clamp(0, 1)
-        image = image.cpu().permute(0, 2, 3, 1).numpy()
-
-        # run safety checker
-        safety_cheker_input = self.feature_extractor(self.numpy_to_pil(image), return_tensors="pt").to(self.device)
-        image, has_nsfw_concept = self.safety_checker(images=image, clip_input=safety_cheker_input.pixel_values)
-
-        if output_type == "pil":
-            image = self.numpy_to_pil(image)
-
-        return {"sample": image, "nsfw_content_detected": has_nsfw_concept}
-=======
 warnings.warn(
     "The `inpainting.py` script is outdated. Please use directly `from diffusers import"
     " StableDiffusionInpaintPipeline` instead."
-)
->>>>>>> 7eb6dfc6
+)