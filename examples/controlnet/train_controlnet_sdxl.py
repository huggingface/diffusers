--- conflicted
+++ resolved
@@ -759,15 +759,6 @@
 
 
 def prepare_train_dataset(dataset, accelerator):
-<<<<<<< HEAD
-    interpolation = getattr(transforms.InterpolationMode, args.image_interpolation_mode.upper(), None)
-    if interpolation is None:
-        raise ValueError(f"Unsupported interpolation mode {interpolation=}.")
-    
-    image_transforms = transforms.Compose(
-        [
-            transforms.Resize(args.resolution, interpolation=interpolation),
-=======
     try:
         interpolation_mode = getattr(transforms.InterpolationMode, args.image_interpolation_mode.upper())
     except (AttributeError, KeyError):
@@ -782,7 +773,6 @@
     image_transforms = transforms.Compose(
         [
             transforms.Resize(args.resolution, interpolation=interpolation_mode),
->>>>>>> daf0a239
             transforms.CenterCrop(args.resolution),
             transforms.ToTensor(),
             transforms.Normalize([0.5], [0.5]),
@@ -791,11 +781,7 @@
 
     conditioning_image_transforms = transforms.Compose(
         [
-<<<<<<< HEAD
-            transforms.Resize(args.resolution, interpolation=interpolation),
-=======
             transforms.Resize(args.resolution, interpolation=interpolation_mode),
->>>>>>> daf0a239
             transforms.CenterCrop(args.resolution),
             transforms.ToTensor(),
         ]
