--- conflicted
+++ resolved
@@ -895,15 +895,9 @@
         # fingerprint used by the cache for the other processes to load the result
         # details: https://github.com/huggingface/diffusers/pull/4038#discussion_r1266078401
         new_fingerprint = Hasher.hash(args)
-<<<<<<< HEAD
-        new_fingerprint_for_vae = Hasher.hash("vae")
+        new_fingerprint_for_vae = Hasher.hash(vae_path)
         train_dataset_with_embeddings = train_dataset.map(compute_embeddings_fn, batched=True, new_fingerprint=new_fingerprint)
         train_dataset_with_vae = train_dataset.map(
-=======
-        new_fingerprint_for_vae = Hasher.hash(vae_path)
-        train_dataset = train_dataset.map(compute_embeddings_fn, batched=True, new_fingerprint=new_fingerprint)
-        train_dataset = train_dataset.map(
->>>>>>> 66f8bd68
             compute_vae_encodings_fn,
             batched=True,
             batch_size=args.train_batch_size * accelerator.num_processes * args.gradient_accumulation_steps,
