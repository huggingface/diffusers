--- conflicted
+++ resolved
@@ -486,54 +486,6 @@
   </figure>
 </div>
 
-<<<<<<< HEAD
-=======
-## Preserve unmasked areas
-
-The [`AutoPipelineForInpainting`] (and other inpainting pipelines) generally changes the unmasked parts of an image to create a more natural transition between the masked and unmasked region. If this behavior is undesirable, you can force the unmasked area to remain the same. However, forcing the unmasked portion of the image to remain the same may result in some unusual transitions between the unmasked and masked areas.
-
-```py
-import PIL
-import numpy as np
-import torch
-
-from diffusers import AutoPipelineForInpainting
-from diffusers.utils import load_image, make_image_grid
-
-device = "cuda"
-pipeline = AutoPipelineForInpainting.from_pretrained(
-    "runwayml/stable-diffusion-inpainting",
-    torch_dtype=torch.float16,
-)
-pipeline = pipeline.to(device)
-
-img_url = "https://raw.githubusercontent.com/CompVis/latent-diffusion/main/data/inpainting_examples/overture-creations-5sI6fQgYIuo.png"
-mask_url = "https://raw.githubusercontent.com/CompVis/latent-diffusion/main/data/inpainting_examples/overture-creations-5sI6fQgYIuo_mask.png"
-
-init_image = load_image(img_url).resize((512, 512))
-mask_image = load_image(mask_url).resize((512, 512))
-
-prompt = "Face of a yellow cat, high resolution, sitting on a park bench"
-repainted_image = pipeline(prompt=prompt, image=init_image, mask_image=mask_image).images[0]
-repainted_image.save("repainted_image.png")
-
-# Convert mask to grayscale NumPy array
-mask_image_arr = np.array(mask_image.convert("L"))
-# Add a channel dimension to the end of the grayscale mask
-mask_image_arr = mask_image_arr[:, :, None]
-# Binarize the mask: 1s correspond to the pixels which are repainted
-mask_image_arr = mask_image_arr.astype(np.float32) / 255.0
-mask_image_arr[mask_image_arr < 0.5] = 0
-mask_image_arr[mask_image_arr >= 0.5] = 1
-
-# Take the masked pixels from the repainted image and the unmasked pixels from the initial image
-unmasked_unchanged_image_arr = (1 - mask_image_arr) * init_image + mask_image_arr * repainted_image
-unmasked_unchanged_image = PIL.Image.fromarray(unmasked_unchanged_image_arr.round().astype("uint8"))
-unmasked_unchanged_image.save("force_unmasked_unchanged.png")
-make_image_grid([init_image, mask_image, repainted_image, unmasked_unchanged_image], rows=2, cols=2)
-```
-
->>>>>>> 4d3b4e00
 ## Chained inpainting pipelines
 
 [`AutoPipelineForInpainting`] can be chained with other 🤗 Diffusers pipelines to edit their outputs. This is often useful for improving the output quality from your other diffusion pipelines, and if you're using multiple pipelines, it can be more memory-efficient to chain them together to keep the outputs in latent space and reuse the same pipeline components.
