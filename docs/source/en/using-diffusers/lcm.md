--- conflicted
+++ resolved
@@ -90,12 +90,15 @@
     guidance_scale=8.0,
 ).images[0]
 ```
-
 ![](https://huggingface.co/datasets/huggingface/documentation-images/resolve/main/diffusers/lcm/lcm_i2i.png)
 
 ## LoRA
 
 It is possible to generalize the LCM framework to use with [LoRA](../training/lora.md). It effectively eliminates the need to conduct expensive fine-tuning runs as LoRA training concerns just a few number of parameters compared to full fine-tuning. During inference, the [`LCMScheduler`] comes to the advantage as it enables very few-steps inference without compromising the quality.
+
+We recommend to disable `guidance_scale` by setting it 0. The model is trained to follow prompts accurately 
+even without using guidance scale. You can however, still use guidance scale in which case we recommend 
+using values between 1.0 and 2.0.
 
 ### Text-to-image
 
@@ -115,27 +118,14 @@
 image = pipe(
     prompt=prompt,
     num_inference_steps=4,
-    guidance_scale=0,
+    guidance_scale=0,  # set guidance scale to 0 to disable it
 ).images[0]
 ```
-
 ![](https://huggingface.co/datasets/huggingface/documentation-images/resolve/main/diffusers/lcm/lora_lcm.png)
-
-For LoRA, some of the above-mentioned findings change: 
-
-* By default, _no guidance is performed_ (hence a `guidance_scale` of 0) which enables faster inference. It works for most of the prompts. 
-* When `guidance_scale` > 1, regular classifier-free guidance is performed leading to slightly slower inference as this doubles the batch size. 
-* If `guidance_scale` is not disabled, the recommended range for `guidance_scale` is [1., 2.].
 
 ### Image-to-image
 
 Extending LCM LoRA to image-to-image is possible:
-
-We recommend to disable `guidance_scale` by setting it 0. The model is trained to follow prompts accurately 
-even without using guidance scale. You can however, still use guidance scale in which case we recommend 
-using values between 1.0 and 2.0.
-
-##3 Te
 
 ```python
 from diffusers import StableDiffusionXLImg2ImgPipeline, LCMScheduler
@@ -151,30 +141,14 @@
 pipe.scheduler = LCMScheduler.from_config(pipe.scheduler.config)
 
 prompt = "close-up photography of old man standing in the rain at night, in a street lit by lamps, leica 35mm summilux"
+
 image = load_image("https://huggingface.co/datasets/huggingface/documentation-images/resolve/main/diffusers/lcm/lora_lcm.png")
+
 image = pipe(
     prompt=prompt,
     image=image,
     num_inference_steps=4,
-<<<<<<< HEAD
     guidance_scale=0,  # set guidance scale to 0 to disable it
 ).images[0]
 ```
-
-Note
-![](https://huggingface.co/datasets/huggingface/documentation-images/resolve/main/diffusers/lcm/lora_lcm.png)
-=======
-    guidance_scale=0,
-).images[0]
-```
-
-![](https://huggingface.co/datasets/huggingface/documentation-images/resolve/main/diffusers/lcm/lcm_lora_i2i.png)
-
-### ControlNet
-
-One nifty advantage of LCMs is that it applies to all the other derivative pipelines that make use of the UNet such as [ControlNet](./controlnet.md). Let's see how to perform inference with LCM LoRAs and ControlNet.
-
-Let's first initialize the `StableDiffusionXLControlNetPipeline` with the above `unet` and the `LCMScheduler`:
->>>>>>> e7fa9492
-
-
+![](https://huggingface.co/datasets/huggingface/documentation-images/resolve/main/diffusers/lcm/lcm_lora_i2i.png)