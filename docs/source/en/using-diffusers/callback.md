<!--Copyright 2023 The HuggingFace Team. All rights reserved.

Licensed under the Apache License, Version 2.0 (the "License"); you may not use this file except in compliance with
the License. You may obtain a copy of the License at

http://www.apache.org/licenses/LICENSE-2.0

Unless required by applicable law or agreed to in writing, software distributed under the License is distributed on
an "AS IS" BASIS, WITHOUT WARRANTIES OR CONDITIONS OF ANY KIND, either express or implied. See the License for the
specific language governing permissions and limitations under the License.
-->

<<<<<<< HEAD
# Pipeline callbacks
=======
# Using callback
>>>>>>> 80e78d2c

The denoising loop of a pipeline can be modified with custom defined functions using the `callback_on_step_end` parameter. This can be really useful for *dynamically* adjusting certain pipeline attributes, or modifying tensor variables. The flexibility of callbacks opens up some interesting use-cases such as changing the prompt embeddings at each timestep, assigning different weights to the prompt embeddings, and editing the guidance scale.

<<<<<<< HEAD
This guide will show you how to use the `callback_on_step_end` parameter to disable classifier-free guidance (CFG) after 40% of the inference steps to save compute with minimal cost to performance.

The callback function should have the following arguments:

* `pipe` (or the pipeline instance) provides access to useful properties such as `num_timestep` and `guidance_scale`. You can modify these properties by updating the underlying attributes. For this example, you'll disable CFG by setting `pipe._guidance_scale=0.0`.
* `step_index` and `timestep` tell you where you are in the denoising loop. Use `step_index` to turn off CFG after reaching 40% of `num_timestep`.
* `callback_kwargs` is a dict that contains tensor variables you can modify during the denoising loop. It only includes variables specified in the `callback_on_step_end_tensor_inputs` argument, which is passed to the pipeline's `__call__` method. Different pipelines may use different sets of variables, so please check a pipeline's `_callback_tensor_inputs` attribute for the list of variables you can modify. Some common variables include `latents` and `prompt_embeds`. For this function, change the batch size of `prompt_embeds` after setting `guidance_scale=0.0` in order for it to work properly.

Your callback function should look something like this:
=======
Most 🤗 Diffusers pipelines now accept a `callback_on_step_end` argument that allows you to change the default behavior of denoising loop with custom defined functions. Here is an example of a callback function we can write to disable classifier-free guidance after 40% of inference steps to save compute with a minimum tradeoff in performance.
>>>>>>> 80e78d2c

```python
def callback_dynamic_cfg(pipe, step_index, timestep, callback_kwargs):
        # adjust the batch_size of prompt_embeds according to guidance_scale
        if step_index == int(pipe.num_timestep * 0.4):
                prompt_embeds = callback_kwargs["prompt_embeds"]
                prompt_embeds = prompt_embeds.chunk(2)[-1]

        # update guidance_scale and prompt_embeds
        pipe._guidance_scale = 0.0
        callback_kwargs["prompt_embeds"] = prompt_embeds
        return callback_kwargs
```

Now, you can pass the callback function to the `callback_on_step_end` parameter and the `prompt_embeds` to `callback_on_step_end_tensor_inputs`.

<<<<<<< HEAD
```py
=======
You can pass the callback function as `callback_on_step_end` argument to the pipeline along with `callback_on_step_end_tensor_inputs`.

```python
>>>>>>> 80e78d2c
import torch
from diffusers import StableDiffusionPipeline

pipe = StableDiffusionPipeline.from_pretrained("runwayml/stable-diffusion-v1-5", torch_dtype=torch.float16)
pipe = pipe.to("cuda")

prompt = "a photo of an astronaut riding a horse on mars"

generator = torch.Generator(device="cuda").manual_seed(1)
<<<<<<< HEAD
out= pipe(prompt, generator=generator, callback_on_step_end=callback_custom_cfg, callback_on_step_end_tensor_inputs=['prompt_embeds'])
=======
out = pipe(prompt, generator=generator, callback_on_step_end=callback_custom_cfg, callback_on_step_end_tensor_inputs=['prompt_embeds'])
>>>>>>> 80e78d2c

out.images[0].save("out_custom_cfg.png")
```

The callback function is executed at the end of each denoising step, and modifies the pipeline attributes and tensor variables for the next denoising step.

With callbacks, you can implement features such as dynamic CFG without having to modify the underlying code at all!

<Tip>

<<<<<<< HEAD
🤗 Diffusers currently only supports `callback_on_step_end`, but feel free to open a [feature request](https://github.com/huggingface/diffusers/issues/new/choose) if you have a cool use-case and require a callback function with a different execution point!
=======
Currently we only support `callback_on_step_end`. If you have a solid use case and require a callback function with a different execution point, please open a [Feature Request](https://github.com/huggingface/diffusers/issues/new?assignees=&labels=&projects=&template=feature_request.md&title=) so we can add it!
>>>>>>> 80e78d2c

</Tip><|MERGE_RESOLUTION|>--- conflicted
+++ resolved
@@ -10,15 +10,10 @@
 specific language governing permissions and limitations under the License.
 -->
 
-<<<<<<< HEAD
 # Pipeline callbacks
-=======
-# Using callback
->>>>>>> 80e78d2c
 
 The denoising loop of a pipeline can be modified with custom defined functions using the `callback_on_step_end` parameter. This can be really useful for *dynamically* adjusting certain pipeline attributes, or modifying tensor variables. The flexibility of callbacks opens up some interesting use-cases such as changing the prompt embeddings at each timestep, assigning different weights to the prompt embeddings, and editing the guidance scale.
 
-<<<<<<< HEAD
 This guide will show you how to use the `callback_on_step_end` parameter to disable classifier-free guidance (CFG) after 40% of the inference steps to save compute with minimal cost to performance.
 
 The callback function should have the following arguments:
@@ -28,9 +23,6 @@
 * `callback_kwargs` is a dict that contains tensor variables you can modify during the denoising loop. It only includes variables specified in the `callback_on_step_end_tensor_inputs` argument, which is passed to the pipeline's `__call__` method. Different pipelines may use different sets of variables, so please check a pipeline's `_callback_tensor_inputs` attribute for the list of variables you can modify. Some common variables include `latents` and `prompt_embeds`. For this function, change the batch size of `prompt_embeds` after setting `guidance_scale=0.0` in order for it to work properly.
 
 Your callback function should look something like this:
-=======
-Most 🤗 Diffusers pipelines now accept a `callback_on_step_end` argument that allows you to change the default behavior of denoising loop with custom defined functions. Here is an example of a callback function we can write to disable classifier-free guidance after 40% of inference steps to save compute with a minimum tradeoff in performance.
->>>>>>> 80e78d2c
 
 ```python
 def callback_dynamic_cfg(pipe, step_index, timestep, callback_kwargs):
@@ -47,13 +39,7 @@
 
 Now, you can pass the callback function to the `callback_on_step_end` parameter and the `prompt_embeds` to `callback_on_step_end_tensor_inputs`.
 
-<<<<<<< HEAD
 ```py
-=======
-You can pass the callback function as `callback_on_step_end` argument to the pipeline along with `callback_on_step_end_tensor_inputs`.
-
-```python
->>>>>>> 80e78d2c
 import torch
 from diffusers import StableDiffusionPipeline
 
@@ -63,11 +49,7 @@
 prompt = "a photo of an astronaut riding a horse on mars"
 
 generator = torch.Generator(device="cuda").manual_seed(1)
-<<<<<<< HEAD
-out= pipe(prompt, generator=generator, callback_on_step_end=callback_custom_cfg, callback_on_step_end_tensor_inputs=['prompt_embeds'])
-=======
 out = pipe(prompt, generator=generator, callback_on_step_end=callback_custom_cfg, callback_on_step_end_tensor_inputs=['prompt_embeds'])
->>>>>>> 80e78d2c
 
 out.images[0].save("out_custom_cfg.png")
 ```
@@ -78,10 +60,6 @@
 
 <Tip>
 
-<<<<<<< HEAD
 🤗 Diffusers currently only supports `callback_on_step_end`, but feel free to open a [feature request](https://github.com/huggingface/diffusers/issues/new/choose) if you have a cool use-case and require a callback function with a different execution point!
-=======
-Currently we only support `callback_on_step_end`. If you have a solid use case and require a callback function with a different execution point, please open a [Feature Request](https://github.com/huggingface/diffusers/issues/new?assignees=&labels=&projects=&template=feature_request.md&title=) so we can add it!
->>>>>>> 80e78d2c
 
 </Tip>