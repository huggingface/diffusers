<!--Copyright 2025 The HuggingFace Team. All rights reserved.
Licensed under the Apache License, Version 2.0 (the "License"); you may not use this file except in compliance with
the License. You may obtain a copy of the License at
http://www.apache.org/licenses/LICENSE-2.0
Unless required by applicable law or agreed to in writing, software distributed under the License is distributed on
an "AS IS" BASIS, WITHOUT WARRANTIES OR CONDITIONS OF ANY KIND, either express or implied. See the License for the
specific language governing permissions and limitations under the License.
-->

# Kandinsky 5.0 Video

Kandinsky 5.0 Video is created by the Kandinsky team: Alexey Letunovskiy, Maria Kovaleva, Ivan Kirillov, Lev Novitskiy, Denis Koposov, Dmitrii Mikhailov, Anna Averchenkova, Andrey Shutkin, Julia Agafonova, Olga Kim, Anastasiia Kargapoltseva, Nikita Kiselev, Anna Dmitrienko,  Anastasia Maltseva, Kirill Chernyshev, Ilia Vasiliev, Viacheslav Vasilev, Vladimir Polovnikov, Yury Kolabushin, Alexander Belykh, Mikhail Mamaev, Anastasia Aliaskina, Tatiana Nikulina, Polina Gavrilova, Vladimir Arkhipkin, Vladimir Korviakov, Nikolai Gerasimenko, Denis Parkhomenko, Denis Dimitrov

Kandinsky 5.0 is a family of diffusion models for Video & Image generation. 

<<<<<<< HEAD
Kandinsky 5.0 Lite line-up of lightweight video generation models (2B parameters) that ranks #1 among open-source models in its class. It outperforms larger models and offers the best understanding of Russian concepts in the open-source ecosystem.

Kandinsky 5.0 Pro line-up of large high quality video generation models (19B parameters). It offers high qualty generation in HD and more generation formats like I2V.
=======
Kandinsky 5.0 Lite is a lightweight video generation model (2B parameters) that ranks #1 among open-source models in its class. It outperforms larger models and offers the best understanding of Russian concepts in the open-source ecosystem.

Kandinsky 5.0 Pro is a large high quality video generation model (19B parameters). It offers high qualty generation in HD and more generation formats like I2V.
>>>>>>> 797fcd38

The model introduces several key innovations:
- **Latent diffusion pipeline** with **Flow Matching** for improved training stability
- **Diffusion Transformer (DiT)** as the main generative backbone with cross-attention to text embeddings
- Dual text encoding using **Qwen2.5-VL** and **CLIP** for comprehensive text understanding
- **HunyuanVideo 3D VAE** for efficient video encoding and decoding
- **Sparse attention mechanisms** (NABLA) for efficient long-sequence processing

The original codebase can be found at [kandinskylab/Kandinsky-5](https://github.com/kandinskylab/Kandinsky-5).

> [!TIP]
> Check out the [AI Forever](https://huggingface.co/kandinskylab) organization on the Hub for the official model checkpoints for text-to-video generation, including pretrained, SFT, no-CFG, and distilled variants.

## Available Models

Kandinsky 5.0 T2V Pro:
| model_id | Description | Use Cases |
|------------|-------------|-----------|
| **kandinskylab/Kandinsky-5.0-T2V-Pro-sft-5s-Diffusers** | 5 second Base pretrained model | High-quality text-to-video generation |
| **kandinskylab/Kandinsky-5.0-I2V-Pro-sft-5s-Diffusers** | 5 second Image-to-Video Pro model | High-quality image-to-video generation |

Kandinsky 5.0 T2V Lite:
| model_id | Description | Use Cases |
|------------|-------------|-----------|
| **kandinskylab/Kandinsky-5.0-T2V-Lite-sft-5s-Diffusers** | 5 second Supervised Fine-Tuned model | Highest generation quality |
| **kandinskylab/Kandinsky-5.0-T2V-Lite-sft-10s-Diffusers** | 10 second Supervised Fine-Tuned model | Highest generation quality |
| **kandinskylab/Kandinsky-5.0-T2V-Lite-nocfg-5s-Diffusers** | 5 second Classifier-Free Guidance distilled | 2× faster inference |
| **kandinskylab/Kandinsky-5.0-T2V-Lite-nocfg-10s-Diffusers** | 10 second Classifier-Free Guidance distilled | 2× faster inference |
| **kandinskylab/Kandinsky-5.0-T2V-Lite-distilled16steps-5s-Diffusers** | 5 second Diffusion distilled to 16 steps | 6× faster inference, minimal quality loss |
| **kandinskylab/Kandinsky-5.0-T2V-Lite-distilled16steps-10s-Diffusers** | 10 second Diffusion distilled to 16 steps | 6× faster inference, minimal quality loss |
| **kandinskylab/Kandinsky-5.0-T2V-Lite-pretrain-5s-Diffusers** | 5 second Base pretrained model | Research and fine-tuning |
| **kandinskylab/Kandinsky-5.0-T2V-Lite-pretrain-10s-Diffusers** | 10 second Base pretrained model | Research and fine-tuning |

## Kandinsky5T2VPipeline

[[autodoc]] Kandinsky5T2VPipeline
    - all
    - __call__

## Usage Examples

### Basic Text-to-Video Generation

#### Pro
**⚠️ Warning!** all Pro models should be infered with pipeline.enable_model_cpu_offload()  
```python
import torch
from diffusers import Kandinsky5T2VPipeline
from diffusers.utils import export_to_video

# Load the pipeline
model_id = "kandinskylab/Kandinsky-5.0-T2V-Pro-sft-5s-Diffusers"
pipe = Kandinsky5T2VPipeline.from_pretrained(model_id, torch_dtype=torch.bfloat16)

pipe = pipe.to("cuda")
pipeline.transformer.set_attention_backend("flex")                            # <--- Set attention bakend to Flex
pipeline.transformer.compile(mode="max-autotune-no-cudagraphs", dynamic=True) # <--- Compile with max-autotune-no-cudagraphs
pipeline.enable_model_cpu_offload()                                           # <--- Enable cpu offloading for single GPU inference

# Generate video
prompt = "A cat and a dog baking a cake together in a kitchen."
negative_prompt = "Static, 2D cartoon, cartoon, 2d animation, paintings, images, worst quality, low quality, ugly, deformed, walking backwards"

output = pipe(
    prompt=prompt,
    negative_prompt=negative_prompt,
    height=768,
    width=1024,
    num_frames=121,  # ~5 seconds at 24fps
    num_inference_steps=50,
    guidance_scale=5.0,
).frames[0]

export_to_video(output, "output.mp4", fps=24, quality=9)
```

#### Lite
```python
import torch
from diffusers import Kandinsky5T2VPipeline
from diffusers.utils import export_to_video

# Load the pipeline
model_id = "kandinskylab/Kandinsky-5.0-T2V-Lite-sft-5s-Diffusers"
pipe = Kandinsky5T2VPipeline.from_pretrained(model_id, torch_dtype=torch.bfloat16)
pipe = pipe.to("cuda")

# Generate video
prompt = "A cat and a dog baking a cake together in a kitchen."
negative_prompt = "Static, 2D cartoon, cartoon, 2d animation, paintings, images, worst quality, low quality, ugly, deformed, walking backwards"

output = pipe(
    prompt=prompt,
    negative_prompt=negative_prompt,
    height=512,
    width=768,
    num_frames=121,  # ~5 seconds at 24fps
    num_inference_steps=50,
    guidance_scale=5.0,
).frames[0]

export_to_video(output, "output.mp4", fps=24, quality=9)
```

### 10 second Models
**⚠️ Warning!** all 10 second models should be used with Flex attention and max-autotune-no-cudagraphs compilation:

```python
pipe = Kandinsky5T2VPipeline.from_pretrained(
    "kandinskylab/Kandinsky-5.0-T2V-Lite-sft-10s-Diffusers", 
    torch_dtype=torch.bfloat16
)
pipe = pipe.to("cuda")

pipe.transformer.set_attention_backend(
    "flex"
)                                       # <--- Set attention bakend to Flex
pipe.transformer.compile(
    mode="max-autotune-no-cudagraphs", 
    dynamic=True
)                                       # <--- Compile with max-autotune-no-cudagraphs

prompt = "A cat and a dog baking a cake together in a kitchen."
negative_prompt = "Static, 2D cartoon, cartoon, 2d animation, paintings, images, worst quality, low quality, ugly, deformed, walking backwards"

output = pipe(
    prompt=prompt,
    negative_prompt=negative_prompt,
    height=512,
    width=768,
    num_frames=241,
    num_inference_steps=50,
    guidance_scale=5.0,
).frames[0]

export_to_video(output, "output.mp4", fps=24, quality=9)
```

### Diffusion Distilled model
**⚠️ Warning!** all nocfg and diffusion distilled models should be infered wothout CFG (```guidance_scale=1.0```):

```python
model_id = "kandinskylab/Kandinsky-5.0-T2V-Lite-distilled16steps-5s-Diffusers"
pipe = Kandinsky5T2VPipeline.from_pretrained(model_id, torch_dtype=torch.bfloat16)
pipe = pipe.to("cuda")

output = pipe(
    prompt="A beautiful sunset over mountains",
    num_inference_steps=16,  # <--- Model is distilled in 16 steps
    guidance_scale=1.0,      # <--- no CFG
).frames[0]

export_to_video(output, "output.mp4", fps=24, quality=9)
```

## Kandinsky5I2VPipeline

[[autodoc]] Kandinsky5I2VPipeline
    - all
    - __call__

## Usage Examples
**⚠️ Warning!** all Pro models should be infered with pipeline.enable_model_cpu_offload()  
```python
import torch
from diffusers import Kandinsky5T2VPipeline
from diffusers.utils import export_to_video

# Load the pipeline
model_id = "kandinskylab/Kandinsky-5.0-I2V-Pro-sft-5s-Diffusers"
pipe = Kandinsky5T2VPipeline.from_pretrained(model_id, torch_dtype=torch.bfloat16)

pipe = pipe.to("cuda")
pipeline.transformer.set_attention_backend("flex")                            # <--- Set attention bakend to Flex
pipeline.transformer.compile(mode="max-autotune-no-cudagraphs", dynamic=True) # <--- Compile with max-autotune-no-cudagraphs
pipeline.enable_model_cpu_offload()                                           # <--- Enable cpu offloading for single GPU inference

# Generate video
image = load_image(
    "https://huggingface.co/kandinsky-community/kandinsky-3/resolve/main/assets/title.jpg?download=true"
)
height = 896
width = 896
image = image.resize((width, height))

prompt = "An funny furry creture smiles happily and holds a sign that says 'Kandinsky'"
negative_prompt = ""

output = pipe(
    prompt=prompt,
    negative_prompt=negative_prompt,
    height=height,
    width=width,
    num_frames=121,  # ~5 seconds at 24fps
    num_inference_steps=50,
    guidance_scale=5.0,
).frames[0]

export_to_video(output, "output.mp4", fps=24, quality=9)
```


## Citation
```bibtex
@misc{kandinsky2025,
    author = {Alexander Belykh and Alexander Varlamov and Alexey Letunovskiy and Anastasia Aliaskina and Anastasia Maltseva and Anastasiia Kargapoltseva and Andrey Shutkin and Anna Averchenkova and Anna Dmitrienko and Bulat Akhmatov and Denis Dimitrov and Denis Koposov and Denis Parkhomenko and Dmitrii and Ilya Vasiliev and Ivan Kirillov and Julia Agafonova and Kirill Chernyshev and Kormilitsyn Semen and Lev Novitskiy and Maria Kovaleva and Mikhail Mamaev and Mikhailov and Nikita Kiselev and Nikita Osterov and Nikolai Gerasimenko and Nikolai Vaulin and Olga Kim and Olga Vdovchenko and Polina Gavrilova and Polina Mikhailova and Tatiana Nikulina and Viacheslav Vasilev and Vladimir Arkhipkin and Vladimir Korviakov and Vladimir Polovnikov and Yury Kolabushin},
    title = {Kandinsky 5.0: A family of diffusion models for Video & Image generation},
    howpublished = {\url{https://github.com/kandinskylab/Kandinsky-5}},
    year = 2025
}
```<|MERGE_RESOLUTION|>--- conflicted
+++ resolved
@@ -13,15 +13,9 @@
 
 Kandinsky 5.0 is a family of diffusion models for Video & Image generation. 
 
-<<<<<<< HEAD
 Kandinsky 5.0 Lite line-up of lightweight video generation models (2B parameters) that ranks #1 among open-source models in its class. It outperforms larger models and offers the best understanding of Russian concepts in the open-source ecosystem.
 
 Kandinsky 5.0 Pro line-up of large high quality video generation models (19B parameters). It offers high qualty generation in HD and more generation formats like I2V.
-=======
-Kandinsky 5.0 Lite is a lightweight video generation model (2B parameters) that ranks #1 among open-source models in its class. It outperforms larger models and offers the best understanding of Russian concepts in the open-source ecosystem.
-
-Kandinsky 5.0 Pro is a large high quality video generation model (19B parameters). It offers high qualty generation in HD and more generation formats like I2V.
->>>>>>> 797fcd38
 
 The model introduces several key innovations:
 - **Latent diffusion pipeline** with **Flow Matching** for improved training stability
