--- conflicted
+++ resolved
@@ -11,84 +11,6 @@
 
 # Caching methods
 
-<<<<<<< HEAD
-## Faster Cache
-
-[FasterCache](https://huggingface.co/papers/2410.19355) from Zhengyao Lv, Chenyang Si, Junhao Song, Zhenyu Yang, Yu Qiao, Ziwei Liu, Kwan-Yee K. Wong.
-
-FasterCache is a method that speeds up inference in diffusion transformers by:
-- Reusing attention states between successive inference steps, due to high similarity between them
-- Skipping unconditional branch prediction used in classifier-free guidance by revealing redundancies between unconditional and conditional branch outputs for the same timestep, and therefore approximating the unconditional branch output using the conditional branch output
-
-```python
-import torch
-from diffusers import CogVideoXPipeline, FasterCacheConfig
-
-pipe = CogVideoXPipeline.from_pretrained("THUDM/CogVideoX-5b", torch_dtype=torch.bfloat16)
-pipe.to("cuda")
-
-config = FasterCacheConfig(
-    spatial_attention_block_skip_range=2,
-    spatial_attention_timestep_skip_range=(-1, 681),
-    current_timestep_callback=lambda: pipe.current_timestep,
-    attention_weight_callback=lambda _: 0.3,
-    unconditional_batch_skip_range=5,
-    unconditional_batch_timestep_skip_range=(-1, 781),
-    tensor_format="BFCHW",
-)
-pipe.transformer.enable_cache(config)
-```
-
-## First Block Cache
-
-[First Block Cache](https://github.com/chengzeyi/ParaAttention/blob/7a266123671b55e7e5a2fe9af3121f07a36afc78/README.md#first-block-cache-our-dynamic-caching) is a method that builds upon the ideas of [TeaCache](https://huggingface.co/papers/2411.19108) to speed up inference in diffusion transformers. The generation quality is superior with greatly reduced inference time. This method always computes the output of the first transformer block and computes the differences between past and current outputs of the first transformer block. If the difference is smaller than a predefined threshold, the computation of remaining transformer blocks is skipped, and otherwise the computation is performed as usual.
-
-```python
-import torch
-from diffusers import CogVideoXPipeline, FirstBlockCacheConfig
-
-pipe = CogVideoXPipeline.from_pretrained("THUDM/CogVideoX-5b", torch_dtype=torch.bfloat16)
-pipe.to("cuda")
-
-# Increasing the threshold may lead to faster inference speeds, but may also lead to poorer quality of generated videos.
-# Smaller values between 0.02-0.20 are recommended based on the model being used. The default value is 0.05.
-config = FirstBlockCacheConfig(threshold=0.07)
-pipe.transformer.enable_cache(config)
-```
-
-## Pyramid Attention Broadcast
-
-[Pyramid Attention Broadcast](https://huggingface.co/papers/2408.12588) from Xuanlei Zhao, Xiaolong Jin, Kai Wang, Yang You.
-
-Pyramid Attention Broadcast (PAB) is a method that speeds up inference in diffusion models by systematically skipping attention computations between successive inference steps and reusing cached attention states. The attention states are not very different between successive inference steps. The most prominent difference is in the spatial attention blocks, not as much in the temporal attention blocks, and finally the least in the cross attention blocks. Therefore, many cross attention computation blocks can be skipped, followed by the temporal and spatial attention blocks. By combining other techniques like sequence parallelism and classifier-free guidance parallelism, PAB achieves near real-time video generation.
-
-Enable PAB with [`~PyramidAttentionBroadcastConfig`] on any pipeline. For some benchmarks, refer to [this](https://github.com/huggingface/diffusers/pull/9562) pull request.
-
-```python
-import torch
-from diffusers import CogVideoXPipeline, PyramidAttentionBroadcastConfig
-
-pipe = CogVideoXPipeline.from_pretrained("THUDM/CogVideoX-5b", torch_dtype=torch.bfloat16)
-pipe.to("cuda")
-
-# Increasing the value of `spatial_attention_timestep_skip_range[0]` or decreasing the value of
-# `spatial_attention_timestep_skip_range[1]` will decrease the interval in which pyramid attention
-# broadcast is active, leader to slower inference speeds. However, large intervals can lead to
-# poorer quality of generated videos.
-config = PyramidAttentionBroadcastConfig(
-    spatial_attention_block_skip_range=2,
-    spatial_attention_timestep_skip_range=(100, 800),
-    current_timestep_callback=lambda: pipe.current_timestep,
-)
-pipe.transformer.enable_cache(config)
-```
-
-### CacheMixin
-
-[[autodoc]] CacheMixin
-
-### FasterCacheConfig
-=======
 Cache methods speedup diffusion transformers by storing and reusing intermediate outputs of specific layers, such as attention and feedforward layers, instead of recalculating them at each inference step.
 
 ## CacheMixin
@@ -96,24 +18,19 @@
 [[autodoc]] CacheMixin
 
 ## PyramidAttentionBroadcastConfig
->>>>>>> 15d50f16
+
+[[autodoc]] PyramidAttentionBroadcastConfig
+
+[[autodoc]] apply_pyramid_attention_broadcast
+
+## FasterCacheConfig
 
 [[autodoc]] FasterCacheConfig
 
 [[autodoc]] apply_faster_cache
 
-<<<<<<< HEAD
 ### FirstBlockCacheConfig
-=======
-## FasterCacheConfig
->>>>>>> 15d50f16
 
 [[autodoc]] FirstBlockCacheConfig
 
-[[autodoc]] apply_first_block_cache
-
-### PyramidAttentionBroadcastConfig
-
-[[autodoc]] PyramidAttentionBroadcastConfig
-
-[[autodoc]] apply_pyramid_attention_broadcast+[[autodoc]] apply_first_block_cache