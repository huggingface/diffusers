- sections:
  - local: index
    title: 🧨 Diffusers
  - local: quicktour
    title: Quicktour
  - local: stable_diffusion
    title: Effective and efficient diffusion
  - local: installation
    title: Installation
  title: Get started
- sections:
  - local: tutorials/tutorial_overview
    title: Overview
  - local: using-diffusers/write_own_pipeline
    title: Understanding pipelines, models and schedulers
  - local: tutorials/autopipeline
    title: AutoPipeline
  - local: tutorials/basic_training
    title: Train a diffusion model
  - local: tutorials/using_peft_for_inference
    title: Load LoRAs for inference
  - local: tutorials/fast_diffusion
    title: Accelerate inference of text-to-image diffusion models
  - local: tutorials/inference_with_big_models
    title: Working with big models
  title: Tutorials
- sections:
  - local: using-diffusers/loading
    title: Load pipelines
  - local: using-diffusers/custom_pipeline_overview
    title: Load community pipelines and components
  - local: using-diffusers/schedulers
    title: Load schedulers and models
  - local: using-diffusers/other-formats
    title: Model files and layouts
  - local: using-diffusers/loading_adapters
    title: Load adapters
  - local: using-diffusers/push_to_hub
    title: Push files to the Hub
  title: Load pipelines and adapters
- sections:
  - local: using-diffusers/unconditional_image_generation
    title: Unconditional image generation
  - local: using-diffusers/conditional_image_generation
    title: Text-to-image
  - local: using-diffusers/img2img
    title: Image-to-image
  - local: using-diffusers/inpaint
    title: Inpainting
  - local: using-diffusers/text-img2vid
    title: Video generation
  - local: using-diffusers/depth2img
    title: Depth-to-image
  title: Generative tasks
- sections:
  - local: using-diffusers/overview_techniques
    title: Overview
  - local: using-diffusers/create_a_server
    title: Create a server
  - local: training/distributed_inference
    title: Distributed inference
  - local: using-diffusers/merge_loras
    title: Merge LoRAs
  - local: using-diffusers/scheduler_features
    title: Scheduler features
  - local: using-diffusers/callback
    title: Pipeline callbacks
  - local: using-diffusers/reusing_seeds
    title: Reproducible pipelines
  - local: using-diffusers/image_quality
    title: Controlling image quality
  - local: using-diffusers/weighted_prompts
    title: Prompt techniques
  title: Inference techniques
- sections:
  - local: advanced_inference/outpaint
    title: Outpainting
  title: Advanced inference
- sections:
  - local: using-diffusers/cogvideox
    title: CogVideoX
  - local: using-diffusers/consisid
    title: ConsisID
  - local: using-diffusers/sdxl
    title: Stable Diffusion XL
  - local: using-diffusers/sdxl_turbo
    title: SDXL Turbo
  - local: using-diffusers/kandinsky
    title: Kandinsky
  - local: using-diffusers/ip_adapter
    title: IP-Adapter
  - local: using-diffusers/omnigen
    title: OmniGen
  - local: using-diffusers/pag
    title: PAG
  - local: using-diffusers/controlnet
    title: ControlNet
  - local: using-diffusers/t2i_adapter
    title: T2I-Adapter
  - local: using-diffusers/inference_with_lcm
    title: Latent Consistency Model
  - local: using-diffusers/textual_inversion_inference
    title: Textual inversion
  - local: using-diffusers/shap-e
    title: Shap-E
  - local: using-diffusers/diffedit
    title: DiffEdit
  - local: using-diffusers/inference_with_tcd_lora
    title: Trajectory Consistency Distillation-LoRA
  - local: using-diffusers/svd
    title: Stable Video Diffusion
  - local: using-diffusers/marigold_usage
    title: Marigold Computer Vision
  title: Specific pipeline examples
- sections:
  - local: training/overview
    title: Overview
  - local: training/create_dataset
    title: Create a dataset for training
  - local: training/adapt_a_model
    title: Adapt a model to a new task
  - isExpanded: false
    sections:
    - local: training/unconditional_training
      title: Unconditional image generation
    - local: training/text2image
      title: Text-to-image
    - local: training/sdxl
      title: Stable Diffusion XL
    - local: training/kandinsky
      title: Kandinsky 2.2
    - local: training/wuerstchen
      title: Wuerstchen
    - local: training/controlnet
      title: ControlNet
    - local: training/t2i_adapters
      title: T2I-Adapters
    - local: training/instructpix2pix
      title: InstructPix2Pix
    - local: training/cogvideox
      title: CogVideoX
    title: Models
  - isExpanded: false
    sections:
    - local: training/text_inversion
      title: Textual Inversion
    - local: training/dreambooth
      title: DreamBooth
    - local: training/lora
      title: LoRA
    - local: training/custom_diffusion
      title: Custom Diffusion
    - local: training/lcm_distill
      title: Latent Consistency Distillation
    - local: training/ddpo
      title: Reinforcement learning training with DDPO
    title: Methods
  title: Training
- sections:
  - local: quantization/overview
    title: Getting Started
  - local: quantization/bitsandbytes
    title: bitsandbytes
  - local: quantization/gguf
    title: gguf
  - local: quantization/torchao
    title: torchao
  title: Quantization Methods
- sections:
  - local: optimization/fp16
    title: Speed up inference
  - local: optimization/memory
    title: Reduce memory usage
  - local: optimization/torch2.0
    title: PyTorch 2.0
  - local: optimization/xformers
    title: xFormers
  - local: optimization/tome
    title: Token merging
  - local: optimization/deepcache
    title: DeepCache
  - local: optimization/tgate
    title: TGATE
  - local: optimization/xdit
    title: xDiT
  - local: optimization/para_attn
    title: ParaAttention
  - sections:
    - local: using-diffusers/stable_diffusion_jax_how_to
      title: JAX/Flax
    - local: optimization/onnx
      title: ONNX
    - local: optimization/open_vino
      title: OpenVINO
    - local: optimization/coreml
      title: Core ML
    title: Optimized model formats
  - sections:
    - local: optimization/mps
      title: Metal Performance Shaders (MPS)
    - local: optimization/habana
      title: Habana Gaudi
    - local: optimization/neuron
      title: AWS Neuron
    title: Optimized hardware
  title: Accelerate inference and reduce memory
- sections:
  - local: conceptual/philosophy
    title: Philosophy
  - local: using-diffusers/controlling_generation
    title: Controlled generation
  - local: conceptual/contribution
    title: How to contribute?
  - local: conceptual/ethical_guidelines
    title: Diffusers' Ethical Guidelines
  - local: conceptual/evaluation
    title: Evaluating Diffusion Models
  title: Conceptual Guides
- sections:
  - local: community_projects
    title: Projects built with Diffusers
  title: Community Projects
- sections:
  - isExpanded: false
    sections:
    - local: api/configuration
      title: Configuration
    - local: api/logging
      title: Logging
    - local: api/outputs
      title: Outputs
    - local: api/quantization
      title: Quantization
    title: Main Classes
  - isExpanded: false
    sections:
    - local: api/loaders/ip_adapter
      title: IP-Adapter
    - local: api/loaders/lora
      title: LoRA
    - local: api/loaders/single_file
      title: Single files
    - local: api/loaders/textual_inversion
      title: Textual Inversion
    - local: api/loaders/unet
      title: UNet
    - local: api/loaders/transformer_sd3
      title: SD3Transformer2D
    - local: api/loaders/peft
      title: PEFT
    title: Loaders
  - isExpanded: false
    sections:
    - local: api/models/overview
      title: Overview
    - sections:
      - local: api/models/controlnet
        title: ControlNetModel
      - local: api/models/controlnet_flux
        title: FluxControlNetModel
      - local: api/models/controlnet_hunyuandit
        title: HunyuanDiT2DControlNetModel
      - local: api/models/controlnet_sd3
        title: SD3ControlNetModel
      - local: api/models/controlnet_sparsectrl
        title: SparseControlNetModel
      - local: api/models/controlnet_union
        title: ControlNetUnionModel
      title: ControlNets
    - sections:
      - local: api/models/allegro_transformer3d
        title: AllegroTransformer3DModel
      - local: api/models/aura_flow_transformer2d
        title: AuraFlowTransformer2DModel
      - local: api/models/cogvideox_transformer3d
        title: CogVideoXTransformer3DModel
      - local: api/models/consisid_transformer3d
        title: ConsisIDTransformer3DModel
      - local: api/models/cogview3plus_transformer2d
        title: CogView3PlusTransformer2DModel
<<<<<<< HEAD
      - local: api/models/cosmos_transformer3d
        title: CosmosTransformer3DModel
=======
      - local: api/models/cogview4_transformer2d
        title: CogView4Transformer2DModel
>>>>>>> 924f880d
      - local: api/models/dit_transformer2d
        title: DiTTransformer2DModel
      - local: api/models/flux_transformer
        title: FluxTransformer2DModel
      - local: api/models/hunyuan_transformer2d
        title: HunyuanDiT2DModel
      - local: api/models/hunyuan_video_transformer_3d
        title: HunyuanVideoTransformer3DModel
      - local: api/models/latte_transformer3d
        title: LatteTransformer3DModel
      - local: api/models/lumina_nextdit2d
        title: LuminaNextDiT2DModel
      - local: api/models/lumina2_transformer2d
        title: Lumina2Transformer2DModel
      - local: api/models/ltx_video_transformer3d
        title: LTXVideoTransformer3DModel
      - local: api/models/mochi_transformer3d
        title: MochiTransformer3DModel
      - local: api/models/omnigen_transformer
        title: OmniGenTransformer2DModel
      - local: api/models/pixart_transformer2d
        title: PixArtTransformer2DModel
      - local: api/models/prior_transformer
        title: PriorTransformer
      - local: api/models/sd3_transformer2d
        title: SD3Transformer2DModel
      - local: api/models/sana_transformer2d
        title: SanaTransformer2DModel
      - local: api/models/stable_audio_transformer
        title: StableAudioDiTModel
      - local: api/models/transformer2d
        title: Transformer2DModel
      - local: api/models/transformer_temporal
        title: TransformerTemporalModel
      title: Transformers
    - sections:
      - local: api/models/stable_cascade_unet
        title: StableCascadeUNet
      - local: api/models/unet
        title: UNet1DModel
      - local: api/models/unet2d
        title: UNet2DModel
      - local: api/models/unet2d-cond
        title: UNet2DConditionModel
      - local: api/models/unet3d-cond
        title: UNet3DConditionModel
      - local: api/models/unet-motion
        title: UNetMotionModel
      - local: api/models/uvit2d
        title: UViT2DModel
      title: UNets
    - sections:
      - local: api/models/autoencoderkl
        title: AutoencoderKL
      - local: api/models/autoencoderkl_allegro
        title: AutoencoderKLAllegro
      - local: api/models/autoencoderkl_cogvideox
        title: AutoencoderKLCogVideoX
      - local: api/models/autoencoder_kl_hunyuan_video
        title: AutoencoderKLHunyuanVideo
      - local: api/models/autoencoderkl_ltx_video
        title: AutoencoderKLLTXVideo
      - local: api/models/autoencoderkl_mochi
        title: AutoencoderKLMochi
      - local: api/models/asymmetricautoencoderkl
        title: AsymmetricAutoencoderKL
      - local: api/models/autoencoder_dc
        title: AutoencoderDC
      - local: api/models/consistency_decoder_vae
        title: ConsistencyDecoderVAE
      - local: api/models/autoencoder_oobleck
        title: Oobleck AutoEncoder
      - local: api/models/autoencoder_tiny
        title: Tiny AutoEncoder
      - local: api/models/vq
        title: VQModel
      title: VAEs
    title: Models
  - isExpanded: false
    sections:
    - local: api/pipelines/overview
      title: Overview
    - local: api/pipelines/allegro
      title: Allegro
    - local: api/pipelines/amused
      title: aMUSEd
    - local: api/pipelines/animatediff
      title: AnimateDiff
    - local: api/pipelines/attend_and_excite
      title: Attend-and-Excite
    - local: api/pipelines/audioldm
      title: AudioLDM
    - local: api/pipelines/audioldm2
      title: AudioLDM 2
    - local: api/pipelines/aura_flow
      title: AuraFlow
    - local: api/pipelines/auto_pipeline
      title: AutoPipeline
    - local: api/pipelines/blip_diffusion
      title: BLIP-Diffusion
    - local: api/pipelines/cogvideox
      title: CogVideoX
    - local: api/pipelines/cogview3
      title: CogView3
    - local: api/pipelines/cogview4
      title: CogView4
    - local: api/pipelines/consisid
      title: ConsisID
    - local: api/pipelines/consistency_models
      title: Consistency Models
    - local: api/pipelines/controlnet
      title: ControlNet
    - local: api/pipelines/controlnet_flux
      title: ControlNet with Flux.1
    - local: api/pipelines/controlnet_hunyuandit
      title: ControlNet with Hunyuan-DiT
    - local: api/pipelines/controlnet_sd3
      title: ControlNet with Stable Diffusion 3
    - local: api/pipelines/controlnet_sdxl
      title: ControlNet with Stable Diffusion XL
    - local: api/pipelines/controlnetxs
      title: ControlNet-XS
    - local: api/pipelines/controlnetxs_sdxl
      title: ControlNet-XS with Stable Diffusion XL
    - local: api/pipelines/controlnet_union
      title: ControlNetUnion
    - local: api/pipelines/cosmos
      title: Cosmos
    - local: api/pipelines/dance_diffusion
      title: Dance Diffusion
    - local: api/pipelines/ddim
      title: DDIM
    - local: api/pipelines/ddpm
      title: DDPM
    - local: api/pipelines/deepfloyd_if
      title: DeepFloyd IF
    - local: api/pipelines/diffedit
      title: DiffEdit
    - local: api/pipelines/dit
      title: DiT
    - local: api/pipelines/flux
      title: Flux
    - local: api/pipelines/control_flux_inpaint
      title: FluxControlInpaint
    - local: api/pipelines/hunyuandit
      title: Hunyuan-DiT
    - local: api/pipelines/hunyuan_video
      title: HunyuanVideo
    - local: api/pipelines/i2vgenxl
      title: I2VGen-XL
    - local: api/pipelines/pix2pix
      title: InstructPix2Pix
    - local: api/pipelines/kandinsky
      title: Kandinsky 2.1
    - local: api/pipelines/kandinsky_v22
      title: Kandinsky 2.2
    - local: api/pipelines/kandinsky3
      title: Kandinsky 3
    - local: api/pipelines/kolors
      title: Kolors
    - local: api/pipelines/latent_consistency_models
      title: Latent Consistency Models
    - local: api/pipelines/latent_diffusion
      title: Latent Diffusion
    - local: api/pipelines/latte
      title: Latte
    - local: api/pipelines/ledits_pp
      title: LEDITS++
    - local: api/pipelines/ltx_video
      title: LTXVideo
    - local: api/pipelines/lumina2
      title: Lumina 2.0
    - local: api/pipelines/lumina
      title: Lumina-T2X
    - local: api/pipelines/marigold
      title: Marigold
    - local: api/pipelines/mochi
      title: Mochi
    - local: api/pipelines/panorama
      title: MultiDiffusion
    - local: api/pipelines/musicldm
      title: MusicLDM
    - local: api/pipelines/omnigen
      title: OmniGen
    - local: api/pipelines/pag
      title: PAG
    - local: api/pipelines/paint_by_example
      title: Paint by Example
    - local: api/pipelines/pia
      title: Personalized Image Animator (PIA)
    - local: api/pipelines/pixart
      title: PixArt-α
    - local: api/pipelines/pixart_sigma
      title: PixArt-Σ
    - local: api/pipelines/sana
      title: Sana
    - local: api/pipelines/self_attention_guidance
      title: Self-Attention Guidance
    - local: api/pipelines/semantic_stable_diffusion
      title: Semantic Guidance
    - local: api/pipelines/shap_e
      title: Shap-E
    - local: api/pipelines/stable_audio
      title: Stable Audio
    - local: api/pipelines/stable_cascade
      title: Stable Cascade
    - sections:
      - local: api/pipelines/stable_diffusion/overview
        title: Overview
      - local: api/pipelines/stable_diffusion/text2img
        title: Text-to-image
      - local: api/pipelines/stable_diffusion/img2img
        title: Image-to-image
      - local: api/pipelines/stable_diffusion/svd
        title: Image-to-video
      - local: api/pipelines/stable_diffusion/inpaint
        title: Inpainting
      - local: api/pipelines/stable_diffusion/depth2img
        title: Depth-to-image
      - local: api/pipelines/stable_diffusion/image_variation
        title: Image variation
      - local: api/pipelines/stable_diffusion/stable_diffusion_safe
        title: Safe Stable Diffusion
      - local: api/pipelines/stable_diffusion/stable_diffusion_2
        title: Stable Diffusion 2
      - local: api/pipelines/stable_diffusion/stable_diffusion_3
        title: Stable Diffusion 3
      - local: api/pipelines/stable_diffusion/stable_diffusion_xl
        title: Stable Diffusion XL
      - local: api/pipelines/stable_diffusion/sdxl_turbo
        title: SDXL Turbo
      - local: api/pipelines/stable_diffusion/latent_upscale
        title: Latent upscaler
      - local: api/pipelines/stable_diffusion/upscale
        title: Super-resolution
      - local: api/pipelines/stable_diffusion/k_diffusion
        title: K-Diffusion
      - local: api/pipelines/stable_diffusion/ldm3d_diffusion
        title: LDM3D Text-to-(RGB, Depth), Text-to-(RGB-pano, Depth-pano), LDM3D Upscaler
      - local: api/pipelines/stable_diffusion/adapter
        title: T2I-Adapter
      - local: api/pipelines/stable_diffusion/gligen
        title: GLIGEN (Grounded Language-to-Image Generation)
      title: Stable Diffusion
    - local: api/pipelines/stable_unclip
      title: Stable unCLIP
    - local: api/pipelines/text_to_video
      title: Text-to-video
    - local: api/pipelines/text_to_video_zero
      title: Text2Video-Zero
    - local: api/pipelines/unclip
      title: unCLIP
    - local: api/pipelines/unidiffuser
      title: UniDiffuser
    - local: api/pipelines/value_guided_sampling
      title: Value-guided sampling
    - local: api/pipelines/wuerstchen
      title: Wuerstchen
    title: Pipelines
  - isExpanded: false
    sections:
    - local: api/schedulers/overview
      title: Overview
    - local: api/schedulers/cm_stochastic_iterative
      title: CMStochasticIterativeScheduler
    - local: api/schedulers/consistency_decoder
      title: ConsistencyDecoderScheduler
    - local: api/schedulers/cosine_dpm
      title: CosineDPMSolverMultistepScheduler
    - local: api/schedulers/ddim_inverse
      title: DDIMInverseScheduler
    - local: api/schedulers/ddim
      title: DDIMScheduler
    - local: api/schedulers/ddpm
      title: DDPMScheduler
    - local: api/schedulers/deis
      title: DEISMultistepScheduler
    - local: api/schedulers/multistep_dpm_solver_inverse
      title: DPMSolverMultistepInverse
    - local: api/schedulers/multistep_dpm_solver
      title: DPMSolverMultistepScheduler
    - local: api/schedulers/dpm_sde
      title: DPMSolverSDEScheduler
    - local: api/schedulers/singlestep_dpm_solver
      title: DPMSolverSinglestepScheduler
    - local: api/schedulers/edm_multistep_dpm_solver
      title: EDMDPMSolverMultistepScheduler
    - local: api/schedulers/edm_euler
      title: EDMEulerScheduler
    - local: api/schedulers/euler_ancestral
      title: EulerAncestralDiscreteScheduler
    - local: api/schedulers/euler
      title: EulerDiscreteScheduler
    - local: api/schedulers/flow_match_euler_discrete
      title: FlowMatchEulerDiscreteScheduler
    - local: api/schedulers/flow_match_heun_discrete
      title: FlowMatchHeunDiscreteScheduler
    - local: api/schedulers/heun
      title: HeunDiscreteScheduler
    - local: api/schedulers/ipndm
      title: IPNDMScheduler
    - local: api/schedulers/stochastic_karras_ve
      title: KarrasVeScheduler
    - local: api/schedulers/dpm_discrete_ancestral
      title: KDPM2AncestralDiscreteScheduler
    - local: api/schedulers/dpm_discrete
      title: KDPM2DiscreteScheduler
    - local: api/schedulers/lcm
      title: LCMScheduler
    - local: api/schedulers/lms_discrete
      title: LMSDiscreteScheduler
    - local: api/schedulers/pndm
      title: PNDMScheduler
    - local: api/schedulers/repaint
      title: RePaintScheduler
    - local: api/schedulers/score_sde_ve
      title: ScoreSdeVeScheduler
    - local: api/schedulers/score_sde_vp
      title: ScoreSdeVpScheduler
    - local: api/schedulers/tcd
      title: TCDScheduler
    - local: api/schedulers/unipc
      title: UniPCMultistepScheduler
    - local: api/schedulers/vq_diffusion
      title: VQDiffusionScheduler
    title: Schedulers
  - isExpanded: false
    sections:
    - local: api/internal_classes_overview
      title: Overview
    - local: api/attnprocessor
      title: Attention Processor
    - local: api/activations
      title: Custom activation functions
    - local: api/cache
      title: Caching methods
    - local: api/normalization
      title: Custom normalization layers
    - local: api/utilities
      title: Utilities
    - local: api/image_processor
      title: VAE Image Processor
    - local: api/video_processor
      title: Video Processor
    title: Internal classes
  title: API<|MERGE_RESOLUTION|>--- conflicted
+++ resolved
@@ -278,13 +278,10 @@
         title: ConsisIDTransformer3DModel
       - local: api/models/cogview3plus_transformer2d
         title: CogView3PlusTransformer2DModel
-<<<<<<< HEAD
+      - local: api/models/cogview4_transformer2d
+        title: CogView4Transformer2DModel
       - local: api/models/cosmos_transformer3d
         title: CosmosTransformer3DModel
-=======
-      - local: api/models/cogview4_transformer2d
-        title: CogView4Transformer2DModel
->>>>>>> 924f880d
       - local: api/models/dit_transformer2d
         title: DiTTransformer2DModel
       - local: api/models/flux_transformer
