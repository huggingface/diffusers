--- conflicted
+++ resolved
@@ -650,13 +650,8 @@
         title: VisualCloze
       - local: api/pipelines/wuerstchen
         title: Wuerstchen
-<<<<<<< HEAD
-      - local: api/pipelines/zimage
-        title: ZImage
-=======
       - local: api/pipelines/z_image
-        title: Z-Image        
->>>>>>> 6290fdfd
+        title: Z-Image
       title: Image
     - sections:
       - local: api/pipelines/allegro
