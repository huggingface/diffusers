- sections:
  - local: index
    title: 🧨 Diffusers
  - local: quicktour
    title: Quicktour
  - local: stable_diffusion
    title: Stable Diffusion
  - local: installation
    title: Installation
  title: Get started
- sections:
  - local: tutorials/tutorial_overview
    title: Overview
  - local: using-diffusers/write_own_pipeline
    title: Understanding models and schedulers
  - local: tutorials/basic_training
    title: Train a diffusion model
  title: Tutorials
- sections:
  - sections:
    - local: using-diffusers/loading_overview
      title: Overview
    - local: using-diffusers/loading
      title: Load pipelines, models, and schedulers
    - local: using-diffusers/schedulers
      title: Load and compare different schedulers
    - local: using-diffusers/custom_pipeline_overview
      title: Load and add custom pipelines
    - local: using-diffusers/kerascv
      title: Load KerasCV Stable Diffusion checkpoints
    title: Loading & Hub
  - sections:
    - local: using-diffusers/pipeline_overview
      title: Overview
    - local: using-diffusers/unconditional_image_generation
      title: Unconditional Image Generation
    - local: using-diffusers/conditional_image_generation
      title: Text-to-Image Generation
    - local: using-diffusers/img2img
      title: Text-Guided Image-to-Image
    - local: using-diffusers/inpaint
      title: Text-Guided Image-Inpainting
    - local: using-diffusers/depth2img
      title: Text-Guided Depth-to-Image
    - local: using-diffusers/reusing_seeds
      title: Reusing seeds for deterministic generation
    - local: using-diffusers/reproducibility
      title: Reproducibility
    - local: using-diffusers/custom_pipeline_examples
      title: Community Pipelines
    - local: using-diffusers/contribute_pipeline
      title: How to contribute a Pipeline
    - local: using-diffusers/using_safetensors
      title: Using safetensors
    - local: using-diffusers/weighted_prompts
      title: Weighting Prompts
    title: Pipelines for Inference
  - sections:
    - local: training/overview
      title: Overview
    - local: training/unconditional_training
      title: Unconditional image generation
    - local: training/text_inversion
      title: Textual Inversion
    - local: training/dreambooth
      title: DreamBooth
    - local: training/text2image
      title: Text-to-image
    - local: training/lora
      title: Low-Rank Adaptation of Large Language Models (LoRA)
    title: Training
  - sections:
    - local: using-diffusers/rl
      title: Reinforcement Learning
    - local: using-diffusers/audio
      title: Audio
    - local: using-diffusers/other-modalities
      title: Other Modalities
    title: Taking Diffusers Beyond Images
  title: Using Diffusers
- sections:
  - local: optimization/opt_overview
    title: Overview
  - local: optimization/fp16
    title: Memory and Speed
  - local: optimization/torch2.0
    title: Torch2.0 support
  - local: optimization/xformers
    title: xFormers
  - local: optimization/onnx
    title: ONNX
  - local: optimization/open_vino
    title: OpenVINO
  - local: optimization/mps
    title: MPS
  - local: optimization/habana
    title: Habana Gaudi
  title: Optimization/Special Hardware
- sections:
<<<<<<< HEAD
  - local: training/overview
    title: Overview
  - local: training/unconditional_training
    title: Unconditional image generation
  - local: training/text_inversion
    title: Textual Inversion
  - local: training/dreambooth
    title: DreamBooth
  - local: training/text2image
    title: Text-to-image
  - local: training/lora
    title: Low-Rank Adaptation of Large Language Models (LoRA)
  - local: training/controlnet
    title: ControlNet
  title: Training
- sections:
=======
>>>>>>> e8282327
  - local: conceptual/philosophy
    title: Philosophy
  - local: using-diffusers/controlling_generation
    title: Controlled generation
  - local: conceptual/contribution
    title: How to contribute?
  - local: conceptual/ethical_guidelines
    title: Diffusers' Ethical Guidelines
  - local: conceptual/evaluation
    title: Evaluating Diffusion Models
  title: Conceptual Guides
- sections:
  - sections:
    - local: api/models
      title: Models
    - local: api/diffusion_pipeline
      title: Diffusion Pipeline
    - local: api/logging
      title: Logging
    - local: api/configuration
      title: Configuration
    - local: api/outputs
      title: Outputs
    - local: api/loaders
      title: Loaders
    title: Main Classes
  - sections:
    - local: api/pipelines/overview
      title: Overview
    - local: api/pipelines/alt_diffusion
      title: AltDiffusion
    - local: api/pipelines/audio_diffusion
      title: Audio Diffusion
    - local: api/pipelines/cycle_diffusion
      title: Cycle Diffusion
    - local: api/pipelines/dance_diffusion
      title: Dance Diffusion
    - local: api/pipelines/ddim
      title: DDIM
    - local: api/pipelines/ddpm
      title: DDPM
    - local: api/pipelines/dit
      title: DiT
    - local: api/pipelines/latent_diffusion
      title: Latent Diffusion
    - local: api/pipelines/paint_by_example
      title: PaintByExample
    - local: api/pipelines/pndm
      title: PNDM
    - local: api/pipelines/repaint
      title: RePaint
    - local: api/pipelines/stable_diffusion_safe
      title: Safe Stable Diffusion
    - local: api/pipelines/score_sde_ve
      title: Score SDE VE
    - local: api/pipelines/semantic_stable_diffusion
      title: Semantic Guidance
    - sections:
      - local: api/pipelines/stable_diffusion/overview
        title: Overview
      - local: api/pipelines/stable_diffusion/text2img
        title: Text-to-Image
      - local: api/pipelines/stable_diffusion/img2img
        title: Image-to-Image
      - local: api/pipelines/stable_diffusion/inpaint
        title: Inpaint
      - local: api/pipelines/stable_diffusion/depth2img
        title: Depth-to-Image
      - local: api/pipelines/stable_diffusion/image_variation
        title: Image-Variation
      - local: api/pipelines/stable_diffusion/upscale
        title: Super-Resolution
      - local: api/pipelines/stable_diffusion/latent_upscale
        title: Stable-Diffusion-Latent-Upscaler
      - local: api/pipelines/stable_diffusion/pix2pix
        title: InstructPix2Pix
      - local: api/pipelines/stable_diffusion/attend_and_excite
        title: Attend and Excite
      - local: api/pipelines/stable_diffusion/pix2pix_zero
        title: Pix2Pix Zero
      - local: api/pipelines/stable_diffusion/self_attention_guidance
        title: Self-Attention Guidance
      - local: api/pipelines/stable_diffusion/panorama
        title: MultiDiffusion Panorama
      - local: api/pipelines/stable_diffusion/controlnet
        title: Text-to-Image Generation with ControlNet Conditioning
      title: Stable Diffusion
    - local: api/pipelines/stable_diffusion_2
      title: Stable Diffusion 2
    - local: api/pipelines/stable_unclip
      title: Stable unCLIP
    - local: api/pipelines/stochastic_karras_ve
      title: Stochastic Karras VE
    - local: api/pipelines/unclip
      title: UnCLIP
    - local: api/pipelines/latent_diffusion_uncond
      title: Unconditional Latent Diffusion
    - local: api/pipelines/versatile_diffusion
      title: Versatile Diffusion
    - local: api/pipelines/vq_diffusion
      title: VQ Diffusion
    title: Pipelines
  - sections:
    - local: api/schedulers/overview
      title: Overview
    - local: api/schedulers/ddim
      title: DDIM
    - local: api/schedulers/ddim_inverse
      title: DDIMInverse
    - local: api/schedulers/ddpm
      title: DDPM
    - local: api/schedulers/deis
      title: DEIS
    - local: api/schedulers/dpm_discrete
      title: DPM Discrete Scheduler
    - local: api/schedulers/dpm_discrete_ancestral
      title: DPM Discrete Scheduler with ancestral sampling
    - local: api/schedulers/euler_ancestral
      title: Euler Ancestral Scheduler
    - local: api/schedulers/euler
      title: Euler scheduler
    - local: api/schedulers/heun
      title: Heun Scheduler
    - local: api/schedulers/ipndm
      title: IPNDM
    - local: api/schedulers/lms_discrete
      title: Linear Multistep
    - local: api/schedulers/multistep_dpm_solver
      title: Multistep DPM-Solver
    - local: api/schedulers/pndm
      title: PNDM
    - local: api/schedulers/repaint
      title: RePaint Scheduler
    - local: api/schedulers/singlestep_dpm_solver
      title: Singlestep DPM-Solver
    - local: api/schedulers/stochastic_karras_ve
      title: Stochastic Kerras VE
    - local: api/schedulers/unipc
      title: UniPCMultistepScheduler
    - local: api/schedulers/score_sde_ve
      title: VE-SDE
    - local: api/schedulers/score_sde_vp
      title: VP-SDE
    - local: api/schedulers/vq_diffusion
      title: VQDiffusionScheduler
    title: Schedulers
  - sections:
    - local: api/experimental/rl
      title: RL Planning
    title: Experimental Features
  title: API<|MERGE_RESOLUTION|>--- conflicted
+++ resolved
@@ -68,6 +68,8 @@
       title: Text-to-image
     - local: training/lora
       title: Low-Rank Adaptation of Large Language Models (LoRA)
+    - local: training/controlnet
+      title: ControlNet
     title: Training
   - sections:
     - local: using-diffusers/rl
@@ -97,25 +99,6 @@
     title: Habana Gaudi
   title: Optimization/Special Hardware
 - sections:
-<<<<<<< HEAD
-  - local: training/overview
-    title: Overview
-  - local: training/unconditional_training
-    title: Unconditional image generation
-  - local: training/text_inversion
-    title: Textual Inversion
-  - local: training/dreambooth
-    title: DreamBooth
-  - local: training/text2image
-    title: Text-to-image
-  - local: training/lora
-    title: Low-Rank Adaptation of Large Language Models (LoRA)
-  - local: training/controlnet
-    title: ControlNet
-  title: Training
-- sections:
-=======
->>>>>>> e8282327
   - local: conceptual/philosophy
     title: Philosophy
   - local: using-diffusers/controlling_generation
