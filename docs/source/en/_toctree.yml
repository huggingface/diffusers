--- conflicted
+++ resolved
@@ -294,13 +294,10 @@
         title: CogView3PlusTransformer2DModel
       - local: api/models/cogview4_transformer2d
         title: CogView4Transformer2DModel
-<<<<<<< HEAD
       - local: api/models/cosmos_transformer3d
         title: CosmosTransformer3DModel
-=======
       - local: api/models/consisid_transformer3d
         title: ConsisIDTransformer3DModel
->>>>>>> f59df3bb
       - local: api/models/dit_transformer2d
         title: DiTTransformer2DModel
       - local: api/models/easyanimate_transformer3d
