import functools
import glob
import importlib
import importlib.metadata
import inspect
import io
import logging
import multiprocessing
import os
import random
import re
import struct
import sys
import tempfile
import time
import urllib.parse
from collections import UserDict
from contextlib import contextmanager
from io import BytesIO, StringIO
from pathlib import Path
from typing import TYPE_CHECKING, Any, Callable, Dict, List, Optional, Set, Tuple, Union

import numpy as np
import PIL.Image
import PIL.ImageOps
import pytest
import requests
from numpy.linalg import norm
from packaging import version

from diffusers.utils.constants import DIFFUSERS_REQUEST_TIMEOUT
from diffusers.utils.import_utils import (
    BACKENDS_MAPPING,
    is_accelerate_available,
    is_bitsandbytes_available,
    is_compel_available,
    is_flax_available,
    is_gguf_available,
    is_kernels_available,
    is_note_seq_available,
    is_onnx_available,
    is_opencv_available,
    is_optimum_quanto_available,
    is_peft_available,
    is_timm_available,
    is_torch_available,
    is_torch_version,
    is_torchao_available,
    is_torchsde_available,
    is_transformers_available,
)
from diffusers.utils.logging import get_logger


if is_torch_available():
    import torch

    IS_ROCM_SYSTEM = torch.version.hip is not None
    IS_CUDA_SYSTEM = torch.version.cuda is not None
    IS_XPU_SYSTEM = getattr(torch.version, "xpu", None) is not None
else:
    IS_ROCM_SYSTEM = False
    IS_CUDA_SYSTEM = False
    IS_XPU_SYSTEM = False

IS_GITHUB_ACTIONS = os.getenv("GITHUB_ACTIONS") == "true" and os.getenv("DIFFUSERS_IS_CI") == "yes"

global_rng = random.Random()

logger = get_logger(__name__)

_required_peft_version = is_peft_available() and version.parse(
    version.parse(importlib.metadata.version("peft")).base_version
) > version.parse("0.5")
_required_transformers_version = is_transformers_available() and version.parse(
    version.parse(importlib.metadata.version("transformers")).base_version
) > version.parse("4.33")

USE_PEFT_BACKEND = _required_peft_version and _required_transformers_version
BIG_GPU_MEMORY = int(os.getenv("BIG_GPU_MEMORY", 40))

if is_torch_available():
    import torch

    # Set a backend environment variable for any extra module import required for a custom accelerator
    if "DIFFUSERS_TEST_BACKEND" in os.environ:
        backend = os.environ["DIFFUSERS_TEST_BACKEND"]
        try:
            _ = importlib.import_module(backend)
        except ModuleNotFoundError as e:
            raise ModuleNotFoundError(
                f"Failed to import `DIFFUSERS_TEST_BACKEND` '{backend}'! This should be the name of an installed module \
                    to enable a specified backend.):\n{e}"
            ) from e

    if "DIFFUSERS_TEST_DEVICE" in os.environ:
        torch_device = os.environ["DIFFUSERS_TEST_DEVICE"]
        try:
            # try creating device to see if provided device is valid
            _ = torch.device(torch_device)
        except RuntimeError as e:
            raise RuntimeError(
                f"Unknown testing device specified by environment variable `DIFFUSERS_TEST_DEVICE`: {torch_device}"
            ) from e
        logger.info(f"torch_device overrode to {torch_device}")
    else:
        if torch.cuda.is_available():
            torch_device = "cuda"
        elif torch.xpu.is_available():
            torch_device = "xpu"
        else:
            torch_device = "cpu"
        is_torch_higher_equal_than_1_12 = version.parse(
            version.parse(torch.__version__).base_version
        ) >= version.parse("1.12")

        if is_torch_higher_equal_than_1_12:
            # Some builds of torch 1.12 don't have the mps backend registered. See #892 for more details
            mps_backend_registered = hasattr(torch.backends, "mps")
            torch_device = "mps" if (mps_backend_registered and torch.backends.mps.is_available()) else torch_device

    from diffusers.utils.torch_utils import get_torch_cuda_device_capability


def torch_all_close(a, b, *args, **kwargs):
    if not is_torch_available():
        raise ValueError("PyTorch needs to be installed to use this function.")
    if not torch.allclose(a, b, *args, **kwargs):
        assert False, f"Max diff is absolute {(a - b).abs().max()}. Diff tensor is {(a - b).abs()}."
    return True


def numpy_cosine_similarity_distance(a, b):
    similarity = np.dot(a, b) / (norm(a) * norm(b))
    distance = 1.0 - similarity.mean()

    return distance


def check_if_dicts_are_equal(dict1, dict2):
    dict1, dict2 = dict1.copy(), dict2.copy()

    for key, value in dict1.items():
        if isinstance(value, set):
            dict1[key] = sorted(value)
    for key, value in dict2.items():
        if isinstance(value, set):
            dict2[key] = sorted(value)

    for key in dict1:
        if key not in dict2:
            return False
        if dict1[key] != dict2[key]:
            return False

    for key in dict2:
        if key not in dict1:
            return False

    return True


def print_tensor_test(
    tensor,
    limit_to_slices=None,
    max_torch_print=None,
    filename="test_corrections.txt",
    expected_tensor_name="expected_slice",
):
    if max_torch_print:
        torch.set_printoptions(threshold=10_000)

    test_name = os.environ.get("PYTEST_CURRENT_TEST")
    if not torch.is_tensor(tensor):
        tensor = torch.from_numpy(tensor)
    if limit_to_slices:
        tensor = tensor[0, -3:, -3:, -1]

    tensor_str = str(tensor.detach().cpu().flatten().to(torch.float32)).replace("\n", "")
    # format is usually:
    # expected_slice = np.array([-0.5713, -0.3018, -0.9814, 0.04663, -0.879, 0.76, -1.734, 0.1044, 1.161])
    output_str = tensor_str.replace("tensor", f"{expected_tensor_name} = np.array")
    test_file, test_class, test_fn = test_name.split("::")
    test_fn = test_fn.split()[0]
    with open(filename, "a") as f:
        print("::".join([test_file, test_class, test_fn, output_str]), file=f)


def get_tests_dir(append_path=None):
    """
    Args:
        append_path: optional path to append to the tests dir path
    Return:
        The full path to the `tests` dir, so that the tests can be invoked from anywhere. Optionally `append_path` is
        joined after the `tests` dir the former is provided.
    """
    # this function caller's __file__
    caller__file__ = inspect.stack()[1][1]
    tests_dir = os.path.abspath(os.path.dirname(caller__file__))

    while not tests_dir.endswith("tests"):
        tests_dir = os.path.dirname(tests_dir)

    if append_path:
        return Path(tests_dir, append_path).as_posix()
    else:
        return tests_dir


# Taken from the following PR:
# https://github.com/huggingface/accelerate/pull/1964
def str_to_bool(value) -> int:
    """
    Converts a string representation of truth to `True` (1) or `False` (0). True values are `y`, `yes`, `t`, `true`,
    `on`, and `1`; False value are `n`, `no`, `f`, `false`, `off`, and `0`;
    """
    value = value.lower()
    if value in ("y", "yes", "t", "true", "on", "1"):
        return 1
    elif value in ("n", "no", "f", "false", "off", "0"):
        return 0
    else:
        raise ValueError(f"invalid truth value {value}")


def parse_flag_from_env(key, default=False):
    try:
        value = os.environ[key]
    except KeyError:
        # KEY isn't set, default to `default`.
        _value = default
    else:
        # KEY is set, convert it to True or False.
        try:
            _value = str_to_bool(value)
        except ValueError:
            # More values are supported, but let's keep the message simple.
            raise ValueError(f"If set, {key} must be yes or no.")
    return _value


_run_slow_tests = parse_flag_from_env("RUN_SLOW", default=False)
_run_nightly_tests = parse_flag_from_env("RUN_NIGHTLY", default=False)
_run_compile_tests = parse_flag_from_env("RUN_COMPILE", default=False)


def floats_tensor(shape, scale=1.0, rng=None, name=None):
    """Creates a random float32 tensor"""
    if rng is None:
        rng = global_rng

    total_dims = 1
    for dim in shape:
        total_dims *= dim

    values = []
    for _ in range(total_dims):
        values.append(rng.random() * scale)

    return torch.tensor(data=values, dtype=torch.float).view(shape).contiguous()


def slow(test_case):
    """
    Decorator marking a test as slow.

    Slow tests are skipped by default. Set the RUN_SLOW environment variable to a truthy value to run them.

    """
    return pytest.mark.skipif(not _run_slow_tests, reason="test is slow")(test_case)


def nightly(test_case):
    """
    Decorator marking a test that runs nightly in the diffusers CI.

    Slow tests are skipped by default. Set the RUN_NIGHTLY environment variable to a truthy value to run them.

    """
    return pytest.mark.skipif(not _run_nightly_tests, reason="test is nightly")(test_case)


def is_torch_compile(test_case):
    """
    Decorator marking a test that runs compile tests in the diffusers CI.

    Compile tests are skipped by default. Set the RUN_COMPILE environment variable to a truthy value to run them.

    """
    return pytest.mark.skipif(not _run_compile_tests, reason="test is torch compile")(test_case)


def require_torch(test_case):
    """
    Decorator marking a test that requires PyTorch. These tests are skipped when PyTorch isn't installed.
    """
    return pytest.mark.skipif(not is_torch_available(), reason="test requires PyTorch")(test_case)


def require_torch_2(test_case):
    """
    Decorator marking a test that requires PyTorch 2. These tests are skipped when it isn't installed.
    """
    return pytest.mark.skipif(
        not (is_torch_available() and is_torch_version(">=", "2.0.0")), reason="test requires PyTorch 2"
    )(test_case)


def require_torch_version_greater_equal(torch_version):
    """Decorator marking a test that requires torch with a specific version or greater."""

    def decorator(test_case):
        correct_torch_version = is_torch_available() and is_torch_version(">=", torch_version)
        return pytest.mark.skipif(
            not correct_torch_version,
            reason=f"test requires torch with the version greater than or equal to {torch_version}",
        )(test_case)

    return decorator


def require_torch_version_greater(torch_version):
    """Decorator marking a test that requires torch with a specific version greater."""

    def decorator(test_case):
        correct_torch_version = is_torch_available() and is_torch_version(">", torch_version)
        return pytest.mark.skipif(
            not correct_torch_version, reason=f"test requires torch with the version greater than {torch_version}"
        )(test_case)

    return decorator


def require_torch_gpu(test_case):
    """Decorator marking a test that requires CUDA and PyTorch."""
    return pytest.mark.skipif(torch_device != "cuda", reason="test requires PyTorch+CUDA")(test_case)


def require_torch_cuda_compatibility(expected_compute_capability):
    def decorator(test_case):
        if torch.cuda.is_available():
            current_compute_capability = get_torch_cuda_device_capability()
            return pytest.mark.skipif(
                float(current_compute_capability) != float(expected_compute_capability),
                reason="Test not supported for this compute capability.",
            )(test_case)
        return test_case

    return decorator


# These decorators are for accelerator-specific behaviours that are not GPU-specific
def require_torch_accelerator(test_case):
    """Decorator marking a test that requires an accelerator backend and PyTorch."""
<<<<<<< HEAD
    return pytest.mark.skipif(
        not (is_torch_available() and torch_device != "cpu"), reason="test requires accelerator+PyTorch"
    )(test_case)
=======
    return pytest.mark.skipif(torch_device == "cpu", reason="test requires accelerator+PyTorch")(test_case)
>>>>>>> ab71f3c8


def require_torch_multi_gpu(test_case):
    """
    Decorator marking a test that requires a multi-GPU setup (in PyTorch). These tests are skipped on a machine without
    multiple GPUs. To run *only* the multi_gpu tests, assuming all test names contain multi_gpu: $ pytest -sv ./tests
    -k "multi_gpu"
    """
    if not is_torch_available():
        return pytest.mark.skip(reason="test requires PyTorch")(test_case)

    import torch

    return pytest.mark.skipif(torch.cuda.device_count() <= 1, reason="test requires multiple GPUs")(test_case)


def require_torch_multi_accelerator(test_case):
    """
    Decorator marking a test that requires a multi-accelerator setup (in PyTorch). These tests are skipped on a machine
    without multiple hardware accelerators.
    """
    if not is_torch_available():
        return pytest.mark.skip(reason="test requires PyTorch")(test_case)

    import torch

    return pytest.mark.skipif(
        not (torch.cuda.device_count() > 1 or torch.xpu.device_count() > 1),
        reason="test requires multiple hardware accelerators",
    )(test_case)


def require_torch_accelerator_with_fp16(test_case):
    """Decorator marking a test that requires an accelerator with support for the FP16 data type."""
    return pytest.mark.skipif(
        not _is_torch_fp16_available(torch_device), reason="test requires accelerator with fp16 support"
    )(test_case)


def require_torch_accelerator_with_fp64(test_case):
    """Decorator marking a test that requires an accelerator with support for the FP64 data type."""
    return pytest.mark.skipif(
        not _is_torch_fp64_available(torch_device), reason="test requires accelerator with fp64 support"
    )(test_case)


def require_big_gpu_with_torch_cuda(test_case):
    """
    Decorator marking a test that requires a bigger GPU (24GB) for execution. Some example pipelines: Flux, SD3, Cog,
    etc.
    """
    if not is_torch_available():
        return pytest.mark.skip(reason="test requires PyTorch")(test_case)

    import torch

    if not torch.cuda.is_available():
        return pytest.mark.skip(reason="test requires PyTorch CUDA")(test_case)

    device_properties = torch.cuda.get_device_properties(0)
    total_memory = device_properties.total_memory / (1024**3)
    return pytest.mark.skipif(
        total_memory < BIG_GPU_MEMORY, reason=f"test requires a GPU with at least {BIG_GPU_MEMORY} GB memory"
    )(test_case)


def require_big_accelerator(test_case):
    """
    Decorator marking a test that requires a bigger hardware accelerator (24GB) for execution. Some example pipelines:
    Flux, SD3, Cog, etc.
    """
    import pytest

    test_case = pytest.mark.big_accelerator(test_case)

    if not is_torch_available():
        return pytest.mark.skip(reason="test requires PyTorch")(test_case)

    import torch

    if not (torch.cuda.is_available() or torch.xpu.is_available()):
        return pytest.mark.skip(reason="test requires PyTorch CUDA")(test_case)

    if torch.xpu.is_available():
        device_properties = torch.xpu.get_device_properties(0)
    else:
        device_properties = torch.cuda.get_device_properties(0)

    total_memory = device_properties.total_memory / (1024**3)
    return pytest.mark.skipif(
<<<<<<< HEAD
        not total_memory >= BIG_GPU_MEMORY,
=======
        total_memory < BIG_GPU_MEMORY,
>>>>>>> ab71f3c8
        reason=f"test requires a hardware accelerator with at least {BIG_GPU_MEMORY} GB memory",
    )(test_case)


def require_torch_accelerator_with_training(test_case):
    """Decorator marking a test that requires an accelerator with support for training."""
    return pytest.mark.skipif(
        not (is_torch_available() and backend_supports_training(torch_device)),
        reason="test requires accelerator with training support",
    )(test_case)


def skip_mps(test_case):
    """Decorator marking a test to skip if torch_device is 'mps'"""
    return pytest.mark.skipif(torch_device == "mps", reason="test requires non 'mps' device")(test_case)


def require_flax(test_case):
    """
    Decorator marking a test that requires JAX & Flax. These tests are skipped when one / both are not installed
    """
    return pytest.mark.skipif(not is_flax_available(), reason="test requires JAX & Flax")(test_case)


def require_compel(test_case):
    """
    Decorator marking a test that requires compel: https://github.com/damian0815/compel. These tests are skipped when
    the library is not installed.
    """
    return pytest.mark.skipif(not is_compel_available(), reason="test requires compel")(test_case)


def require_onnxruntime(test_case):
    """
    Decorator marking a test that requires onnxruntime. These tests are skipped when onnxruntime isn't installed.
    """
    return pytest.mark.skipif(not is_onnx_available(), reason="test requires onnxruntime")(test_case)


def require_note_seq(test_case):
    """
    Decorator marking a test that requires note_seq. These tests are skipped when note_seq isn't installed.
    """
    return pytest.mark.skipif(not is_note_seq_available(), reason="test requires note_seq")(test_case)


def require_accelerator(test_case):
    """
    Decorator marking a test that requires a hardware accelerator backend. These tests are skipped when there are no
    hardware accelerator available.
    """
    return pytest.mark.skipif(torch_device == "cpu", reason="test requires a hardware accelerator")(test_case)


def require_torchsde(test_case):
    """
    Decorator marking a test that requires torchsde. These tests are skipped when torchsde isn't installed.
    """
    return pytest.mark.skipif(not is_torchsde_available(), reason="test requires torchsde")(test_case)


def require_peft_backend(test_case):
    """
    Decorator marking a test that requires PEFT backend, this would require some specific versions of PEFT and
    transformers.
    """
    return pytest.mark.skipif(not USE_PEFT_BACKEND, reason="test requires PEFT backend")(test_case)


def require_timm(test_case):
    """
    Decorator marking a test that requires timm. These tests are skipped when timm isn't installed.
    """
    return pytest.mark.skipif(not is_timm_available(), reason="test requires timm")(test_case)


def require_bitsandbytes(test_case):
    """
    Decorator marking a test that requires bitsandbytes. These tests are skipped when bitsandbytes isn't installed.
    """
    return pytest.mark.skipif(not is_bitsandbytes_available(), reason="test requires bitsandbytes")(test_case)


def require_quanto(test_case):
    """
    Decorator marking a test that requires quanto. These tests are skipped when quanto isn't installed.
    """
    return pytest.mark.skipif(not is_optimum_quanto_available(), reason="test requires quanto")(test_case)


def require_accelerate(test_case):
    """
    Decorator marking a test that requires accelerate. These tests are skipped when accelerate isn't installed.
    """
    return pytest.mark.skipif(not is_accelerate_available(), reason="test requires accelerate")(test_case)


def require_peft_version_greater(peft_version):
    """
    Decorator marking a test that requires PEFT backend with a specific version, this would require some specific
    versions of PEFT and transformers.
    """

    def decorator(test_case):
        correct_peft_version = is_peft_available() and version.parse(
            version.parse(importlib.metadata.version("peft")).base_version
        ) > version.parse(peft_version)
        return pytest.mark.skipif(
            not correct_peft_version, reason=f"test requires PEFT backend with the version greater than {peft_version}"
        )(test_case)

    return decorator


def require_transformers_version_greater(transformers_version):
    """
    Decorator marking a test that requires transformers with a specific version, this would require some specific
    versions of PEFT and transformers.
    """

    def decorator(test_case):
        correct_transformers_version = is_transformers_available() and version.parse(
            version.parse(importlib.metadata.version("transformers")).base_version
        ) > version.parse(transformers_version)
        return pytest.mark.skipif(
            not correct_transformers_version,
            reason=f"test requires transformers with the version greater than {transformers_version}",
        )(test_case)

    return decorator


def require_accelerate_version_greater(accelerate_version):
    def decorator(test_case):
        correct_accelerate_version = is_accelerate_available() and version.parse(
            version.parse(importlib.metadata.version("accelerate")).base_version
        ) > version.parse(accelerate_version)
        return pytest.mark.skipif(
            not correct_accelerate_version,
            reason=f"Test requires accelerate with the version greater than {accelerate_version}.",
        )(test_case)

    return decorator


def require_bitsandbytes_version_greater(bnb_version):
    def decorator(test_case):
        correct_bnb_version = is_bitsandbytes_available() and version.parse(
            version.parse(importlib.metadata.version("bitsandbytes")).base_version
        ) > version.parse(bnb_version)
        return pytest.mark.skipif(
            not correct_bnb_version, reason=f"Test requires bitsandbytes with the version greater than {bnb_version}."
        )(test_case)

    return decorator


def require_hf_hub_version_greater(hf_hub_version):
    def decorator(test_case):
        correct_hf_hub_version = version.parse(
            version.parse(importlib.metadata.version("huggingface_hub")).base_version
        ) > version.parse(hf_hub_version)
        return pytest.mark.skipif(
            not correct_hf_hub_version,
            reason=f"Test requires huggingface_hub with the version greater than {hf_hub_version}.",
        )(test_case)

    return decorator


def require_gguf_version_greater_or_equal(gguf_version):
    def decorator(test_case):
        correct_gguf_version = is_gguf_available() and version.parse(
            version.parse(importlib.metadata.version("gguf")).base_version
        ) >= version.parse(gguf_version)
        return pytest.mark.skipif(
            not correct_gguf_version, reason=f"Test requires gguf with the version greater than {gguf_version}."
        )(test_case)

    return decorator


def require_torchao_version_greater_or_equal(torchao_version):
    def decorator(test_case):
        correct_torchao_version = is_torchao_available() and version.parse(
            version.parse(importlib.metadata.version("torchao")).base_version
        ) >= version.parse(torchao_version)
        return pytest.mark.skipif(
            not correct_torchao_version, reason=f"Test requires torchao with version greater than {torchao_version}."
        )(test_case)

    return decorator


def require_kernels_version_greater_or_equal(kernels_version):
    def decorator(test_case):
        correct_kernels_version = is_kernels_available() and version.parse(
            version.parse(importlib.metadata.version("kernels")).base_version
        ) >= version.parse(kernels_version)
        return pytest.mark.skipif(
            not correct_kernels_version, reason=f"Test requires kernels with version greater than {kernels_version}."
        )(test_case)

    return decorator


def deprecate_after_peft_backend(test_case):
    """
    Decorator marking a test that will be skipped after PEFT backend
    """
    return pytest.mark.skipif(USE_PEFT_BACKEND, reason="test skipped in favor of PEFT backend")(test_case)


def get_python_version():
    sys_info = sys.version_info
    major, minor = sys_info.major, sys_info.minor
    return major, minor


def load_numpy(arry: Union[str, np.ndarray], local_path: Optional[str] = None) -> np.ndarray:
    if isinstance(arry, str):
        if local_path is not None:
            # local_path can be passed to correct images of tests
            return Path(local_path, arry.split("/")[-5], arry.split("/")[-2], arry.split("/")[-1]).as_posix()
        elif arry.startswith("http://") or arry.startswith("https://"):
            response = requests.get(arry, timeout=DIFFUSERS_REQUEST_TIMEOUT)
            response.raise_for_status()
            arry = np.load(BytesIO(response.content))
        elif os.path.isfile(arry):
            arry = np.load(arry)
        else:
            raise ValueError(
                f"Incorrect path or url, URLs must start with `http://` or `https://`, and {arry} is not a valid path"
            )
    elif isinstance(arry, np.ndarray):
        pass
    else:
        raise ValueError(
            "Incorrect format used for numpy ndarray. Should be an url linking to an image, a local path, or a"
            " ndarray."
        )

    return arry


def load_pt(url: str, map_location: Optional[str] = None, weights_only: Optional[bool] = True):
    response = requests.get(url, timeout=DIFFUSERS_REQUEST_TIMEOUT)
    response.raise_for_status()
    arry = torch.load(BytesIO(response.content), map_location=map_location, weights_only=weights_only)
    return arry


def load_image(image: Union[str, PIL.Image.Image]) -> PIL.Image.Image:
    """
    Loads `image` to a PIL Image.

    Args:
        image (`str` or `PIL.Image.Image`):
            The image to convert to the PIL Image format.
    Returns:
        `PIL.Image.Image`:
            A PIL Image.
    """
    if isinstance(image, str):
        if image.startswith("http://") or image.startswith("https://"):
            image = PIL.Image.open(requests.get(image, stream=True, timeout=DIFFUSERS_REQUEST_TIMEOUT).raw)
        elif os.path.isfile(image):
            image = PIL.Image.open(image)
        else:
            raise ValueError(
                f"Incorrect path or url, URLs must start with `http://` or `https://`, and {image} is not a valid path"
            )
    elif isinstance(image, PIL.Image.Image):
        image = image
    else:
        raise ValueError(
            "Incorrect format used for image. Should be an url linking to an image, a local path, or a PIL image."
        )
    image = PIL.ImageOps.exif_transpose(image)
    image = image.convert("RGB")
    return image


def preprocess_image(image: PIL.Image, batch_size: int):
    w, h = image.size
    w, h = (x - x % 8 for x in (w, h))  # resize to integer multiple of 8
    image = image.resize((w, h), resample=PIL.Image.LANCZOS)
    image = np.array(image).astype(np.float32) / 255.0
    image = np.vstack([image[None].transpose(0, 3, 1, 2)] * batch_size)
    image = torch.from_numpy(image)
    return 2.0 * image - 1.0


def export_to_gif(image: List[PIL.Image.Image], output_gif_path: str = None) -> str:
    if output_gif_path is None:
        output_gif_path = tempfile.NamedTemporaryFile(suffix=".gif").name

    image[0].save(
        output_gif_path,
        save_all=True,
        append_images=image[1:],
        optimize=False,
        duration=100,
        loop=0,
    )
    return output_gif_path


@contextmanager
def buffered_writer(raw_f):
    f = io.BufferedWriter(raw_f)
    yield f
    f.flush()


def export_to_ply(mesh, output_ply_path: str = None):
    """
    Write a PLY file for a mesh.
    """
    if output_ply_path is None:
        output_ply_path = tempfile.NamedTemporaryFile(suffix=".ply").name

    coords = mesh.verts.detach().cpu().numpy()
    faces = mesh.faces.cpu().numpy()
    rgb = np.stack([mesh.vertex_channels[x].detach().cpu().numpy() for x in "RGB"], axis=1)

    with buffered_writer(open(output_ply_path, "wb")) as f:
        f.write(b"ply\n")
        f.write(b"format binary_little_endian 1.0\n")
        f.write(bytes(f"element vertex {len(coords)}\n", "ascii"))
        f.write(b"property float x\n")
        f.write(b"property float y\n")
        f.write(b"property float z\n")
        if rgb is not None:
            f.write(b"property uchar red\n")
            f.write(b"property uchar green\n")
            f.write(b"property uchar blue\n")
        if faces is not None:
            f.write(bytes(f"element face {len(faces)}\n", "ascii"))
            f.write(b"property list uchar int vertex_index\n")
        f.write(b"end_header\n")

        if rgb is not None:
            rgb = (rgb * 255.499).round().astype(int)
            vertices = [
                (*coord, *rgb)
                for coord, rgb in zip(
                    coords.tolist(),
                    rgb.tolist(),
                )
            ]
            format = struct.Struct("<3f3B")
            for item in vertices:
                f.write(format.pack(*item))
        else:
            format = struct.Struct("<3f")
            for vertex in coords.tolist():
                f.write(format.pack(*vertex))

        if faces is not None:
            format = struct.Struct("<B3I")
            for tri in faces.tolist():
                f.write(format.pack(len(tri), *tri))

    return output_ply_path


def export_to_obj(mesh, output_obj_path: str = None):
    if output_obj_path is None:
        output_obj_path = tempfile.NamedTemporaryFile(suffix=".obj").name

    verts = mesh.verts.detach().cpu().numpy()
    faces = mesh.faces.cpu().numpy()

    vertex_colors = np.stack([mesh.vertex_channels[x].detach().cpu().numpy() for x in "RGB"], axis=1)
    vertices = [
        "{} {} {} {} {} {}".format(*coord, *color) for coord, color in zip(verts.tolist(), vertex_colors.tolist())
    ]

    faces = ["f {} {} {}".format(str(tri[0] + 1), str(tri[1] + 1), str(tri[2] + 1)) for tri in faces.tolist()]

    combined_data = ["v " + vertex for vertex in vertices] + faces

    with open(output_obj_path, "w") as f:
        f.writelines("\n".join(combined_data))


def export_to_video(video_frames: List[np.ndarray], output_video_path: str = None) -> str:
    if is_opencv_available():
        import cv2
    else:
        raise ImportError(BACKENDS_MAPPING["opencv"][1].format("export_to_video"))
    if output_video_path is None:
        output_video_path = tempfile.NamedTemporaryFile(suffix=".mp4").name

    fourcc = cv2.VideoWriter_fourcc(*"mp4v")
    h, w, c = video_frames[0].shape
    video_writer = cv2.VideoWriter(output_video_path, fourcc, fps=8, frameSize=(w, h))
    for i in range(len(video_frames)):
        img = cv2.cvtColor(video_frames[i], cv2.COLOR_RGB2BGR)
        video_writer.write(img)
    return output_video_path


def load_hf_numpy(path) -> np.ndarray:
    base_url = "https://huggingface.co/datasets/fusing/diffusers-testing/resolve/main"

    if not path.startswith("http://") and not path.startswith("https://"):
        path = os.path.join(base_url, urllib.parse.quote(path))

    return load_numpy(path)


# --- pytest conf functions --- #

# to avoid multiple invocation from tests/conftest.py and examples/conftest.py - make sure it's called only once
pytest_opt_registered = {}


def pytest_addoption_shared(parser):
    """
    This function is to be called from `conftest.py` via `pytest_addoption` wrapper that has to be defined there.

    It allows loading both `conftest.py` files at once without causing a failure due to adding the same `pytest`
    option.

    """
    option = "--make-reports"
    if option not in pytest_opt_registered:
        parser.addoption(
            option,
            action="store",
            default=False,
            help="generate report files. The value of this option is used as a prefix to report names",
        )
        pytest_opt_registered[option] = 1


def pytest_terminal_summary_main(tr, id):
    """
    Generate multiple reports at the end of test suite run - each report goes into a dedicated file in the current
    directory. The report files are prefixed with the test suite name.

    This function emulates --duration and -rA pytest arguments.

    This function is to be called from `conftest.py` via `pytest_terminal_summary` wrapper that has to be defined
    there.

    Args:
    - tr: `terminalreporter` passed from `conftest.py`
    - id: unique id like `tests` or `examples` that will be incorporated into the final reports filenames - this is
      needed as some jobs have multiple runs of pytest, so we can't have them overwrite each other.

    NB: this functions taps into a private _pytest API and while unlikely, it could break should
    pytest do internal changes - also it calls default internal methods of terminalreporter which
    can be hijacked by various `pytest-` plugins and interfere.

    """
    from _pytest.config import create_terminal_writer

    if not len(id):
        id = "tests"

    config = tr.config
    orig_writer = config.get_terminal_writer()
    orig_tbstyle = config.option.tbstyle
    orig_reportchars = tr.reportchars

    dir = "reports"
    Path(dir).mkdir(parents=True, exist_ok=True)
    report_files = {
        k: f"{dir}/{id}_{k}.txt"
        for k in [
            "durations",
            "errors",
            "failures_long",
            "failures_short",
            "failures_line",
            "passes",
            "stats",
            "summary_short",
            "warnings",
        ]
    }

    # custom durations report
    # note: there is no need to call pytest --durations=XX to get this separate report
    # adapted from https://github.com/pytest-dev/pytest/blob/897f151e/src/_pytest/runner.py#L66
    dlist = []
    for replist in tr.stats.values():
        for rep in replist:
            if hasattr(rep, "duration"):
                dlist.append(rep)
    if dlist:
        dlist.sort(key=lambda x: x.duration, reverse=True)
        with open(report_files["durations"], "w") as f:
            durations_min = 0.05  # sec
            f.write("slowest durations\n")
            for i, rep in enumerate(dlist):
                if rep.duration < durations_min:
                    f.write(f"{len(dlist) - i} durations < {durations_min} secs were omitted")
                    break
                f.write(f"{rep.duration:02.2f}s {rep.when:<8} {rep.nodeid}\n")

    def summary_failures_short(tr):
        # expecting that the reports were --tb=long (default) so we chop them off here to the last frame
        reports = tr.getreports("failed")
        if not reports:
            return
        tr.write_sep("=", "FAILURES SHORT STACK")
        for rep in reports:
            msg = tr._getfailureheadline(rep)
            tr.write_sep("_", msg, red=True, bold=True)
            # chop off the optional leading extra frames, leaving only the last one
            longrepr = re.sub(r".*_ _ _ (_ ){10,}_ _ ", "", rep.longreprtext, 0, re.M | re.S)
            tr._tw.line(longrepr)
            # note: not printing out any rep.sections to keep the report short

    # use ready-made report funcs, we are just hijacking the filehandle to log to a dedicated file each
    # adapted from https://github.com/pytest-dev/pytest/blob/897f151e/src/_pytest/terminal.py#L814
    # note: some pytest plugins may interfere by hijacking the default `terminalreporter` (e.g.
    # pytest-instafail does that)

    # report failures with line/short/long styles
    config.option.tbstyle = "auto"  # full tb
    with open(report_files["failures_long"], "w") as f:
        tr._tw = create_terminal_writer(config, f)
        tr.summary_failures()

    # config.option.tbstyle = "short" # short tb
    with open(report_files["failures_short"], "w") as f:
        tr._tw = create_terminal_writer(config, f)
        summary_failures_short(tr)

    config.option.tbstyle = "line"  # one line per error
    with open(report_files["failures_line"], "w") as f:
        tr._tw = create_terminal_writer(config, f)
        tr.summary_failures()

    with open(report_files["errors"], "w") as f:
        tr._tw = create_terminal_writer(config, f)
        tr.summary_errors()

    with open(report_files["warnings"], "w") as f:
        tr._tw = create_terminal_writer(config, f)
        tr.summary_warnings()  # normal warnings
        tr.summary_warnings()  # final warnings

    tr.reportchars = "wPpsxXEf"  # emulate -rA (used in summary_passes() and short_test_summary())
    with open(report_files["passes"], "w") as f:
        tr._tw = create_terminal_writer(config, f)
        tr.summary_passes()

    with open(report_files["summary_short"], "w") as f:
        tr._tw = create_terminal_writer(config, f)
        tr.short_test_summary()

    with open(report_files["stats"], "w") as f:
        tr._tw = create_terminal_writer(config, f)
        tr.summary_stats()

    # restore:
    tr._tw = orig_writer
    tr.reportchars = orig_reportchars
    config.option.tbstyle = orig_tbstyle


# Adapted from https://github.com/huggingface/transformers/blob/000e52aec8850d3fe2f360adc6fd256e5b47fe4c/src/transformers..testing_utils.py#L1905
def is_flaky(max_attempts: int = 5, wait_before_retry: Optional[float] = None, description: Optional[str] = None):
    """
    To decorate flaky tests (methods or entire classes). They will be retried on failures.

    Args:
        max_attempts (`int`, *optional*, defaults to 5):
            The maximum number of attempts to retry the flaky test.
        wait_before_retry (`float`, *optional*):
            If provided, will wait that number of seconds before retrying the test.
        description (`str`, *optional*):
            A string to describe the situation (what / where / why is flaky, link to GH issue/PR comments, errors,
            etc.)
    """

    def decorator(obj):
        # If decorating a class, wrap each test method on it
        if inspect.isclass(obj):
            for attr_name, attr_value in list(obj.__dict__.items()):
                if callable(attr_value) and attr_name.startswith("test"):
                    # recursively decorate the method
                    setattr(obj, attr_name, decorator(attr_value))
            return obj

        # Otherwise we're decorating a single test function / method
        @functools.wraps(obj)
        def wrapper(*args, **kwargs):
            retry_count = 1
            while retry_count < max_attempts:
                try:
                    return obj(*args, **kwargs)
                except Exception as err:
                    msg = (
                        f"[FLAKY] {description or obj.__name__!r} "
                        f"failed on attempt {retry_count}/{max_attempts}: {err}"
                    )
                    print(msg, file=sys.stderr)
                    if wait_before_retry is not None:
                        time.sleep(wait_before_retry)
                    retry_count += 1

            return obj(*args, **kwargs)

        return wrapper

    return decorator


# Taken from: https://github.com/huggingface/transformers/blob/3658488ff77ff8d45101293e749263acf437f4d5/src/transformers..testing_utils.py#L1787
def run_test_in_subprocess(test_case, target_func, inputs=None, timeout=None):
    """
    To run a test in a subprocess. In particular, this can avoid (GPU) memory issue.

    Args:
        test_case:
            The test case object that will run `target_func`.
        target_func (`Callable`):
            The function implementing the actual testing logic.
        inputs (`dict`, *optional*, defaults to `None`):
            The inputs that will be passed to `target_func` through an (input) queue.
        timeout (`int`, *optional*, defaults to `None`):
            The timeout (in seconds) that will be passed to the input and output queues. If not specified, the env.
            variable `PYTEST_TIMEOUT` will be checked. If still `None`, its value will be set to `600`.
    """
    if timeout is None:
        timeout = int(os.environ.get("PYTEST_TIMEOUT", 600))

    start_methohd = "spawn"
    ctx = multiprocessing.get_context(start_methohd)

    input_queue = ctx.Queue(1)
    output_queue = ctx.JoinableQueue(1)

    # We can't send test case objects to the child, otherwise we get issues regarding pickle.
    input_queue.put(inputs, timeout=timeout)

    process = ctx.Process(target=target_func, args=(input_queue, output_queue, timeout))
    process.start()
    # Kill the child process if we can't get outputs from it in time: otherwise, the hanging subprocess prevents
    # the test to exit properly.
    try:
        results = output_queue.get(timeout=timeout)
        output_queue.task_done()
    except Exception as e:
        process.terminate()
        test_case.fail(e)
    process.join(timeout=timeout)

    if results["error"] is not None:
        test_case.fail(f"{results['error']}")


class CaptureLogger:
    """
    Args:
    Context manager to capture `logging` streams
        logger: 'logging` logger object
    Returns:
        The captured output is available via `self.out`
    Example:
    ```python
    >>> from diffusers import logging
    >>> from diffusers..testing_utils import CaptureLogger

    >>> msg = "Testing 1, 2, 3"
    >>> logging.set_verbosity_info()
    >>> logger = logging.get_logger("diffusers.pipelines.stable_diffusion.pipeline_stable_diffusion.py")
    >>> with CaptureLogger(logger) as cl:
    ...     logger.info(msg)
    >>> assert cl.out, msg + "\n"
    ```
    """

    def __init__(self, logger):
        self.logger = logger
        self.io = StringIO()
        self.sh = logging.StreamHandler(self.io)
        self.out = ""

    def __enter__(self):
        self.logger.addHandler(self.sh)
        return self

    def __exit__(self, *exc):
        self.logger.removeHandler(self.sh)
        self.out = self.io.getvalue()

    def __repr__(self):
        return f"captured: {self.out}\n"


def enable_full_determinism():
    """
    Helper function for reproducible behavior during distributed training. See
    - https://pytorch.org/docs/stable/notes/randomness.html for pytorch
    """
    #  Enable PyTorch deterministic mode. This potentially requires either the environment
    #  variable 'CUDA_LAUNCH_BLOCKING' or 'CUBLAS_WORKSPACE_CONFIG' to be set,
    # depending on the CUDA version, so we set them both here
    os.environ["CUDA_LAUNCH_BLOCKING"] = "1"
    os.environ["CUBLAS_WORKSPACE_CONFIG"] = ":16:8"
    torch.use_deterministic_algorithms(True)

    # Enable CUDNN deterministic mode
    torch.backends.cudnn.deterministic = True
    torch.backends.cudnn.benchmark = False
    torch.backends.cuda.matmul.allow_tf32 = False


def disable_full_determinism():
    os.environ["CUDA_LAUNCH_BLOCKING"] = "0"
    os.environ["CUBLAS_WORKSPACE_CONFIG"] = ""
    torch.use_deterministic_algorithms(False)


# Utils for custom and alternative accelerator devices
def _is_torch_fp16_available(device):
    if not is_torch_available():
        return False

    import torch

    device = torch.device(device)

    try:
        x = torch.zeros((2, 2), dtype=torch.float16).to(device)
        _ = torch.mul(x, x)
        return True

    except Exception as e:
        if device.type == "cuda":
            raise ValueError(
                f"You have passed a device of type 'cuda' which should work with 'fp16', but 'cuda' does not seem to be correctly installed on your machine: {e}"
            )

        return False


def _is_torch_fp64_available(device):
    if not is_torch_available():
        return False

    import torch

    device = torch.device(device)

    try:
        x = torch.zeros((2, 2), dtype=torch.float64).to(device)
        _ = torch.mul(x, x)
        return True

    except Exception as e:
        if device.type == "cuda":
            raise ValueError(
                f"You have passed a device of type 'cuda' which should work with 'fp64', but 'cuda' does not seem to be correctly installed on your machine: {e}"
            )

        return False


# Guard these lookups for when Torch is not used - alternative accelerator support is for PyTorch
if is_torch_available():
    # Behaviour flags
    BACKEND_SUPPORTS_TRAINING = {"cuda": True, "xpu": True, "cpu": True, "mps": False, "default": True}

    # Function definitions
    BACKEND_EMPTY_CACHE = {
        "cuda": torch.cuda.empty_cache,
        "xpu": torch.xpu.empty_cache,
        "cpu": None,
        "mps": torch.mps.empty_cache,
        "default": None,
    }
    BACKEND_DEVICE_COUNT = {
        "cuda": torch.cuda.device_count,
        "xpu": torch.xpu.device_count,
        "cpu": lambda: 0,
        "mps": lambda: 0,
        "default": 0,
    }
    BACKEND_MANUAL_SEED = {
        "cuda": torch.cuda.manual_seed,
        "xpu": torch.xpu.manual_seed,
        "cpu": torch.manual_seed,
        "mps": torch.mps.manual_seed,
        "default": torch.manual_seed,
    }
    BACKEND_RESET_PEAK_MEMORY_STATS = {
        "cuda": torch.cuda.reset_peak_memory_stats,
        "xpu": getattr(torch.xpu, "reset_peak_memory_stats", None),
        "cpu": None,
        "mps": None,
        "default": None,
    }
    BACKEND_RESET_MAX_MEMORY_ALLOCATED = {
        "cuda": torch.cuda.reset_max_memory_allocated,
        "xpu": getattr(torch.xpu, "reset_peak_memory_stats", None),
        "cpu": None,
        "mps": None,
        "default": None,
    }
    BACKEND_MAX_MEMORY_ALLOCATED = {
        "cuda": torch.cuda.max_memory_allocated,
        "xpu": getattr(torch.xpu, "max_memory_allocated", None),
        "cpu": 0,
        "mps": 0,
        "default": 0,
    }
    BACKEND_SYNCHRONIZE = {
        "cuda": torch.cuda.synchronize,
        "xpu": getattr(torch.xpu, "synchronize", None),
        "cpu": None,
        "mps": None,
        "default": None,
    }


# This dispatches a defined function according to the accelerator from the function definitions.
def _device_agnostic_dispatch(device: str, dispatch_table: Dict[str, Callable], *args, **kwargs):
    if device not in dispatch_table:
        return dispatch_table["default"](*args, **kwargs)

    fn = dispatch_table[device]

    # Some device agnostic functions return values. Need to guard against 'None' instead at
    # user level
    if not callable(fn):
        return fn

    return fn(*args, **kwargs)


# These are callables which automatically dispatch the function specific to the accelerator
def backend_manual_seed(device: str, seed: int):
    return _device_agnostic_dispatch(device, BACKEND_MANUAL_SEED, seed)


def backend_synchronize(device: str):
    return _device_agnostic_dispatch(device, BACKEND_SYNCHRONIZE)


def backend_empty_cache(device: str):
    return _device_agnostic_dispatch(device, BACKEND_EMPTY_CACHE)


def backend_device_count(device: str):
    return _device_agnostic_dispatch(device, BACKEND_DEVICE_COUNT)


def backend_reset_peak_memory_stats(device: str):
    return _device_agnostic_dispatch(device, BACKEND_RESET_PEAK_MEMORY_STATS)


def backend_reset_max_memory_allocated(device: str):
    return _device_agnostic_dispatch(device, BACKEND_RESET_MAX_MEMORY_ALLOCATED)


def backend_max_memory_allocated(device: str):
    return _device_agnostic_dispatch(device, BACKEND_MAX_MEMORY_ALLOCATED)


# These are callables which return boolean behaviour flags and can be used to specify some
# device agnostic alternative where the feature is unsupported.
def backend_supports_training(device: str):
    if not is_torch_available():
        return False

    if device not in BACKEND_SUPPORTS_TRAINING:
        device = "default"

    return BACKEND_SUPPORTS_TRAINING[device]


# Guard for when Torch is not available
if is_torch_available():
    # Update device function dict mapping
    def update_mapping_from_spec(device_fn_dict: Dict[str, Callable], attribute_name: str):
        try:
            # Try to import the function directly
            spec_fn = getattr(device_spec_module, attribute_name)
            device_fn_dict[torch_device] = spec_fn
        except AttributeError as e:
            # If the function doesn't exist, and there is no default, throw an error
            if "default" not in device_fn_dict:
                raise AttributeError(
                    f"`{attribute_name}` not found in '{device_spec_path}' and no default fallback function found."
                ) from e

    if "DIFFUSERS_TEST_DEVICE_SPEC" in os.environ:
        device_spec_path = os.environ["DIFFUSERS_TEST_DEVICE_SPEC"]
        if not Path(device_spec_path).is_file():
            raise ValueError(f"Specified path to device specification file is not found. Received {device_spec_path}")

        try:
            import_name = device_spec_path[: device_spec_path.index(".py")]
        except ValueError as e:
            raise ValueError(f"Provided device spec file is not a Python file! Received {device_spec_path}") from e

        device_spec_module = importlib.import_module(import_name)

        try:
            device_name = device_spec_module.DEVICE_NAME
        except AttributeError:
            raise AttributeError("Device spec file did not contain `DEVICE_NAME`")

        if "DIFFUSERS_TEST_DEVICE" in os.environ and torch_device != device_name:
            msg = f"Mismatch between environment variable `DIFFUSERS_TEST_DEVICE` '{torch_device}' and device found in spec '{device_name}'\n"
            msg += "Either unset `DIFFUSERS_TEST_DEVICE` or ensure it matches device spec name."
            raise ValueError(msg)

        torch_device = device_name

        # Add one entry here for each `BACKEND_*` dictionary.
        update_mapping_from_spec(BACKEND_MANUAL_SEED, "MANUAL_SEED_FN")
        update_mapping_from_spec(BACKEND_EMPTY_CACHE, "EMPTY_CACHE_FN")
        update_mapping_from_spec(BACKEND_DEVICE_COUNT, "DEVICE_COUNT_FN")
        update_mapping_from_spec(BACKEND_SUPPORTS_TRAINING, "SUPPORTS_TRAINING")
        update_mapping_from_spec(BACKEND_RESET_PEAK_MEMORY_STATS, "RESET_PEAK_MEMORY_STATS_FN")
        update_mapping_from_spec(BACKEND_RESET_MAX_MEMORY_ALLOCATED, "RESET_MAX_MEMORY_ALLOCATED_FN")
        update_mapping_from_spec(BACKEND_MAX_MEMORY_ALLOCATED, "MAX_MEMORY_ALLOCATED_FN")


# Modified from https://github.com/huggingface/transformers/blob/cdfb018d0300fef3b07d9220f3efe9c2a9974662/src/transformers..testing_utils.py#L3090

# Type definition of key used in `Expectations` class.
DeviceProperties = Tuple[Union[str, None], Union[int, None]]


@functools.lru_cache
def get_device_properties() -> DeviceProperties:
    """
    Get environment device properties.
    """
    if IS_CUDA_SYSTEM or IS_ROCM_SYSTEM:
        import torch

        major, _ = torch.cuda.get_device_capability()
        if IS_ROCM_SYSTEM:
            return ("rocm", major)
        else:
            return ("cuda", major)
    elif IS_XPU_SYSTEM:
        import torch

        # To get more info of the architecture meaning and bit allocation, refer to https://github.com/intel/llvm/blob/sycl/sycl/include/sycl/ext/oneapi/experimental/device_architecture.def
        arch = torch.xpu.get_device_capability()["architecture"]
        gen_mask = 0x000000FF00000000
        gen = (arch & gen_mask) >> 32
        return ("xpu", gen)
    else:
        return (torch_device, None)


if TYPE_CHECKING:
    DevicePropertiesUserDict = UserDict[DeviceProperties, Any]
else:
    DevicePropertiesUserDict = UserDict

if is_torch_available():
    from diffusers.hooks._common import _GO_LC_SUPPORTED_PYTORCH_LAYERS
    from diffusers.hooks.group_offloading import (
        _GROUP_ID_LAZY_LEAF,
        _compute_group_hash,
        _find_parent_module_in_module_dict,
        _gather_buffers_with_no_group_offloading_parent,
        _gather_parameters_with_no_group_offloading_parent,
    )

    def _get_expected_safetensors_files(
        module: torch.nn.Module,
        offload_to_disk_path: str,
        offload_type: str,
        num_blocks_per_group: Optional[int] = None,
    ) -> Set[str]:
        expected_files = set()

        def get_hashed_filename(group_id: str) -> str:
            short_hash = _compute_group_hash(group_id)
            return os.path.join(offload_to_disk_path, f"group_{short_hash}.safetensors")

        if offload_type == "block_level":
            if num_blocks_per_group is None:
                raise ValueError("num_blocks_per_group must be provided for 'block_level' offloading.")

            # Handle groups of ModuleList and Sequential blocks
            unmatched_modules = []
            for name, submodule in module.named_children():
                if not isinstance(submodule, (torch.nn.ModuleList, torch.nn.Sequential)):
                    unmatched_modules.append(module)
                    continue

                for i in range(0, len(submodule), num_blocks_per_group):
                    current_modules = submodule[i : i + num_blocks_per_group]
                    if not current_modules:
                        continue
                    group_id = f"{name}_{i}_{i + len(current_modules) - 1}"
                    expected_files.add(get_hashed_filename(group_id))

            # Handle the group for unmatched top-level modules and parameters
            for module in unmatched_modules:
                expected_files.add(get_hashed_filename(f"{module.__class__.__name__}_unmatched_group"))

        elif offload_type == "leaf_level":
            # Handle leaf-level module groups
            for name, submodule in module.named_modules():
                if isinstance(submodule, _GO_LC_SUPPORTED_PYTORCH_LAYERS):
                    # These groups will always have parameters, so a file is expected
                    expected_files.add(get_hashed_filename(name))

            # Handle groups for non-leaf parameters/buffers
            modules_with_group_offloading = {
                name for name, sm in module.named_modules() if isinstance(sm, _GO_LC_SUPPORTED_PYTORCH_LAYERS)
            }
            parameters = _gather_parameters_with_no_group_offloading_parent(module, modules_with_group_offloading)
            buffers = _gather_buffers_with_no_group_offloading_parent(module, modules_with_group_offloading)

            all_orphans = parameters + buffers
            if all_orphans:
                parent_to_tensors = {}
                module_dict = dict(module.named_modules())
                for tensor_name, _ in all_orphans:
                    parent_name = _find_parent_module_in_module_dict(tensor_name, module_dict)
                    if parent_name not in parent_to_tensors:
                        parent_to_tensors[parent_name] = []
                    parent_to_tensors[parent_name].append(tensor_name)

                for parent_name in parent_to_tensors:
                    # A file is expected for each parent that gathers orphaned tensors
                    expected_files.add(get_hashed_filename(parent_name))
            expected_files.add(get_hashed_filename(_GROUP_ID_LAZY_LEAF))

        else:
            raise ValueError(f"Unsupported offload_type: {offload_type}")

        return expected_files

    def _check_safetensors_serialization(
        module: torch.nn.Module,
        offload_to_disk_path: str,
        offload_type: str,
        num_blocks_per_group: Optional[int] = None,
    ) -> bool:
        if not os.path.isdir(offload_to_disk_path):
            return False, None, None

        expected_files = _get_expected_safetensors_files(
            module, offload_to_disk_path, offload_type, num_blocks_per_group
        )
        actual_files = set(glob.glob(os.path.join(offload_to_disk_path, "*.safetensors")))
        missing_files = expected_files - actual_files
        extra_files = actual_files - expected_files

        is_correct = not missing_files and not extra_files
        return is_correct, extra_files, missing_files


class Expectations(DevicePropertiesUserDict):
    def get_expectation(self) -> Any:
        """
        Find best matching expectation based on environment device properties.
        """
        return self.find_expectation(get_device_properties())

    @staticmethod
    def is_default(key: DeviceProperties) -> bool:
        return all(p is None for p in key)

    @staticmethod
    def score(key: DeviceProperties, other: DeviceProperties) -> int:
        """
        Returns score indicating how similar two instances of the `Properties` tuple are. Points are calculated using
        bits, but documented as int. Rules are as follows:
            * Matching `type` gives 8 points.
            * Semi-matching `type`, for example cuda and rocm, gives 4 points.
            * Matching `major` (compute capability major version) gives 2 points.
            * Default expectation (if present) gives 1 points.
        """
        (device_type, major) = key
        (other_device_type, other_major) = other

        score = 0b0
        if device_type == other_device_type:
            score |= 0b1000
        elif device_type in ["cuda", "rocm"] and other_device_type in ["cuda", "rocm"]:
            score |= 0b100

        if major == other_major and other_major is not None:
            score |= 0b10

        if Expectations.is_default(other):
            score |= 0b1

        return int(score)

    def find_expectation(self, key: DeviceProperties = (None, None)) -> Any:
        """
        Find best matching expectation based on provided device properties.
        """
        (result_key, result) = max(self.data.items(), key=lambda x: Expectations.score(key, x[0]))

        if Expectations.score(key, result_key) == 0:
            raise ValueError(f"No matching expectation found for {key}")

        return result

    def __repr__(self):
        return f"{self.data}"<|MERGE_RESOLUTION|>--- conflicted
+++ resolved
@@ -352,13 +352,7 @@
 # These decorators are for accelerator-specific behaviours that are not GPU-specific
 def require_torch_accelerator(test_case):
     """Decorator marking a test that requires an accelerator backend and PyTorch."""
-<<<<<<< HEAD
-    return pytest.mark.skipif(
-        not (is_torch_available() and torch_device != "cpu"), reason="test requires accelerator+PyTorch"
-    )(test_case)
-=======
     return pytest.mark.skipif(torch_device == "cpu", reason="test requires accelerator+PyTorch")(test_case)
->>>>>>> ab71f3c8
 
 
 def require_torch_multi_gpu(test_case):
@@ -449,11 +443,7 @@
 
     total_memory = device_properties.total_memory / (1024**3)
     return pytest.mark.skipif(
-<<<<<<< HEAD
-        not total_memory >= BIG_GPU_MEMORY,
-=======
         total_memory < BIG_GPU_MEMORY,
->>>>>>> ab71f3c8
         reason=f"test requires a hardware accelerator with at least {BIG_GPU_MEMORY} GB memory",
     )(test_case)
 
