--- conflicted
+++ resolved
@@ -272,12 +272,8 @@
             safety_checker=self.dummy_safety_checker,
             feature_extractor=self.dummy_extractor,
         )
-<<<<<<< HEAD
-        sd_pipe = sd_pipe.to(torch_device)
+        sd_pipe = sd_pipe.to(device)
         sd_pipe.set_progress_bar_config(disable=None)
-=======
-        sd_pipe = sd_pipe.to(device)
->>>>>>> 93debd30
 
         prompt = "A painting of a squirrel eating a burger"
         generator = torch.Generator(device=device).manual_seed(0)
@@ -309,12 +305,8 @@
             safety_checker=self.dummy_safety_checker,
             feature_extractor=self.dummy_extractor,
         )
-<<<<<<< HEAD
-        sd_pipe = sd_pipe.to(torch_device)
+        sd_pipe = sd_pipe.to(device)
         sd_pipe.set_progress_bar_config(disable=None)
-=======
-        sd_pipe = sd_pipe.to(device)
->>>>>>> 93debd30
 
         prompt = "A painting of a squirrel eating a burger"
         generator = torch.Generator(device=device).manual_seed(0)
@@ -346,12 +338,8 @@
             safety_checker=self.dummy_safety_checker,
             feature_extractor=self.dummy_extractor,
         )
-<<<<<<< HEAD
-        sd_pipe = sd_pipe.to(torch_device)
+        sd_pipe = sd_pipe.to(device)
         sd_pipe.set_progress_bar_config(disable=None)
-=======
-        sd_pipe = sd_pipe.to(device)
->>>>>>> 93debd30
 
         prompt = "A painting of a squirrel eating a burger"
         generator = torch.Generator(device=device).manual_seed(0)
@@ -437,12 +425,8 @@
             safety_checker=self.dummy_safety_checker,
             feature_extractor=self.dummy_extractor,
         )
-<<<<<<< HEAD
-        sd_pipe = sd_pipe.to(torch_device)
+        sd_pipe = sd_pipe.to(device)
         sd_pipe.set_progress_bar_config(disable=None)
-=======
-        sd_pipe = sd_pipe.to(device)
->>>>>>> 93debd30
 
         prompt = "A painting of a squirrel eating a burger"
         generator = torch.Generator(device=device).manual_seed(0)
@@ -485,12 +469,8 @@
             safety_checker=self.dummy_safety_checker,
             feature_extractor=self.dummy_extractor,
         )
-<<<<<<< HEAD
-        sd_pipe = sd_pipe.to(torch_device)
+        sd_pipe = sd_pipe.to(device)
         sd_pipe.set_progress_bar_config(disable=None)
-=======
-        sd_pipe = sd_pipe.to(device)
->>>>>>> 93debd30
 
         prompt = "A painting of a squirrel eating a burger"
         generator = torch.Generator(device=device).manual_seed(0)
