--- conflicted
+++ resolved
@@ -585,7 +585,74 @@
         }
 
 
-<<<<<<< HEAD
+class WanGGUFTexttoVideoSingleFileTests(GGUFSingleFileTesterMixin, unittest.TestCase):
+    ckpt_path = "https://huggingface.co/city96/Wan2.1-T2V-14B-gguf/blob/main/wan2.1-t2v-14b-Q3_K_S.gguf"
+    torch_dtype = torch.bfloat16
+    model_cls = WanTransformer3DModel
+    expected_memory_use_in_gb = 9
+
+    def get_dummy_inputs(self):
+        return {
+            "hidden_states": torch.randn((1, 36, 2, 64, 64), generator=torch.Generator("cpu").manual_seed(0)).to(
+                torch_device, self.torch_dtype
+            ),
+            "encoder_hidden_states": torch.randn(
+                (1, 512, 4096),
+                generator=torch.Generator("cpu").manual_seed(0),
+            ).to(torch_device, self.torch_dtype),
+            "timestep": torch.tensor([1]).to(torch_device, self.torch_dtype),
+        }
+
+
+class WanGGUFImagetoVideoSingleFileTests(GGUFSingleFileTesterMixin, unittest.TestCase):
+    ckpt_path = "https://huggingface.co/city96/Wan2.1-I2V-14B-480P-gguf/blob/main/wan2.1-i2v-14b-480p-Q3_K_S.gguf"
+    torch_dtype = torch.bfloat16
+    model_cls = WanTransformer3DModel
+    expected_memory_use_in_gb = 9
+
+    def get_dummy_inputs(self):
+        return {
+            "hidden_states": torch.randn((1, 36, 2, 64, 64), generator=torch.Generator("cpu").manual_seed(0)).to(
+                torch_device, self.torch_dtype
+            ),
+            "encoder_hidden_states": torch.randn(
+                (1, 512, 4096),
+                generator=torch.Generator("cpu").manual_seed(0),
+            ).to(torch_device, self.torch_dtype),
+            "encoder_hidden_states_image": torch.randn(
+                (1, 257, 1280), generator=torch.Generator("cpu").manual_seed(0)
+            ).to(torch_device, self.torch_dtype),
+            "timestep": torch.tensor([1]).to(torch_device, self.torch_dtype),
+        }
+
+
+class WanVACEGGUFSingleFileTests(GGUFSingleFileTesterMixin, unittest.TestCase):
+    ckpt_path = "https://huggingface.co/QuantStack/Wan2.1_14B_VACE-GGUF/blob/main/Wan2.1_14B_VACE-Q3_K_S.gguf"
+    torch_dtype = torch.bfloat16
+    model_cls = WanVACETransformer3DModel
+    expected_memory_use_in_gb = 9
+
+    def get_dummy_inputs(self):
+        return {
+            "hidden_states": torch.randn((1, 16, 2, 64, 64), generator=torch.Generator("cpu").manual_seed(0)).to(
+                torch_device, self.torch_dtype
+            ),
+            "encoder_hidden_states": torch.randn(
+                (1, 512, 4096),
+                generator=torch.Generator("cpu").manual_seed(0),
+            ).to(torch_device, self.torch_dtype),
+            "control_hidden_states": torch.randn(
+                (1, 96, 2, 64, 64),
+                generator=torch.Generator("cpu").manual_seed(0),
+            ).to(torch_device, self.torch_dtype),
+            "control_hidden_states_scale": torch.randn(
+                (8,),
+                generator=torch.Generator("cpu").manual_seed(0),
+            ).to(torch_device, self.torch_dtype),
+            "timestep": torch.tensor([1]).to(torch_device, self.torch_dtype),
+        }
+
+
 @require_torch_version_greater("2.7.1")
 class GGUFCompileTests(QuantCompileTests):
     torch_dtype = torch.bfloat16
@@ -611,72 +678,4 @@
         pipe = DiffusionPipeline.from_pretrained(
             "stabilityai/stable-diffusion-3.5-medium", transformer=transformer, torch_dtype=self.torch_dtype
         )
-        return pipe
-=======
-class WanGGUFTexttoVideoSingleFileTests(GGUFSingleFileTesterMixin, unittest.TestCase):
-    ckpt_path = "https://huggingface.co/city96/Wan2.1-T2V-14B-gguf/blob/main/wan2.1-t2v-14b-Q3_K_S.gguf"
-    torch_dtype = torch.bfloat16
-    model_cls = WanTransformer3DModel
-    expected_memory_use_in_gb = 9
-
-    def get_dummy_inputs(self):
-        return {
-            "hidden_states": torch.randn((1, 36, 2, 64, 64), generator=torch.Generator("cpu").manual_seed(0)).to(
-                torch_device, self.torch_dtype
-            ),
-            "encoder_hidden_states": torch.randn(
-                (1, 512, 4096),
-                generator=torch.Generator("cpu").manual_seed(0),
-            ).to(torch_device, self.torch_dtype),
-            "timestep": torch.tensor([1]).to(torch_device, self.torch_dtype),
-        }
-
-
-class WanGGUFImagetoVideoSingleFileTests(GGUFSingleFileTesterMixin, unittest.TestCase):
-    ckpt_path = "https://huggingface.co/city96/Wan2.1-I2V-14B-480P-gguf/blob/main/wan2.1-i2v-14b-480p-Q3_K_S.gguf"
-    torch_dtype = torch.bfloat16
-    model_cls = WanTransformer3DModel
-    expected_memory_use_in_gb = 9
-
-    def get_dummy_inputs(self):
-        return {
-            "hidden_states": torch.randn((1, 36, 2, 64, 64), generator=torch.Generator("cpu").manual_seed(0)).to(
-                torch_device, self.torch_dtype
-            ),
-            "encoder_hidden_states": torch.randn(
-                (1, 512, 4096),
-                generator=torch.Generator("cpu").manual_seed(0),
-            ).to(torch_device, self.torch_dtype),
-            "encoder_hidden_states_image": torch.randn(
-                (1, 257, 1280), generator=torch.Generator("cpu").manual_seed(0)
-            ).to(torch_device, self.torch_dtype),
-            "timestep": torch.tensor([1]).to(torch_device, self.torch_dtype),
-        }
-
-
-class WanVACEGGUFSingleFileTests(GGUFSingleFileTesterMixin, unittest.TestCase):
-    ckpt_path = "https://huggingface.co/QuantStack/Wan2.1_14B_VACE-GGUF/blob/main/Wan2.1_14B_VACE-Q3_K_S.gguf"
-    torch_dtype = torch.bfloat16
-    model_cls = WanVACETransformer3DModel
-    expected_memory_use_in_gb = 9
-
-    def get_dummy_inputs(self):
-        return {
-            "hidden_states": torch.randn((1, 16, 2, 64, 64), generator=torch.Generator("cpu").manual_seed(0)).to(
-                torch_device, self.torch_dtype
-            ),
-            "encoder_hidden_states": torch.randn(
-                (1, 512, 4096),
-                generator=torch.Generator("cpu").manual_seed(0),
-            ).to(torch_device, self.torch_dtype),
-            "control_hidden_states": torch.randn(
-                (1, 96, 2, 64, 64),
-                generator=torch.Generator("cpu").manual_seed(0),
-            ).to(torch_device, self.torch_dtype),
-            "control_hidden_states_scale": torch.randn(
-                (8,),
-                generator=torch.Generator("cpu").manual_seed(0),
-            ).to(torch_device, self.torch_dtype),
-            "timestep": torch.tensor([1]).to(torch_device, self.torch_dtype),
-        }
->>>>>>> 0e95aa85
+        return pipe