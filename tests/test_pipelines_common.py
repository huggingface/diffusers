--- conflicted
+++ resolved
@@ -240,11 +240,8 @@
         test_max_difference=None,
         test_mean_pixel_difference=None,
         relax_max_difference=False,
-<<<<<<< HEAD
         expected_max_diff=1e-4,
-=======
         additional_params_copy_to_batched_inputs=["num_inference_steps"],
->>>>>>> 1a6fa69a
     ):
         if test_max_difference is None:
             # TODO(Pedro) - not sure why, but not at all reproducible at the moment it seems
