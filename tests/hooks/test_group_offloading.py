# Copyright 2025 HuggingFace Inc.
#
# Licensed under the Apache License, Version 2.0 (the "License");
# you may not use this file except in compliance with the License.
# You may obtain a copy of the License at
#
#     http://www.apache.org/licenses/LICENSE-2.0
#
# Unless required by applicable law or agreed to in writing, software
# distributed under the License is distributed on an "AS IS" BASIS,
# WITHOUT WARRANTIES OR CONDITIONS OF ANY KIND, either express or implied.
# See the License for the specific language governing permissions and
# limitations under the License.

import contextlib
import gc
import unittest
from typing import Any, Iterable, List, Optional, Sequence, Union

import torch
from parameterized import parameterized

from diffusers.hooks import HookRegistry, ModelHook
from diffusers.models import ModelMixin
from diffusers.pipelines.pipeline_utils import DiffusionPipeline
from diffusers.utils import get_logger
from diffusers.utils.import_utils import compare_versions

from typing import Any, Iterable, List, Optional, Sequence, Union

from ..testing_utils import (
    backend_empty_cache,
    backend_max_memory_allocated,
    backend_reset_peak_memory_stats,
    require_torch_accelerator,
    torch_device,
)


class DummyBlock(torch.nn.Module):
    def __init__(self, in_features: int, hidden_features: int, out_features: int) -> None:
        super().__init__()

        self.proj_in = torch.nn.Linear(in_features, hidden_features)
        self.activation = torch.nn.ReLU()
        self.proj_out = torch.nn.Linear(hidden_features, out_features)

    def forward(self, x: torch.Tensor) -> torch.Tensor:
        x = self.proj_in(x)
        x = self.activation(x)
        x = self.proj_out(x)
        return x


class DummyModel(ModelMixin):
    def __init__(self, in_features: int, hidden_features: int, out_features: int, num_layers: int) -> None:
        super().__init__()

        self.linear_1 = torch.nn.Linear(in_features, hidden_features)
        self.activation = torch.nn.ReLU()
        self.blocks = torch.nn.ModuleList(
            [DummyBlock(hidden_features, hidden_features, hidden_features) for _ in range(num_layers)]
        )
        self.linear_2 = torch.nn.Linear(hidden_features, out_features)

    def forward(self, x: torch.Tensor) -> torch.Tensor:
        x = self.linear_1(x)
        x = self.activation(x)
        for block in self.blocks:
            x = block(x)
        x = self.linear_2(x)
        return x


# This model implementation contains one type of block (single_blocks) instantiated before another type of block (double_blocks).
# The invocation order of these blocks, however, is first the double_blocks and then the single_blocks.
# With group offloading implementation before https://github.com/huggingface/diffusers/pull/11375, such a modeling implementation
# would result in a device mismatch error because of the assumptions made by the code. The failure case occurs when using:
#   offload_type="block_level", num_blocks_per_group=2, use_stream=True
# Post the linked PR, the implementation will work as expected.
class DummyModelWithMultipleBlocks(ModelMixin):
    def __init__(
        self, in_features: int, hidden_features: int, out_features: int, num_layers: int, num_single_layers: int
    ) -> None:
        super().__init__()

        self.linear_1 = torch.nn.Linear(in_features, hidden_features)
        self.activation = torch.nn.ReLU()
        self.single_blocks = torch.nn.ModuleList(
            [DummyBlock(hidden_features, hidden_features, hidden_features) for _ in range(num_single_layers)]
        )
        self.double_blocks = torch.nn.ModuleList(
            [DummyBlock(hidden_features, hidden_features, hidden_features) for _ in range(num_layers)]
        )
        self.linear_2 = torch.nn.Linear(hidden_features, out_features)

    def forward(self, x: torch.Tensor) -> torch.Tensor:
        x = self.linear_1(x)
        x = self.activation(x)
        for block in self.double_blocks:
            x = block(x)
        for block in self.single_blocks:
            x = block(x)
        x = self.linear_2(x)
        return x


# Test for https://github.com/huggingface/diffusers/pull/12077
class DummyModelWithLayerNorm(ModelMixin):
    def __init__(self, in_features: int, hidden_features: int, out_features: int, num_layers: int) -> None:
        super().__init__()

        self.linear_1 = torch.nn.Linear(in_features, hidden_features)
        self.activation = torch.nn.ReLU()
        self.blocks = torch.nn.ModuleList(
            [DummyBlock(hidden_features, hidden_features, hidden_features) for _ in range(num_layers)]
        )
        self.layer_norm = torch.nn.LayerNorm(hidden_features, elementwise_affine=True)
        self.linear_2 = torch.nn.Linear(hidden_features, out_features)

    def forward(self, x: torch.Tensor) -> torch.Tensor:
        x = self.linear_1(x)
        x = self.activation(x)
        for block in self.blocks:
            x = block(x)
        x = self.layer_norm(x)
        x = self.linear_2(x)
        return x


class DummyPipeline(DiffusionPipeline):
    model_cpu_offload_seq = "model"

    def __init__(self, model: torch.nn.Module) -> None:
        super().__init__()

        self.register_modules(model=model)

    def __call__(self, x: torch.Tensor) -> torch.Tensor:
        for _ in range(2):
            x = x + 0.1 * self.model(x)
        return x


class LayerOutputTrackerHook(ModelHook):
    def __init__(self):
        super().__init__()
        self.outputs = []

    def post_forward(self, module, output):
        self.outputs.append(output)
        return output
<<<<<<< HEAD
    
=======

>>>>>>> 3ef894d4

# Test for https://github.com/huggingface/diffusers/pull/12747
class DummyCallableBySubmodule:
    """
    Callable group offloading pinner that pins first and last DummyBlock
    called in the program by callable(submodule)
    """
<<<<<<< HEAD
    def __init__(self, pin_targets: Iterable[torch.nn.Module]) -> None:
        self.pin_targets = set(pin_targets)
        self.calls_track = [] # testing only
=======

    def __init__(self, pin_targets: Iterable[torch.nn.Module]) -> None:
        self.pin_targets = set(pin_targets)
        self.calls_track = []  # testing only
>>>>>>> 3ef894d4

    def __call__(self, submodule: torch.nn.Module) -> bool:
        self.calls_track.append(submodule)
        return self._normalize_module_type(submodule) in self.pin_targets
<<<<<<< HEAD
    
=======

>>>>>>> 3ef894d4
    def _normalize_module_type(self, obj: Any) -> Optional[torch.nn.Module]:
        # group might be a single module, or a container of modules
        # The group-offloading code may pass either:
        #   - a single `torch.nn.Module`, or
        #   - a container (list/tuple) of modules.

        # Only return a module when the mapping is unambiguous:
        #   - if `obj` is a module -> return it
        #   - if `obj` is a list/tuple containing exactly one module -> return that module
        #   - otherwise -> return None (won't be considered as a target candidate)
        if isinstance(obj, torch.nn.Module):
            return obj
        if isinstance(obj, (list, tuple)):
            mods = [m for m in obj if isinstance(m, torch.nn.Module)]
            return mods[0] if len(mods) == 1 else None
        return None
<<<<<<< HEAD
    
=======


>>>>>>> 3ef894d4
class DummyCallableByNameSubmodule(DummyCallableBySubmodule):
    """
    Callable group offloading pinner that pins first and last DummyBlock
    Same behaviour with DummyCallableBySubmodule, only with different call signature
    called in the program by callable(name, submodule)
    """
<<<<<<< HEAD
    def __call__(self, name: str, submodule: torch.nn.Module) -> bool:
        self.calls_track.append((name, submodule))
        return self._normalize_module_type(submodule) in self.pin_targets
    
=======

    def __call__(self, name: str, submodule: torch.nn.Module) -> bool:
        self.calls_track.append((name, submodule))
        return self._normalize_module_type(submodule) in self.pin_targets


>>>>>>> 3ef894d4
class DummyCallableByNameSubmoduleIdx(DummyCallableBySubmodule):
    """
    Callable group offloading pinner that pins first and last DummyBlock.
    Same behaviour with DummyCallableBySubmodule, only with different call signature
    Called in the program by callable(name, submodule, idx)
    """
<<<<<<< HEAD
    def __call__(self, name: str, submodule: torch.nn.Module, idx: int) -> bool:
        self.calls_track.append((name, submodule, idx))
        return self._normalize_module_type(submodule) in self.pin_targets
    
=======

    def __call__(self, name: str, submodule: torch.nn.Module, idx: int) -> bool:
        self.calls_track.append((name, submodule, idx))
        return self._normalize_module_type(submodule) in self.pin_targets


>>>>>>> 3ef894d4
class DummyInvalidCallable(DummyCallableBySubmodule):
    """
    Callable group offloading pinner that uses invalid call signature
    """
<<<<<<< HEAD
=======

>>>>>>> 3ef894d4
    def __call__(self, name: str, submodule: torch.nn.Module, idx: int, extra: Any) -> bool:
        self.calls_track.append((name, submodule, idx, extra))
        return self._normalize_module_type(submodule) in self.pin_targets


@require_torch_accelerator
class GroupOffloadTests(unittest.TestCase):
    in_features = 64
    hidden_features = 256
    out_features = 64
    num_layers = 4

    def setUp(self):
        with torch.no_grad():
            self.model = self.get_model()
            self.input = torch.randn((4, self.in_features)).to(torch_device)

    def tearDown(self):
        super().tearDown()

        del self.model
        del self.input
        gc.collect()
        backend_empty_cache(torch_device)
        backend_reset_peak_memory_stats(torch_device)

    def get_model(self):
        torch.manual_seed(0)
        return DummyModel(
            in_features=self.in_features,
            hidden_features=self.hidden_features,
            out_features=self.out_features,
            num_layers=self.num_layers,
        )

    def test_offloading_forward_pass(self):
        @torch.no_grad()
        def run_forward(model):
            gc.collect()
            backend_empty_cache(torch_device)
            backend_reset_peak_memory_stats(torch_device)
            self.assertTrue(
                all(
                    module._diffusers_hook.get_hook("group_offloading") is not None
                    for module in model.modules()
                    if hasattr(module, "_diffusers_hook")
                )
            )
            model.eval()
            output = model(self.input)[0].cpu()
            max_memory_allocated = backend_max_memory_allocated(torch_device)
            return output, max_memory_allocated

        self.model.to(torch_device)
        output_without_group_offloading, mem_baseline = run_forward(self.model)
        self.model.to("cpu")

        model = self.get_model()
        model.enable_group_offload(torch_device, offload_type="block_level", num_blocks_per_group=3)
        output_with_group_offloading1, mem1 = run_forward(model)

        model = self.get_model()
        model.enable_group_offload(torch_device, offload_type="block_level", num_blocks_per_group=1)
        output_with_group_offloading2, mem2 = run_forward(model)

        model = self.get_model()
        model.enable_group_offload(torch_device, offload_type="block_level", num_blocks_per_group=1, use_stream=True)
        output_with_group_offloading3, mem3 = run_forward(model)

        model = self.get_model()
        model.enable_group_offload(torch_device, offload_type="leaf_level")
        output_with_group_offloading4, mem4 = run_forward(model)

        model = self.get_model()
        model.enable_group_offload(torch_device, offload_type="leaf_level", use_stream=True)
        output_with_group_offloading5, mem5 = run_forward(model)

        # Precision assertions - offloading should not impact the output
        self.assertTrue(torch.allclose(output_without_group_offloading, output_with_group_offloading1, atol=1e-5))
        self.assertTrue(torch.allclose(output_without_group_offloading, output_with_group_offloading2, atol=1e-5))
        self.assertTrue(torch.allclose(output_without_group_offloading, output_with_group_offloading3, atol=1e-5))
        self.assertTrue(torch.allclose(output_without_group_offloading, output_with_group_offloading4, atol=1e-5))
        self.assertTrue(torch.allclose(output_without_group_offloading, output_with_group_offloading5, atol=1e-5))

        # Memory assertions - offloading should reduce memory usage
        self.assertTrue(mem4 <= mem5 < mem2 <= mem3 < mem1 < mem_baseline)

    def test_warning_logged_if_group_offloaded_module_moved_to_accelerator(self):
        if torch.device(torch_device).type not in ["cuda", "xpu"]:
            return
        self.model.enable_group_offload(torch_device, offload_type="block_level", num_blocks_per_group=3)
        logger = get_logger("diffusers.models.modeling_utils")
        logger.setLevel("INFO")
        with self.assertLogs(logger, level="WARNING") as cm:
            self.model.to(torch_device)
        self.assertIn(f"The module '{self.model.__class__.__name__}' is group offloaded", cm.output[0])

    def test_warning_logged_if_group_offloaded_pipe_moved_to_accelerator(self):
        if torch.device(torch_device).type not in ["cuda", "xpu"]:
            return
        pipe = DummyPipeline(self.model)
        self.model.enable_group_offload(torch_device, offload_type="block_level", num_blocks_per_group=3)
        logger = get_logger("diffusers.pipelines.pipeline_utils")
        logger.setLevel("INFO")
        with self.assertLogs(logger, level="WARNING") as cm:
            pipe.to(torch_device)
        self.assertIn(f"The module '{self.model.__class__.__name__}' is group offloaded", cm.output[0])

    def test_error_raised_if_streams_used_and_no_accelerator_device(self):
        torch_accelerator_module = getattr(torch, torch_device, torch.cuda)
        original_is_available = torch_accelerator_module.is_available
        torch_accelerator_module.is_available = lambda: False
        with self.assertRaises(ValueError):
            self.model.enable_group_offload(
                onload_device=torch.device(torch_device), offload_type="leaf_level", use_stream=True
            )
        torch_accelerator_module.is_available = original_is_available

    def test_error_raised_if_supports_group_offloading_false(self):
        self.model._supports_group_offloading = False
        with self.assertRaisesRegex(ValueError, "does not support group offloading"):
            self.model.enable_group_offload(onload_device=torch.device(torch_device))

    def test_error_raised_if_model_offloading_applied_on_group_offloaded_module(self):
        pipe = DummyPipeline(self.model)
        pipe.model.enable_group_offload(torch_device, offload_type="block_level", num_blocks_per_group=3)
        with self.assertRaisesRegex(ValueError, "You are trying to apply model/sequential CPU offloading"):
            pipe.enable_model_cpu_offload()

    def test_error_raised_if_sequential_offloading_applied_on_group_offloaded_module(self):
        pipe = DummyPipeline(self.model)
        pipe.model.enable_group_offload(torch_device, offload_type="block_level", num_blocks_per_group=3)
        with self.assertRaisesRegex(ValueError, "You are trying to apply model/sequential CPU offloading"):
            pipe.enable_sequential_cpu_offload()

    def test_error_raised_if_group_offloading_applied_on_model_offloaded_module(self):
        pipe = DummyPipeline(self.model)
        pipe.enable_model_cpu_offload()
        with self.assertRaisesRegex(ValueError, "Cannot apply group offloading"):
            pipe.model.enable_group_offload(torch_device, offload_type="block_level", num_blocks_per_group=3)

    def test_error_raised_if_group_offloading_applied_on_sequential_offloaded_module(self):
        pipe = DummyPipeline(self.model)
        pipe.enable_sequential_cpu_offload()
        with self.assertRaisesRegex(ValueError, "Cannot apply group offloading"):
            pipe.model.enable_group_offload(torch_device, offload_type="block_level", num_blocks_per_group=3)

    def test_block_level_stream_with_invocation_order_different_from_initialization_order(self):
        if torch.device(torch_device).type not in ["cuda", "xpu"]:
            return

        model = DummyModelWithMultipleBlocks(
            in_features=self.in_features,
            hidden_features=self.hidden_features,
            out_features=self.out_features,
            num_layers=self.num_layers,
            num_single_layers=self.num_layers + 1,
        )
        model.enable_group_offload(torch_device, offload_type="block_level", num_blocks_per_group=1, use_stream=True)

        context = contextlib.nullcontext()
        if compare_versions("diffusers", "<=", "0.33.0"):
            # Will raise a device mismatch RuntimeError mentioning weights are on CPU but input is on device
            context = self.assertRaisesRegex(RuntimeError, "Expected all tensors to be on the same device")

        with context:
            model(self.input)

    @parameterized.expand([("block_level",), ("leaf_level",)])
    def test_block_level_offloading_with_parameter_only_module_group(self, offload_type: str):
        if torch.device(torch_device).type not in ["cuda", "xpu"]:
            return

        def apply_layer_output_tracker_hook(model: DummyModelWithLayerNorm):
            for name, module in model.named_modules():
                registry = HookRegistry.check_if_exists_or_initialize(module)
                hook = LayerOutputTrackerHook()
                registry.register_hook(hook, "layer_output_tracker")

        model_ref = DummyModelWithLayerNorm(128, 256, 128, 2)
        model = DummyModelWithLayerNorm(128, 256, 128, 2)

        model.load_state_dict(model_ref.state_dict(), strict=True)

        model_ref.to(torch_device)
        model.enable_group_offload(torch_device, offload_type=offload_type, num_blocks_per_group=1, use_stream=True)

        apply_layer_output_tracker_hook(model_ref)
        apply_layer_output_tracker_hook(model)

        x = torch.randn(2, 128).to(torch_device)

        out_ref = model_ref(x)
        out = model(x)
        self.assertTrue(torch.allclose(out_ref, out, atol=1e-5), "Outputs do not match.")

        num_repeats = 4
        for i in range(num_repeats):
            out_ref = model_ref(x)
            out = model(x)

        self.assertTrue(torch.allclose(out_ref, out, atol=1e-5), "Outputs do not match after multiple invocations.")

        for (ref_name, ref_module), (name, module) in zip(model_ref.named_modules(), model.named_modules()):
            assert ref_name == name
            ref_outputs = (
                HookRegistry.check_if_exists_or_initialize(ref_module).get_hook("layer_output_tracker").outputs
            )
            outputs = HookRegistry.check_if_exists_or_initialize(module).get_hook("layer_output_tracker").outputs
            cumulated_absmax = 0.0
            for i in range(len(outputs)):
                diff = ref_outputs[0] - outputs[i]
                absdiff = diff.abs()
                absmax = absdiff.max().item()
                cumulated_absmax += absmax
            self.assertLess(
                cumulated_absmax, 1e-5, f"Output differences for {name} exceeded threshold: {cumulated_absmax:.5f}"
            )
<<<<<<< HEAD
    
=======

>>>>>>> 3ef894d4
    def test_block_level_offloading_with_pin_groups_stay_on_device(self):
        if torch.device(torch_device).type not in ["cuda", "xpu"]:
            return

<<<<<<< HEAD
        def assert_all_modules_on_expected_device(modules: Sequence[torch.nn.Module],
                                                  expected_device: Union[torch.device, str],
                                                  header_error_msg: str = "") -> None:
=======
        def assert_all_modules_on_expected_device(
            modules: Sequence[torch.nn.Module], expected_device: Union[torch.device, str], header_error_msg: str = ""
        ) -> None:
>>>>>>> 3ef894d4
            def first_param_device(modules: torch.nn.Module) -> torch.device:
                p = next(modules.parameters(), None)
                self.assertIsNotNone(p, f"No parameters found for module {modules}")
                return p.device

            if isinstance(expected_device, torch.device):
                expected_device = expected_device.type
<<<<<<< HEAD
            
=======

>>>>>>> 3ef894d4
            bad = []
            for i, m in enumerate(modules):
                dev_type = first_param_device(m).type
                if dev_type != expected_device:
                    bad.append((i, m.__class__.__name__, dev_type))
            self.assertTrue(
                len(bad) == 0,
                (header_error_msg + "\n" if header_error_msg else "")
                + f"Expected all modules on {expected_device}, but found mismatches: {bad}",
            )
<<<<<<< HEAD

        def get_param_modules_from_execution_order(model: DummyModel) -> List[torch.nn.Module]:
            model.eval()
            root_registry = HookRegistry.check_if_exists_or_initialize(model)

            lazy_hook = root_registry.get_hook("lazy_prefetch_group_offloading")
            self.assertIsNotNone(lazy_hook, "lazy_prefetch_group_offloading hook was not registered")

            #record execution order with first forward
            with torch.no_grad():
                model(self.input)

            mods = [m for _, m in lazy_hook.execution_order]
            param_modules = [m for m in mods if next(m.parameters(), None) is not None]
            return param_modules
        
        def assert_callables_offloading_tests(
            param_modules: Sequence[torch.nn.Module],
            callable: Any,
            header_error_msg: str = "",
        ) -> None:
            pinned_modules = [m for m in param_modules if m in callable.pin_targets]
            unpinned_modules = [m for m in param_modules if m not in callable.pin_targets]
            self.assertTrue(len(callable.calls_track) > 0, f"{header_error_msg}: callable should have been called at least once")
            assert_all_modules_on_expected_device(pinned_modules, torch_device, f"{header_error_msg}: pinned blocks should stay on device")
            assert_all_modules_on_expected_device(unpinned_modules, "cpu", f"{header_error_msg}: unpinned blocks should be offloaded")


=======

        def get_param_modules_from_execution_order(model: DummyModel) -> List[torch.nn.Module]:
            model.eval()
            root_registry = HookRegistry.check_if_exists_or_initialize(model)

            lazy_hook = root_registry.get_hook("lazy_prefetch_group_offloading")
            self.assertIsNotNone(lazy_hook, "lazy_prefetch_group_offloading hook was not registered")

            # record execution order with first forward
            with torch.no_grad():
                model(self.input)

            mods = [m for _, m in lazy_hook.execution_order]
            param_modules = [m for m in mods if next(m.parameters(), None) is not None]
            return param_modules

        def assert_callables_offloading_tests(
            param_modules: Sequence[torch.nn.Module],
            callable: Any,
            header_error_msg: str = "",
        ) -> None:
            pinned_modules = [m for m in param_modules if m in callable.pin_targets]
            unpinned_modules = [m for m in param_modules if m not in callable.pin_targets]
            self.assertTrue(
                len(callable.calls_track) > 0, f"{header_error_msg}: callable should have been called at least once"
            )
            assert_all_modules_on_expected_device(
                pinned_modules, torch_device, f"{header_error_msg}: pinned blocks should stay on device"
            )
            assert_all_modules_on_expected_device(
                unpinned_modules, "cpu", f"{header_error_msg}: unpinned blocks should be offloaded"
            )

>>>>>>> 3ef894d4
        default_parameters = {
            "onload_device": torch_device,
            "offload_type": "block_level",
            "num_blocks_per_group": 1,
            "use_stream": True,
        }
        model_default_no_pin = self.get_model()
<<<<<<< HEAD
        model_default_no_pin.enable_group_offload(
            **default_parameters
        )
        param_modules = get_param_modules_from_execution_order(model_default_no_pin)
        assert_all_modules_on_expected_device(param_modules, 
                                              expected_device="cpu", 
                                              header_error_msg="default pin_groups: expected ALL modules offloaded to CPU")
=======
        model_default_no_pin.enable_group_offload(**default_parameters)
        param_modules = get_param_modules_from_execution_order(model_default_no_pin)
        assert_all_modules_on_expected_device(
            param_modules,
            expected_device="cpu",
            header_error_msg="default pin_groups: expected ALL modules offloaded to CPU",
        )
>>>>>>> 3ef894d4

        model_pin_all = self.get_model()
        model_pin_all.enable_group_offload(
            **default_parameters,
            pin_groups="all",
<<<<<<< HEAD
=======
        )
        param_modules = get_param_modules_from_execution_order(model_pin_all)
        assert_all_modules_on_expected_device(
            param_modules,
            expected_device=torch_device,
            header_error_msg="pin_groups = all: expected ALL layers on accelerator device",
>>>>>>> 3ef894d4
        )
        param_modules = get_param_modules_from_execution_order(model_pin_all)
        assert_all_modules_on_expected_device(param_modules, 
                                              expected_device=torch_device, 
                                              header_error_msg="pin_groups = all: expected ALL layers on accelerator device")

<<<<<<< HEAD

=======
>>>>>>> 3ef894d4
        model_pin_first_last = self.get_model()
        model_pin_first_last.enable_group_offload(
            **default_parameters,
            pin_groups="first_last",
        )
        param_modules = get_param_modules_from_execution_order(model_pin_first_last)
<<<<<<< HEAD
        assert_all_modules_on_expected_device([param_modules[0], param_modules[-1]], 
                                              expected_device=torch_device, 
                                              header_error_msg="pin_groups = first_last: expected first and last layers on accelerator device")
        assert_all_modules_on_expected_device(param_modules[1:-1], 
                                              expected_device="cpu", 
                                              header_error_msg="pin_groups = first_last: expected ALL middle layers offloaded to CPU")

        
        model = self.get_model()
        callable_by_submodule = DummyCallableBySubmodule(pin_targets=[model.blocks[0], model.blocks[-1]])
        model.enable_group_offload(**default_parameters, 
                                   pin_groups=callable_by_submodule)
        param_modules = get_param_modules_from_execution_order(model)
        assert_callables_offloading_tests(param_modules, 
                                          callable_by_submodule,
                                          header_error_msg="pin_groups with callable(submodule)")

        model = self.get_model()
        callable_by_name_submodule = DummyCallableByNameSubmodule(pin_targets=[model.blocks[0], model.blocks[-1]])
        model.enable_group_offload(**default_parameters, 
                                   pin_groups=callable_by_name_submodule)
        param_modules = get_param_modules_from_execution_order(model)
        assert_callables_offloading_tests(param_modules, 
                                          callable_by_name_submodule,
                                          header_error_msg="pin_groups with callable(name, submodule)")

        model = self.get_model()
        callable_by_name_submodule_idx = DummyCallableByNameSubmoduleIdx(pin_targets=[model.blocks[0], model.blocks[-1]])
        model.enable_group_offload(**default_parameters, 
                                   pin_groups=callable_by_name_submodule_idx)
        param_modules = get_param_modules_from_execution_order(model)
        assert_callables_offloading_tests(param_modules, 
                                          callable_by_name_submodule_idx,
                                          header_error_msg="pin_groups with callable(name, submodule, idx)")
        
=======
        assert_all_modules_on_expected_device(
            [param_modules[0], param_modules[-1]],
            expected_device=torch_device,
            header_error_msg="pin_groups = first_last: expected first and last layers on accelerator device",
        )
        assert_all_modules_on_expected_device(
            param_modules[1:-1],
            expected_device="cpu",
            header_error_msg="pin_groups = first_last: expected ALL middle layers offloaded to CPU",
        )

        model = self.get_model()
        callable_by_submodule = DummyCallableBySubmodule(pin_targets=[model.blocks[0], model.blocks[-1]])
        model.enable_group_offload(**default_parameters, pin_groups=callable_by_submodule)
        param_modules = get_param_modules_from_execution_order(model)
        assert_callables_offloading_tests(
            param_modules, callable_by_submodule, header_error_msg="pin_groups with callable(submodule)"
        )

        model = self.get_model()
        callable_by_name_submodule = DummyCallableByNameSubmodule(pin_targets=[model.blocks[0], model.blocks[-1]])
        model.enable_group_offload(**default_parameters, pin_groups=callable_by_name_submodule)
        param_modules = get_param_modules_from_execution_order(model)
        assert_callables_offloading_tests(
            param_modules, callable_by_name_submodule, header_error_msg="pin_groups with callable(name, submodule)"
        )

        model = self.get_model()
        callable_by_name_submodule_idx = DummyCallableByNameSubmoduleIdx(
            pin_targets=[model.blocks[0], model.blocks[-1]]
        )
        model.enable_group_offload(**default_parameters, pin_groups=callable_by_name_submodule_idx)
        param_modules = get_param_modules_from_execution_order(model)
        assert_callables_offloading_tests(
            param_modules,
            callable_by_name_submodule_idx,
            header_error_msg="pin_groups with callable(name, submodule, idx)",
        )

>>>>>>> 3ef894d4
    def test_error_raised_if_pin_groups_received_invalid_value(self):
        default_parameters = {
            "onload_device": torch_device,
            "offload_type": "block_level",
            "num_blocks_per_group": 1,
            "use_stream": True,
        }
        model = self.get_model()
<<<<<<< HEAD
        with self.assertRaisesRegex(ValueError, 
                                    "`pin_groups` must be one of `None`, 'first_last', 'all', or a callable."):
=======
        with self.assertRaisesRegex(
            ValueError, "`pin_groups` must be one of `None`, 'first_last', 'all', or a callable."
        ):
>>>>>>> 3ef894d4
            model.enable_group_offload(
                **default_parameters,
                pin_groups="invalid value",
            )

    def test_error_raised_if_pin_groups_received_invalid_callables(self):
        default_parameters = {
            "onload_device": torch_device,
            "offload_type": "block_level",
            "num_blocks_per_group": 1,
            "use_stream": True,
        }
        model = self.get_model()
        invalid_callable = DummyInvalidCallable(pin_targets=[model.blocks[0], model.blocks[-1]])
        model.enable_group_offload(
            **default_parameters,
            pin_groups=invalid_callable,
        )
<<<<<<< HEAD
        with self.assertRaisesRegex(TypeError, 
                                    r"missing\s+\d+\s+required\s+positional\s+argument(s)?:"):
            with torch.no_grad():
                model(self.input)
            
        

        
=======
        with self.assertRaisesRegex(TypeError, r"missing\s+\d+\s+required\s+positional\s+argument(s)?:"):
            with torch.no_grad():
                model(self.input)
>>>>>>> 3ef894d4
<|MERGE_RESOLUTION|>--- conflicted
+++ resolved
@@ -150,11 +150,7 @@
     def post_forward(self, module, output):
         self.outputs.append(output)
         return output
-<<<<<<< HEAD
     
-=======
-
->>>>>>> 3ef894d4
 
 # Test for https://github.com/huggingface/diffusers/pull/12747
 class DummyCallableBySubmodule:
@@ -162,25 +158,15 @@
     Callable group offloading pinner that pins first and last DummyBlock
     called in the program by callable(submodule)
     """
-<<<<<<< HEAD
-    def __init__(self, pin_targets: Iterable[torch.nn.Module]) -> None:
-        self.pin_targets = set(pin_targets)
-        self.calls_track = [] # testing only
-=======
 
     def __init__(self, pin_targets: Iterable[torch.nn.Module]) -> None:
         self.pin_targets = set(pin_targets)
         self.calls_track = []  # testing only
->>>>>>> 3ef894d4
 
     def __call__(self, submodule: torch.nn.Module) -> bool:
         self.calls_track.append(submodule)
         return self._normalize_module_type(submodule) in self.pin_targets
-<<<<<<< HEAD
-    
-=======
-
->>>>>>> 3ef894d4
+
     def _normalize_module_type(self, obj: Any) -> Optional[torch.nn.Module]:
         # group might be a single module, or a container of modules
         # The group-offloading code may pass either:
@@ -197,58 +183,37 @@
             mods = [m for m in obj if isinstance(m, torch.nn.Module)]
             return mods[0] if len(mods) == 1 else None
         return None
-<<<<<<< HEAD
-    
-=======
-
-
->>>>>>> 3ef894d4
+
+
 class DummyCallableByNameSubmodule(DummyCallableBySubmodule):
     """
     Callable group offloading pinner that pins first and last DummyBlock
     Same behaviour with DummyCallableBySubmodule, only with different call signature
     called in the program by callable(name, submodule)
     """
-<<<<<<< HEAD
+
     def __call__(self, name: str, submodule: torch.nn.Module) -> bool:
         self.calls_track.append((name, submodule))
         return self._normalize_module_type(submodule) in self.pin_targets
-    
-=======
-
-    def __call__(self, name: str, submodule: torch.nn.Module) -> bool:
-        self.calls_track.append((name, submodule))
-        return self._normalize_module_type(submodule) in self.pin_targets
-
-
->>>>>>> 3ef894d4
+
+
 class DummyCallableByNameSubmoduleIdx(DummyCallableBySubmodule):
     """
     Callable group offloading pinner that pins first and last DummyBlock.
     Same behaviour with DummyCallableBySubmodule, only with different call signature
     Called in the program by callable(name, submodule, idx)
     """
-<<<<<<< HEAD
+
     def __call__(self, name: str, submodule: torch.nn.Module, idx: int) -> bool:
         self.calls_track.append((name, submodule, idx))
         return self._normalize_module_type(submodule) in self.pin_targets
-    
-=======
-
-    def __call__(self, name: str, submodule: torch.nn.Module, idx: int) -> bool:
-        self.calls_track.append((name, submodule, idx))
-        return self._normalize_module_type(submodule) in self.pin_targets
-
-
->>>>>>> 3ef894d4
+
+
 class DummyInvalidCallable(DummyCallableBySubmodule):
     """
     Callable group offloading pinner that uses invalid call signature
     """
-<<<<<<< HEAD
-=======
-
->>>>>>> 3ef894d4
+
     def __call__(self, name: str, submodule: torch.nn.Module, idx: int, extra: Any) -> bool:
         self.calls_track.append((name, submodule, idx, extra))
         return self._normalize_module_type(submodule) in self.pin_targets
@@ -467,24 +432,14 @@
             self.assertLess(
                 cumulated_absmax, 1e-5, f"Output differences for {name} exceeded threshold: {cumulated_absmax:.5f}"
             )
-<<<<<<< HEAD
-    
-=======
-
->>>>>>> 3ef894d4
+
     def test_block_level_offloading_with_pin_groups_stay_on_device(self):
         if torch.device(torch_device).type not in ["cuda", "xpu"]:
             return
 
-<<<<<<< HEAD
-        def assert_all_modules_on_expected_device(modules: Sequence[torch.nn.Module],
-                                                  expected_device: Union[torch.device, str],
-                                                  header_error_msg: str = "") -> None:
-=======
         def assert_all_modules_on_expected_device(
             modules: Sequence[torch.nn.Module], expected_device: Union[torch.device, str], header_error_msg: str = ""
         ) -> None:
->>>>>>> 3ef894d4
             def first_param_device(modules: torch.nn.Module) -> torch.device:
                 p = next(modules.parameters(), None)
                 self.assertIsNotNone(p, f"No parameters found for module {modules}")
@@ -492,11 +447,7 @@
 
             if isinstance(expected_device, torch.device):
                 expected_device = expected_device.type
-<<<<<<< HEAD
-            
-=======
-
->>>>>>> 3ef894d4
+
             bad = []
             for i, m in enumerate(modules):
                 dev_type = first_param_device(m).type
@@ -507,36 +458,6 @@
                 (header_error_msg + "\n" if header_error_msg else "")
                 + f"Expected all modules on {expected_device}, but found mismatches: {bad}",
             )
-<<<<<<< HEAD
-
-        def get_param_modules_from_execution_order(model: DummyModel) -> List[torch.nn.Module]:
-            model.eval()
-            root_registry = HookRegistry.check_if_exists_or_initialize(model)
-
-            lazy_hook = root_registry.get_hook("lazy_prefetch_group_offloading")
-            self.assertIsNotNone(lazy_hook, "lazy_prefetch_group_offloading hook was not registered")
-
-            #record execution order with first forward
-            with torch.no_grad():
-                model(self.input)
-
-            mods = [m for _, m in lazy_hook.execution_order]
-            param_modules = [m for m in mods if next(m.parameters(), None) is not None]
-            return param_modules
-        
-        def assert_callables_offloading_tests(
-            param_modules: Sequence[torch.nn.Module],
-            callable: Any,
-            header_error_msg: str = "",
-        ) -> None:
-            pinned_modules = [m for m in param_modules if m in callable.pin_targets]
-            unpinned_modules = [m for m in param_modules if m not in callable.pin_targets]
-            self.assertTrue(len(callable.calls_track) > 0, f"{header_error_msg}: callable should have been called at least once")
-            assert_all_modules_on_expected_device(pinned_modules, torch_device, f"{header_error_msg}: pinned blocks should stay on device")
-            assert_all_modules_on_expected_device(unpinned_modules, "cpu", f"{header_error_msg}: unpinned blocks should be offloaded")
-
-
-=======
 
         def get_param_modules_from_execution_order(model: DummyModel) -> List[torch.nn.Module]:
             model.eval()
@@ -570,7 +491,6 @@
                 unpinned_modules, "cpu", f"{header_error_msg}: unpinned blocks should be offloaded"
             )
 
->>>>>>> 3ef894d4
         default_parameters = {
             "onload_device": torch_device,
             "offload_type": "block_level",
@@ -578,15 +498,6 @@
             "use_stream": True,
         }
         model_default_no_pin = self.get_model()
-<<<<<<< HEAD
-        model_default_no_pin.enable_group_offload(
-            **default_parameters
-        )
-        param_modules = get_param_modules_from_execution_order(model_default_no_pin)
-        assert_all_modules_on_expected_device(param_modules, 
-                                              expected_device="cpu", 
-                                              header_error_msg="default pin_groups: expected ALL modules offloaded to CPU")
-=======
         model_default_no_pin.enable_group_offload(**default_parameters)
         param_modules = get_param_modules_from_execution_order(model_default_no_pin)
         assert_all_modules_on_expected_device(
@@ -594,74 +505,25 @@
             expected_device="cpu",
             header_error_msg="default pin_groups: expected ALL modules offloaded to CPU",
         )
->>>>>>> 3ef894d4
 
         model_pin_all = self.get_model()
         model_pin_all.enable_group_offload(
             **default_parameters,
             pin_groups="all",
-<<<<<<< HEAD
-=======
         )
         param_modules = get_param_modules_from_execution_order(model_pin_all)
         assert_all_modules_on_expected_device(
             param_modules,
             expected_device=torch_device,
             header_error_msg="pin_groups = all: expected ALL layers on accelerator device",
->>>>>>> 3ef894d4
-        )
-        param_modules = get_param_modules_from_execution_order(model_pin_all)
-        assert_all_modules_on_expected_device(param_modules, 
-                                              expected_device=torch_device, 
-                                              header_error_msg="pin_groups = all: expected ALL layers on accelerator device")
-
-<<<<<<< HEAD
-
-=======
->>>>>>> 3ef894d4
+        )
+
         model_pin_first_last = self.get_model()
         model_pin_first_last.enable_group_offload(
             **default_parameters,
             pin_groups="first_last",
         )
         param_modules = get_param_modules_from_execution_order(model_pin_first_last)
-<<<<<<< HEAD
-        assert_all_modules_on_expected_device([param_modules[0], param_modules[-1]], 
-                                              expected_device=torch_device, 
-                                              header_error_msg="pin_groups = first_last: expected first and last layers on accelerator device")
-        assert_all_modules_on_expected_device(param_modules[1:-1], 
-                                              expected_device="cpu", 
-                                              header_error_msg="pin_groups = first_last: expected ALL middle layers offloaded to CPU")
-
-        
-        model = self.get_model()
-        callable_by_submodule = DummyCallableBySubmodule(pin_targets=[model.blocks[0], model.blocks[-1]])
-        model.enable_group_offload(**default_parameters, 
-                                   pin_groups=callable_by_submodule)
-        param_modules = get_param_modules_from_execution_order(model)
-        assert_callables_offloading_tests(param_modules, 
-                                          callable_by_submodule,
-                                          header_error_msg="pin_groups with callable(submodule)")
-
-        model = self.get_model()
-        callable_by_name_submodule = DummyCallableByNameSubmodule(pin_targets=[model.blocks[0], model.blocks[-1]])
-        model.enable_group_offload(**default_parameters, 
-                                   pin_groups=callable_by_name_submodule)
-        param_modules = get_param_modules_from_execution_order(model)
-        assert_callables_offloading_tests(param_modules, 
-                                          callable_by_name_submodule,
-                                          header_error_msg="pin_groups with callable(name, submodule)")
-
-        model = self.get_model()
-        callable_by_name_submodule_idx = DummyCallableByNameSubmoduleIdx(pin_targets=[model.blocks[0], model.blocks[-1]])
-        model.enable_group_offload(**default_parameters, 
-                                   pin_groups=callable_by_name_submodule_idx)
-        param_modules = get_param_modules_from_execution_order(model)
-        assert_callables_offloading_tests(param_modules, 
-                                          callable_by_name_submodule_idx,
-                                          header_error_msg="pin_groups with callable(name, submodule, idx)")
-        
-=======
         assert_all_modules_on_expected_device(
             [param_modules[0], param_modules[-1]],
             expected_device=torch_device,
@@ -701,7 +563,6 @@
             header_error_msg="pin_groups with callable(name, submodule, idx)",
         )
 
->>>>>>> 3ef894d4
     def test_error_raised_if_pin_groups_received_invalid_value(self):
         default_parameters = {
             "onload_device": torch_device,
@@ -710,14 +571,9 @@
             "use_stream": True,
         }
         model = self.get_model()
-<<<<<<< HEAD
-        with self.assertRaisesRegex(ValueError, 
-                                    "`pin_groups` must be one of `None`, 'first_last', 'all', or a callable."):
-=======
         with self.assertRaisesRegex(
             ValueError, "`pin_groups` must be one of `None`, 'first_last', 'all', or a callable."
         ):
->>>>>>> 3ef894d4
             model.enable_group_offload(
                 **default_parameters,
                 pin_groups="invalid value",
@@ -736,17 +592,6 @@
             **default_parameters,
             pin_groups=invalid_callable,
         )
-<<<<<<< HEAD
-        with self.assertRaisesRegex(TypeError, 
-                                    r"missing\s+\d+\s+required\s+positional\s+argument(s)?:"):
-            with torch.no_grad():
-                model(self.input)
-            
-        
-
-        
-=======
         with self.assertRaisesRegex(TypeError, r"missing\s+\d+\s+required\s+positional\s+argument(s)?:"):
             with torch.no_grad():
-                model(self.input)
->>>>>>> 3ef894d4
+                model(self.input)