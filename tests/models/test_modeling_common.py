--- conflicted
+++ resolved
@@ -1875,18 +1875,6 @@
             torch.manual_seed(0)
             return model(**inputs_dict)[0]
 
-<<<<<<< HEAD
-        for cls in inspect.getmro(self.__class__):
-            if "test_group_offloading_with_disk" in cls.__dict__ and cls is not ModelTesterMixin:
-                # Skip this test if it is overwritten by child class. We need to do this because parameterized
-                # materializes the test methods on invocation which cannot be overridden.
-                pytest.skip("Model does not support group offloading with disk.")
-
-        if self.__class__.__name__ == "AutoencoderKLCosmosTests" and offload_type == "leaf_level":
-            pytest.skip("With `leaf_type` as the offloading type, it fails. Needs investigation.")
-
-=======
->>>>>>> 759ea587
         init_dict, inputs_dict = self.prepare_init_args_and_inputs_for_common()
         torch.manual_seed(0)
         model = self.model_class(**init_dict)
