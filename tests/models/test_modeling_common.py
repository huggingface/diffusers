# coding=utf-8
# Copyright 2025 HuggingFace Inc.
#
# Licensed under the Apache License, Version 2.0 (the "License");
# you may not use this file except in compliance with the License.
# You may obtain a copy of the License at
#
#     http://www.apache.org/licenses/LICENSE-2.0
#
# Unless required by applicable law or agreed to in writing, software
# distributed under the License is distributed on an "AS IS" BASIS,
# WITHOUT WARRANTIES OR CONDITIONS OF ANY KIND, either express or implied.
# See the License for the specific language governing permissions and
# limitations under the License.

import copy
import gc
import glob
import inspect
import json
import os
import re
import tempfile
import traceback
import unittest
import unittest.mock as mock
import uuid
import warnings
from collections import defaultdict
from typing import Dict, List, Optional, Tuple, Union

import numpy as np
import pytest
import requests_mock
import safetensors.torch
import torch
import torch.nn as nn
from accelerate.utils.modeling import _get_proper_dtype, compute_module_sizes, dtype_byte_size
from huggingface_hub import ModelCard, delete_repo, snapshot_download
from huggingface_hub.utils import is_jinja_available
from parameterized import parameterized
from requests.exceptions import HTTPError

from diffusers.models import SD3Transformer2DModel, UNet2DConditionModel
from diffusers.models.attention_processor import (
    AttnProcessor,
    AttnProcessor2_0,
    AttnProcessorNPU,
    XFormersAttnProcessor,
)
from diffusers.models.auto_model import AutoModel
from diffusers.training_utils import EMAModel
from diffusers.utils import (
    SAFE_WEIGHTS_INDEX_NAME,
    WEIGHTS_INDEX_NAME,
    is_peft_available,
    is_torch_npu_available,
    is_xformers_available,
    logging,
)
from diffusers.utils.hub_utils import _add_variant
from diffusers.utils.testing_utils import (
    CaptureLogger,
    _check_safetensors_serialization,
    backend_empty_cache,
    backend_max_memory_allocated,
    backend_reset_peak_memory_stats,
    backend_synchronize,
    check_if_dicts_are_equal,
    get_python_version,
    is_torch_compile,
    numpy_cosine_similarity_distance,
    require_peft_backend,
    require_peft_version_greater,
    require_torch_2,
    require_torch_accelerator,
    require_torch_accelerator_with_training,
    require_torch_gpu,
    require_torch_multi_accelerator,
    run_test_in_subprocess,
    slow,
    torch_all_close,
    torch_device,
)
from diffusers.utils.torch_utils import get_torch_cuda_device_capability

from ..others.test_utils import TOKEN, USER, is_staging_test


if is_peft_available():
    from peft.tuners.tuners_utils import BaseTunerLayer


def caculate_expected_num_shards(index_map_path):
    with open(index_map_path) as f:
        weight_map_dict = json.load(f)["weight_map"]
    first_key = list(weight_map_dict.keys())[0]
    weight_loc = weight_map_dict[first_key]  # e.g., diffusion_pytorch_model-00001-of-00002.safetensors
    expected_num_shards = int(weight_loc.split("-")[-1].split(".")[0])
    return expected_num_shards


def check_if_lora_correctly_set(model) -> bool:
    """
    Checks if the LoRA layers are correctly set with peft
    """
    for module in model.modules():
        if isinstance(module, BaseTunerLayer):
            return True
    return False


# Will be run via run_test_in_subprocess
def _test_from_save_pretrained_dynamo(in_queue, out_queue, timeout):
    error = None
    try:
        init_dict, model_class = in_queue.get(timeout=timeout)

        model = model_class(**init_dict)
        model.to(torch_device)
        model = torch.compile(model)

        with tempfile.TemporaryDirectory() as tmpdirname:
            model.save_pretrained(tmpdirname, safe_serialization=False)
            new_model = model_class.from_pretrained(tmpdirname)
            new_model.to(torch_device)

        assert new_model.__class__ == model_class
    except Exception:
        error = f"{traceback.format_exc()}"

    results = {"error": error}
    out_queue.put(results, timeout=timeout)
    out_queue.join()


def named_persistent_module_tensors(
    module: nn.Module,
    recurse: bool = False,
):
    """
    A helper function that gathers all the tensors (parameters + persistent buffers) of a given module.

    Args:
        module (`torch.nn.Module`):
            The module we want the tensors on.
        recurse (`bool`, *optional`, defaults to `False`):
            Whether or not to go look in every submodule or just return the direct parameters and buffers.
    """
    yield from module.named_parameters(recurse=recurse)

    for named_buffer in module.named_buffers(recurse=recurse):
        name, _ = named_buffer
        # Get parent by splitting on dots and traversing the model
        parent = module
        if "." in name:
            parent_name = name.rsplit(".", 1)[0]
            for part in parent_name.split("."):
                parent = getattr(parent, part)
            name = name.split(".")[-1]
        if name not in parent._non_persistent_buffers_set:
            yield named_buffer


def compute_module_persistent_sizes(
    model: nn.Module,
    dtype: Optional[Union[str, torch.device]] = None,
    special_dtypes: Optional[Dict[str, Union[str, torch.device]]] = None,
):
    """
    Compute the size of each submodule of a given model (parameters + persistent buffers).
    """
    if dtype is not None:
        dtype = _get_proper_dtype(dtype)
        dtype_size = dtype_byte_size(dtype)
    if special_dtypes is not None:
        special_dtypes = {key: _get_proper_dtype(dtyp) for key, dtyp in special_dtypes.items()}
        special_dtypes_size = {key: dtype_byte_size(dtyp) for key, dtyp in special_dtypes.items()}
    module_sizes = defaultdict(int)

    module_list = []

    module_list = named_persistent_module_tensors(model, recurse=True)

    for name, tensor in module_list:
        if special_dtypes is not None and name in special_dtypes:
            size = tensor.numel() * special_dtypes_size[name]
        elif dtype is None:
            size = tensor.numel() * dtype_byte_size(tensor.dtype)
        elif str(tensor.dtype).startswith(("torch.uint", "torch.int", "torch.bool")):
            # According to the code in set_module_tensor_to_device, these types won't be converted
            # so use their original size here
            size = tensor.numel() * dtype_byte_size(tensor.dtype)
        else:
            size = tensor.numel() * min(dtype_size, dtype_byte_size(tensor.dtype))
        name_parts = name.split(".")
        for idx in range(len(name_parts) + 1):
            module_sizes[".".join(name_parts[:idx])] += size

    return module_sizes


def cast_maybe_tensor_dtype(maybe_tensor, current_dtype, target_dtype):
    if torch.is_tensor(maybe_tensor):
        return maybe_tensor.to(target_dtype) if maybe_tensor.dtype == current_dtype else maybe_tensor
    if isinstance(maybe_tensor, dict):
        return {k: cast_maybe_tensor_dtype(v, current_dtype, target_dtype) for k, v in maybe_tensor.items()}
    if isinstance(maybe_tensor, list):
        return [cast_maybe_tensor_dtype(v, current_dtype, target_dtype) for v in maybe_tensor]
    return maybe_tensor


class ModelUtilsTest(unittest.TestCase):
    def tearDown(self):
        super().tearDown()

    def test_missing_key_loading_warning_message(self):
        with self.assertLogs("diffusers.models.modeling_utils", level="WARNING") as logs:
            UNet2DConditionModel.from_pretrained("hf-internal-testing/stable-diffusion-broken", subfolder="unet")

        # make sure that error message states what keys are missing
        assert "conv_out.bias" in " ".join(logs.output)

    @parameterized.expand(
        [
            ("hf-internal-testing/tiny-stable-diffusion-pipe-variants-all-kinds", "unet", False),
            ("hf-internal-testing/tiny-stable-diffusion-pipe-variants-all-kinds", "unet", True),
            ("hf-internal-testing/tiny-sd-unet-with-sharded-ckpt", None, False),
            ("hf-internal-testing/tiny-sd-unet-with-sharded-ckpt", None, True),
        ]
    )
    def test_variant_sharded_ckpt_legacy_format_raises_warning(self, repo_id, subfolder, use_local):
        def load_model(path):
            kwargs = {"variant": "fp16"}
            if subfolder:
                kwargs["subfolder"] = subfolder
            return UNet2DConditionModel.from_pretrained(path, **kwargs)

        with self.assertWarns(FutureWarning) as warning:
            if use_local:
                with tempfile.TemporaryDirectory() as tmpdirname:
                    tmpdirname = snapshot_download(repo_id=repo_id)
                    _ = load_model(tmpdirname)
            else:
                _ = load_model(repo_id)

        warning_message = str(warning.warnings[0].message)
        self.assertIn("This serialization format is now deprecated to standardize the serialization", warning_message)

    # Local tests are already covered down below.
    @parameterized.expand(
        [
            ("hf-internal-testing/tiny-sd-unet-sharded-latest-format", None, "fp16"),
            ("hf-internal-testing/tiny-sd-unet-sharded-latest-format-subfolder", "unet", "fp16"),
            ("hf-internal-testing/tiny-sd-unet-sharded-no-variants", None, None),
            ("hf-internal-testing/tiny-sd-unet-sharded-no-variants-subfolder", "unet", None),
        ]
    )
    def test_variant_sharded_ckpt_loads_from_hub(self, repo_id, subfolder, variant=None):
        def load_model():
            kwargs = {}
            if variant:
                kwargs["variant"] = variant
            if subfolder:
                kwargs["subfolder"] = subfolder
            return UNet2DConditionModel.from_pretrained(repo_id, **kwargs)

        assert load_model()

    def test_cached_files_are_used_when_no_internet(self):
        # A mock response for an HTTP head request to emulate server down
        response_mock = mock.Mock()
        response_mock.status_code = 500
        response_mock.headers = {}
        response_mock.raise_for_status.side_effect = HTTPError
        response_mock.json.return_value = {}

        # Download this model to make sure it's in the cache.
        orig_model = UNet2DConditionModel.from_pretrained(
            "hf-internal-testing/tiny-stable-diffusion-torch", subfolder="unet"
        )

        # Under the mock environment we get a 500 error when trying to reach the model.
        with mock.patch("requests.request", return_value=response_mock):
            # Download this model to make sure it's in the cache.
            model = UNet2DConditionModel.from_pretrained(
                "hf-internal-testing/tiny-stable-diffusion-torch", subfolder="unet", local_files_only=True
            )

        for p1, p2 in zip(orig_model.parameters(), model.parameters()):
            if p1.data.ne(p2.data).sum() > 0:
                assert False, "Parameters not the same!"

    @unittest.skip("Flaky behaviour on CI. Re-enable after migrating to new runners")
    @unittest.skipIf(torch_device == "mps", reason="Test not supported for MPS.")
    def test_one_request_upon_cached(self):
        use_safetensors = False

        with tempfile.TemporaryDirectory() as tmpdirname:
            with requests_mock.mock(real_http=True) as m:
                UNet2DConditionModel.from_pretrained(
                    "hf-internal-testing/tiny-stable-diffusion-torch",
                    subfolder="unet",
                    cache_dir=tmpdirname,
                    use_safetensors=use_safetensors,
                )

            download_requests = [r.method for r in m.request_history]
            assert download_requests.count("HEAD") == 3, (
                "3 HEAD requests one for config, one for model, and one for shard index file."
            )
            assert download_requests.count("GET") == 2, "2 GET requests one for config, one for model"

            with requests_mock.mock(real_http=True) as m:
                UNet2DConditionModel.from_pretrained(
                    "hf-internal-testing/tiny-stable-diffusion-torch",
                    subfolder="unet",
                    cache_dir=tmpdirname,
                    use_safetensors=use_safetensors,
                )

            cache_requests = [r.method for r in m.request_history]
            assert "HEAD" == cache_requests[0] and len(cache_requests) == 2, (
                "We should call only `model_info` to check for commit hash and  knowing if shard index is present."
            )

    def test_weight_overwrite(self):
        with tempfile.TemporaryDirectory() as tmpdirname, self.assertRaises(ValueError) as error_context:
            UNet2DConditionModel.from_pretrained(
                "hf-internal-testing/tiny-stable-diffusion-torch",
                subfolder="unet",
                cache_dir=tmpdirname,
                in_channels=9,
            )

        # make sure that error message states what keys are missing
        assert "Cannot load" in str(error_context.exception)

        with tempfile.TemporaryDirectory() as tmpdirname:
            model = UNet2DConditionModel.from_pretrained(
                "hf-internal-testing/tiny-stable-diffusion-torch",
                subfolder="unet",
                cache_dir=tmpdirname,
                in_channels=9,
                low_cpu_mem_usage=False,
                ignore_mismatched_sizes=True,
            )

        assert model.config.in_channels == 9

    @require_torch_accelerator
    def test_keep_modules_in_fp32(self):
        r"""
        A simple tests to check if the modules under `_keep_in_fp32_modules` are kept in fp32 when we load the model in fp16/bf16
        Also ensures if inference works.
        """
        fp32_modules = SD3Transformer2DModel._keep_in_fp32_modules

        for torch_dtype in [torch.bfloat16, torch.float16]:
            SD3Transformer2DModel._keep_in_fp32_modules = ["proj_out"]

            model = SD3Transformer2DModel.from_pretrained(
                "hf-internal-testing/tiny-sd3-pipe", subfolder="transformer", torch_dtype=torch_dtype
            ).to(torch_device)

            for name, module in model.named_modules():
                if isinstance(module, torch.nn.Linear):
                    if name in model._keep_in_fp32_modules:
                        self.assertTrue(module.weight.dtype == torch.float32)
                    else:
                        self.assertTrue(module.weight.dtype == torch_dtype)

        def get_dummy_inputs():
            batch_size = 2
            num_channels = 4
            height = width = embedding_dim = 32
            pooled_embedding_dim = embedding_dim * 2
            sequence_length = 154

            hidden_states = torch.randn((batch_size, num_channels, height, width)).to(torch_device)
            encoder_hidden_states = torch.randn((batch_size, sequence_length, embedding_dim)).to(torch_device)
            pooled_prompt_embeds = torch.randn((batch_size, pooled_embedding_dim)).to(torch_device)
            timestep = torch.randint(0, 1000, size=(batch_size,)).to(torch_device)

            return {
                "hidden_states": hidden_states,
                "encoder_hidden_states": encoder_hidden_states,
                "pooled_projections": pooled_prompt_embeds,
                "timestep": timestep,
            }

        # test if inference works.
        with torch.no_grad() and torch.amp.autocast(torch_device, dtype=torch_dtype):
            input_dict_for_transformer = get_dummy_inputs()
            model_inputs = {
                k: v.to(device=torch_device) for k, v in input_dict_for_transformer.items() if not isinstance(v, bool)
            }
            model_inputs.update({k: v for k, v in input_dict_for_transformer.items() if k not in model_inputs})
            _ = model(**model_inputs)

        SD3Transformer2DModel._keep_in_fp32_modules = fp32_modules


class UNetTesterMixin:
    def test_forward_with_norm_groups(self):
        init_dict, inputs_dict = self.prepare_init_args_and_inputs_for_common()

        init_dict["norm_num_groups"] = 16
        init_dict["block_out_channels"] = (16, 32)

        model = self.model_class(**init_dict)
        model.to(torch_device)
        model.eval()

        with torch.no_grad():
            output = model(**inputs_dict)

            if isinstance(output, dict):
                output = output.to_tuple()[0]

        self.assertIsNotNone(output)
        expected_shape = inputs_dict["sample"].shape
        self.assertEqual(output.shape, expected_shape, "Input and output shapes do not match")


class ModelTesterMixin:
    main_input_name = None  # overwrite in model specific tester class
    base_precision = 1e-3
    forward_requires_fresh_args = False
    model_split_percents = [0.5, 0.7, 0.9]
    uses_custom_attn_processor = False

    def check_device_map_is_respected(self, model, device_map):
        for param_name, param in model.named_parameters():
            # Find device in device_map
            while len(param_name) > 0 and param_name not in device_map:
                param_name = ".".join(param_name.split(".")[:-1])
            if param_name not in device_map:
                raise ValueError("device map is incomplete, it does not contain any device for `param_name`.")

            param_device = device_map[param_name]
            if param_device in ["cpu", "disk"]:
                self.assertEqual(param.device, torch.device("meta"))
            else:
                self.assertEqual(param.device, torch.device(param_device))

    def test_from_save_pretrained(self, expected_max_diff=5e-5):
        if self.forward_requires_fresh_args:
            model = self.model_class(**self.init_dict)
        else:
            init_dict, inputs_dict = self.prepare_init_args_and_inputs_for_common()
            model = self.model_class(**init_dict)

        if hasattr(model, "set_default_attn_processor"):
            model.set_default_attn_processor()
        model.to(torch_device)
        model.eval()

        with tempfile.TemporaryDirectory() as tmpdirname:
            model.save_pretrained(tmpdirname, safe_serialization=False)
            new_model = self.model_class.from_pretrained(tmpdirname)
            if hasattr(new_model, "set_default_attn_processor"):
                new_model.set_default_attn_processor()
            new_model.to(torch_device)

        with torch.no_grad():
            if self.forward_requires_fresh_args:
                image = model(**self.inputs_dict(0))
            else:
                image = model(**inputs_dict)

            if isinstance(image, dict):
                image = image.to_tuple()[0]

            if self.forward_requires_fresh_args:
                new_image = new_model(**self.inputs_dict(0))
            else:
                new_image = new_model(**inputs_dict)

            if isinstance(new_image, dict):
                new_image = new_image.to_tuple()[0]

        max_diff = (image - new_image).abs().max().item()
        self.assertLessEqual(max_diff, expected_max_diff, "Models give different forward passes")

    def test_getattr_is_correct(self):
        init_dict, inputs_dict = self.prepare_init_args_and_inputs_for_common()
        model = self.model_class(**init_dict)

        # save some things to test
        model.dummy_attribute = 5
        model.register_to_config(test_attribute=5)

        logger = logging.get_logger("diffusers.models.modeling_utils")
        # 30 for warning
        logger.setLevel(30)
        with CaptureLogger(logger) as cap_logger:
            assert hasattr(model, "dummy_attribute")
            assert getattr(model, "dummy_attribute") == 5
            assert model.dummy_attribute == 5

        # no warning should be thrown
        assert cap_logger.out == ""

        logger = logging.get_logger("diffusers.models.modeling_utils")
        # 30 for warning
        logger.setLevel(30)
        with CaptureLogger(logger) as cap_logger:
            assert hasattr(model, "save_pretrained")
            fn = model.save_pretrained
            fn_1 = getattr(model, "save_pretrained")

            assert fn == fn_1
        # no warning should be thrown
        assert cap_logger.out == ""

        # warning should be thrown
        with self.assertWarns(FutureWarning):
            assert model.test_attribute == 5

        with self.assertWarns(FutureWarning):
            assert getattr(model, "test_attribute") == 5

        with self.assertRaises(AttributeError) as error:
            model.does_not_exist

        assert str(error.exception) == f"'{type(model).__name__}' object has no attribute 'does_not_exist'"

    @unittest.skipIf(
        torch_device != "npu" or not is_torch_npu_available(),
        reason="torch npu flash attention is only available with NPU and `torch_npu` installed",
    )
    def test_set_torch_npu_flash_attn_processor_determinism(self):
        torch.use_deterministic_algorithms(False)
        if self.forward_requires_fresh_args:
            model = self.model_class(**self.init_dict)
        else:
            init_dict, inputs_dict = self.prepare_init_args_and_inputs_for_common()
            model = self.model_class(**init_dict)
        model.to(torch_device)

        if not hasattr(model, "set_attn_processor"):
            # If not has `set_attn_processor`, skip test
            return

        model.set_default_attn_processor()
        assert all(type(proc) == AttnProcessorNPU for proc in model.attn_processors.values())
        with torch.no_grad():
            if self.forward_requires_fresh_args:
                output = model(**self.inputs_dict(0))[0]
            else:
                output = model(**inputs_dict)[0]

        model.enable_npu_flash_attention()
        assert all(type(proc) == AttnProcessorNPU for proc in model.attn_processors.values())
        with torch.no_grad():
            if self.forward_requires_fresh_args:
                output_2 = model(**self.inputs_dict(0))[0]
            else:
                output_2 = model(**inputs_dict)[0]

        model.set_attn_processor(AttnProcessorNPU())
        assert all(type(proc) == AttnProcessorNPU for proc in model.attn_processors.values())
        with torch.no_grad():
            if self.forward_requires_fresh_args:
                output_3 = model(**self.inputs_dict(0))[0]
            else:
                output_3 = model(**inputs_dict)[0]

        torch.use_deterministic_algorithms(True)

        assert torch.allclose(output, output_2, atol=self.base_precision)
        assert torch.allclose(output, output_3, atol=self.base_precision)
        assert torch.allclose(output_2, output_3, atol=self.base_precision)

    @unittest.skipIf(
        torch_device != "cuda" or not is_xformers_available(),
        reason="XFormers attention is only available with CUDA and `xformers` installed",
    )
    def test_set_xformers_attn_processor_for_determinism(self):
        torch.use_deterministic_algorithms(False)
        if self.forward_requires_fresh_args:
            model = self.model_class(**self.init_dict)
        else:
            init_dict, inputs_dict = self.prepare_init_args_and_inputs_for_common()
            model = self.model_class(**init_dict)
        model.to(torch_device)

        if not hasattr(model, "set_attn_processor"):
            # If not has `set_attn_processor`, skip test
            return

        if not hasattr(model, "set_default_attn_processor"):
            # If not has `set_attn_processor`, skip test
            return

        model.set_default_attn_processor()
        assert all(type(proc) == AttnProcessor for proc in model.attn_processors.values())
        with torch.no_grad():
            if self.forward_requires_fresh_args:
                output = model(**self.inputs_dict(0))[0]
            else:
                output = model(**inputs_dict)[0]

        model.enable_xformers_memory_efficient_attention()
        assert all(type(proc) == XFormersAttnProcessor for proc in model.attn_processors.values())
        with torch.no_grad():
            if self.forward_requires_fresh_args:
                output_2 = model(**self.inputs_dict(0))[0]
            else:
                output_2 = model(**inputs_dict)[0]

        model.set_attn_processor(XFormersAttnProcessor())
        assert all(type(proc) == XFormersAttnProcessor for proc in model.attn_processors.values())
        with torch.no_grad():
            if self.forward_requires_fresh_args:
                output_3 = model(**self.inputs_dict(0))[0]
            else:
                output_3 = model(**inputs_dict)[0]

        torch.use_deterministic_algorithms(True)

        assert torch.allclose(output, output_2, atol=self.base_precision)
        assert torch.allclose(output, output_3, atol=self.base_precision)
        assert torch.allclose(output_2, output_3, atol=self.base_precision)

    @require_torch_accelerator
    def test_set_attn_processor_for_determinism(self):
        if self.uses_custom_attn_processor:
            return

        torch.use_deterministic_algorithms(False)
        if self.forward_requires_fresh_args:
            model = self.model_class(**self.init_dict)
        else:
            init_dict, inputs_dict = self.prepare_init_args_and_inputs_for_common()
            model = self.model_class(**init_dict)

        model.to(torch_device)

        if not hasattr(model, "set_attn_processor"):
            # If not has `set_attn_processor`, skip test
            return

        assert all(type(proc) == AttnProcessor2_0 for proc in model.attn_processors.values())
        with torch.no_grad():
            if self.forward_requires_fresh_args:
                output_1 = model(**self.inputs_dict(0))[0]
            else:
                output_1 = model(**inputs_dict)[0]

        model.set_default_attn_processor()
        assert all(type(proc) == AttnProcessor for proc in model.attn_processors.values())
        with torch.no_grad():
            if self.forward_requires_fresh_args:
                output_2 = model(**self.inputs_dict(0))[0]
            else:
                output_2 = model(**inputs_dict)[0]

        model.set_attn_processor(AttnProcessor2_0())
        assert all(type(proc) == AttnProcessor2_0 for proc in model.attn_processors.values())
        with torch.no_grad():
            if self.forward_requires_fresh_args:
                output_4 = model(**self.inputs_dict(0))[0]
            else:
                output_4 = model(**inputs_dict)[0]

        model.set_attn_processor(AttnProcessor())
        assert all(type(proc) == AttnProcessor for proc in model.attn_processors.values())
        with torch.no_grad():
            if self.forward_requires_fresh_args:
                output_5 = model(**self.inputs_dict(0))[0]
            else:
                output_5 = model(**inputs_dict)[0]

        torch.use_deterministic_algorithms(True)

        # make sure that outputs match
        assert torch.allclose(output_2, output_1, atol=self.base_precision)
        assert torch.allclose(output_2, output_4, atol=self.base_precision)
        assert torch.allclose(output_2, output_5, atol=self.base_precision)

    def test_from_save_pretrained_variant(self, expected_max_diff=5e-5):
        if self.forward_requires_fresh_args:
            model = self.model_class(**self.init_dict)
        else:
            init_dict, inputs_dict = self.prepare_init_args_and_inputs_for_common()
            model = self.model_class(**init_dict)

        if hasattr(model, "set_default_attn_processor"):
            model.set_default_attn_processor()

        model.to(torch_device)
        model.eval()

        with tempfile.TemporaryDirectory() as tmpdirname:
            model.save_pretrained(tmpdirname, variant="fp16", safe_serialization=False)
            new_model = self.model_class.from_pretrained(tmpdirname, variant="fp16")
            if hasattr(new_model, "set_default_attn_processor"):
                new_model.set_default_attn_processor()

            # non-variant cannot be loaded
            with self.assertRaises(OSError) as error_context:
                self.model_class.from_pretrained(tmpdirname)

            # make sure that error message states what keys are missing
            assert "Error no file named diffusion_pytorch_model.bin found in directory" in str(error_context.exception)

            new_model.to(torch_device)

        with torch.no_grad():
            if self.forward_requires_fresh_args:
                image = model(**self.inputs_dict(0))
            else:
                image = model(**inputs_dict)
            if isinstance(image, dict):
                image = image.to_tuple()[0]

            if self.forward_requires_fresh_args:
                new_image = new_model(**self.inputs_dict(0))
            else:
                new_image = new_model(**inputs_dict)

            if isinstance(new_image, dict):
                new_image = new_image.to_tuple()[0]

        max_diff = (image - new_image).abs().max().item()
        self.assertLessEqual(max_diff, expected_max_diff, "Models give different forward passes")

    @is_torch_compile
    @require_torch_2
    @unittest.skipIf(
        get_python_version == (3, 12),
        reason="Torch Dynamo isn't yet supported for Python 3.12.",
    )
    def test_from_save_pretrained_dynamo(self):
        init_dict, _ = self.prepare_init_args_and_inputs_for_common()
        inputs = [init_dict, self.model_class]
        run_test_in_subprocess(test_case=self, target_func=_test_from_save_pretrained_dynamo, inputs=inputs)

    def test_from_save_pretrained_dtype(self):
        init_dict, inputs_dict = self.prepare_init_args_and_inputs_for_common()

        model = self.model_class(**init_dict)
        model.to(torch_device)
        model.eval()

        for dtype in [torch.float32, torch.float16, torch.bfloat16]:
            if torch_device == "mps" and dtype == torch.bfloat16:
                continue
            with tempfile.TemporaryDirectory() as tmpdirname:
                model.to(dtype)
                model.save_pretrained(tmpdirname, safe_serialization=False)
                new_model = self.model_class.from_pretrained(tmpdirname, low_cpu_mem_usage=True, torch_dtype=dtype)
                assert new_model.dtype == dtype
                if (
                    hasattr(self.model_class, "_keep_in_fp32_modules")
                    and self.model_class._keep_in_fp32_modules is None
                ):
                    new_model = self.model_class.from_pretrained(
                        tmpdirname, low_cpu_mem_usage=False, torch_dtype=dtype
                    )
                    assert new_model.dtype == dtype

    def test_determinism(self, expected_max_diff=1e-5):
        if self.forward_requires_fresh_args:
            model = self.model_class(**self.init_dict)
        else:
            init_dict, inputs_dict = self.prepare_init_args_and_inputs_for_common()
            model = self.model_class(**init_dict)
        model.to(torch_device)
        model.eval()

        with torch.no_grad():
            if self.forward_requires_fresh_args:
                first = model(**self.inputs_dict(0))
            else:
                first = model(**inputs_dict)
            if isinstance(first, dict):
                first = first.to_tuple()[0]

            if self.forward_requires_fresh_args:
                second = model(**self.inputs_dict(0))
            else:
                second = model(**inputs_dict)
            if isinstance(second, dict):
                second = second.to_tuple()[0]

        out_1 = first.cpu().numpy()
        out_2 = second.cpu().numpy()
        out_1 = out_1[~np.isnan(out_1)]
        out_2 = out_2[~np.isnan(out_2)]
        max_diff = np.amax(np.abs(out_1 - out_2))
        self.assertLessEqual(max_diff, expected_max_diff)

    def test_output(self, expected_output_shape=None):
        init_dict, inputs_dict = self.prepare_init_args_and_inputs_for_common()
        model = self.model_class(**init_dict)
        model.to(torch_device)
        model.eval()

        with torch.no_grad():
            output = model(**inputs_dict)

            if isinstance(output, dict):
                output = output.to_tuple()[0]

        self.assertIsNotNone(output)

        # input & output have to have the same shape
        input_tensor = inputs_dict[self.main_input_name]

        if expected_output_shape is None:
            expected_shape = input_tensor.shape
            self.assertEqual(output.shape, expected_shape, "Input and output shapes do not match")
        else:
            self.assertEqual(output.shape, expected_output_shape, "Input and output shapes do not match")

    def test_model_from_pretrained(self):
        init_dict, inputs_dict = self.prepare_init_args_and_inputs_for_common()

        model = self.model_class(**init_dict)
        model.to(torch_device)
        model.eval()

        # test if the model can be loaded from the config
        # and has all the expected shape
        with tempfile.TemporaryDirectory() as tmpdirname:
            model.save_pretrained(tmpdirname, safe_serialization=False)
            new_model = self.model_class.from_pretrained(tmpdirname)
            new_model.to(torch_device)
            new_model.eval()

        # check if all parameters shape are the same
        for param_name in model.state_dict().keys():
            param_1 = model.state_dict()[param_name]
            param_2 = new_model.state_dict()[param_name]
            self.assertEqual(param_1.shape, param_2.shape)

        with torch.no_grad():
            output_1 = model(**inputs_dict)

            if isinstance(output_1, dict):
                output_1 = output_1.to_tuple()[0]

            output_2 = new_model(**inputs_dict)

            if isinstance(output_2, dict):
                output_2 = output_2.to_tuple()[0]

        self.assertEqual(output_1.shape, output_2.shape)

    @require_torch_accelerator_with_training
    def test_training(self):
        init_dict, inputs_dict = self.prepare_init_args_and_inputs_for_common()

        model = self.model_class(**init_dict)
        model.to(torch_device)
        model.train()
        output = model(**inputs_dict)

        if isinstance(output, dict):
            output = output.to_tuple()[0]

        input_tensor = inputs_dict[self.main_input_name]
        noise = torch.randn((input_tensor.shape[0],) + self.output_shape).to(torch_device)
        loss = torch.nn.functional.mse_loss(output, noise)
        loss.backward()

    @require_torch_accelerator_with_training
    def test_ema_training(self):
        init_dict, inputs_dict = self.prepare_init_args_and_inputs_for_common()

        model = self.model_class(**init_dict)
        model.to(torch_device)
        model.train()
        ema_model = EMAModel(model.parameters())

        output = model(**inputs_dict)

        if isinstance(output, dict):
            output = output.to_tuple()[0]

        input_tensor = inputs_dict[self.main_input_name]
        noise = torch.randn((input_tensor.shape[0],) + self.output_shape).to(torch_device)
        loss = torch.nn.functional.mse_loss(output, noise)
        loss.backward()
        ema_model.step(model.parameters())

    def test_outputs_equivalence(self):
        def set_nan_tensor_to_zero(t):
            # Temporary fallback until `aten::_index_put_impl_` is implemented in mps
            # Track progress in https://github.com/pytorch/pytorch/issues/77764
            device = t.device
            if device.type == "mps":
                t = t.to("cpu")
            t[t != t] = 0
            return t.to(device)

        def recursive_check(tuple_object, dict_object):
            if isinstance(tuple_object, (List, Tuple)):
                for tuple_iterable_value, dict_iterable_value in zip(tuple_object, dict_object.values()):
                    recursive_check(tuple_iterable_value, dict_iterable_value)
            elif isinstance(tuple_object, Dict):
                for tuple_iterable_value, dict_iterable_value in zip(tuple_object.values(), dict_object.values()):
                    recursive_check(tuple_iterable_value, dict_iterable_value)
            elif tuple_object is None:
                return
            else:
                self.assertTrue(
                    torch.allclose(
                        set_nan_tensor_to_zero(tuple_object), set_nan_tensor_to_zero(dict_object), atol=1e-5
                    ),
                    msg=(
                        "Tuple and dict output are not equal. Difference:"
                        f" {torch.max(torch.abs(tuple_object - dict_object))}. Tuple has `nan`:"
                        f" {torch.isnan(tuple_object).any()} and `inf`: {torch.isinf(tuple_object)}. Dict has"
                        f" `nan`: {torch.isnan(dict_object).any()} and `inf`: {torch.isinf(dict_object)}."
                    ),
                )

        if self.forward_requires_fresh_args:
            model = self.model_class(**self.init_dict)
        else:
            init_dict, inputs_dict = self.prepare_init_args_and_inputs_for_common()
            model = self.model_class(**init_dict)

        model.to(torch_device)
        model.eval()

        with torch.no_grad():
            if self.forward_requires_fresh_args:
                outputs_dict = model(**self.inputs_dict(0))
                outputs_tuple = model(**self.inputs_dict(0), return_dict=False)
            else:
                outputs_dict = model(**inputs_dict)
                outputs_tuple = model(**inputs_dict, return_dict=False)

        recursive_check(outputs_tuple, outputs_dict)

    @require_torch_accelerator_with_training
    def test_enable_disable_gradient_checkpointing(self):
        # Skip test if model does not support gradient checkpointing
        if not self.model_class._supports_gradient_checkpointing:
            pytest.skip("Gradient checkpointing is not supported.")

        init_dict, _ = self.prepare_init_args_and_inputs_for_common()

        # at init model should have gradient checkpointing disabled
        model = self.model_class(**init_dict)
        self.assertFalse(model.is_gradient_checkpointing)

        # check enable works
        model.enable_gradient_checkpointing()
        self.assertTrue(model.is_gradient_checkpointing)

        # check disable works
        model.disable_gradient_checkpointing()
        self.assertFalse(model.is_gradient_checkpointing)

    @require_torch_accelerator_with_training
    def test_effective_gradient_checkpointing(self, loss_tolerance=1e-5, param_grad_tol=5e-5, skip: set[str] = {}):
        # Skip test if model does not support gradient checkpointing
        if not self.model_class._supports_gradient_checkpointing:
            pytest.skip("Gradient checkpointing is not supported.")

        # enable deterministic behavior for gradient checkpointing
        init_dict, inputs_dict = self.prepare_init_args_and_inputs_for_common()
        inputs_dict_copy = copy.deepcopy(inputs_dict)
        torch.manual_seed(0)
        model = self.model_class(**init_dict)
        model.to(torch_device)

        assert not model.is_gradient_checkpointing and model.training

        out = model(**inputs_dict).sample
        # run the backwards pass on the model. For backwards pass, for simplicity purpose,
        # we won't calculate the loss and rather backprop on out.sum()
        model.zero_grad()

        labels = torch.randn_like(out)
        loss = (out - labels).mean()
        loss.backward()

        # re-instantiate the model now enabling gradient checkpointing
        torch.manual_seed(0)
        model_2 = self.model_class(**init_dict)
        # clone model
        model_2.load_state_dict(model.state_dict())
        model_2.to(torch_device)
        model_2.enable_gradient_checkpointing()

        assert model_2.is_gradient_checkpointing and model_2.training

        out_2 = model_2(**inputs_dict_copy).sample
        # run the backwards pass on the model. For backwards pass, for simplicity purpose,
        # we won't calculate the loss and rather backprop on out.sum()
        model_2.zero_grad()
        loss_2 = (out_2 - labels).mean()
        loss_2.backward()

        # compare the output and parameters gradients
        self.assertTrue((loss - loss_2).abs() < loss_tolerance)
        named_params = dict(model.named_parameters())
        named_params_2 = dict(model_2.named_parameters())

        for name, param in named_params.items():
            if "post_quant_conv" in name:
                continue
            if name in skip:
                continue
            # TODO(aryan): remove the below lines after looking into easyanimate transformer a little more
            # It currently errors out the gradient checkpointing test because the gradients for attn2.to_out is None
            if param.grad is None:
                continue
            self.assertTrue(torch_all_close(param.grad.data, named_params_2[name].grad.data, atol=param_grad_tol))

    @unittest.skipIf(torch_device == "mps", "This test is not supported for MPS devices.")
    def test_gradient_checkpointing_is_applied(
        self, expected_set=None, attention_head_dim=None, num_attention_heads=None, block_out_channels=None
    ):
        # Skip test if model does not support gradient checkpointing
        if not self.model_class._supports_gradient_checkpointing:
            pytest.skip("Gradient checkpointing is not supported.")

        init_dict, inputs_dict = self.prepare_init_args_and_inputs_for_common()

        if attention_head_dim is not None:
            init_dict["attention_head_dim"] = attention_head_dim
        if num_attention_heads is not None:
            init_dict["num_attention_heads"] = num_attention_heads
        if block_out_channels is not None:
            init_dict["block_out_channels"] = block_out_channels

        model_class_copy = copy.copy(self.model_class)
        model = model_class_copy(**init_dict)
        model.enable_gradient_checkpointing()

        modules_with_gc_enabled = {}
        for submodule in model.modules():
            if hasattr(submodule, "gradient_checkpointing"):
                self.assertTrue(submodule.gradient_checkpointing)
                modules_with_gc_enabled[submodule.__class__.__name__] = True

        assert set(modules_with_gc_enabled.keys()) == expected_set
        assert all(modules_with_gc_enabled.values()), "All modules should be enabled"

    def test_deprecated_kwargs(self):
        has_kwarg_in_model_class = "kwargs" in inspect.signature(self.model_class.__init__).parameters
        has_deprecated_kwarg = len(self.model_class._deprecated_kwargs) > 0

        if has_kwarg_in_model_class and not has_deprecated_kwarg:
            raise ValueError(
                f"{self.model_class} has `**kwargs` in its __init__ method but has not defined any deprecated kwargs"
                " under the `_deprecated_kwargs` class attribute. Make sure to either remove `**kwargs` if there are"
                " no deprecated arguments or add the deprecated argument with `_deprecated_kwargs ="
                " [<deprecated_argument>]`"
            )

        if not has_kwarg_in_model_class and has_deprecated_kwarg:
            raise ValueError(
                f"{self.model_class} doesn't have `**kwargs` in its __init__ method but has defined deprecated kwargs"
                " under the `_deprecated_kwargs` class attribute. Make sure to either add the `**kwargs` argument to"
                f" {self.model_class}.__init__ if there are deprecated arguments or remove the deprecated argument"
                " from `_deprecated_kwargs = [<deprecated_argument>]`"
            )

    @parameterized.expand([(4, 4, True), (4, 8, False), (8, 4, False)])
    @torch.no_grad()
    @unittest.skipIf(not is_peft_available(), "Only with PEFT")
    def test_save_load_lora_adapter(self, rank, lora_alpha, use_dora=False):
        from peft import LoraConfig
        from peft.utils import get_peft_model_state_dict

        from diffusers.loaders.peft import PeftAdapterMixin

        init_dict, inputs_dict = self.prepare_init_args_and_inputs_for_common()
        model = self.model_class(**init_dict).to(torch_device)

        if not issubclass(model.__class__, PeftAdapterMixin):
            pytest.skip(f"PEFT is not supported for this model ({model.__class__.__name__}).")

        torch.manual_seed(0)
        output_no_lora = model(**inputs_dict, return_dict=False)[0]

        denoiser_lora_config = LoraConfig(
            r=rank,
            lora_alpha=lora_alpha,
            target_modules=["to_q", "to_k", "to_v", "to_out.0"],
            init_lora_weights=False,
            use_dora=use_dora,
        )
        model.add_adapter(denoiser_lora_config)
        self.assertTrue(check_if_lora_correctly_set(model), "LoRA layers not set correctly")

        torch.manual_seed(0)
        outputs_with_lora = model(**inputs_dict, return_dict=False)[0]

        self.assertFalse(torch.allclose(output_no_lora, outputs_with_lora, atol=1e-4, rtol=1e-4))

        with tempfile.TemporaryDirectory() as tmpdir:
            model.save_lora_adapter(tmpdir)
            self.assertTrue(os.path.isfile(os.path.join(tmpdir, "pytorch_lora_weights.safetensors")))

            state_dict_loaded = safetensors.torch.load_file(os.path.join(tmpdir, "pytorch_lora_weights.safetensors"))

            model.unload_lora()
            self.assertFalse(check_if_lora_correctly_set(model), "LoRA layers not set correctly")

            model.load_lora_adapter(tmpdir, prefix=None, use_safetensors=True)
            state_dict_retrieved = get_peft_model_state_dict(model, adapter_name="default_0")

            for k in state_dict_loaded:
                loaded_v = state_dict_loaded[k]
                retrieved_v = state_dict_retrieved[k].to(loaded_v.device)
                self.assertTrue(torch.allclose(loaded_v, retrieved_v))

            self.assertTrue(check_if_lora_correctly_set(model), "LoRA layers not set correctly")

        torch.manual_seed(0)
        outputs_with_lora_2 = model(**inputs_dict, return_dict=False)[0]

        self.assertFalse(torch.allclose(output_no_lora, outputs_with_lora_2, atol=1e-4, rtol=1e-4))
        self.assertTrue(torch.allclose(outputs_with_lora, outputs_with_lora_2, atol=1e-4, rtol=1e-4))

    @unittest.skipIf(not is_peft_available(), "Only with PEFT")
    def test_lora_wrong_adapter_name_raises_error(self):
        from peft import LoraConfig

        from diffusers.loaders.peft import PeftAdapterMixin

        init_dict, _ = self.prepare_init_args_and_inputs_for_common()
        model = self.model_class(**init_dict).to(torch_device)

        if not issubclass(model.__class__, PeftAdapterMixin):
            pytest.skip(f"PEFT is not supported for this model ({model.__class__.__name__}).")

        denoiser_lora_config = LoraConfig(
            r=4,
            lora_alpha=4,
            target_modules=["to_q", "to_k", "to_v", "to_out.0"],
            init_lora_weights=False,
            use_dora=False,
        )
        model.add_adapter(denoiser_lora_config)
        self.assertTrue(check_if_lora_correctly_set(model), "LoRA layers not set correctly")

        with tempfile.TemporaryDirectory() as tmpdir:
            wrong_name = "foo"
            with self.assertRaises(ValueError) as err_context:
                model.save_lora_adapter(tmpdir, adapter_name=wrong_name)

            self.assertTrue(f"Adapter name {wrong_name} not found in the model." in str(err_context.exception))

    @parameterized.expand([(4, 4, True), (4, 8, False), (8, 4, False)])
    @torch.no_grad()
    @unittest.skipIf(not is_peft_available(), "Only with PEFT")
    def test_lora_adapter_metadata_is_loaded_correctly(self, rank, lora_alpha, use_dora):
        from peft import LoraConfig

        from diffusers.loaders.peft import PeftAdapterMixin

        init_dict, _ = self.prepare_init_args_and_inputs_for_common()
        model = self.model_class(**init_dict).to(torch_device)

        if not issubclass(model.__class__, PeftAdapterMixin):
            pytest.skip(f"PEFT is not supported for this model ({model.__class__.__name__}).")

        denoiser_lora_config = LoraConfig(
            r=rank,
            lora_alpha=lora_alpha,
            target_modules=["to_q", "to_k", "to_v", "to_out.0"],
            init_lora_weights=False,
            use_dora=use_dora,
        )
        model.add_adapter(denoiser_lora_config)
        metadata = model.peft_config["default"].to_dict()
        self.assertTrue(check_if_lora_correctly_set(model), "LoRA layers not set correctly")

        with tempfile.TemporaryDirectory() as tmpdir:
            model.save_lora_adapter(tmpdir)
            model_file = os.path.join(tmpdir, "pytorch_lora_weights.safetensors")
            self.assertTrue(os.path.isfile(model_file))

            model.unload_lora()
            self.assertFalse(check_if_lora_correctly_set(model), "LoRA layers not set correctly")

            model.load_lora_adapter(tmpdir, prefix=None, use_safetensors=True)
            parsed_metadata = model.peft_config["default_0"].to_dict()
            check_if_dicts_are_equal(metadata, parsed_metadata)

    @torch.no_grad()
    @unittest.skipIf(not is_peft_available(), "Only with PEFT")
    def test_lora_adapter_wrong_metadata_raises_error(self):
        from peft import LoraConfig

        from diffusers.loaders.lora_base import LORA_ADAPTER_METADATA_KEY
        from diffusers.loaders.peft import PeftAdapterMixin

        init_dict, _ = self.prepare_init_args_and_inputs_for_common()
        model = self.model_class(**init_dict).to(torch_device)

        if not issubclass(model.__class__, PeftAdapterMixin):
            pytest.skip(f"PEFT is not supported for this model ({model.__class__.__name__}).")

        denoiser_lora_config = LoraConfig(
            r=4,
            lora_alpha=4,
            target_modules=["to_q", "to_k", "to_v", "to_out.0"],
            init_lora_weights=False,
            use_dora=False,
        )
        model.add_adapter(denoiser_lora_config)
        self.assertTrue(check_if_lora_correctly_set(model), "LoRA layers not set correctly")

        with tempfile.TemporaryDirectory() as tmpdir:
            model.save_lora_adapter(tmpdir)
            model_file = os.path.join(tmpdir, "pytorch_lora_weights.safetensors")
            self.assertTrue(os.path.isfile(model_file))

            # Perturb the metadata in the state dict.
            loaded_state_dict = safetensors.torch.load_file(model_file)
            metadata = {"format": "pt"}
            lora_adapter_metadata = denoiser_lora_config.to_dict()
            lora_adapter_metadata.update({"foo": 1, "bar": 2})
            for key, value in lora_adapter_metadata.items():
                if isinstance(value, set):
                    lora_adapter_metadata[key] = list(value)
            metadata[LORA_ADAPTER_METADATA_KEY] = json.dumps(lora_adapter_metadata, indent=2, sort_keys=True)
            safetensors.torch.save_file(loaded_state_dict, model_file, metadata=metadata)

            model.unload_lora()
            self.assertFalse(check_if_lora_correctly_set(model), "LoRA layers not set correctly")

            with self.assertRaises(TypeError) as err_context:
                model.load_lora_adapter(tmpdir, prefix=None, use_safetensors=True)
            self.assertTrue("`LoraConfig` class could not be instantiated" in str(err_context.exception))

    @require_torch_accelerator
    def test_cpu_offload(self):
        if self.model_class._no_split_modules is None:
            pytest.skip("Test not supported for this model as `_no_split_modules` is not set.")
        config, inputs_dict = self.prepare_init_args_and_inputs_for_common()
        model = self.model_class(**config).eval()

        model = model.to(torch_device)

        torch.manual_seed(0)
        base_output = model(**inputs_dict)

        model_size = compute_module_sizes(model)[""]
        # We test several splits of sizes to make sure it works.
        max_gpu_sizes = [int(p * model_size) for p in self.model_split_percents[1:]]
        with tempfile.TemporaryDirectory() as tmp_dir:
            model.cpu().save_pretrained(tmp_dir)

            for max_size in max_gpu_sizes:
                max_memory = {0: max_size, "cpu": model_size * 2}
                new_model = self.model_class.from_pretrained(tmp_dir, device_map="auto", max_memory=max_memory)
                # Making sure part of the model will actually end up offloaded
                self.assertSetEqual(set(new_model.hf_device_map.values()), {0, "cpu"})

                self.check_device_map_is_respected(new_model, new_model.hf_device_map)
                torch.manual_seed(0)
                new_output = new_model(**inputs_dict)

                self.assertTrue(torch.allclose(base_output[0], new_output[0], atol=1e-5))

    @require_torch_accelerator
    def test_disk_offload_without_safetensors(self):
        if self.model_class._no_split_modules is None:
            pytest.skip("Test not supported for this model as `_no_split_modules` is not set.")
        config, inputs_dict = self.prepare_init_args_and_inputs_for_common()
        model = self.model_class(**config).eval()

        model = model.to(torch_device)

        torch.manual_seed(0)
        base_output = model(**inputs_dict)

        model_size = compute_module_sizes(model)[""]
        max_size = int(self.model_split_percents[0] * model_size)
        # Force disk offload by setting very small CPU memory
        max_memory = {0: max_size, "cpu": int(0.1 * max_size)}

        with tempfile.TemporaryDirectory() as tmp_dir:
            model.cpu().save_pretrained(tmp_dir, safe_serialization=False)
            with self.assertRaises(ValueError):
                # This errors out because it's missing an offload folder
                new_model = self.model_class.from_pretrained(tmp_dir, device_map="auto", max_memory=max_memory)

            new_model = self.model_class.from_pretrained(
                tmp_dir, device_map="auto", max_memory=max_memory, offload_folder=tmp_dir
            )

            self.check_device_map_is_respected(new_model, new_model.hf_device_map)
            torch.manual_seed(0)
            new_output = new_model(**inputs_dict)

            self.assertTrue(torch.allclose(base_output[0], new_output[0], atol=1e-5))

    @require_torch_accelerator
    def test_disk_offload_with_safetensors(self):
        if self.model_class._no_split_modules is None:
            pytest.skip("Test not supported for this model as `_no_split_modules` is not set.")
        config, inputs_dict = self.prepare_init_args_and_inputs_for_common()
        model = self.model_class(**config).eval()

        model = model.to(torch_device)

        torch.manual_seed(0)
        base_output = model(**inputs_dict)

        model_size = compute_module_sizes(model)[""]
        with tempfile.TemporaryDirectory() as tmp_dir:
            model.cpu().save_pretrained(tmp_dir)

            max_size = int(self.model_split_percents[0] * model_size)
            max_memory = {0: max_size, "cpu": max_size}
            new_model = self.model_class.from_pretrained(
                tmp_dir, device_map="auto", offload_folder=tmp_dir, max_memory=max_memory
            )

            self.check_device_map_is_respected(new_model, new_model.hf_device_map)
            torch.manual_seed(0)
            new_output = new_model(**inputs_dict)

            self.assertTrue(torch.allclose(base_output[0], new_output[0], atol=1e-5))

    @require_torch_multi_accelerator
    def test_model_parallelism(self):
        if self.model_class._no_split_modules is None:
            pytest.skip("Test not supported for this model as `_no_split_modules` is not set.")
        config, inputs_dict = self.prepare_init_args_and_inputs_for_common()
        model = self.model_class(**config).eval()

        model = model.to(torch_device)

        torch.manual_seed(0)
        base_output = model(**inputs_dict)

        model_size = compute_module_sizes(model)[""]
        # We test several splits of sizes to make sure it works.
        max_gpu_sizes = [int(p * model_size) for p in self.model_split_percents[1:]]
        with tempfile.TemporaryDirectory() as tmp_dir:
            model.cpu().save_pretrained(tmp_dir)

            for max_size in max_gpu_sizes:
                max_memory = {0: max_size, 1: model_size * 2, "cpu": model_size * 2}
                new_model = self.model_class.from_pretrained(tmp_dir, device_map="auto", max_memory=max_memory)
                # Making sure part of the model will actually end up offloaded
                self.assertSetEqual(set(new_model.hf_device_map.values()), {0, 1})

                self.check_device_map_is_respected(new_model, new_model.hf_device_map)

                torch.manual_seed(0)
                new_output = new_model(**inputs_dict)

                self.assertTrue(torch.allclose(base_output[0], new_output[0], atol=1e-5))

    @require_torch_accelerator
    def test_sharded_checkpoints(self):
        torch.manual_seed(0)
        config, inputs_dict = self.prepare_init_args_and_inputs_for_common()
        model = self.model_class(**config).eval()
        model = model.to(torch_device)

        base_output = model(**inputs_dict)

        model_size = compute_module_persistent_sizes(model)[""]
        max_shard_size = int((model_size * 0.75) / (2**10))  # Convert to KB as these test models are small.
        with tempfile.TemporaryDirectory() as tmp_dir:
            model.cpu().save_pretrained(tmp_dir, max_shard_size=f"{max_shard_size}KB")
            self.assertTrue(os.path.exists(os.path.join(tmp_dir, SAFE_WEIGHTS_INDEX_NAME)))

            # Now check if the right number of shards exists. First, let's get the number of shards.
            # Since this number can be dependent on the model being tested, it's important that we calculate it
            # instead of hardcoding it.
            expected_num_shards = caculate_expected_num_shards(os.path.join(tmp_dir, SAFE_WEIGHTS_INDEX_NAME))
            actual_num_shards = len([file for file in os.listdir(tmp_dir) if file.endswith(".safetensors")])
            self.assertTrue(actual_num_shards == expected_num_shards)

            new_model = self.model_class.from_pretrained(tmp_dir).eval()
            new_model = new_model.to(torch_device)

            torch.manual_seed(0)
            if "generator" in inputs_dict:
                _, inputs_dict = self.prepare_init_args_and_inputs_for_common()
            new_output = new_model(**inputs_dict)

            self.assertTrue(torch.allclose(base_output[0], new_output[0], atol=1e-5))

    @require_torch_accelerator
    def test_sharded_checkpoints_with_variant(self):
        torch.manual_seed(0)
        config, inputs_dict = self.prepare_init_args_and_inputs_for_common()
        model = self.model_class(**config).eval()
        model = model.to(torch_device)

        base_output = model(**inputs_dict)

        model_size = compute_module_persistent_sizes(model)[""]
        max_shard_size = int((model_size * 0.75) / (2**10))  # Convert to KB as these test models are small.
        variant = "fp16"
        with tempfile.TemporaryDirectory() as tmp_dir:
            # It doesn't matter if the actual model is in fp16 or not. Just adding the variant and
            # testing if loading works with the variant when the checkpoint is sharded should be
            # enough.
            model.cpu().save_pretrained(tmp_dir, max_shard_size=f"{max_shard_size}KB", variant=variant)

            index_filename = _add_variant(SAFE_WEIGHTS_INDEX_NAME, variant)
            self.assertTrue(os.path.exists(os.path.join(tmp_dir, index_filename)))

            # Now check if the right number of shards exists. First, let's get the number of shards.
            # Since this number can be dependent on the model being tested, it's important that we calculate it
            # instead of hardcoding it.
            expected_num_shards = caculate_expected_num_shards(os.path.join(tmp_dir, index_filename))
            actual_num_shards = len([file for file in os.listdir(tmp_dir) if file.endswith(".safetensors")])
            self.assertTrue(actual_num_shards == expected_num_shards)

            new_model = self.model_class.from_pretrained(tmp_dir, variant=variant).eval()
            new_model = new_model.to(torch_device)

            torch.manual_seed(0)
            if "generator" in inputs_dict:
                _, inputs_dict = self.prepare_init_args_and_inputs_for_common()
            new_output = new_model(**inputs_dict)

            self.assertTrue(torch.allclose(base_output[0], new_output[0], atol=1e-5))

    @require_torch_accelerator
    def test_sharded_checkpoints_device_map(self):
        if self.model_class._no_split_modules is None:
            pytest.skip("Test not supported for this model as `_no_split_modules` is not set.")
        config, inputs_dict = self.prepare_init_args_and_inputs_for_common()
        model = self.model_class(**config).eval()
        model = model.to(torch_device)

        torch.manual_seed(0)
        base_output = model(**inputs_dict)

        model_size = compute_module_persistent_sizes(model)[""]
        max_shard_size = int((model_size * 0.75) / (2**10))  # Convert to KB as these test models are small.
        with tempfile.TemporaryDirectory() as tmp_dir:
            model.cpu().save_pretrained(tmp_dir, max_shard_size=f"{max_shard_size}KB")
            self.assertTrue(os.path.exists(os.path.join(tmp_dir, SAFE_WEIGHTS_INDEX_NAME)))

            # Now check if the right number of shards exists. First, let's get the number of shards.
            # Since this number can be dependent on the model being tested, it's important that we calculate it
            # instead of hardcoding it.
            expected_num_shards = caculate_expected_num_shards(os.path.join(tmp_dir, SAFE_WEIGHTS_INDEX_NAME))
            actual_num_shards = len([file for file in os.listdir(tmp_dir) if file.endswith(".safetensors")])
            self.assertTrue(actual_num_shards == expected_num_shards)

            new_model = self.model_class.from_pretrained(tmp_dir, device_map="auto")

            torch.manual_seed(0)
            if "generator" in inputs_dict:
                _, inputs_dict = self.prepare_init_args_and_inputs_for_common()
            new_output = new_model(**inputs_dict)
            self.assertTrue(torch.allclose(base_output[0], new_output[0], atol=1e-5))

    # This test is okay without a GPU because we're not running any execution. We're just serializing
    # and check if the resultant files are following an expected format.
    def test_variant_sharded_ckpt_right_format(self):
        for use_safe in [True, False]:
            extension = ".safetensors" if use_safe else ".bin"
            config, _ = self.prepare_init_args_and_inputs_for_common()
            model = self.model_class(**config).eval()

            model_size = compute_module_persistent_sizes(model)[""]
            max_shard_size = int((model_size * 0.75) / (2**10))  # Convert to KB as these test models are small.
            variant = "fp16"
            with tempfile.TemporaryDirectory() as tmp_dir:
                model.cpu().save_pretrained(
                    tmp_dir, variant=variant, max_shard_size=f"{max_shard_size}KB", safe_serialization=use_safe
                )
                index_variant = _add_variant(SAFE_WEIGHTS_INDEX_NAME if use_safe else WEIGHTS_INDEX_NAME, variant)
                self.assertTrue(os.path.exists(os.path.join(tmp_dir, index_variant)))

                # Now check if the right number of shards exists. First, let's get the number of shards.
                # Since this number can be dependent on the model being tested, it's important that we calculate it
                # instead of hardcoding it.
                expected_num_shards = caculate_expected_num_shards(os.path.join(tmp_dir, index_variant))
                actual_num_shards = len([file for file in os.listdir(tmp_dir) if file.endswith(extension)])
                self.assertTrue(actual_num_shards == expected_num_shards)

                # Check if the variant is present as a substring in the checkpoints.
                shard_files = [
                    file
                    for file in os.listdir(tmp_dir)
                    if file.endswith(extension) or ("index" in file and "json" in file)
                ]
                assert all(variant in f for f in shard_files)

                # Check if the sharded checkpoints were serialized in the right format.
                shard_files = [file for file in os.listdir(tmp_dir) if file.endswith(extension)]
                # Example: diffusion_pytorch_model.fp16-00001-of-00002.safetensors
                assert all(f.split(".")[1].split("-")[0] == variant for f in shard_files)

    def test_layerwise_casting_training(self):
        def test_fn(storage_dtype, compute_dtype):
            if torch.device(torch_device).type == "cpu" and compute_dtype == torch.bfloat16:
                pytest.skip("Skipping test because CPU doesn't go well with bfloat16.")
            init_dict, inputs_dict = self.prepare_init_args_and_inputs_for_common()

            model = self.model_class(**init_dict)
            model = model.to(torch_device, dtype=compute_dtype)
            model.enable_layerwise_casting(storage_dtype=storage_dtype, compute_dtype=compute_dtype)
            model.train()

            inputs_dict = cast_maybe_tensor_dtype(inputs_dict, torch.float32, compute_dtype)
            with torch.amp.autocast(device_type=torch.device(torch_device).type):
                output = model(**inputs_dict)

                if isinstance(output, dict):
                    output = output.to_tuple()[0]

                input_tensor = inputs_dict[self.main_input_name]
                noise = torch.randn((input_tensor.shape[0],) + self.output_shape).to(torch_device)
                noise = cast_maybe_tensor_dtype(noise, torch.float32, compute_dtype)
                loss = torch.nn.functional.mse_loss(output, noise)

            loss.backward()

        test_fn(torch.float16, torch.float32)
        test_fn(torch.float8_e4m3fn, torch.float32)
        test_fn(torch.float8_e5m2, torch.float32)
        test_fn(torch.float8_e4m3fn, torch.bfloat16)

    @torch.no_grad()
    def test_layerwise_casting_inference(self):
        from diffusers.hooks.layerwise_casting import DEFAULT_SKIP_MODULES_PATTERN, SUPPORTED_PYTORCH_LAYERS

        torch.manual_seed(0)
        config, inputs_dict = self.prepare_init_args_and_inputs_for_common()
        model = self.model_class(**config)
        model.eval()
        model.to(torch_device)
        base_slice = model(**inputs_dict)[0].detach().flatten().cpu().numpy()

        def check_linear_dtype(module, storage_dtype, compute_dtype):
            patterns_to_check = DEFAULT_SKIP_MODULES_PATTERN
            if getattr(module, "_skip_layerwise_casting_patterns", None) is not None:
                patterns_to_check += tuple(module._skip_layerwise_casting_patterns)
            for name, submodule in module.named_modules():
                if not isinstance(submodule, SUPPORTED_PYTORCH_LAYERS):
                    continue
                dtype_to_check = storage_dtype
                if any(re.search(pattern, name) for pattern in patterns_to_check):
                    dtype_to_check = compute_dtype
                if getattr(submodule, "weight", None) is not None:
                    self.assertEqual(submodule.weight.dtype, dtype_to_check)
                if getattr(submodule, "bias", None) is not None:
                    self.assertEqual(submodule.bias.dtype, dtype_to_check)

        def test_layerwise_casting(storage_dtype, compute_dtype):
            torch.manual_seed(0)
            config, inputs_dict = self.prepare_init_args_and_inputs_for_common()
            inputs_dict = cast_maybe_tensor_dtype(inputs_dict, torch.float32, compute_dtype)
            model = self.model_class(**config).eval()
            model = model.to(torch_device, dtype=compute_dtype)
            model.enable_layerwise_casting(storage_dtype=storage_dtype, compute_dtype=compute_dtype)

            check_linear_dtype(model, storage_dtype, compute_dtype)
            output = model(**inputs_dict)[0].float().flatten().detach().cpu().numpy()

            # The precision test is not very important for fast tests. In most cases, the outputs will not be the same.
            # We just want to make sure that the layerwise casting is working as expected.
            self.assertTrue(numpy_cosine_similarity_distance(base_slice, output) < 1.0)

        test_layerwise_casting(torch.float16, torch.float32)
        test_layerwise_casting(torch.float8_e4m3fn, torch.float32)
        test_layerwise_casting(torch.float8_e5m2, torch.float32)
        test_layerwise_casting(torch.float8_e4m3fn, torch.bfloat16)

    @require_torch_accelerator
    @torch.no_grad()
    def test_layerwise_casting_memory(self):
        MB_TOLERANCE = 0.2
        LEAST_COMPUTE_CAPABILITY = 8.0

        def reset_memory_stats():
            gc.collect()
            backend_synchronize(torch_device)
            backend_empty_cache(torch_device)
            backend_reset_peak_memory_stats(torch_device)

        def get_memory_usage(storage_dtype, compute_dtype):
            torch.manual_seed(0)
            config, inputs_dict = self.prepare_init_args_and_inputs_for_common()
            inputs_dict = cast_maybe_tensor_dtype(inputs_dict, torch.float32, compute_dtype)
            model = self.model_class(**config).eval()
            model = model.to(torch_device, dtype=compute_dtype)
            model.enable_layerwise_casting(storage_dtype=storage_dtype, compute_dtype=compute_dtype)

            reset_memory_stats()
            model(**inputs_dict)
            model_memory_footprint = model.get_memory_footprint()
            peak_inference_memory_allocated_mb = backend_max_memory_allocated(torch_device) / 1024**2

            return model_memory_footprint, peak_inference_memory_allocated_mb

        fp32_memory_footprint, fp32_max_memory = get_memory_usage(torch.float32, torch.float32)
        fp8_e4m3_fp32_memory_footprint, fp8_e4m3_fp32_max_memory = get_memory_usage(torch.float8_e4m3fn, torch.float32)
        fp8_e4m3_bf16_memory_footprint, fp8_e4m3_bf16_max_memory = get_memory_usage(
            torch.float8_e4m3fn, torch.bfloat16
        )

        compute_capability = get_torch_cuda_device_capability() if torch_device == "cuda" else None
        self.assertTrue(fp8_e4m3_bf16_memory_footprint < fp8_e4m3_fp32_memory_footprint < fp32_memory_footprint)
        # NOTE: the following assertion would fail on our CI (running Tesla T4) due to bf16 using more memory than fp32.
        # On other devices, such as DGX (Ampere) and Audace (Ada), the test passes. So, we conditionally check it.
        if compute_capability and compute_capability >= LEAST_COMPUTE_CAPABILITY:
            self.assertTrue(fp8_e4m3_bf16_max_memory < fp8_e4m3_fp32_max_memory)
        # On this dummy test case with a small model, sometimes fp8_e4m3_fp32 max memory usage is higher than fp32 by a few
        # bytes. This only happens for some models, so we allow a small tolerance.
        # For any real model being tested, the order would be fp8_e4m3_bf16 < fp8_e4m3_fp32 < fp32.
        self.assertTrue(
            fp8_e4m3_fp32_max_memory < fp32_max_memory
            or abs(fp8_e4m3_fp32_max_memory - fp32_max_memory) < MB_TOLERANCE
        )

    @parameterized.expand([False, True])
    @require_torch_accelerator
    def test_group_offloading(self, record_stream):
        if not self.model_class._supports_group_offloading:
            pytest.skip("Model does not support group offloading.")

        init_dict, inputs_dict = self.prepare_init_args_and_inputs_for_common()
        torch.manual_seed(0)

        @torch.no_grad()
        def run_forward(model):
            self.assertTrue(
                all(
                    module._diffusers_hook.get_hook("group_offloading") is not None
                    for module in model.modules()
                    if hasattr(module, "_diffusers_hook")
                )
            )
            model.eval()
            return model(**inputs_dict)[0]

        model = self.model_class(**init_dict)

        model.to(torch_device)
        output_without_group_offloading = run_forward(model)

        torch.manual_seed(0)
        model = self.model_class(**init_dict)
        model.enable_group_offload(torch_device, offload_type="block_level", num_blocks_per_group=1)
        output_with_group_offloading1 = run_forward(model)

        torch.manual_seed(0)
        model = self.model_class(**init_dict)
        model.enable_group_offload(torch_device, offload_type="block_level", num_blocks_per_group=1, non_blocking=True)
        output_with_group_offloading2 = run_forward(model)

        torch.manual_seed(0)
        model = self.model_class(**init_dict)
        model.enable_group_offload(torch_device, offload_type="leaf_level")
        output_with_group_offloading3 = run_forward(model)

        torch.manual_seed(0)
        model = self.model_class(**init_dict)
        model.enable_group_offload(
            torch_device, offload_type="leaf_level", use_stream=True, record_stream=record_stream
        )
        output_with_group_offloading4 = run_forward(model)

        self.assertTrue(torch.allclose(output_without_group_offloading, output_with_group_offloading1, atol=1e-5))
        self.assertTrue(torch.allclose(output_without_group_offloading, output_with_group_offloading2, atol=1e-5))
        self.assertTrue(torch.allclose(output_without_group_offloading, output_with_group_offloading3, atol=1e-5))
        self.assertTrue(torch.allclose(output_without_group_offloading, output_with_group_offloading4, atol=1e-5))

    @parameterized.expand([(False, "block_level"), (True, "leaf_level")])
    @require_torch_accelerator
    @torch.no_grad()
    def test_group_offloading_with_layerwise_casting(self, record_stream, offload_type):
        if not self.model_class._supports_group_offloading:
            pytest.skip("Model does not support group offloading.")

        torch.manual_seed(0)
        init_dict, inputs_dict = self.prepare_init_args_and_inputs_for_common()
        model = self.model_class(**init_dict)

        model.to(torch_device)
        model.eval()
        _ = model(**inputs_dict)[0]

        torch.manual_seed(0)
        init_dict, inputs_dict = self.prepare_init_args_and_inputs_for_common()
        storage_dtype, compute_dtype = torch.float16, torch.float32
        inputs_dict = cast_maybe_tensor_dtype(inputs_dict, torch.float32, compute_dtype)
        model = self.model_class(**init_dict)
        model.eval()
        additional_kwargs = {} if offload_type == "leaf_level" else {"num_blocks_per_group": 1}
        model.enable_group_offload(
            torch_device, offload_type=offload_type, use_stream=True, record_stream=record_stream, **additional_kwargs
        )
        model.enable_layerwise_casting(storage_dtype=storage_dtype, compute_dtype=compute_dtype)
        _ = model(**inputs_dict)[0]

    @parameterized.expand([("block_level", False), ("leaf_level", True)])
    @require_torch_accelerator
    @torch.no_grad()
    @torch.inference_mode()
    def test_group_offloading_with_disk(self, offload_type, record_stream, atol=1e-5):
        if not self.model_class._supports_group_offloading:
            pytest.skip("Model does not support group offloading.")

        def _has_generator_arg(model):
            sig = inspect.signature(model.forward)
            params = sig.parameters
            return "generator" in params

        def _run_forward(model, inputs_dict):
            accepts_generator = _has_generator_arg(model)
            if accepts_generator:
                inputs_dict["generator"] = torch.manual_seed(0)
            torch.manual_seed(0)
            return model(**inputs_dict)[0]

        if self.__class__.__name__ == "AutoencoderKLCosmosTests" and offload_type == "leaf_level":
            pytest.skip("With `leaf_type` as the offloading type, it fails. Needs investigation.")

        init_dict, inputs_dict = self.prepare_init_args_and_inputs_for_common()
        torch.manual_seed(0)
        model = self.model_class(**init_dict)
<<<<<<< HEAD

        model.eval()
        model.to(torch_device)
        output_without_group_offloading = _run_forward(model, inputs_dict)

        torch.manual_seed(0)
        model = self.model_class(**init_dict)
=======
>>>>>>> 10c36e0b
        model.eval()

        num_blocks_per_group = None if offload_type == "leaf_level" else 1
        additional_kwargs = {} if offload_type == "leaf_level" else {"num_blocks_per_group": num_blocks_per_group}
        with tempfile.TemporaryDirectory() as tmpdir:
            model.enable_group_offload(
                torch_device,
                offload_type=offload_type,
                offload_to_disk_path=tmpdir,
                use_stream=True,
                record_stream=record_stream,
                **additional_kwargs,
            )
            has_safetensors = glob.glob(f"{tmpdir}/*.safetensors")
<<<<<<< HEAD
            self.assertTrue(has_safetensors, "No safetensors found in the directory.")

            # For "leaf-level", there is a prefetching hook which makes this check a bit non-deterministic
            # in nature. So, skip it.
            if offload_type != "leaf_level":
                is_correct, extra_files, missing_files = _check_safetensors_serialization(
                    module=model,
                    offload_to_disk_path=tmpdir,
                    offload_type=offload_type,
                    num_blocks_per_group=num_blocks_per_group,
                )
                if not is_correct:
                    if extra_files:
                        raise ValueError(f"Found extra files: {', '.join(extra_files)}")
                    elif missing_files:
                        raise ValueError(f"Following files are missing: {', '.join(missing_files)}")

            output_with_group_offloading = _run_forward(model, inputs_dict)
            self.assertTrue(torch.allclose(output_without_group_offloading, output_with_group_offloading, atol=atol))
=======
            self.assertTrue(len(has_safetensors) > 0, "No safetensors found in the offload directory.")
            _ = model(**inputs_dict)[0]
>>>>>>> 10c36e0b

    def test_auto_model(self, expected_max_diff=5e-5):
        if self.forward_requires_fresh_args:
            model = self.model_class(**self.init_dict)
        else:
            init_dict, inputs_dict = self.prepare_init_args_and_inputs_for_common()
            model = self.model_class(**init_dict)

        model = model.eval()
        model = model.to(torch_device)

        if hasattr(model, "set_default_attn_processor"):
            model.set_default_attn_processor()

        with tempfile.TemporaryDirectory(ignore_cleanup_errors=True) as tmpdirname:
            model.save_pretrained(tmpdirname, safe_serialization=False)

            auto_model = AutoModel.from_pretrained(tmpdirname)
            if hasattr(auto_model, "set_default_attn_processor"):
                auto_model.set_default_attn_processor()

        auto_model = auto_model.eval()
        auto_model = auto_model.to(torch_device)

        with torch.no_grad():
            if self.forward_requires_fresh_args:
                output_original = model(**self.inputs_dict(0))
                output_auto = auto_model(**self.inputs_dict(0))
            else:
                output_original = model(**inputs_dict)
                output_auto = auto_model(**inputs_dict)

            if isinstance(output_original, dict):
                output_original = output_original.to_tuple()[0]
            if isinstance(output_auto, dict):
                output_auto = output_auto.to_tuple()[0]

        max_diff = (output_original - output_auto).abs().max().item()
        self.assertLessEqual(
            max_diff,
            expected_max_diff,
            f"AutoModel forward pass diff: {max_diff} exceeds threshold {expected_max_diff}",
        )

    @parameterized.expand(
        [
            (-1, "You can't pass device_map as a negative int"),
            ("foo", "When passing device_map as a string, the value needs to be a device name"),
        ]
    )
    def test_wrong_device_map_raises_error(self, device_map, msg_substring):
        init_dict, _ = self.prepare_init_args_and_inputs_for_common()
        model = self.model_class(**init_dict)
        with tempfile.TemporaryDirectory() as tmpdir:
            model.save_pretrained(tmpdir)
            with self.assertRaises(ValueError) as err_ctx:
                _ = self.model_class.from_pretrained(tmpdir, device_map=device_map)

        assert msg_substring in str(err_ctx.exception)

    @parameterized.expand([0, "cuda", torch.device("cuda")])
    @require_torch_gpu
    def test_passing_non_dict_device_map_works(self, device_map):
        init_dict, inputs_dict = self.prepare_init_args_and_inputs_for_common()
        model = self.model_class(**init_dict).eval()
        with tempfile.TemporaryDirectory() as tmpdir:
            model.save_pretrained(tmpdir)
            loaded_model = self.model_class.from_pretrained(tmpdir, device_map=device_map)
            _ = loaded_model(**inputs_dict)

    @parameterized.expand([("", "cuda"), ("", torch.device("cuda"))])
    @require_torch_gpu
    def test_passing_dict_device_map_works(self, name, device):
        # There are other valid dict-based `device_map` values too. It's best to refer to
        # the docs for those: https://huggingface.co/docs/accelerate/en/concept_guides/big_model_inference#the-devicemap.
        init_dict, inputs_dict = self.prepare_init_args_and_inputs_for_common()
        model = self.model_class(**init_dict).eval()
        device_map = {name: device}
        with tempfile.TemporaryDirectory() as tmpdir:
            model.save_pretrained(tmpdir)
            loaded_model = self.model_class.from_pretrained(tmpdir, device_map=device_map)
            _ = loaded_model(**inputs_dict)


@is_staging_test
class ModelPushToHubTester(unittest.TestCase):
    identifier = uuid.uuid4()
    repo_id = f"test-model-{identifier}"
    org_repo_id = f"valid_org/{repo_id}-org"

    def test_push_to_hub(self):
        model = UNet2DConditionModel(
            block_out_channels=(32, 64),
            layers_per_block=2,
            sample_size=32,
            in_channels=4,
            out_channels=4,
            down_block_types=("DownBlock2D", "CrossAttnDownBlock2D"),
            up_block_types=("CrossAttnUpBlock2D", "UpBlock2D"),
            cross_attention_dim=32,
        )
        model.push_to_hub(self.repo_id, token=TOKEN)

        new_model = UNet2DConditionModel.from_pretrained(f"{USER}/{self.repo_id}")
        for p1, p2 in zip(model.parameters(), new_model.parameters()):
            self.assertTrue(torch.equal(p1, p2))

        # Reset repo
        delete_repo(token=TOKEN, repo_id=self.repo_id)

        # Push to hub via save_pretrained
        with tempfile.TemporaryDirectory() as tmp_dir:
            model.save_pretrained(tmp_dir, repo_id=self.repo_id, push_to_hub=True, token=TOKEN)

        new_model = UNet2DConditionModel.from_pretrained(f"{USER}/{self.repo_id}")
        for p1, p2 in zip(model.parameters(), new_model.parameters()):
            self.assertTrue(torch.equal(p1, p2))

        # Reset repo
        delete_repo(self.repo_id, token=TOKEN)

    def test_push_to_hub_in_organization(self):
        model = UNet2DConditionModel(
            block_out_channels=(32, 64),
            layers_per_block=2,
            sample_size=32,
            in_channels=4,
            out_channels=4,
            down_block_types=("DownBlock2D", "CrossAttnDownBlock2D"),
            up_block_types=("CrossAttnUpBlock2D", "UpBlock2D"),
            cross_attention_dim=32,
        )
        model.push_to_hub(self.org_repo_id, token=TOKEN)

        new_model = UNet2DConditionModel.from_pretrained(self.org_repo_id)
        for p1, p2 in zip(model.parameters(), new_model.parameters()):
            self.assertTrue(torch.equal(p1, p2))

        # Reset repo
        delete_repo(token=TOKEN, repo_id=self.org_repo_id)

        # Push to hub via save_pretrained
        with tempfile.TemporaryDirectory() as tmp_dir:
            model.save_pretrained(tmp_dir, push_to_hub=True, token=TOKEN, repo_id=self.org_repo_id)

        new_model = UNet2DConditionModel.from_pretrained(self.org_repo_id)
        for p1, p2 in zip(model.parameters(), new_model.parameters()):
            self.assertTrue(torch.equal(p1, p2))

        # Reset repo
        delete_repo(self.org_repo_id, token=TOKEN)

    @unittest.skipIf(
        not is_jinja_available(),
        reason="Model card tests cannot be performed without Jinja installed.",
    )
    def test_push_to_hub_library_name(self):
        model = UNet2DConditionModel(
            block_out_channels=(32, 64),
            layers_per_block=2,
            sample_size=32,
            in_channels=4,
            out_channels=4,
            down_block_types=("DownBlock2D", "CrossAttnDownBlock2D"),
            up_block_types=("CrossAttnUpBlock2D", "UpBlock2D"),
            cross_attention_dim=32,
        )
        model.push_to_hub(self.repo_id, token=TOKEN)

        model_card = ModelCard.load(f"{USER}/{self.repo_id}", token=TOKEN).data
        assert model_card.library_name == "diffusers"

        # Reset repo
        delete_repo(self.repo_id, token=TOKEN)


@require_torch_gpu
@require_torch_2
@is_torch_compile
@slow
class TorchCompileTesterMixin:
    def setUp(self):
        # clean up the VRAM before each test
        super().setUp()
        torch.compiler.reset()
        gc.collect()
        backend_empty_cache(torch_device)

    def tearDown(self):
        # clean up the VRAM after each test in case of CUDA runtime errors
        super().tearDown()
        torch.compiler.reset()
        gc.collect()
        backend_empty_cache(torch_device)

    def test_torch_compile_recompilation_and_graph_break(self):
        init_dict, inputs_dict = self.prepare_init_args_and_inputs_for_common()

        model = self.model_class(**init_dict).to(torch_device)
        model = torch.compile(model, fullgraph=True)

        with (
            torch._inductor.utils.fresh_inductor_cache(),
            torch._dynamo.config.patch(error_on_recompile=True),
            torch.no_grad(),
        ):
            _ = model(**inputs_dict)
            _ = model(**inputs_dict)

    def test_compile_with_group_offloading(self):
        torch._dynamo.config.cache_size_limit = 10000

        init_dict, inputs_dict = self.prepare_init_args_and_inputs_for_common()
        model = self.model_class(**init_dict)

        if not getattr(model, "_supports_group_offloading", True):
            return

        model.eval()
        # TODO: Can test for other group offloading kwargs later if needed.
        group_offload_kwargs = {
            "onload_device": "cuda",
            "offload_device": "cpu",
            "offload_type": "block_level",
            "num_blocks_per_group": 1,
            "use_stream": True,
            "non_blocking": True,
        }
        model.enable_group_offload(**group_offload_kwargs)
        model.compile()
        with torch.no_grad():
            _ = model(**inputs_dict)
            _ = model(**inputs_dict)


@slow
@require_torch_2
@require_torch_accelerator
@require_peft_backend
@require_peft_version_greater("0.14.0")
@is_torch_compile
class LoraHotSwappingForModelTesterMixin:
    """Test that hotswapping does not result in recompilation on the model directly.

    We're not extensively testing the hotswapping functionality since it is implemented in PEFT and is extensively
    tested there. The goal of this test is specifically to ensure that hotswapping with diffusers does not require
    recompilation.

    See
    https://github.com/huggingface/peft/blob/eaab05e18d51fb4cce20a73c9acd82a00c013b83/tests/test_gpu_examples.py#L4252
    for the analogous PEFT test.

    """

    def tearDown(self):
        # It is critical that the dynamo cache is reset for each test. Otherwise, if the test re-uses the same model,
        # there will be recompilation errors, as torch caches the model when run in the same process.
        super().tearDown()
        torch.compiler.reset()
        gc.collect()
        backend_empty_cache(torch_device)

    def get_lora_config(self, lora_rank, lora_alpha, target_modules):
        # from diffusers test_models_unet_2d_condition.py
        from peft import LoraConfig

        lora_config = LoraConfig(
            r=lora_rank,
            lora_alpha=lora_alpha,
            target_modules=target_modules,
            init_lora_weights=False,
            use_dora=False,
        )
        return lora_config

    def get_linear_module_name_other_than_attn(self, model):
        linear_names = [
            name for name, module in model.named_modules() if isinstance(module, nn.Linear) and "to_" not in name
        ]
        return linear_names[0]

    def check_model_hotswap(self, do_compile, rank0, rank1, target_modules0, target_modules1=None):
        """
        Check that hotswapping works on a small unet.

        Steps:
        - create 2 LoRA adapters and save them
        - load the first adapter
        - hotswap the second adapter
        - check that the outputs are correct
        - optionally compile the model

        Note: We set rank == alpha here because save_lora_adapter does not save the alpha scalings, thus the test would
        fail if the values are different. Since rank != alpha does not matter for the purpose of this test, this is
        fine.
        """
        # create 2 adapters with different ranks and alphas
        torch.manual_seed(0)
        init_dict, inputs_dict = self.prepare_init_args_and_inputs_for_common()
        model = self.model_class(**init_dict).to(torch_device)

        alpha0, alpha1 = rank0, rank1
        max_rank = max([rank0, rank1])
        if target_modules1 is None:
            target_modules1 = target_modules0[:]
        lora_config0 = self.get_lora_config(rank0, alpha0, target_modules0)
        lora_config1 = self.get_lora_config(rank1, alpha1, target_modules1)

        model.add_adapter(lora_config0, adapter_name="adapter0")
        with torch.inference_mode():
            torch.manual_seed(0)
            output0_before = model(**inputs_dict)["sample"]

        model.add_adapter(lora_config1, adapter_name="adapter1")
        model.set_adapter("adapter1")
        with torch.inference_mode():
            torch.manual_seed(0)
            output1_before = model(**inputs_dict)["sample"]

        # sanity checks:
        tol = 5e-3
        assert not torch.allclose(output0_before, output1_before, atol=tol, rtol=tol)
        assert not (output0_before == 0).all()
        assert not (output1_before == 0).all()

        with tempfile.TemporaryDirectory() as tmp_dirname:
            # save the adapter checkpoints
            model.save_lora_adapter(os.path.join(tmp_dirname, "0"), safe_serialization=True, adapter_name="adapter0")
            model.save_lora_adapter(os.path.join(tmp_dirname, "1"), safe_serialization=True, adapter_name="adapter1")
            del model

            # load the first adapter
            torch.manual_seed(0)
            init_dict, _ = self.prepare_init_args_and_inputs_for_common()
            model = self.model_class(**init_dict).to(torch_device)

            if do_compile or (rank0 != rank1):
                # no need to prepare if the model is not compiled or if the ranks are identical
                model.enable_lora_hotswap(target_rank=max_rank)

            file_name0 = os.path.join(os.path.join(tmp_dirname, "0"), "pytorch_lora_weights.safetensors")
            file_name1 = os.path.join(os.path.join(tmp_dirname, "1"), "pytorch_lora_weights.safetensors")
            model.load_lora_adapter(file_name0, safe_serialization=True, adapter_name="adapter0", prefix=None)

            if do_compile:
                model = torch.compile(model, mode="reduce-overhead")

            with torch.inference_mode():
                output0_after = model(**inputs_dict)["sample"]
            assert torch.allclose(output0_before, output0_after, atol=tol, rtol=tol)

            # hotswap the 2nd adapter
            model.load_lora_adapter(file_name1, adapter_name="adapter0", hotswap=True, prefix=None)

            # we need to call forward to potentially trigger recompilation
            with torch.inference_mode():
                output1_after = model(**inputs_dict)["sample"]
            assert torch.allclose(output1_before, output1_after, atol=tol, rtol=tol)

            # check error when not passing valid adapter name
            name = "does-not-exist"
            msg = f"Trying to hotswap LoRA adapter '{name}' but there is no existing adapter by that name"
            with self.assertRaisesRegex(ValueError, msg):
                model.load_lora_adapter(file_name1, adapter_name=name, hotswap=True, prefix=None)

    @parameterized.expand([(11, 11), (7, 13), (13, 7)])  # important to test small to large and vice versa
    def test_hotswapping_model(self, rank0, rank1):
        self.check_model_hotswap(
            do_compile=False, rank0=rank0, rank1=rank1, target_modules0=["to_q", "to_k", "to_v", "to_out.0"]
        )

    @parameterized.expand([(11, 11), (7, 13), (13, 7)])  # important to test small to large and vice versa
    def test_hotswapping_compiled_model_linear(self, rank0, rank1):
        # It's important to add this context to raise an error on recompilation
        target_modules = ["to_q", "to_k", "to_v", "to_out.0"]
        with torch._dynamo.config.patch(error_on_recompile=True), torch._inductor.utils.fresh_inductor_cache():
            self.check_model_hotswap(do_compile=True, rank0=rank0, rank1=rank1, target_modules0=target_modules)

    @parameterized.expand([(11, 11), (7, 13), (13, 7)])  # important to test small to large and vice versa
    def test_hotswapping_compiled_model_conv2d(self, rank0, rank1):
        if "unet" not in self.model_class.__name__.lower():
            pytest.skip("Test only applies to UNet.")

        # It's important to add this context to raise an error on recompilation
        target_modules = ["conv", "conv1", "conv2"]
        with torch._dynamo.config.patch(error_on_recompile=True), torch._inductor.utils.fresh_inductor_cache():
            self.check_model_hotswap(do_compile=True, rank0=rank0, rank1=rank1, target_modules0=target_modules)

    @parameterized.expand([(11, 11), (7, 13), (13, 7)])  # important to test small to large and vice versa
    def test_hotswapping_compiled_model_both_linear_and_conv2d(self, rank0, rank1):
        if "unet" not in self.model_class.__name__.lower():
            pytest.skip("Test only applies to UNet.")

        # It's important to add this context to raise an error on recompilation
        target_modules = ["to_q", "conv"]
        with torch._dynamo.config.patch(error_on_recompile=True), torch._inductor.utils.fresh_inductor_cache():
            self.check_model_hotswap(do_compile=True, rank0=rank0, rank1=rank1, target_modules0=target_modules)

    @parameterized.expand([(11, 11), (7, 13), (13, 7)])  # important to test small to large and vice versa
    def test_hotswapping_compiled_model_both_linear_and_other(self, rank0, rank1):
        # In `test_hotswapping_compiled_model_both_linear_and_conv2d()`, we check if we can do hotswapping
        # with `torch.compile()` for models that have both linear and conv layers. In this test, we check
        # if we can target a linear layer from the transformer blocks and another linear layer from non-attention
        # block.
        target_modules = ["to_q"]
        init_dict, _ = self.prepare_init_args_and_inputs_for_common()
        model = self.model_class(**init_dict)

        target_modules.append(self.get_linear_module_name_other_than_attn(model))
        del model

        # It's important to add this context to raise an error on recompilation
        with torch._dynamo.config.patch(error_on_recompile=True):
            self.check_model_hotswap(do_compile=True, rank0=rank0, rank1=rank1, target_modules0=target_modules)

    def test_enable_lora_hotswap_called_after_adapter_added_raises(self):
        # ensure that enable_lora_hotswap is called before loading the first adapter
        lora_config = self.get_lora_config(8, 8, target_modules=["to_q"])
        init_dict, inputs_dict = self.prepare_init_args_and_inputs_for_common()
        model = self.model_class(**init_dict).to(torch_device)
        model.add_adapter(lora_config)

        msg = re.escape("Call `enable_lora_hotswap` before loading the first adapter.")
        with self.assertRaisesRegex(RuntimeError, msg):
            model.enable_lora_hotswap(target_rank=32)

    def test_enable_lora_hotswap_called_after_adapter_added_warning(self):
        # ensure that enable_lora_hotswap is called before loading the first adapter
        from diffusers.loaders.peft import logger

        lora_config = self.get_lora_config(8, 8, target_modules=["to_q"])
        init_dict, inputs_dict = self.prepare_init_args_and_inputs_for_common()
        model = self.model_class(**init_dict).to(torch_device)
        model.add_adapter(lora_config)
        msg = (
            "It is recommended to call `enable_lora_hotswap` before loading the first adapter to avoid recompilation."
        )
        with self.assertLogs(logger=logger, level="WARNING") as cm:
            model.enable_lora_hotswap(target_rank=32, check_compiled="warn")
            assert any(msg in log for log in cm.output)

    def test_enable_lora_hotswap_called_after_adapter_added_ignore(self):
        # check possibility to ignore the error/warning
        lora_config = self.get_lora_config(8, 8, target_modules=["to_q"])
        init_dict, inputs_dict = self.prepare_init_args_and_inputs_for_common()
        model = self.model_class(**init_dict).to(torch_device)
        model.add_adapter(lora_config)
        with warnings.catch_warnings(record=True) as w:
            warnings.simplefilter("always")  # Capture all warnings
            model.enable_lora_hotswap(target_rank=32, check_compiled="warn")
            self.assertEqual(len(w), 0, f"Expected no warnings, but got: {[str(warn.message) for warn in w]}")

    def test_enable_lora_hotswap_wrong_check_compiled_argument_raises(self):
        # check that wrong argument value raises an error
        lora_config = self.get_lora_config(8, 8, target_modules=["to_q"])
        init_dict, inputs_dict = self.prepare_init_args_and_inputs_for_common()
        model = self.model_class(**init_dict).to(torch_device)
        model.add_adapter(lora_config)
        msg = re.escape("check_compiles should be one of 'error', 'warn', or 'ignore', got 'wrong-argument' instead.")
        with self.assertRaisesRegex(ValueError, msg):
            model.enable_lora_hotswap(target_rank=32, check_compiled="wrong-argument")

    def test_hotswap_second_adapter_targets_more_layers_raises(self):
        # check the error and log
        from diffusers.loaders.peft import logger

        # at the moment, PEFT requires the 2nd adapter to target the same or a subset of layers
        target_modules0 = ["to_q"]
        target_modules1 = ["to_q", "to_k"]
        with self.assertRaises(RuntimeError):  # peft raises RuntimeError
            with self.assertLogs(logger=logger, level="ERROR") as cm:
                self.check_model_hotswap(
                    do_compile=True, rank0=8, rank1=8, target_modules0=target_modules0, target_modules1=target_modules1
                )
                assert any("Hotswapping adapter0 was unsuccessful" in log for log in cm.output)<|MERGE_RESOLUTION|>--- conflicted
+++ resolved
@@ -1728,7 +1728,6 @@
         init_dict, inputs_dict = self.prepare_init_args_and_inputs_for_common()
         torch.manual_seed(0)
         model = self.model_class(**init_dict)
-<<<<<<< HEAD
 
         model.eval()
         model.to(torch_device)
@@ -1736,8 +1735,6 @@
 
         torch.manual_seed(0)
         model = self.model_class(**init_dict)
-=======
->>>>>>> 10c36e0b
         model.eval()
 
         num_blocks_per_group = None if offload_type == "leaf_level" else 1
@@ -1752,7 +1749,6 @@
                 **additional_kwargs,
             )
             has_safetensors = glob.glob(f"{tmpdir}/*.safetensors")
-<<<<<<< HEAD
             self.assertTrue(has_safetensors, "No safetensors found in the directory.")
 
             # For "leaf-level", there is a prefetching hook which makes this check a bit non-deterministic
@@ -1772,10 +1768,6 @@
 
             output_with_group_offloading = _run_forward(model, inputs_dict)
             self.assertTrue(torch.allclose(output_without_group_offloading, output_with_group_offloading, atol=atol))
-=======
-            self.assertTrue(len(has_safetensors) > 0, "No safetensors found in the offload directory.")
-            _ = model(**inputs_dict)[0]
->>>>>>> 10c36e0b
 
     def test_auto_model(self, expected_max_diff=5e-5):
         if self.forward_requires_fresh_args:
