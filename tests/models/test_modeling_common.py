# coding=utf-8
# Copyright 2025 HuggingFace Inc.
#
# Licensed under the Apache License, Version 2.0 (the "License");
# you may not use this file except in compliance with the License.
# You may obtain a copy of the License at
#
#     http://www.apache.org/licenses/LICENSE-2.0
#
# Unless required by applicable law or agreed to in writing, software
# distributed under the License is distributed on an "AS IS" BASIS,
# WITHOUT WARRANTIES OR CONDITIONS OF ANY KIND, either express or implied.
# See the License for the specific language governing permissions and
# limitations under the License.

import copy
import gc
import glob
import inspect
import json
import os
import re
import tempfile
import traceback
import unittest
import unittest.mock as mock
import uuid
import warnings
from collections import defaultdict
from typing import Dict, List, Optional, Tuple, Union

import numpy as np
import pytest
import requests_mock
import safetensors.torch
import torch
import torch.nn as nn
from accelerate.utils.modeling import _get_proper_dtype, compute_module_sizes, dtype_byte_size
from huggingface_hub import ModelCard, delete_repo, snapshot_download
from huggingface_hub.utils import is_jinja_available
from parameterized import parameterized
from pytest import skip
from requests.exceptions import HTTPError

from diffusers.models import SD3Transformer2DModel, UNet2DConditionModel
from diffusers.models.attention_processor import (
    AttnProcessor,
    AttnProcessor2_0,
    AttnProcessorNPU,
    XFormersAttnProcessor,
)
from diffusers.models.auto_model import AutoModel
from diffusers.training_utils import EMAModel
from diffusers.utils import (
    SAFE_WEIGHTS_INDEX_NAME,
    WEIGHTS_INDEX_NAME,
    is_peft_available,
    is_torch_npu_available,
    is_xformers_available,
    logging,
)
from diffusers.utils.hub_utils import _add_variant
from diffusers.utils.testing_utils import (
    CaptureLogger,
    _check_safetensors_serialization,
    backend_empty_cache,
    backend_max_memory_allocated,
    backend_reset_peak_memory_stats,
    backend_synchronize,
    check_if_dicts_are_equal,
    get_python_version,
    is_torch_compile,
    numpy_cosine_similarity_distance,
    require_peft_backend,
    require_peft_version_greater,
    require_torch_2,
    require_torch_accelerator,
    require_torch_accelerator_with_training,
    require_torch_gpu,
    require_torch_multi_accelerator,
    run_test_in_subprocess,
    slow,
    torch_all_close,
    torch_device,
)
from diffusers.utils.torch_utils import get_torch_cuda_device_capability

from ..others.test_utils import TOKEN, USER, is_staging_test


if is_peft_available():
    from peft.tuners.tuners_utils import BaseTunerLayer


def caculate_expected_num_shards(index_map_path):
    with open(index_map_path) as f:
        weight_map_dict = json.load(f)["weight_map"]
    first_key = list(weight_map_dict.keys())[0]
    weight_loc = weight_map_dict[first_key]  # e.g., diffusion_pytorch_model-00001-of-00002.safetensors
    expected_num_shards = int(weight_loc.split("-")[-1].split(".")[0])
    return expected_num_shards


def check_if_lora_correctly_set(model) -> bool:
    """
    Checks if the LoRA layers are correctly set with peft
    """
    for module in model.modules():
        if isinstance(module, BaseTunerLayer):
            return True
    return False


# Will be run via run_test_in_subprocess
def _test_from_save_pretrained_dynamo(in_queue, out_queue, timeout):
    error = None
    try:
        init_dict, model_class = in_queue.get(timeout=timeout)

        model = model_class(**init_dict)
        model.to(torch_device)
        model = torch.compile(model)

        with tempfile.TemporaryDirectory() as tmpdirname:
            model.save_pretrained(tmpdirname, safe_serialization=False)
            new_model = model_class.from_pretrained(tmpdirname)
            new_model.to(torch_device)

        assert new_model.__class__ == model_class
    except Exception:
        error = f"{traceback.format_exc()}"

    results = {"error": error}
    out_queue.put(results, timeout=timeout)
    out_queue.join()


def named_persistent_module_tensors(
    module: nn.Module,
    recurse: bool = False,
):
    """
    A helper function that gathers all the tensors (parameters + persistent buffers) of a given module.

    Args:
        module (`torch.nn.Module`):
            The module we want the tensors on.
        recurse (`bool`, *optional`, defaults to `False`):
            Whether or not to go look in every submodule or just return the direct parameters and buffers.
    """
    yield from module.named_parameters(recurse=recurse)

    for named_buffer in module.named_buffers(recurse=recurse):
        name, _ = named_buffer
        # Get parent by splitting on dots and traversing the model
        parent = module
        if "." in name:
            parent_name = name.rsplit(".", 1)[0]
            for part in parent_name.split("."):
                parent = getattr(parent, part)
            name = name.split(".")[-1]
        if name not in parent._non_persistent_buffers_set:
            yield named_buffer


def compute_module_persistent_sizes(
    model: nn.Module,
    dtype: Optional[Union[str, torch.device]] = None,
    special_dtypes: Optional[Dict[str, Union[str, torch.device]]] = None,
):
    """
    Compute the size of each submodule of a given model (parameters + persistent buffers).
    """
    if dtype is not None:
        dtype = _get_proper_dtype(dtype)
        dtype_size = dtype_byte_size(dtype)
    if special_dtypes is not None:
        special_dtypes = {key: _get_proper_dtype(dtyp) for key, dtyp in special_dtypes.items()}
        special_dtypes_size = {key: dtype_byte_size(dtyp) for key, dtyp in special_dtypes.items()}
    module_sizes = defaultdict(int)

    module_list = []

    module_list = named_persistent_module_tensors(model, recurse=True)

    for name, tensor in module_list:
        if special_dtypes is not None and name in special_dtypes:
            size = tensor.numel() * special_dtypes_size[name]
        elif dtype is None:
            size = tensor.numel() * dtype_byte_size(tensor.dtype)
        elif str(tensor.dtype).startswith(("torch.uint", "torch.int", "torch.bool")):
            # According to the code in set_module_tensor_to_device, these types won't be converted
            # so use their original size here
            size = tensor.numel() * dtype_byte_size(tensor.dtype)
        else:
            size = tensor.numel() * min(dtype_size, dtype_byte_size(tensor.dtype))
        name_parts = name.split(".")
        for idx in range(len(name_parts) + 1):
            module_sizes[".".join(name_parts[:idx])] += size

    return module_sizes


def cast_maybe_tensor_dtype(maybe_tensor, current_dtype, target_dtype):
    if torch.is_tensor(maybe_tensor):
        return maybe_tensor.to(target_dtype) if maybe_tensor.dtype == current_dtype else maybe_tensor
    if isinstance(maybe_tensor, dict):
        return {k: cast_maybe_tensor_dtype(v, current_dtype, target_dtype) for k, v in maybe_tensor.items()}
    if isinstance(maybe_tensor, list):
        return [cast_maybe_tensor_dtype(v, current_dtype, target_dtype) for v in maybe_tensor]
    return maybe_tensor


class ModelUtilsTest(unittest.TestCase):
    def tearDown(self):
        super().tearDown()

    def test_missing_key_loading_warning_message(self):
        with self.assertLogs("diffusers.models.modeling_utils", level="WARNING") as logs:
            UNet2DConditionModel.from_pretrained("hf-internal-testing/stable-diffusion-broken", subfolder="unet")

        # make sure that error message states what keys are missing
        assert "conv_out.bias" in " ".join(logs.output)

    @parameterized.expand(
        [
            ("hf-internal-testing/tiny-stable-diffusion-pipe-variants-all-kinds", "unet", False),
            ("hf-internal-testing/tiny-stable-diffusion-pipe-variants-all-kinds", "unet", True),
            ("hf-internal-testing/tiny-sd-unet-with-sharded-ckpt", None, False),
            ("hf-internal-testing/tiny-sd-unet-with-sharded-ckpt", None, True),
        ]
    )
    def test_variant_sharded_ckpt_legacy_format_raises_warning(self, repo_id, subfolder, use_local):
        def load_model(path):
            kwargs = {"variant": "fp16"}
            if subfolder:
                kwargs["subfolder"] = subfolder
            return UNet2DConditionModel.from_pretrained(path, **kwargs)

        with self.assertWarns(FutureWarning) as warning:
            if use_local:
                with tempfile.TemporaryDirectory() as tmpdirname:
                    tmpdirname = snapshot_download(repo_id=repo_id)
                    _ = load_model(tmpdirname)
            else:
                _ = load_model(repo_id)

        warning_message = str(warning.warnings[0].message)
        self.assertIn("This serialization format is now deprecated to standardize the serialization", warning_message)

    # Local tests are already covered down below.
    @parameterized.expand(
        [
            ("hf-internal-testing/tiny-sd-unet-sharded-latest-format", None, "fp16"),
            ("hf-internal-testing/tiny-sd-unet-sharded-latest-format-subfolder", "unet", "fp16"),
            ("hf-internal-testing/tiny-sd-unet-sharded-no-variants", None, None),
            ("hf-internal-testing/tiny-sd-unet-sharded-no-variants-subfolder", "unet", None),
        ]
    )
    def test_variant_sharded_ckpt_loads_from_hub(self, repo_id, subfolder, variant=None):
        def load_model():
            kwargs = {}
            if variant:
                kwargs["variant"] = variant
            if subfolder:
                kwargs["subfolder"] = subfolder
            return UNet2DConditionModel.from_pretrained(repo_id, **kwargs)

        assert load_model()

    def test_cached_files_are_used_when_no_internet(self):
        # A mock response for an HTTP head request to emulate server down
        response_mock = mock.Mock()
        response_mock.status_code = 500
        response_mock.headers = {}
        response_mock.raise_for_status.side_effect = HTTPError
        response_mock.json.return_value = {}

        # Download this model to make sure it's in the cache.
        orig_model = UNet2DConditionModel.from_pretrained(
            "hf-internal-testing/tiny-stable-diffusion-torch", subfolder="unet"
        )

        # Under the mock environment we get a 500 error when trying to reach the model.
        with mock.patch("requests.request", return_value=response_mock):
            # Download this model to make sure it's in the cache.
            model = UNet2DConditionModel.from_pretrained(
                "hf-internal-testing/tiny-stable-diffusion-torch", subfolder="unet", local_files_only=True
            )

        for p1, p2 in zip(orig_model.parameters(), model.parameters()):
            if p1.data.ne(p2.data).sum() > 0:
                assert False, "Parameters not the same!"

    @unittest.skip("Flaky behaviour on CI. Re-enable after migrating to new runners")
    @unittest.skipIf(torch_device == "mps", reason="Test not supported for MPS.")
    def test_one_request_upon_cached(self):
        use_safetensors = False

        with tempfile.TemporaryDirectory() as tmpdirname:
            with requests_mock.mock(real_http=True) as m:
                UNet2DConditionModel.from_pretrained(
                    "hf-internal-testing/tiny-stable-diffusion-torch",
                    subfolder="unet",
                    cache_dir=tmpdirname,
                    use_safetensors=use_safetensors,
                )

            download_requests = [r.method for r in m.request_history]
            assert download_requests.count("HEAD") == 3, (
                "3 HEAD requests one for config, one for model, and one for shard index file."
            )
            assert download_requests.count("GET") == 2, "2 GET requests one for config, one for model"

            with requests_mock.mock(real_http=True) as m:
                UNet2DConditionModel.from_pretrained(
                    "hf-internal-testing/tiny-stable-diffusion-torch",
                    subfolder="unet",
                    cache_dir=tmpdirname,
                    use_safetensors=use_safetensors,
                )

            cache_requests = [r.method for r in m.request_history]
            assert "HEAD" == cache_requests[0] and len(cache_requests) == 2, (
                "We should call only `model_info` to check for commit hash and  knowing if shard index is present."
            )

    def test_weight_overwrite(self):
        with tempfile.TemporaryDirectory() as tmpdirname, self.assertRaises(ValueError) as error_context:
            UNet2DConditionModel.from_pretrained(
                "hf-internal-testing/tiny-stable-diffusion-torch",
                subfolder="unet",
                cache_dir=tmpdirname,
                in_channels=9,
            )

        # make sure that error message states what keys are missing
        assert "Cannot load" in str(error_context.exception)

        with tempfile.TemporaryDirectory() as tmpdirname:
            model = UNet2DConditionModel.from_pretrained(
                "hf-internal-testing/tiny-stable-diffusion-torch",
                subfolder="unet",
                cache_dir=tmpdirname,
                in_channels=9,
                low_cpu_mem_usage=False,
                ignore_mismatched_sizes=True,
            )

        assert model.config.in_channels == 9

    @require_torch_accelerator
    def test_keep_modules_in_fp32(self):
        r"""
        A simple tests to check if the modules under `_keep_in_fp32_modules` are kept in fp32 when we load the model in fp16/bf16
        Also ensures if inference works.
        """
        fp32_modules = SD3Transformer2DModel._keep_in_fp32_modules

        for torch_dtype in [torch.bfloat16, torch.float16]:
            SD3Transformer2DModel._keep_in_fp32_modules = ["proj_out"]

            model = SD3Transformer2DModel.from_pretrained(
                "hf-internal-testing/tiny-sd3-pipe", subfolder="transformer", torch_dtype=torch_dtype
            ).to(torch_device)

            for name, module in model.named_modules():
                if isinstance(module, torch.nn.Linear):
                    if name in model._keep_in_fp32_modules:
                        self.assertTrue(module.weight.dtype == torch.float32)
                    else:
                        self.assertTrue(module.weight.dtype == torch_dtype)

        def get_dummy_inputs():
            batch_size = 2
            num_channels = 4
            height = width = embedding_dim = 32
            pooled_embedding_dim = embedding_dim * 2
            sequence_length = 154

            hidden_states = torch.randn((batch_size, num_channels, height, width)).to(torch_device)
            encoder_hidden_states = torch.randn((batch_size, sequence_length, embedding_dim)).to(torch_device)
            pooled_prompt_embeds = torch.randn((batch_size, pooled_embedding_dim)).to(torch_device)
            timestep = torch.randint(0, 1000, size=(batch_size,)).to(torch_device)

            return {
                "hidden_states": hidden_states,
                "encoder_hidden_states": encoder_hidden_states,
                "pooled_projections": pooled_prompt_embeds,
                "timestep": timestep,
            }

        # test if inference works.
        with torch.no_grad() and torch.amp.autocast(torch_device, dtype=torch_dtype):
            input_dict_for_transformer = get_dummy_inputs()
            model_inputs = {
                k: v.to(device=torch_device) for k, v in input_dict_for_transformer.items() if not isinstance(v, bool)
            }
            model_inputs.update({k: v for k, v in input_dict_for_transformer.items() if k not in model_inputs})
            _ = model(**model_inputs)

        SD3Transformer2DModel._keep_in_fp32_modules = fp32_modules


class UNetTesterMixin:
    def test_forward_with_norm_groups(self):
        init_dict, inputs_dict = self.prepare_init_args_and_inputs_for_common()

        init_dict["norm_num_groups"] = 16
        init_dict["block_out_channels"] = (16, 32)

        model = self.model_class(**init_dict)
        model.to(torch_device)
        model.eval()

        with torch.no_grad():
            output = model(**inputs_dict)

            if isinstance(output, dict):
                output = output.to_tuple()[0]

        self.assertIsNotNone(output)
        expected_shape = inputs_dict["sample"].shape
        self.assertEqual(output.shape, expected_shape, "Input and output shapes do not match")


class ModelTesterMixin:
    main_input_name = None  # overwrite in model specific tester class
    base_precision = 1e-3
    forward_requires_fresh_args = False
    model_split_percents = [0.5, 0.7, 0.9]
    uses_custom_attn_processor = False

    def check_device_map_is_respected(self, model, device_map):
        for param_name, param in model.named_parameters():
            # Find device in device_map
            while len(param_name) > 0 and param_name not in device_map:
                param_name = ".".join(param_name.split(".")[:-1])
            if param_name not in device_map:
                raise ValueError("device map is incomplete, it does not contain any device for `param_name`.")

            param_device = device_map[param_name]
            if param_device in ["cpu", "disk"]:
                self.assertEqual(param.device, torch.device("meta"))
            else:
                self.assertEqual(param.device, torch.device(param_device))

    def test_from_save_pretrained(self, expected_max_diff=5e-5):
        if self.forward_requires_fresh_args:
            model = self.model_class(**self.init_dict)
        else:
            init_dict, inputs_dict = self.prepare_init_args_and_inputs_for_common()
            model = self.model_class(**init_dict)

        if hasattr(model, "set_default_attn_processor"):
            model.set_default_attn_processor()
        model.to(torch_device)
        model.eval()

        with tempfile.TemporaryDirectory() as tmpdirname:
            model.save_pretrained(tmpdirname, safe_serialization=False)
            new_model = self.model_class.from_pretrained(tmpdirname)
            if hasattr(new_model, "set_default_attn_processor"):
                new_model.set_default_attn_processor()
            new_model.to(torch_device)

        with torch.no_grad():
            if self.forward_requires_fresh_args:
                image = model(**self.inputs_dict(0))
            else:
                image = model(**inputs_dict)

            if isinstance(image, dict):
                image = image.to_tuple()[0]

            if self.forward_requires_fresh_args:
                new_image = new_model(**self.inputs_dict(0))
            else:
                new_image = new_model(**inputs_dict)

            if isinstance(new_image, dict):
                new_image = new_image.to_tuple()[0]

        max_diff = (image - new_image).abs().max().item()
        self.assertLessEqual(max_diff, expected_max_diff, "Models give different forward passes")

    def test_getattr_is_correct(self):
        init_dict, inputs_dict = self.prepare_init_args_and_inputs_for_common()
        model = self.model_class(**init_dict)

        # save some things to test
        model.dummy_attribute = 5
        model.register_to_config(test_attribute=5)

        logger = logging.get_logger("diffusers.models.modeling_utils")
        # 30 for warning
        logger.setLevel(30)
        with CaptureLogger(logger) as cap_logger:
            assert hasattr(model, "dummy_attribute")
            assert getattr(model, "dummy_attribute") == 5
            assert model.dummy_attribute == 5

        # no warning should be thrown
        assert cap_logger.out == ""

        logger = logging.get_logger("diffusers.models.modeling_utils")
        # 30 for warning
        logger.setLevel(30)
        with CaptureLogger(logger) as cap_logger:
            assert hasattr(model, "save_pretrained")
            fn = model.save_pretrained
            fn_1 = getattr(model, "save_pretrained")

            assert fn == fn_1
        # no warning should be thrown
        assert cap_logger.out == ""

        # warning should be thrown
        with self.assertWarns(FutureWarning):
            assert model.test_attribute == 5

        with self.assertWarns(FutureWarning):
            assert getattr(model, "test_attribute") == 5

        with self.assertRaises(AttributeError) as error:
            model.does_not_exist

        assert str(error.exception) == f"'{type(model).__name__}' object has no attribute 'does_not_exist'"

    @unittest.skipIf(
        torch_device != "npu" or not is_torch_npu_available(),
        reason="torch npu flash attention is only available with NPU and `torch_npu` installed",
    )
    def test_set_torch_npu_flash_attn_processor_determinism(self):
        torch.use_deterministic_algorithms(False)
        if self.forward_requires_fresh_args:
            model = self.model_class(**self.init_dict)
        else:
            init_dict, inputs_dict = self.prepare_init_args_and_inputs_for_common()
            model = self.model_class(**init_dict)
        model.to(torch_device)

        if not hasattr(model, "set_attn_processor"):
            # If not has `set_attn_processor`, skip test
            return

        model.set_default_attn_processor()
        assert all(type(proc) == AttnProcessorNPU for proc in model.attn_processors.values())
        with torch.no_grad():
            if self.forward_requires_fresh_args:
                output = model(**self.inputs_dict(0))[0]
            else:
                output = model(**inputs_dict)[0]

        model.enable_npu_flash_attention()
        assert all(type(proc) == AttnProcessorNPU for proc in model.attn_processors.values())
        with torch.no_grad():
            if self.forward_requires_fresh_args:
                output_2 = model(**self.inputs_dict(0))[0]
            else:
                output_2 = model(**inputs_dict)[0]

        model.set_attn_processor(AttnProcessorNPU())
        assert all(type(proc) == AttnProcessorNPU for proc in model.attn_processors.values())
        with torch.no_grad():
            if self.forward_requires_fresh_args:
                output_3 = model(**self.inputs_dict(0))[0]
            else:
                output_3 = model(**inputs_dict)[0]

        torch.use_deterministic_algorithms(True)

        assert torch.allclose(output, output_2, atol=self.base_precision)
        assert torch.allclose(output, output_3, atol=self.base_precision)
        assert torch.allclose(output_2, output_3, atol=self.base_precision)

    @unittest.skipIf(
        torch_device != "cuda" or not is_xformers_available(),
        reason="XFormers attention is only available with CUDA and `xformers` installed",
    )
    def test_set_xformers_attn_processor_for_determinism(self):
        torch.use_deterministic_algorithms(False)
        if self.forward_requires_fresh_args:
            model = self.model_class(**self.init_dict)
        else:
            init_dict, inputs_dict = self.prepare_init_args_and_inputs_for_common()
            model = self.model_class(**init_dict)
        model.to(torch_device)

        if not hasattr(model, "set_attn_processor"):
            # If not has `set_attn_processor`, skip test
            return

        if not hasattr(model, "set_default_attn_processor"):
            # If not has `set_attn_processor`, skip test
            return

        model.set_default_attn_processor()
        assert all(type(proc) == AttnProcessor for proc in model.attn_processors.values())
        with torch.no_grad():
            if self.forward_requires_fresh_args:
                output = model(**self.inputs_dict(0))[0]
            else:
                output = model(**inputs_dict)[0]

        model.enable_xformers_memory_efficient_attention()
        assert all(type(proc) == XFormersAttnProcessor for proc in model.attn_processors.values())
        with torch.no_grad():
            if self.forward_requires_fresh_args:
                output_2 = model(**self.inputs_dict(0))[0]
            else:
                output_2 = model(**inputs_dict)[0]

        model.set_attn_processor(XFormersAttnProcessor())
        assert all(type(proc) == XFormersAttnProcessor for proc in model.attn_processors.values())
        with torch.no_grad():
            if self.forward_requires_fresh_args:
                output_3 = model(**self.inputs_dict(0))[0]
            else:
                output_3 = model(**inputs_dict)[0]

        torch.use_deterministic_algorithms(True)

        assert torch.allclose(output, output_2, atol=self.base_precision)
        assert torch.allclose(output, output_3, atol=self.base_precision)
        assert torch.allclose(output_2, output_3, atol=self.base_precision)

    @require_torch_accelerator
    def test_set_attn_processor_for_determinism(self):
        if self.uses_custom_attn_processor:
            return

        torch.use_deterministic_algorithms(False)
        if self.forward_requires_fresh_args:
            model = self.model_class(**self.init_dict)
        else:
            init_dict, inputs_dict = self.prepare_init_args_and_inputs_for_common()
            model = self.model_class(**init_dict)

        model.to(torch_device)

        if not hasattr(model, "set_attn_processor"):
            # If not has `set_attn_processor`, skip test
            return

        assert all(type(proc) == AttnProcessor2_0 for proc in model.attn_processors.values())
        with torch.no_grad():
            if self.forward_requires_fresh_args:
                output_1 = model(**self.inputs_dict(0))[0]
            else:
                output_1 = model(**inputs_dict)[0]

        model.set_default_attn_processor()
        assert all(type(proc) == AttnProcessor for proc in model.attn_processors.values())
        with torch.no_grad():
            if self.forward_requires_fresh_args:
                output_2 = model(**self.inputs_dict(0))[0]
            else:
                output_2 = model(**inputs_dict)[0]

        model.set_attn_processor(AttnProcessor2_0())
        assert all(type(proc) == AttnProcessor2_0 for proc in model.attn_processors.values())
        with torch.no_grad():
            if self.forward_requires_fresh_args:
                output_4 = model(**self.inputs_dict(0))[0]
            else:
                output_4 = model(**inputs_dict)[0]

        model.set_attn_processor(AttnProcessor())
        assert all(type(proc) == AttnProcessor for proc in model.attn_processors.values())
        with torch.no_grad():
            if self.forward_requires_fresh_args:
                output_5 = model(**self.inputs_dict(0))[0]
            else:
                output_5 = model(**inputs_dict)[0]

        torch.use_deterministic_algorithms(True)

        # make sure that outputs match
        assert torch.allclose(output_2, output_1, atol=self.base_precision)
        assert torch.allclose(output_2, output_4, atol=self.base_precision)
        assert torch.allclose(output_2, output_5, atol=self.base_precision)

    def test_from_save_pretrained_variant(self, expected_max_diff=5e-5):
        if self.forward_requires_fresh_args:
            model = self.model_class(**self.init_dict)
        else:
            init_dict, inputs_dict = self.prepare_init_args_and_inputs_for_common()
            model = self.model_class(**init_dict)

        if hasattr(model, "set_default_attn_processor"):
            model.set_default_attn_processor()

        model.to(torch_device)
        model.eval()

        with tempfile.TemporaryDirectory() as tmpdirname:
            model.save_pretrained(tmpdirname, variant="fp16", safe_serialization=False)
            new_model = self.model_class.from_pretrained(tmpdirname, variant="fp16")
            if hasattr(new_model, "set_default_attn_processor"):
                new_model.set_default_attn_processor()

            # non-variant cannot be loaded
            with self.assertRaises(OSError) as error_context:
                self.model_class.from_pretrained(tmpdirname)

            # make sure that error message states what keys are missing
            assert "Error no file named diffusion_pytorch_model.bin found in directory" in str(error_context.exception)

            new_model.to(torch_device)

        with torch.no_grad():
            if self.forward_requires_fresh_args:
                image = model(**self.inputs_dict(0))
            else:
                image = model(**inputs_dict)
            if isinstance(image, dict):
                image = image.to_tuple()[0]

            if self.forward_requires_fresh_args:
                new_image = new_model(**self.inputs_dict(0))
            else:
                new_image = new_model(**inputs_dict)

            if isinstance(new_image, dict):
                new_image = new_image.to_tuple()[0]

        max_diff = (image - new_image).abs().max().item()
        self.assertLessEqual(max_diff, expected_max_diff, "Models give different forward passes")

    @is_torch_compile
    @require_torch_2
    @unittest.skipIf(
        get_python_version == (3, 12),
        reason="Torch Dynamo isn't yet supported for Python 3.12.",
    )
    def test_from_save_pretrained_dynamo(self):
        init_dict, _ = self.prepare_init_args_and_inputs_for_common()
        inputs = [init_dict, self.model_class]
        run_test_in_subprocess(test_case=self, target_func=_test_from_save_pretrained_dynamo, inputs=inputs)

    def test_from_save_pretrained_dtype(self):
        init_dict, inputs_dict = self.prepare_init_args_and_inputs_for_common()

        model = self.model_class(**init_dict)
        model.to(torch_device)
        model.eval()

        for dtype in [torch.float32, torch.float16, torch.bfloat16]:
            if torch_device == "mps" and dtype == torch.bfloat16:
                continue
            with tempfile.TemporaryDirectory() as tmpdirname:
                model.to(dtype)
                model.save_pretrained(tmpdirname, safe_serialization=False)
                new_model = self.model_class.from_pretrained(tmpdirname, low_cpu_mem_usage=True, torch_dtype=dtype)
                assert new_model.dtype == dtype
                if (
                    hasattr(self.model_class, "_keep_in_fp32_modules")
                    and self.model_class._keep_in_fp32_modules is None
                ):
                    new_model = self.model_class.from_pretrained(
                        tmpdirname, low_cpu_mem_usage=False, torch_dtype=dtype
                    )
                    assert new_model.dtype == dtype

    def test_determinism(self, expected_max_diff=1e-5):
        if self.forward_requires_fresh_args:
            model = self.model_class(**self.init_dict)
        else:
            init_dict, inputs_dict = self.prepare_init_args_and_inputs_for_common()
            model = self.model_class(**init_dict)
        model.to(torch_device)
        model.eval()

        with torch.no_grad():
            if self.forward_requires_fresh_args:
                first = model(**self.inputs_dict(0))
            else:
                first = model(**inputs_dict)
            if isinstance(first, dict):
                first = first.to_tuple()[0]

            if self.forward_requires_fresh_args:
                second = model(**self.inputs_dict(0))
            else:
                second = model(**inputs_dict)
            if isinstance(second, dict):
                second = second.to_tuple()[0]

        out_1 = first.cpu().numpy()
        out_2 = second.cpu().numpy()
        out_1 = out_1[~np.isnan(out_1)]
        out_2 = out_2[~np.isnan(out_2)]
        max_diff = np.amax(np.abs(out_1 - out_2))
        self.assertLessEqual(max_diff, expected_max_diff)

    def test_output(self, expected_output_shape=None):
        init_dict, inputs_dict = self.prepare_init_args_and_inputs_for_common()
        model = self.model_class(**init_dict)
        model.to(torch_device)
        model.eval()

        with torch.no_grad():
            output = model(**inputs_dict)

            if isinstance(output, dict):
                output = output.to_tuple()[0]

        self.assertIsNotNone(output)

        # input & output have to have the same shape
        input_tensor = inputs_dict[self.main_input_name]

        if expected_output_shape is None:
            expected_shape = input_tensor.shape
            self.assertEqual(output.shape, expected_shape, "Input and output shapes do not match")
        else:
            self.assertEqual(output.shape, expected_output_shape, "Input and output shapes do not match")

    def test_model_from_pretrained(self):
        init_dict, inputs_dict = self.prepare_init_args_and_inputs_for_common()

        model = self.model_class(**init_dict)
        model.to(torch_device)
        model.eval()

        # test if the model can be loaded from the config
        # and has all the expected shape
        with tempfile.TemporaryDirectory() as tmpdirname:
            model.save_pretrained(tmpdirname, safe_serialization=False)
            new_model = self.model_class.from_pretrained(tmpdirname)
            new_model.to(torch_device)
            new_model.eval()

        # check if all parameters shape are the same
        for param_name in model.state_dict().keys():
            param_1 = model.state_dict()[param_name]
            param_2 = new_model.state_dict()[param_name]
            self.assertEqual(param_1.shape, param_2.shape)

        with torch.no_grad():
            output_1 = model(**inputs_dict)

            if isinstance(output_1, dict):
                output_1 = output_1.to_tuple()[0]

            output_2 = new_model(**inputs_dict)

            if isinstance(output_2, dict):
                output_2 = output_2.to_tuple()[0]

        self.assertEqual(output_1.shape, output_2.shape)

    @require_torch_accelerator_with_training
    def test_training(self):
        init_dict, inputs_dict = self.prepare_init_args_and_inputs_for_common()

        model = self.model_class(**init_dict)
        model.to(torch_device)
        model.train()
        output = model(**inputs_dict)

        if isinstance(output, dict):
            output = output.to_tuple()[0]

        input_tensor = inputs_dict[self.main_input_name]
        noise = torch.randn((input_tensor.shape[0],) + self.output_shape).to(torch_device)
        loss = torch.nn.functional.mse_loss(output, noise)
        loss.backward()

    @require_torch_accelerator_with_training
    def test_ema_training(self):
        init_dict, inputs_dict = self.prepare_init_args_and_inputs_for_common()

        model = self.model_class(**init_dict)
        model.to(torch_device)
        model.train()
        ema_model = EMAModel(model.parameters())

        output = model(**inputs_dict)

        if isinstance(output, dict):
            output = output.to_tuple()[0]

        input_tensor = inputs_dict[self.main_input_name]
        noise = torch.randn((input_tensor.shape[0],) + self.output_shape).to(torch_device)
        loss = torch.nn.functional.mse_loss(output, noise)
        loss.backward()
        ema_model.step(model.parameters())

    def test_outputs_equivalence(self):
        def set_nan_tensor_to_zero(t):
            # Temporary fallback until `aten::_index_put_impl_` is implemented in mps
            # Track progress in https://github.com/pytorch/pytorch/issues/77764
            device = t.device
            if device.type == "mps":
                t = t.to("cpu")
            t[t != t] = 0
            return t.to(device)

        def recursive_check(tuple_object, dict_object):
            if isinstance(tuple_object, (List, Tuple)):
                for tuple_iterable_value, dict_iterable_value in zip(tuple_object, dict_object.values()):
                    recursive_check(tuple_iterable_value, dict_iterable_value)
            elif isinstance(tuple_object, Dict):
                for tuple_iterable_value, dict_iterable_value in zip(tuple_object.values(), dict_object.values()):
                    recursive_check(tuple_iterable_value, dict_iterable_value)
            elif tuple_object is None:
                return
            else:
                self.assertTrue(
                    torch.allclose(
                        set_nan_tensor_to_zero(tuple_object), set_nan_tensor_to_zero(dict_object), atol=1e-5
                    ),
                    msg=(
                        "Tuple and dict output are not equal. Difference:"
                        f" {torch.max(torch.abs(tuple_object - dict_object))}. Tuple has `nan`:"
                        f" {torch.isnan(tuple_object).any()} and `inf`: {torch.isinf(tuple_object)}. Dict has"
                        f" `nan`: {torch.isnan(dict_object).any()} and `inf`: {torch.isinf(dict_object)}."
                    ),
                )

        if self.forward_requires_fresh_args:
            model = self.model_class(**self.init_dict)
        else:
            init_dict, inputs_dict = self.prepare_init_args_and_inputs_for_common()
            model = self.model_class(**init_dict)

        model.to(torch_device)
        model.eval()

        with torch.no_grad():
            if self.forward_requires_fresh_args:
                outputs_dict = model(**self.inputs_dict(0))
                outputs_tuple = model(**self.inputs_dict(0), return_dict=False)
            else:
                outputs_dict = model(**inputs_dict)
                outputs_tuple = model(**inputs_dict, return_dict=False)

        recursive_check(outputs_tuple, outputs_dict)

    @require_torch_accelerator_with_training
    def test_enable_disable_gradient_checkpointing(self):
        # Skip test if model does not support gradient checkpointing
        if not self.model_class._supports_gradient_checkpointing:
            pytest.skip("Gradient checkpointing is not supported.")

        init_dict, _ = self.prepare_init_args_and_inputs_for_common()

        # at init model should have gradient checkpointing disabled
        model = self.model_class(**init_dict)
        self.assertFalse(model.is_gradient_checkpointing)

        # check enable works
        model.enable_gradient_checkpointing()
        self.assertTrue(model.is_gradient_checkpointing)

        # check disable works
        model.disable_gradient_checkpointing()
        self.assertFalse(model.is_gradient_checkpointing)

    @require_torch_accelerator_with_training
    def test_effective_gradient_checkpointing(self, loss_tolerance=1e-5, param_grad_tol=5e-5, skip: set[str] = {}):
        # Skip test if model does not support gradient checkpointing
        if not self.model_class._supports_gradient_checkpointing:
            pytest.skip("Gradient checkpointing is not supported.")

        # enable deterministic behavior for gradient checkpointing
        init_dict, inputs_dict = self.prepare_init_args_and_inputs_for_common()
        inputs_dict_copy = copy.deepcopy(inputs_dict)
        torch.manual_seed(0)
        model = self.model_class(**init_dict)
        model.to(torch_device)

        assert not model.is_gradient_checkpointing and model.training

        out = model(**inputs_dict).sample
        # run the backwards pass on the model. For backwards pass, for simplicity purpose,
        # we won't calculate the loss and rather backprop on out.sum()
        model.zero_grad()

        labels = torch.randn_like(out)
        loss = (out - labels).mean()
        loss.backward()

        # re-instantiate the model now enabling gradient checkpointing
        torch.manual_seed(0)
        model_2 = self.model_class(**init_dict)
        # clone model
        model_2.load_state_dict(model.state_dict())
        model_2.to(torch_device)
        model_2.enable_gradient_checkpointing()

        assert model_2.is_gradient_checkpointing and model_2.training

        out_2 = model_2(**inputs_dict_copy).sample
        # run the backwards pass on the model. For backwards pass, for simplicity purpose,
        # we won't calculate the loss and rather backprop on out.sum()
        model_2.zero_grad()
        loss_2 = (out_2 - labels).mean()
        loss_2.backward()

        # compare the output and parameters gradients
        self.assertTrue((loss - loss_2).abs() < loss_tolerance)
        named_params = dict(model.named_parameters())
        named_params_2 = dict(model_2.named_parameters())

        for name, param in named_params.items():
            if "post_quant_conv" in name:
                continue
            if name in skip:
                continue
            # TODO(aryan): remove the below lines after looking into easyanimate transformer a little more
            # It currently errors out the gradient checkpointing test because the gradients for attn2.to_out is None
            if param.grad is None:
                continue
            self.assertTrue(torch_all_close(param.grad.data, named_params_2[name].grad.data, atol=param_grad_tol))

    @unittest.skipIf(torch_device == "mps", "This test is not supported for MPS devices.")
    def test_gradient_checkpointing_is_applied(
        self, expected_set=None, attention_head_dim=None, num_attention_heads=None, block_out_channels=None
    ):
        # Skip test if model does not support gradient checkpointing
        if not self.model_class._supports_gradient_checkpointing:
            pytest.skip("Gradient checkpointing is not supported.")

        init_dict, inputs_dict = self.prepare_init_args_and_inputs_for_common()

        if attention_head_dim is not None:
            init_dict["attention_head_dim"] = attention_head_dim
        if num_attention_heads is not None:
            init_dict["num_attention_heads"] = num_attention_heads
        if block_out_channels is not None:
            init_dict["block_out_channels"] = block_out_channels

        model_class_copy = copy.copy(self.model_class)
        model = model_class_copy(**init_dict)
        model.enable_gradient_checkpointing()

        modules_with_gc_enabled = {}
        for submodule in model.modules():
            if hasattr(submodule, "gradient_checkpointing"):
                self.assertTrue(submodule.gradient_checkpointing)
                modules_with_gc_enabled[submodule.__class__.__name__] = True

        assert set(modules_with_gc_enabled.keys()) == expected_set
        assert all(modules_with_gc_enabled.values()), "All modules should be enabled"

    def test_deprecated_kwargs(self):
        has_kwarg_in_model_class = "kwargs" in inspect.signature(self.model_class.__init__).parameters
        has_deprecated_kwarg = len(self.model_class._deprecated_kwargs) > 0

        if has_kwarg_in_model_class and not has_deprecated_kwarg:
            raise ValueError(
                f"{self.model_class} has `**kwargs` in its __init__ method but has not defined any deprecated kwargs"
                " under the `_deprecated_kwargs` class attribute. Make sure to either remove `**kwargs` if there are"
                " no deprecated arguments or add the deprecated argument with `_deprecated_kwargs ="
                " [<deprecated_argument>]`"
            )

        if not has_kwarg_in_model_class and has_deprecated_kwarg:
            raise ValueError(
                f"{self.model_class} doesn't have `**kwargs` in its __init__ method but has defined deprecated kwargs"
                " under the `_deprecated_kwargs` class attribute. Make sure to either add the `**kwargs` argument to"
                f" {self.model_class}.__init__ if there are deprecated arguments or remove the deprecated argument"
                " from `_deprecated_kwargs = [<deprecated_argument>]`"
            )

    @parameterized.expand([(4, 4, True), (4, 8, False), (8, 4, False)])
    @torch.no_grad()
    @unittest.skipIf(not is_peft_available(), "Only with PEFT")
    def test_save_load_lora_adapter(self, rank, lora_alpha, use_dora=False):
        from peft import LoraConfig
        from peft.utils import get_peft_model_state_dict

        from diffusers.loaders.peft import PeftAdapterMixin

        init_dict, inputs_dict = self.prepare_init_args_and_inputs_for_common()
        model = self.model_class(**init_dict).to(torch_device)

        if not issubclass(model.__class__, PeftAdapterMixin):
            pytest.skip(f"PEFT is not supported for this model ({model.__class__.__name__}).")

        torch.manual_seed(0)
        output_no_lora = model(**inputs_dict, return_dict=False)[0]

        denoiser_lora_config = LoraConfig(
            r=rank,
            lora_alpha=lora_alpha,
            target_modules=["to_q", "to_k", "to_v", "to_out.0"],
            init_lora_weights=False,
            use_dora=use_dora,
        )
        model.add_adapter(denoiser_lora_config)
        self.assertTrue(check_if_lora_correctly_set(model), "LoRA layers not set correctly")

        torch.manual_seed(0)
        outputs_with_lora = model(**inputs_dict, return_dict=False)[0]

        self.assertFalse(torch.allclose(output_no_lora, outputs_with_lora, atol=1e-4, rtol=1e-4))

        with tempfile.TemporaryDirectory() as tmpdir:
            model.save_lora_adapter(tmpdir)
            self.assertTrue(os.path.isfile(os.path.join(tmpdir, "pytorch_lora_weights.safetensors")))

            state_dict_loaded = safetensors.torch.load_file(os.path.join(tmpdir, "pytorch_lora_weights.safetensors"))

            model.unload_lora()
            self.assertFalse(check_if_lora_correctly_set(model), "LoRA layers not set correctly")

            model.load_lora_adapter(tmpdir, prefix=None, use_safetensors=True)
            state_dict_retrieved = get_peft_model_state_dict(model, adapter_name="default_0")

            for k in state_dict_loaded:
                loaded_v = state_dict_loaded[k]
                retrieved_v = state_dict_retrieved[k].to(loaded_v.device)
                self.assertTrue(torch.allclose(loaded_v, retrieved_v))

            self.assertTrue(check_if_lora_correctly_set(model), "LoRA layers not set correctly")

        torch.manual_seed(0)
        outputs_with_lora_2 = model(**inputs_dict, return_dict=False)[0]

        self.assertFalse(torch.allclose(output_no_lora, outputs_with_lora_2, atol=1e-4, rtol=1e-4))
        self.assertTrue(torch.allclose(outputs_with_lora, outputs_with_lora_2, atol=1e-4, rtol=1e-4))

    @unittest.skipIf(not is_peft_available(), "Only with PEFT")
    def test_lora_wrong_adapter_name_raises_error(self):
        from peft import LoraConfig

        from diffusers.loaders.peft import PeftAdapterMixin

        init_dict, _ = self.prepare_init_args_and_inputs_for_common()
        model = self.model_class(**init_dict).to(torch_device)

        if not issubclass(model.__class__, PeftAdapterMixin):
            pytest.skip(f"PEFT is not supported for this model ({model.__class__.__name__}).")

        denoiser_lora_config = LoraConfig(
            r=4,
            lora_alpha=4,
            target_modules=["to_q", "to_k", "to_v", "to_out.0"],
            init_lora_weights=False,
            use_dora=False,
        )
        model.add_adapter(denoiser_lora_config)
        self.assertTrue(check_if_lora_correctly_set(model), "LoRA layers not set correctly")

        with tempfile.TemporaryDirectory() as tmpdir:
            wrong_name = "foo"
            with self.assertRaises(ValueError) as err_context:
                model.save_lora_adapter(tmpdir, adapter_name=wrong_name)

            self.assertTrue(f"Adapter name {wrong_name} not found in the model." in str(err_context.exception))

    @parameterized.expand([(4, 4, True), (4, 8, False), (8, 4, False)])
    @torch.no_grad()
    @unittest.skipIf(not is_peft_available(), "Only with PEFT")
    def test_lora_adapter_metadata_is_loaded_correctly(self, rank, lora_alpha, use_dora):
        from peft import LoraConfig

        from diffusers.loaders.peft import PeftAdapterMixin

        init_dict, _ = self.prepare_init_args_and_inputs_for_common()
        model = self.model_class(**init_dict).to(torch_device)

        if not issubclass(model.__class__, PeftAdapterMixin):
            pytest.skip(f"PEFT is not supported for this model ({model.__class__.__name__}).")

        denoiser_lora_config = LoraConfig(
            r=rank,
            lora_alpha=lora_alpha,
            target_modules=["to_q", "to_k", "to_v", "to_out.0"],
            init_lora_weights=False,
            use_dora=use_dora,
        )
        model.add_adapter(denoiser_lora_config)
        metadata = model.peft_config["default"].to_dict()
        self.assertTrue(check_if_lora_correctly_set(model), "LoRA layers not set correctly")

        with tempfile.TemporaryDirectory() as tmpdir:
            model.save_lora_adapter(tmpdir)
            model_file = os.path.join(tmpdir, "pytorch_lora_weights.safetensors")
            self.assertTrue(os.path.isfile(model_file))

            model.unload_lora()
            self.assertFalse(check_if_lora_correctly_set(model), "LoRA layers not set correctly")

            model.load_lora_adapter(tmpdir, prefix=None, use_safetensors=True)
            parsed_metadata = model.peft_config["default_0"].to_dict()
            check_if_dicts_are_equal(metadata, parsed_metadata)

    @torch.no_grad()
    @unittest.skipIf(not is_peft_available(), "Only with PEFT")
    def test_lora_adapter_wrong_metadata_raises_error(self):
        from peft import LoraConfig

        from diffusers.loaders.lora_base import LORA_ADAPTER_METADATA_KEY
        from diffusers.loaders.peft import PeftAdapterMixin

        init_dict, _ = self.prepare_init_args_and_inputs_for_common()
        model = self.model_class(**init_dict).to(torch_device)

        if not issubclass(model.__class__, PeftAdapterMixin):
            pytest.skip(f"PEFT is not supported for this model ({model.__class__.__name__}).")

        denoiser_lora_config = LoraConfig(
            r=4,
            lora_alpha=4,
            target_modules=["to_q", "to_k", "to_v", "to_out.0"],
            init_lora_weights=False,
            use_dora=False,
        )
        model.add_adapter(denoiser_lora_config)
        self.assertTrue(check_if_lora_correctly_set(model), "LoRA layers not set correctly")

        with tempfile.TemporaryDirectory() as tmpdir:
            model.save_lora_adapter(tmpdir)
            model_file = os.path.join(tmpdir, "pytorch_lora_weights.safetensors")
            self.assertTrue(os.path.isfile(model_file))

            # Perturb the metadata in the state dict.
            loaded_state_dict = safetensors.torch.load_file(model_file)
            metadata = {"format": "pt"}
            lora_adapter_metadata = denoiser_lora_config.to_dict()
            lora_adapter_metadata.update({"foo": 1, "bar": 2})
            for key, value in lora_adapter_metadata.items():
                if isinstance(value, set):
                    lora_adapter_metadata[key] = list(value)
            metadata[LORA_ADAPTER_METADATA_KEY] = json.dumps(lora_adapter_metadata, indent=2, sort_keys=True)
            safetensors.torch.save_file(loaded_state_dict, model_file, metadata=metadata)

            model.unload_lora()
            self.assertFalse(check_if_lora_correctly_set(model), "LoRA layers not set correctly")

            with self.assertRaises(TypeError) as err_context:
                model.load_lora_adapter(tmpdir, prefix=None, use_safetensors=True)
            self.assertTrue("`LoraConfig` class could not be instantiated" in str(err_context.exception))

    @require_torch_accelerator
    def test_cpu_offload(self):
        if self.model_class._no_split_modules is None:
            pytest.skip("Test not supported for this model as `_no_split_modules` is not set.")
        config, inputs_dict = self.prepare_init_args_and_inputs_for_common()
        model = self.model_class(**config).eval()

        model = model.to(torch_device)

        torch.manual_seed(0)
        base_output = model(**inputs_dict)

        model_size = compute_module_sizes(model)[""]
        # We test several splits of sizes to make sure it works.
        max_gpu_sizes = [int(p * model_size) for p in self.model_split_percents[1:]]
        with tempfile.TemporaryDirectory() as tmp_dir:
            model.cpu().save_pretrained(tmp_dir)

            for max_size in max_gpu_sizes:
                max_memory = {0: max_size, "cpu": model_size * 2}
                new_model = self.model_class.from_pretrained(tmp_dir, device_map="auto", max_memory=max_memory)
                # Making sure part of the model will actually end up offloaded
                self.assertSetEqual(set(new_model.hf_device_map.values()), {0, "cpu"})

                self.check_device_map_is_respected(new_model, new_model.hf_device_map)
                torch.manual_seed(0)
                new_output = new_model(**inputs_dict)

                self.assertTrue(torch.allclose(base_output[0], new_output[0], atol=1e-5))

    @require_torch_accelerator
    def test_disk_offload_without_safetensors(self):
        if self.model_class._no_split_modules is None:
            pytest.skip("Test not supported for this model as `_no_split_modules` is not set.")
        config, inputs_dict = self.prepare_init_args_and_inputs_for_common()
        model = self.model_class(**config).eval()

        model = model.to(torch_device)

        torch.manual_seed(0)
        base_output = model(**inputs_dict)

        model_size = compute_module_sizes(model)[""]
        max_size = int(self.model_split_percents[0] * model_size)
        # Force disk offload by setting very small CPU memory
        max_memory = {0: max_size, "cpu": int(0.1 * max_size)}

        with tempfile.TemporaryDirectory() as tmp_dir:
            model.cpu().save_pretrained(tmp_dir, safe_serialization=False)
            with self.assertRaises(ValueError):
                # This errors out because it's missing an offload folder
                new_model = self.model_class.from_pretrained(tmp_dir, device_map="auto", max_memory=max_memory)

            new_model = self.model_class.from_pretrained(
                tmp_dir, device_map="auto", max_memory=max_memory, offload_folder=tmp_dir
            )

            self.check_device_map_is_respected(new_model, new_model.hf_device_map)
            torch.manual_seed(0)
            new_output = new_model(**inputs_dict)

            self.assertTrue(torch.allclose(base_output[0], new_output[0], atol=1e-5))

    @require_torch_accelerator
    def test_disk_offload_with_safetensors(self):
        if self.model_class._no_split_modules is None:
            pytest.skip("Test not supported for this model as `_no_split_modules` is not set.")
        config, inputs_dict = self.prepare_init_args_and_inputs_for_common()
        model = self.model_class(**config).eval()

        model = model.to(torch_device)

        torch.manual_seed(0)
        base_output = model(**inputs_dict)

        model_size = compute_module_sizes(model)[""]
        with tempfile.TemporaryDirectory() as tmp_dir:
            model.cpu().save_pretrained(tmp_dir)

            max_size = int(self.model_split_percents[0] * model_size)
            max_memory = {0: max_size, "cpu": max_size}
            new_model = self.model_class.from_pretrained(
                tmp_dir, device_map="auto", offload_folder=tmp_dir, max_memory=max_memory
            )

            self.check_device_map_is_respected(new_model, new_model.hf_device_map)
            torch.manual_seed(0)
            new_output = new_model(**inputs_dict)

            self.assertTrue(torch.allclose(base_output[0], new_output[0], atol=1e-5))

    @require_torch_multi_accelerator
    def test_model_parallelism(self):
        if self.model_class._no_split_modules is None:
            pytest.skip("Test not supported for this model as `_no_split_modules` is not set.")
        config, inputs_dict = self.prepare_init_args_and_inputs_for_common()
        model = self.model_class(**config).eval()

        model = model.to(torch_device)

        torch.manual_seed(0)
        base_output = model(**inputs_dict)

        model_size = compute_module_sizes(model)[""]
        # We test several splits of sizes to make sure it works.
        max_gpu_sizes = [int(p * model_size) for p in self.model_split_percents[1:]]
        with tempfile.TemporaryDirectory() as tmp_dir:
            model.cpu().save_pretrained(tmp_dir)

            for max_size in max_gpu_sizes:
                max_memory = {0: max_size, 1: model_size * 2, "cpu": model_size * 2}
                new_model = self.model_class.from_pretrained(tmp_dir, device_map="auto", max_memory=max_memory)
                # Making sure part of the model will actually end up offloaded
                self.assertSetEqual(set(new_model.hf_device_map.values()), {0, 1})

                self.check_device_map_is_respected(new_model, new_model.hf_device_map)

                torch.manual_seed(0)
                new_output = new_model(**inputs_dict)

                self.assertTrue(torch.allclose(base_output[0], new_output[0], atol=1e-5))

    @require_torch_accelerator
    def test_sharded_checkpoints(self):
        torch.manual_seed(0)
        config, inputs_dict = self.prepare_init_args_and_inputs_for_common()
        model = self.model_class(**config).eval()
        model = model.to(torch_device)

        base_output = model(**inputs_dict)

        model_size = compute_module_persistent_sizes(model)[""]
        max_shard_size = int((model_size * 0.75) / (2**10))  # Convert to KB as these test models are small.
        with tempfile.TemporaryDirectory() as tmp_dir:
            model.cpu().save_pretrained(tmp_dir, max_shard_size=f"{max_shard_size}KB")
            self.assertTrue(os.path.exists(os.path.join(tmp_dir, SAFE_WEIGHTS_INDEX_NAME)))

            # Now check if the right number of shards exists. First, let's get the number of shards.
            # Since this number can be dependent on the model being tested, it's important that we calculate it
            # instead of hardcoding it.
            expected_num_shards = caculate_expected_num_shards(os.path.join(tmp_dir, SAFE_WEIGHTS_INDEX_NAME))
            actual_num_shards = len([file for file in os.listdir(tmp_dir) if file.endswith(".safetensors")])
            self.assertTrue(actual_num_shards == expected_num_shards)

            new_model = self.model_class.from_pretrained(tmp_dir).eval()
            new_model = new_model.to(torch_device)

            torch.manual_seed(0)
            if "generator" in inputs_dict:
                _, inputs_dict = self.prepare_init_args_and_inputs_for_common()
            new_output = new_model(**inputs_dict)

            self.assertTrue(torch.allclose(base_output[0], new_output[0], atol=1e-5))

    @require_torch_accelerator
    def test_sharded_checkpoints_with_variant(self):
        torch.manual_seed(0)
        config, inputs_dict = self.prepare_init_args_and_inputs_for_common()
        model = self.model_class(**config).eval()
        model = model.to(torch_device)

        base_output = model(**inputs_dict)

        model_size = compute_module_persistent_sizes(model)[""]
        max_shard_size = int((model_size * 0.75) / (2**10))  # Convert to KB as these test models are small.
        variant = "fp16"
        with tempfile.TemporaryDirectory() as tmp_dir:
            # It doesn't matter if the actual model is in fp16 or not. Just adding the variant and
            # testing if loading works with the variant when the checkpoint is sharded should be
            # enough.
            model.cpu().save_pretrained(tmp_dir, max_shard_size=f"{max_shard_size}KB", variant=variant)

            index_filename = _add_variant(SAFE_WEIGHTS_INDEX_NAME, variant)
            self.assertTrue(os.path.exists(os.path.join(tmp_dir, index_filename)))

            # Now check if the right number of shards exists. First, let's get the number of shards.
            # Since this number can be dependent on the model being tested, it's important that we calculate it
            # instead of hardcoding it.
            expected_num_shards = caculate_expected_num_shards(os.path.join(tmp_dir, index_filename))
            actual_num_shards = len([file for file in os.listdir(tmp_dir) if file.endswith(".safetensors")])
            self.assertTrue(actual_num_shards == expected_num_shards)

            new_model = self.model_class.from_pretrained(tmp_dir, variant=variant).eval()
            new_model = new_model.to(torch_device)

            torch.manual_seed(0)
            if "generator" in inputs_dict:
                _, inputs_dict = self.prepare_init_args_and_inputs_for_common()
            new_output = new_model(**inputs_dict)

            self.assertTrue(torch.allclose(base_output[0], new_output[0], atol=1e-5))

    @require_torch_accelerator
    def test_sharded_checkpoints_device_map(self):
        if self.model_class._no_split_modules is None:
            pytest.skip("Test not supported for this model as `_no_split_modules` is not set.")
        config, inputs_dict = self.prepare_init_args_and_inputs_for_common()
        model = self.model_class(**config).eval()
        model = model.to(torch_device)

        torch.manual_seed(0)
        base_output = model(**inputs_dict)

        model_size = compute_module_persistent_sizes(model)[""]
        max_shard_size = int((model_size * 0.75) / (2**10))  # Convert to KB as these test models are small.
        with tempfile.TemporaryDirectory() as tmp_dir:
            model.cpu().save_pretrained(tmp_dir, max_shard_size=f"{max_shard_size}KB")
            self.assertTrue(os.path.exists(os.path.join(tmp_dir, SAFE_WEIGHTS_INDEX_NAME)))

            # Now check if the right number of shards exists. First, let's get the number of shards.
            # Since this number can be dependent on the model being tested, it's important that we calculate it
            # instead of hardcoding it.
            expected_num_shards = caculate_expected_num_shards(os.path.join(tmp_dir, SAFE_WEIGHTS_INDEX_NAME))
            actual_num_shards = len([file for file in os.listdir(tmp_dir) if file.endswith(".safetensors")])
            self.assertTrue(actual_num_shards == expected_num_shards)

            new_model = self.model_class.from_pretrained(tmp_dir, device_map="auto")

            torch.manual_seed(0)
            if "generator" in inputs_dict:
                _, inputs_dict = self.prepare_init_args_and_inputs_for_common()
            new_output = new_model(**inputs_dict)
            self.assertTrue(torch.allclose(base_output[0], new_output[0], atol=1e-5))

    # This test is okay without a GPU because we're not running any execution. We're just serializing
    # and check if the resultant files are following an expected format.
    def test_variant_sharded_ckpt_right_format(self):
        for use_safe in [True, False]:
            extension = ".safetensors" if use_safe else ".bin"
            config, _ = self.prepare_init_args_and_inputs_for_common()
            model = self.model_class(**config).eval()

            model_size = compute_module_persistent_sizes(model)[""]
            max_shard_size = int((model_size * 0.75) / (2**10))  # Convert to KB as these test models are small.
            variant = "fp16"
            with tempfile.TemporaryDirectory() as tmp_dir:
                model.cpu().save_pretrained(
                    tmp_dir, variant=variant, max_shard_size=f"{max_shard_size}KB", safe_serialization=use_safe
                )
                index_variant = _add_variant(SAFE_WEIGHTS_INDEX_NAME if use_safe else WEIGHTS_INDEX_NAME, variant)
                self.assertTrue(os.path.exists(os.path.join(tmp_dir, index_variant)))

                # Now check if the right number of shards exists. First, let's get the number of shards.
                # Since this number can be dependent on the model being tested, it's important that we calculate it
                # instead of hardcoding it.
                expected_num_shards = caculate_expected_num_shards(os.path.join(tmp_dir, index_variant))
                actual_num_shards = len([file for file in os.listdir(tmp_dir) if file.endswith(extension)])
                self.assertTrue(actual_num_shards == expected_num_shards)

                # Check if the variant is present as a substring in the checkpoints.
                shard_files = [
                    file
                    for file in os.listdir(tmp_dir)
                    if file.endswith(extension) or ("index" in file and "json" in file)
                ]
                assert all(variant in f for f in shard_files)

                # Check if the sharded checkpoints were serialized in the right format.
                shard_files = [file for file in os.listdir(tmp_dir) if file.endswith(extension)]
                # Example: diffusion_pytorch_model.fp16-00001-of-00002.safetensors
                assert all(f.split(".")[1].split("-")[0] == variant for f in shard_files)

    def test_layerwise_casting_training(self):
        def test_fn(storage_dtype, compute_dtype):
            if torch.device(torch_device).type == "cpu" and compute_dtype == torch.bfloat16:
                pytest.skip("Skipping test because CPU doesn't go well with bfloat16.")
            init_dict, inputs_dict = self.prepare_init_args_and_inputs_for_common()

            model = self.model_class(**init_dict)
            model = model.to(torch_device, dtype=compute_dtype)
            model.enable_layerwise_casting(storage_dtype=storage_dtype, compute_dtype=compute_dtype)
            model.train()

            inputs_dict = cast_maybe_tensor_dtype(inputs_dict, torch.float32, compute_dtype)
            with torch.amp.autocast(device_type=torch.device(torch_device).type):
                output = model(**inputs_dict)

                if isinstance(output, dict):
                    output = output.to_tuple()[0]

                input_tensor = inputs_dict[self.main_input_name]
                noise = torch.randn((input_tensor.shape[0],) + self.output_shape).to(torch_device)
                noise = cast_maybe_tensor_dtype(noise, torch.float32, compute_dtype)
                loss = torch.nn.functional.mse_loss(output, noise)

            loss.backward()

        test_fn(torch.float16, torch.float32)
        test_fn(torch.float8_e4m3fn, torch.float32)
        test_fn(torch.float8_e5m2, torch.float32)
        test_fn(torch.float8_e4m3fn, torch.bfloat16)

    def test_layerwise_casting_inference(self):
        from diffusers.hooks.layerwise_casting import DEFAULT_SKIP_MODULES_PATTERN, SUPPORTED_PYTORCH_LAYERS

        torch.manual_seed(0)
        config, inputs_dict = self.prepare_init_args_and_inputs_for_common()
        model = self.model_class(**config).eval()
        model = model.to(torch_device)
        base_slice = model(**inputs_dict)[0].flatten().detach().cpu().numpy()

        def check_linear_dtype(module, storage_dtype, compute_dtype):
            patterns_to_check = DEFAULT_SKIP_MODULES_PATTERN
            if getattr(module, "_skip_layerwise_casting_patterns", None) is not None:
                patterns_to_check += tuple(module._skip_layerwise_casting_patterns)
            for name, submodule in module.named_modules():
                if not isinstance(submodule, SUPPORTED_PYTORCH_LAYERS):
                    continue
                dtype_to_check = storage_dtype
                if any(re.search(pattern, name) for pattern in patterns_to_check):
                    dtype_to_check = compute_dtype
                if getattr(submodule, "weight", None) is not None:
                    self.assertEqual(submodule.weight.dtype, dtype_to_check)
                if getattr(submodule, "bias", None) is not None:
                    self.assertEqual(submodule.bias.dtype, dtype_to_check)

        def test_layerwise_casting(storage_dtype, compute_dtype):
            torch.manual_seed(0)
            config, inputs_dict = self.prepare_init_args_and_inputs_for_common()
            inputs_dict = cast_maybe_tensor_dtype(inputs_dict, torch.float32, compute_dtype)
            model = self.model_class(**config).eval()
            model = model.to(torch_device, dtype=compute_dtype)
            model.enable_layerwise_casting(storage_dtype=storage_dtype, compute_dtype=compute_dtype)

            check_linear_dtype(model, storage_dtype, compute_dtype)
            output = model(**inputs_dict)[0].float().flatten().detach().cpu().numpy()

            # The precision test is not very important for fast tests. In most cases, the outputs will not be the same.
            # We just want to make sure that the layerwise casting is working as expected.
            self.assertTrue(numpy_cosine_similarity_distance(base_slice, output) < 1.0)

        test_layerwise_casting(torch.float16, torch.float32)
        test_layerwise_casting(torch.float8_e4m3fn, torch.float32)
        test_layerwise_casting(torch.float8_e5m2, torch.float32)
        test_layerwise_casting(torch.float8_e4m3fn, torch.bfloat16)

    @require_torch_accelerator
    def test_layerwise_casting_memory(self):
        MB_TOLERANCE = 0.2
        LEAST_COMPUTE_CAPABILITY = 8.0

        def reset_memory_stats():
            gc.collect()
            backend_synchronize(torch_device)
            backend_empty_cache(torch_device)
            backend_reset_peak_memory_stats(torch_device)

        def get_memory_usage(storage_dtype, compute_dtype):
            torch.manual_seed(0)
            config, inputs_dict = self.prepare_init_args_and_inputs_for_common()
            inputs_dict = cast_maybe_tensor_dtype(inputs_dict, torch.float32, compute_dtype)
            model = self.model_class(**config).eval()
            model = model.to(torch_device, dtype=compute_dtype)
            model.enable_layerwise_casting(storage_dtype=storage_dtype, compute_dtype=compute_dtype)

            reset_memory_stats()
            model(**inputs_dict)
            model_memory_footprint = model.get_memory_footprint()
            peak_inference_memory_allocated_mb = backend_max_memory_allocated(torch_device) / 1024**2

            return model_memory_footprint, peak_inference_memory_allocated_mb

        fp32_memory_footprint, fp32_max_memory = get_memory_usage(torch.float32, torch.float32)
        fp8_e4m3_fp32_memory_footprint, fp8_e4m3_fp32_max_memory = get_memory_usage(torch.float8_e4m3fn, torch.float32)
        fp8_e4m3_bf16_memory_footprint, fp8_e4m3_bf16_max_memory = get_memory_usage(
            torch.float8_e4m3fn, torch.bfloat16
        )

        compute_capability = get_torch_cuda_device_capability() if torch_device == "cuda" else None
        self.assertTrue(fp8_e4m3_bf16_memory_footprint < fp8_e4m3_fp32_memory_footprint < fp32_memory_footprint)
        # NOTE: the following assertion would fail on our CI (running Tesla T4) due to bf16 using more memory than fp32.
        # On other devices, such as DGX (Ampere) and Audace (Ada), the test passes. So, we conditionally check it.
        if compute_capability and compute_capability >= LEAST_COMPUTE_CAPABILITY:
            self.assertTrue(fp8_e4m3_bf16_max_memory < fp8_e4m3_fp32_max_memory)
        # On this dummy test case with a small model, sometimes fp8_e4m3_fp32 max memory usage is higher than fp32 by a few
        # bytes. This only happens for some models, so we allow a small tolerance.
        # For any real model being tested, the order would be fp8_e4m3_bf16 < fp8_e4m3_fp32 < fp32.
        self.assertTrue(
            fp8_e4m3_fp32_max_memory < fp32_max_memory
            or abs(fp8_e4m3_fp32_max_memory - fp32_max_memory) < MB_TOLERANCE
        )

    @parameterized.expand([False, True])
    @require_torch_accelerator
    def test_group_offloading(self, record_stream):
        if not self.model_class._supports_group_offloading:
            pytest.skip("Model does not support group offloading.")

        init_dict, inputs_dict = self.prepare_init_args_and_inputs_for_common()
        torch.manual_seed(0)

        @torch.no_grad()
        def run_forward(model):
            self.assertTrue(
                all(
                    module._diffusers_hook.get_hook("group_offloading") is not None
                    for module in model.modules()
                    if hasattr(module, "_diffusers_hook")
                )
            )
            model.eval()
            return model(**inputs_dict)[0]

        model = self.model_class(**init_dict)

        model.to(torch_device)
        output_without_group_offloading = run_forward(model)

        torch.manual_seed(0)
        model = self.model_class(**init_dict)
        model.enable_group_offload(torch_device, offload_type="block_level", num_blocks_per_group=1)
        output_with_group_offloading1 = run_forward(model)

        torch.manual_seed(0)
        model = self.model_class(**init_dict)
        model.enable_group_offload(torch_device, offload_type="block_level", num_blocks_per_group=1, non_blocking=True)
        output_with_group_offloading2 = run_forward(model)

        torch.manual_seed(0)
        model = self.model_class(**init_dict)
        model.enable_group_offload(torch_device, offload_type="leaf_level")
        output_with_group_offloading3 = run_forward(model)

        torch.manual_seed(0)
        model = self.model_class(**init_dict)
        model.enable_group_offload(
            torch_device, offload_type="leaf_level", use_stream=True, record_stream=record_stream
        )
        output_with_group_offloading4 = run_forward(model)

        self.assertTrue(torch.allclose(output_without_group_offloading, output_with_group_offloading1, atol=1e-5))
        self.assertTrue(torch.allclose(output_without_group_offloading, output_with_group_offloading2, atol=1e-5))
        self.assertTrue(torch.allclose(output_without_group_offloading, output_with_group_offloading3, atol=1e-5))
        self.assertTrue(torch.allclose(output_without_group_offloading, output_with_group_offloading4, atol=1e-5))

    @parameterized.expand([(False, "block_level"), (True, "leaf_level")])
    @require_torch_accelerator
    @torch.no_grad()
    def test_group_offloading_with_layerwise_casting(self, record_stream, offload_type):
        if not self.model_class._supports_group_offloading:
            pytest.skip("Model does not support group offloading.")

        torch.manual_seed(0)
        init_dict, inputs_dict = self.prepare_init_args_and_inputs_for_common()
        model = self.model_class(**init_dict)

        model.to(torch_device)
        model.eval()
        _ = model(**inputs_dict)[0]

        torch.manual_seed(0)
        init_dict, inputs_dict = self.prepare_init_args_and_inputs_for_common()
        storage_dtype, compute_dtype = torch.float16, torch.float32
        inputs_dict = cast_maybe_tensor_dtype(inputs_dict, torch.float32, compute_dtype)
        model = self.model_class(**init_dict)
        model.eval()
        additional_kwargs = {} if offload_type == "leaf_level" else {"num_blocks_per_group": 1}
        model.enable_group_offload(
            torch_device, offload_type=offload_type, use_stream=True, record_stream=record_stream, **additional_kwargs
        )
        model.enable_layerwise_casting(storage_dtype=storage_dtype, compute_dtype=compute_dtype)
        _ = model(**inputs_dict)[0]

    @parameterized.expand([("block_level", False), ("leaf_level", True)])
    @require_torch_accelerator
    @torch.no_grad()
<<<<<<< HEAD
    @torch.inference_mode()
    def test_group_offloading_with_disk(self, offload_type, record_stream, atol=1e-5):
        def _has_generator_arg(model):
            sig = inspect.signature(model.forward)
            params = sig.parameters
            return "generator" in params

        def _run_forward(model, inputs_dict):
            accepts_generator = _has_generator_arg(model)
            if accepts_generator:
                inputs_dict["generator"] = torch.manual_seed(0)
            torch.manual_seed(0)
            return model(**inputs_dict)[0]

        if self.__class__.__name__ == "AutoencoderKLCosmosTests" and offload_type == "leaf_level":
            skip("With `leaf_type` as the offloading type, it fails. Needs investigation.")

=======
    def test_group_offloading_with_disk(self, record_stream, offload_type):
        if not self.model_class._supports_group_offloading:
            pytest.skip("Model does not support group offloading.")

        torch.manual_seed(0)
>>>>>>> 92542719
        init_dict, inputs_dict = self.prepare_init_args_and_inputs_for_common()
        torch.manual_seed(0)
        model = self.model_class(**init_dict)

<<<<<<< HEAD
        if not getattr(model, "_supports_group_offloading", True):
            return

        model.eval()
        model.to(torch_device)
        output_without_group_offloading = _run_forward(model, inputs_dict)

=======
>>>>>>> 92542719
        torch.manual_seed(0)
        model = self.model_class(**init_dict)
        model.eval()

        num_blocks_per_group = None if offload_type == "leaf_level" else 1
        additional_kwargs = {} if offload_type == "leaf_level" else {"num_blocks_per_group": num_blocks_per_group}
        with tempfile.TemporaryDirectory() as tmpdir:
            model.enable_group_offload(
                torch_device,
                offload_type=offload_type,
                offload_to_disk_path=tmpdir,
                use_stream=True,
                record_stream=record_stream,
                **additional_kwargs,
            )
            has_safetensors = glob.glob(f"{tmpdir}/*.safetensors")
            self.assertTrue(has_safetensors, "No safetensors found in the directory.")

            # For "leaf-level", there is a prefetching hook which makes this check a bit non-deterministic
            # in nature. So, skip it.
            if offload_type != "leaf_level":
                is_correct, extra_files, missing_files = _check_safetensors_serialization(
                    module=model,
                    offload_to_disk_path=tmpdir,
                    offload_type=offload_type,
                    num_blocks_per_group=num_blocks_per_group,
                )
                if not is_correct:
                    if extra_files:
                        raise ValueError(f"Found extra files: {', '.join(extra_files)}")
                    elif missing_files:
                        raise ValueError(f"Following files are missing: {', '.join(missing_files)}")

            output_with_group_offloading = _run_forward(model, inputs_dict)
            self.assertTrue(torch.allclose(output_without_group_offloading, output_with_group_offloading, atol=atol))

    def test_auto_model(self, expected_max_diff=5e-5):
        if self.forward_requires_fresh_args:
            model = self.model_class(**self.init_dict)
        else:
            init_dict, inputs_dict = self.prepare_init_args_and_inputs_for_common()
            model = self.model_class(**init_dict)

        model = model.eval()
        model = model.to(torch_device)

        if hasattr(model, "set_default_attn_processor"):
            model.set_default_attn_processor()

        with tempfile.TemporaryDirectory(ignore_cleanup_errors=True) as tmpdirname:
            model.save_pretrained(tmpdirname, safe_serialization=False)

            auto_model = AutoModel.from_pretrained(tmpdirname)
            if hasattr(auto_model, "set_default_attn_processor"):
                auto_model.set_default_attn_processor()

        auto_model = auto_model.eval()
        auto_model = auto_model.to(torch_device)

        with torch.no_grad():
            if self.forward_requires_fresh_args:
                output_original = model(**self.inputs_dict(0))
                output_auto = auto_model(**self.inputs_dict(0))
            else:
                output_original = model(**inputs_dict)
                output_auto = auto_model(**inputs_dict)

            if isinstance(output_original, dict):
                output_original = output_original.to_tuple()[0]
            if isinstance(output_auto, dict):
                output_auto = output_auto.to_tuple()[0]

        max_diff = (output_original - output_auto).abs().max().item()
        self.assertLessEqual(
            max_diff,
            expected_max_diff,
            f"AutoModel forward pass diff: {max_diff} exceeds threshold {expected_max_diff}",
        )

    @parameterized.expand(
        [
            (-1, "You can't pass device_map as a negative int"),
            ("foo", "When passing device_map as a string, the value needs to be a device name"),
        ]
    )
    def test_wrong_device_map_raises_error(self, device_map, msg_substring):
        init_dict, _ = self.prepare_init_args_and_inputs_for_common()
        model = self.model_class(**init_dict)
        with tempfile.TemporaryDirectory() as tmpdir:
            model.save_pretrained(tmpdir)
            with self.assertRaises(ValueError) as err_ctx:
                _ = self.model_class.from_pretrained(tmpdir, device_map=device_map)

        assert msg_substring in str(err_ctx.exception)

    @parameterized.expand([0, "cuda", torch.device("cuda")])
    @require_torch_gpu
    def test_passing_non_dict_device_map_works(self, device_map):
        init_dict, inputs_dict = self.prepare_init_args_and_inputs_for_common()
        model = self.model_class(**init_dict).eval()
        with tempfile.TemporaryDirectory() as tmpdir:
            model.save_pretrained(tmpdir)
            loaded_model = self.model_class.from_pretrained(tmpdir, device_map=device_map)
            _ = loaded_model(**inputs_dict)

    @parameterized.expand([("", "cuda"), ("", torch.device("cuda"))])
    @require_torch_gpu
    def test_passing_dict_device_map_works(self, name, device):
        # There are other valid dict-based `device_map` values too. It's best to refer to
        # the docs for those: https://huggingface.co/docs/accelerate/en/concept_guides/big_model_inference#the-devicemap.
        init_dict, inputs_dict = self.prepare_init_args_and_inputs_for_common()
        model = self.model_class(**init_dict).eval()
        device_map = {name: device}
        with tempfile.TemporaryDirectory() as tmpdir:
            model.save_pretrained(tmpdir)
            loaded_model = self.model_class.from_pretrained(tmpdir, device_map=device_map)
            _ = loaded_model(**inputs_dict)


@is_staging_test
class ModelPushToHubTester(unittest.TestCase):
    identifier = uuid.uuid4()
    repo_id = f"test-model-{identifier}"
    org_repo_id = f"valid_org/{repo_id}-org"

    def test_push_to_hub(self):
        model = UNet2DConditionModel(
            block_out_channels=(32, 64),
            layers_per_block=2,
            sample_size=32,
            in_channels=4,
            out_channels=4,
            down_block_types=("DownBlock2D", "CrossAttnDownBlock2D"),
            up_block_types=("CrossAttnUpBlock2D", "UpBlock2D"),
            cross_attention_dim=32,
        )
        model.push_to_hub(self.repo_id, token=TOKEN)

        new_model = UNet2DConditionModel.from_pretrained(f"{USER}/{self.repo_id}")
        for p1, p2 in zip(model.parameters(), new_model.parameters()):
            self.assertTrue(torch.equal(p1, p2))

        # Reset repo
        delete_repo(token=TOKEN, repo_id=self.repo_id)

        # Push to hub via save_pretrained
        with tempfile.TemporaryDirectory() as tmp_dir:
            model.save_pretrained(tmp_dir, repo_id=self.repo_id, push_to_hub=True, token=TOKEN)

        new_model = UNet2DConditionModel.from_pretrained(f"{USER}/{self.repo_id}")
        for p1, p2 in zip(model.parameters(), new_model.parameters()):
            self.assertTrue(torch.equal(p1, p2))

        # Reset repo
        delete_repo(self.repo_id, token=TOKEN)

    def test_push_to_hub_in_organization(self):
        model = UNet2DConditionModel(
            block_out_channels=(32, 64),
            layers_per_block=2,
            sample_size=32,
            in_channels=4,
            out_channels=4,
            down_block_types=("DownBlock2D", "CrossAttnDownBlock2D"),
            up_block_types=("CrossAttnUpBlock2D", "UpBlock2D"),
            cross_attention_dim=32,
        )
        model.push_to_hub(self.org_repo_id, token=TOKEN)

        new_model = UNet2DConditionModel.from_pretrained(self.org_repo_id)
        for p1, p2 in zip(model.parameters(), new_model.parameters()):
            self.assertTrue(torch.equal(p1, p2))

        # Reset repo
        delete_repo(token=TOKEN, repo_id=self.org_repo_id)

        # Push to hub via save_pretrained
        with tempfile.TemporaryDirectory() as tmp_dir:
            model.save_pretrained(tmp_dir, push_to_hub=True, token=TOKEN, repo_id=self.org_repo_id)

        new_model = UNet2DConditionModel.from_pretrained(self.org_repo_id)
        for p1, p2 in zip(model.parameters(), new_model.parameters()):
            self.assertTrue(torch.equal(p1, p2))

        # Reset repo
        delete_repo(self.org_repo_id, token=TOKEN)

    @unittest.skipIf(
        not is_jinja_available(),
        reason="Model card tests cannot be performed without Jinja installed.",
    )
    def test_push_to_hub_library_name(self):
        model = UNet2DConditionModel(
            block_out_channels=(32, 64),
            layers_per_block=2,
            sample_size=32,
            in_channels=4,
            out_channels=4,
            down_block_types=("DownBlock2D", "CrossAttnDownBlock2D"),
            up_block_types=("CrossAttnUpBlock2D", "UpBlock2D"),
            cross_attention_dim=32,
        )
        model.push_to_hub(self.repo_id, token=TOKEN)

        model_card = ModelCard.load(f"{USER}/{self.repo_id}", token=TOKEN).data
        assert model_card.library_name == "diffusers"

        # Reset repo
        delete_repo(self.repo_id, token=TOKEN)


@require_torch_gpu
@require_torch_2
@is_torch_compile
@slow
class TorchCompileTesterMixin:
    def setUp(self):
        # clean up the VRAM before each test
        super().setUp()
        torch.compiler.reset()
        gc.collect()
        backend_empty_cache(torch_device)

    def tearDown(self):
        # clean up the VRAM after each test in case of CUDA runtime errors
        super().tearDown()
        torch.compiler.reset()
        gc.collect()
        backend_empty_cache(torch_device)

    def test_torch_compile_recompilation_and_graph_break(self):
        init_dict, inputs_dict = self.prepare_init_args_and_inputs_for_common()

        model = self.model_class(**init_dict).to(torch_device)
        model = torch.compile(model, fullgraph=True)

        with (
            torch._inductor.utils.fresh_inductor_cache(),
            torch._dynamo.config.patch(error_on_recompile=True),
            torch.no_grad(),
        ):
            _ = model(**inputs_dict)
            _ = model(**inputs_dict)

    def test_compile_with_group_offloading(self):
        torch._dynamo.config.cache_size_limit = 10000

        init_dict, inputs_dict = self.prepare_init_args_and_inputs_for_common()
        model = self.model_class(**init_dict)

        if not getattr(model, "_supports_group_offloading", True):
            return

        model.eval()
        # TODO: Can test for other group offloading kwargs later if needed.
        group_offload_kwargs = {
            "onload_device": "cuda",
            "offload_device": "cpu",
            "offload_type": "block_level",
            "num_blocks_per_group": 1,
            "use_stream": True,
            "non_blocking": True,
        }
        model.enable_group_offload(**group_offload_kwargs)
        model.compile()
        with torch.no_grad():
            _ = model(**inputs_dict)
            _ = model(**inputs_dict)


@slow
@require_torch_2
@require_torch_accelerator
@require_peft_backend
@require_peft_version_greater("0.14.0")
@is_torch_compile
class LoraHotSwappingForModelTesterMixin:
    """Test that hotswapping does not result in recompilation on the model directly.

    We're not extensively testing the hotswapping functionality since it is implemented in PEFT and is extensively
    tested there. The goal of this test is specifically to ensure that hotswapping with diffusers does not require
    recompilation.

    See
    https://github.com/huggingface/peft/blob/eaab05e18d51fb4cce20a73c9acd82a00c013b83/tests/test_gpu_examples.py#L4252
    for the analogous PEFT test.

    """

    def tearDown(self):
        # It is critical that the dynamo cache is reset for each test. Otherwise, if the test re-uses the same model,
        # there will be recompilation errors, as torch caches the model when run in the same process.
        super().tearDown()
        torch.compiler.reset()
        gc.collect()
        backend_empty_cache(torch_device)

    def get_lora_config(self, lora_rank, lora_alpha, target_modules):
        # from diffusers test_models_unet_2d_condition.py
        from peft import LoraConfig

        lora_config = LoraConfig(
            r=lora_rank,
            lora_alpha=lora_alpha,
            target_modules=target_modules,
            init_lora_weights=False,
            use_dora=False,
        )
        return lora_config

    def get_linear_module_name_other_than_attn(self, model):
        linear_names = [
            name for name, module in model.named_modules() if isinstance(module, nn.Linear) and "to_" not in name
        ]
        return linear_names[0]

    def check_model_hotswap(self, do_compile, rank0, rank1, target_modules0, target_modules1=None):
        """
        Check that hotswapping works on a small unet.

        Steps:
        - create 2 LoRA adapters and save them
        - load the first adapter
        - hotswap the second adapter
        - check that the outputs are correct
        - optionally compile the model

        Note: We set rank == alpha here because save_lora_adapter does not save the alpha scalings, thus the test would
        fail if the values are different. Since rank != alpha does not matter for the purpose of this test, this is
        fine.
        """
        # create 2 adapters with different ranks and alphas
        torch.manual_seed(0)
        init_dict, inputs_dict = self.prepare_init_args_and_inputs_for_common()
        model = self.model_class(**init_dict).to(torch_device)

        alpha0, alpha1 = rank0, rank1
        max_rank = max([rank0, rank1])
        if target_modules1 is None:
            target_modules1 = target_modules0[:]
        lora_config0 = self.get_lora_config(rank0, alpha0, target_modules0)
        lora_config1 = self.get_lora_config(rank1, alpha1, target_modules1)

        model.add_adapter(lora_config0, adapter_name="adapter0")
        with torch.inference_mode():
            torch.manual_seed(0)
            output0_before = model(**inputs_dict)["sample"]

        model.add_adapter(lora_config1, adapter_name="adapter1")
        model.set_adapter("adapter1")
        with torch.inference_mode():
            torch.manual_seed(0)
            output1_before = model(**inputs_dict)["sample"]

        # sanity checks:
        tol = 5e-3
        assert not torch.allclose(output0_before, output1_before, atol=tol, rtol=tol)
        assert not (output0_before == 0).all()
        assert not (output1_before == 0).all()

        with tempfile.TemporaryDirectory() as tmp_dirname:
            # save the adapter checkpoints
            model.save_lora_adapter(os.path.join(tmp_dirname, "0"), safe_serialization=True, adapter_name="adapter0")
            model.save_lora_adapter(os.path.join(tmp_dirname, "1"), safe_serialization=True, adapter_name="adapter1")
            del model

            # load the first adapter
            torch.manual_seed(0)
            init_dict, _ = self.prepare_init_args_and_inputs_for_common()
            model = self.model_class(**init_dict).to(torch_device)

            if do_compile or (rank0 != rank1):
                # no need to prepare if the model is not compiled or if the ranks are identical
                model.enable_lora_hotswap(target_rank=max_rank)

            file_name0 = os.path.join(os.path.join(tmp_dirname, "0"), "pytorch_lora_weights.safetensors")
            file_name1 = os.path.join(os.path.join(tmp_dirname, "1"), "pytorch_lora_weights.safetensors")
            model.load_lora_adapter(file_name0, safe_serialization=True, adapter_name="adapter0", prefix=None)

            if do_compile:
                model = torch.compile(model, mode="reduce-overhead")

            with torch.inference_mode():
                output0_after = model(**inputs_dict)["sample"]
            assert torch.allclose(output0_before, output0_after, atol=tol, rtol=tol)

            # hotswap the 2nd adapter
            model.load_lora_adapter(file_name1, adapter_name="adapter0", hotswap=True, prefix=None)

            # we need to call forward to potentially trigger recompilation
            with torch.inference_mode():
                output1_after = model(**inputs_dict)["sample"]
            assert torch.allclose(output1_before, output1_after, atol=tol, rtol=tol)

            # check error when not passing valid adapter name
            name = "does-not-exist"
            msg = f"Trying to hotswap LoRA adapter '{name}' but there is no existing adapter by that name"
            with self.assertRaisesRegex(ValueError, msg):
                model.load_lora_adapter(file_name1, adapter_name=name, hotswap=True, prefix=None)

    @parameterized.expand([(11, 11), (7, 13), (13, 7)])  # important to test small to large and vice versa
    def test_hotswapping_model(self, rank0, rank1):
        self.check_model_hotswap(
            do_compile=False, rank0=rank0, rank1=rank1, target_modules0=["to_q", "to_k", "to_v", "to_out.0"]
        )

    @parameterized.expand([(11, 11), (7, 13), (13, 7)])  # important to test small to large and vice versa
    def test_hotswapping_compiled_model_linear(self, rank0, rank1):
        # It's important to add this context to raise an error on recompilation
        target_modules = ["to_q", "to_k", "to_v", "to_out.0"]
        with torch._dynamo.config.patch(error_on_recompile=True), torch._inductor.utils.fresh_inductor_cache():
            self.check_model_hotswap(do_compile=True, rank0=rank0, rank1=rank1, target_modules0=target_modules)

    @parameterized.expand([(11, 11), (7, 13), (13, 7)])  # important to test small to large and vice versa
    def test_hotswapping_compiled_model_conv2d(self, rank0, rank1):
        if "unet" not in self.model_class.__name__.lower():
            return

        # It's important to add this context to raise an error on recompilation
        target_modules = ["conv", "conv1", "conv2"]
        with torch._dynamo.config.patch(error_on_recompile=True), torch._inductor.utils.fresh_inductor_cache():
            self.check_model_hotswap(do_compile=True, rank0=rank0, rank1=rank1, target_modules0=target_modules)

    @parameterized.expand([(11, 11), (7, 13), (13, 7)])  # important to test small to large and vice versa
    def test_hotswapping_compiled_model_both_linear_and_conv2d(self, rank0, rank1):
        if "unet" not in self.model_class.__name__.lower():
            return

        # It's important to add this context to raise an error on recompilation
        target_modules = ["to_q", "conv"]
        with torch._dynamo.config.patch(error_on_recompile=True), torch._inductor.utils.fresh_inductor_cache():
            self.check_model_hotswap(do_compile=True, rank0=rank0, rank1=rank1, target_modules0=target_modules)

    @parameterized.expand([(11, 11), (7, 13), (13, 7)])  # important to test small to large and vice versa
    def test_hotswapping_compiled_model_both_linear_and_other(self, rank0, rank1):
        # In `test_hotswapping_compiled_model_both_linear_and_conv2d()`, we check if we can do hotswapping
        # with `torch.compile()` for models that have both linear and conv layers. In this test, we check
        # if we can target a linear layer from the transformer blocks and another linear layer from non-attention
        # block.
        target_modules = ["to_q"]
        init_dict, _ = self.prepare_init_args_and_inputs_for_common()
        model = self.model_class(**init_dict)

        target_modules.append(self.get_linear_module_name_other_than_attn(model))
        del model

        # It's important to add this context to raise an error on recompilation
        with torch._dynamo.config.patch(error_on_recompile=True):
            self.check_model_hotswap(do_compile=True, rank0=rank0, rank1=rank1, target_modules0=target_modules)

    def test_enable_lora_hotswap_called_after_adapter_added_raises(self):
        # ensure that enable_lora_hotswap is called before loading the first adapter
        lora_config = self.get_lora_config(8, 8, target_modules=["to_q"])
        init_dict, inputs_dict = self.prepare_init_args_and_inputs_for_common()
        model = self.model_class(**init_dict).to(torch_device)
        model.add_adapter(lora_config)

        msg = re.escape("Call `enable_lora_hotswap` before loading the first adapter.")
        with self.assertRaisesRegex(RuntimeError, msg):
            model.enable_lora_hotswap(target_rank=32)

    def test_enable_lora_hotswap_called_after_adapter_added_warning(self):
        # ensure that enable_lora_hotswap is called before loading the first adapter
        from diffusers.loaders.peft import logger

        lora_config = self.get_lora_config(8, 8, target_modules=["to_q"])
        init_dict, inputs_dict = self.prepare_init_args_and_inputs_for_common()
        model = self.model_class(**init_dict).to(torch_device)
        model.add_adapter(lora_config)
        msg = (
            "It is recommended to call `enable_lora_hotswap` before loading the first adapter to avoid recompilation."
        )
        with self.assertLogs(logger=logger, level="WARNING") as cm:
            model.enable_lora_hotswap(target_rank=32, check_compiled="warn")
            assert any(msg in log for log in cm.output)

    def test_enable_lora_hotswap_called_after_adapter_added_ignore(self):
        # check possibility to ignore the error/warning
        lora_config = self.get_lora_config(8, 8, target_modules=["to_q"])
        init_dict, inputs_dict = self.prepare_init_args_and_inputs_for_common()
        model = self.model_class(**init_dict).to(torch_device)
        model.add_adapter(lora_config)
        with warnings.catch_warnings(record=True) as w:
            warnings.simplefilter("always")  # Capture all warnings
            model.enable_lora_hotswap(target_rank=32, check_compiled="warn")
            self.assertEqual(len(w), 0, f"Expected no warnings, but got: {[str(warn.message) for warn in w]}")

    def test_enable_lora_hotswap_wrong_check_compiled_argument_raises(self):
        # check that wrong argument value raises an error
        lora_config = self.get_lora_config(8, 8, target_modules=["to_q"])
        init_dict, inputs_dict = self.prepare_init_args_and_inputs_for_common()
        model = self.model_class(**init_dict).to(torch_device)
        model.add_adapter(lora_config)
        msg = re.escape("check_compiles should be one of 'error', 'warn', or 'ignore', got 'wrong-argument' instead.")
        with self.assertRaisesRegex(ValueError, msg):
            model.enable_lora_hotswap(target_rank=32, check_compiled="wrong-argument")

    def test_hotswap_second_adapter_targets_more_layers_raises(self):
        # check the error and log
        from diffusers.loaders.peft import logger

        # at the moment, PEFT requires the 2nd adapter to target the same or a subset of layers
        target_modules0 = ["to_q"]
        target_modules1 = ["to_q", "to_k"]
        with self.assertRaises(RuntimeError):  # peft raises RuntimeError
            with self.assertLogs(logger=logger, level="ERROR") as cm:
                self.check_model_hotswap(
                    do_compile=True, rank0=8, rank1=8, target_modules0=target_modules0, target_modules1=target_modules1
                )
                assert any("Hotswapping adapter0 was unsuccessful" in log for log in cm.output)<|MERGE_RESOLUTION|>--- conflicted
+++ resolved
@@ -39,7 +39,6 @@
 from huggingface_hub import ModelCard, delete_repo, snapshot_download
 from huggingface_hub.utils import is_jinja_available
 from parameterized import parameterized
-from pytest import skip
 from requests.exceptions import HTTPError
 
 from diffusers.models import SD3Transformer2DModel, UNet2DConditionModel
@@ -1703,9 +1702,11 @@
     @parameterized.expand([("block_level", False), ("leaf_level", True)])
     @require_torch_accelerator
     @torch.no_grad()
-<<<<<<< HEAD
     @torch.inference_mode()
     def test_group_offloading_with_disk(self, offload_type, record_stream, atol=1e-5):
+        if not self.model_class._supports_group_offloading:
+            pytest.skip("Model does not support group offloading.")
+
         def _has_generator_arg(model):
             sig = inspect.signature(model.forward)
             params = sig.parameters
@@ -1719,29 +1720,16 @@
             return model(**inputs_dict)[0]
 
         if self.__class__.__name__ == "AutoencoderKLCosmosTests" and offload_type == "leaf_level":
-            skip("With `leaf_type` as the offloading type, it fails. Needs investigation.")
-
-=======
-    def test_group_offloading_with_disk(self, record_stream, offload_type):
-        if not self.model_class._supports_group_offloading:
-            pytest.skip("Model does not support group offloading.")
-
-        torch.manual_seed(0)
->>>>>>> 92542719
+            pytest.skip("With `leaf_type` as the offloading type, it fails. Needs investigation.")
+
         init_dict, inputs_dict = self.prepare_init_args_and_inputs_for_common()
         torch.manual_seed(0)
         model = self.model_class(**init_dict)
 
-<<<<<<< HEAD
-        if not getattr(model, "_supports_group_offloading", True):
-            return
-
         model.eval()
         model.to(torch_device)
         output_without_group_offloading = _run_forward(model, inputs_dict)
 
-=======
->>>>>>> 92542719
         torch.manual_seed(0)
         model = self.model_class(**init_dict)
         model.eval()
