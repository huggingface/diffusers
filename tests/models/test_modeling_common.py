--- conflicted
+++ resolved
@@ -1763,13 +1763,6 @@
         gc.collect()
         backend_empty_cache(torch_device)
 
-<<<<<<< HEAD
-    @require_torch_accelerator
-    @require_torch_2
-    @is_torch_compile
-    @slow
-=======
->>>>>>> f46abfe4
     def test_torch_compile_recompilation_and_graph_break(self):
         init_dict, inputs_dict = self.prepare_init_args_and_inputs_for_common()
 
