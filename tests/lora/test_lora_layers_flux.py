# coding=utf-8
# Copyright 2024 HuggingFace Inc.
#
# Licensed under the Apache License, Version 2.0 (the "License");
# you may not use this file except in compliance with the License.
# You may obtain a copy of the License at
#
#     http://www.apache.org/licenses/LICENSE-2.0
#
# Unless required by applicable law or agreed to in writing, software
# distributed under the License is distributed on an "AS IS" BASIS,
# WITHOUT WARRANTIES OR CONDITIONS OF ANY KIND, either express or implied.
# See the License for the specific language governing permissions and
# limitations under the License.
import gc
import os
import sys
import tempfile
import unittest

import numpy as np
import safetensors.torch
import torch
from PIL import Image
from transformers import AutoTokenizer, CLIPTextModel, CLIPTokenizer, T5EncoderModel

<<<<<<< HEAD
from diffusers import FlowMatchEulerDiscreteScheduler, FluxPipeline, FluxTransformer2DModel
=======
from diffusers import FlowMatchEulerDiscreteScheduler, FluxControlPipeline, FluxPipeline, FluxTransformer2DModel
>>>>>>> 3204627a
from diffusers.utils import logging
from diffusers.utils.testing_utils import (
    CaptureLogger,
    floats_tensor,
    is_peft_available,
    nightly,
    numpy_cosine_similarity_distance,
    require_peft_backend,
    require_peft_version_greater,
    require_torch_gpu,
    slow,
    torch_device,
)


if is_peft_available():
    from peft.utils import get_peft_model_state_dict

sys.path.append(".")

from utils import PeftLoraLoaderMixinTests, check_if_lora_correctly_set  # noqa: E402


@require_peft_backend
class FluxLoRATests(unittest.TestCase, PeftLoraLoaderMixinTests):
    pipeline_class = FluxPipeline
    scheduler_cls = FlowMatchEulerDiscreteScheduler()
    scheduler_kwargs = {}
    scheduler_classes = [FlowMatchEulerDiscreteScheduler]
    transformer_kwargs = {
        "patch_size": 1,
        "in_channels": 4,
        "num_layers": 1,
        "num_single_layers": 1,
        "attention_head_dim": 16,
        "num_attention_heads": 2,
        "joint_attention_dim": 32,
        "pooled_projection_dim": 32,
        "axes_dims_rope": [4, 4, 8],
    }
    transformer_cls = FluxTransformer2DModel
    vae_kwargs = {
        "sample_size": 32,
        "in_channels": 3,
        "out_channels": 3,
        "block_out_channels": (4,),
        "layers_per_block": 1,
        "latent_channels": 1,
        "norm_num_groups": 1,
        "use_quant_conv": False,
        "use_post_quant_conv": False,
        "shift_factor": 0.0609,
        "scaling_factor": 1.5035,
    }
    has_two_text_encoders = True
    tokenizer_cls, tokenizer_id = CLIPTokenizer, "peft-internal-testing/tiny-clip-text-2"
    tokenizer_2_cls, tokenizer_2_id = AutoTokenizer, "hf-internal-testing/tiny-random-t5"
    text_encoder_cls, text_encoder_id = CLIPTextModel, "peft-internal-testing/tiny-clip-text-2"
    text_encoder_2_cls, text_encoder_2_id = T5EncoderModel, "hf-internal-testing/tiny-random-t5"

    @property
    def output_shape(self):
        return (1, 8, 8, 3)

    def get_dummy_inputs(self, with_generator=True):
        batch_size = 1
        sequence_length = 10
        num_channels = 4
        sizes = (32, 32)

        generator = torch.manual_seed(0)
        noise = floats_tensor((batch_size, num_channels) + sizes)
        input_ids = torch.randint(1, sequence_length, size=(batch_size, sequence_length), generator=generator)

        pipeline_inputs = {
            "prompt": "A painting of a squirrel eating a burger",
            "num_inference_steps": 4,
            "guidance_scale": 0.0,
            "height": 8,
            "width": 8,
            "output_type": "np",
        }
        if with_generator:
            pipeline_inputs.update({"generator": generator})

        return noise, input_ids, pipeline_inputs

    def test_with_alpha_in_state_dict(self):
        components, _, denoiser_lora_config = self.get_dummy_components(FlowMatchEulerDiscreteScheduler)
        pipe = self.pipeline_class(**components)
        pipe = pipe.to(torch_device)
        pipe.set_progress_bar_config(disable=None)
        _, _, inputs = self.get_dummy_inputs(with_generator=False)

        output_no_lora = pipe(**inputs, generator=torch.manual_seed(0)).images
        self.assertTrue(output_no_lora.shape == self.output_shape)

        pipe.transformer.add_adapter(denoiser_lora_config)
        self.assertTrue(check_if_lora_correctly_set(pipe.transformer), "Lora not correctly set in transformer")

        images_lora = pipe(**inputs, generator=torch.manual_seed(0)).images

        with tempfile.TemporaryDirectory() as tmpdirname:
            denoiser_state_dict = get_peft_model_state_dict(pipe.transformer)
            self.pipeline_class.save_lora_weights(tmpdirname, transformer_lora_layers=denoiser_state_dict)

            self.assertTrue(os.path.isfile(os.path.join(tmpdirname, "pytorch_lora_weights.safetensors")))
            pipe.unload_lora_weights()
            pipe.load_lora_weights(os.path.join(tmpdirname, "pytorch_lora_weights.safetensors"))

            # modify the state dict to have alpha values following
            # https://huggingface.co/TheLastBen/Jon_Snow_Flux_LoRA/blob/main/jon_snow.safetensors
            state_dict_with_alpha = safetensors.torch.load_file(
                os.path.join(tmpdirname, "pytorch_lora_weights.safetensors")
            )
            alpha_dict = {}
            for k, v in state_dict_with_alpha.items():
                # only do for `transformer` and for the k projections -- should be enough to test.
                if "transformer" in k and "to_k" in k and "lora_A" in k:
                    alpha_dict[f"{k}.alpha"] = float(torch.randint(10, 100, size=()))
            state_dict_with_alpha.update(alpha_dict)

        images_lora_from_pretrained = pipe(**inputs, generator=torch.manual_seed(0)).images
        self.assertTrue(check_if_lora_correctly_set(pipe.transformer), "Lora not correctly set in denoiser")

        pipe.unload_lora_weights()
        pipe.load_lora_weights(state_dict_with_alpha)
        images_lora_with_alpha = pipe(**inputs, generator=torch.manual_seed(0)).images

        self.assertTrue(
            np.allclose(images_lora, images_lora_from_pretrained, atol=1e-3, rtol=1e-3),
            "Loading from saved checkpoints should give same results.",
        )
        self.assertFalse(np.allclose(images_lora_with_alpha, images_lora, atol=1e-3, rtol=1e-3))

    # flux control lora specific
    def test_with_norm_in_state_dict(self):
        components, _, denoiser_lora_config = self.get_dummy_components(FlowMatchEulerDiscreteScheduler)
        pipe = self.pipeline_class(**components)
        pipe = pipe.to(torch_device)
        pipe.set_progress_bar_config(disable=None)

        _, _, inputs = self.get_dummy_inputs(with_generator=False)

        logger = logging.get_logger("diffusers.loaders.lora_pipeline")
        logger.setLevel(logging.INFO)

        original_output = pipe(**inputs, generator=torch.manual_seed(0))[0]

        for norm_layer in ["norm_q", "norm_k", "norm_added_q", "norm_added_k"]:
            norm_state_dict = {}
            for name, module in pipe.transformer.named_modules():
                if norm_layer not in name or not hasattr(module, "weight") or module.weight is None:
                    continue
                norm_state_dict[f"transformer.{name}.weight"] = torch.randn(
                    module.weight.shape, device=module.weight.device, dtype=module.weight.dtype
                )

                with CaptureLogger(logger) as cap_logger:
                    pipe.load_lora_weights(norm_state_dict)
                    lora_load_output = pipe(**inputs, generator=torch.manual_seed(0))[0]

                self.assertTrue(
                    cap_logger.out.startswith(
                        "The provided state dict contains normalization layers in addition to LoRA layers"
                    )
                )
                self.assertTrue(len(pipe.transformer._transformer_norm_layers) > 0)

                pipe.unload_lora_weights()
                lora_unload_output = pipe(**inputs, generator=torch.manual_seed(0))[0]

            self.assertTrue(pipe.transformer._transformer_norm_layers is None)
            self.assertTrue(np.allclose(original_output, lora_unload_output, atol=1e-5, rtol=1e-5))
            self.assertFalse(
                np.allclose(original_output, lora_load_output, atol=1e-6, rtol=1e-6), f"{norm_layer} is tested"
            )

        with CaptureLogger(logger) as cap_logger:
            for key in list(norm_state_dict.keys()):
                norm_state_dict[key.replace("norm", "norm_k_something_random")] = norm_state_dict.pop(key)
            pipe.load_lora_weights(norm_state_dict)

        self.assertTrue(
            cap_logger.out.startswith("Unsupported keys found in state dict when trying to load normalization layers")
        )

    # flux control lora specific
    def test_lora_parameter_expanded_shapes(self):
        components, _, _ = self.get_dummy_components(FlowMatchEulerDiscreteScheduler)
        pipe = self.pipeline_class(**components)
        pipe = pipe.to(torch_device)
        pipe.set_progress_bar_config(disable=None)

        _, _, inputs = self.get_dummy_inputs(with_generator=False)

        logger = logging.get_logger("diffusers.loaders.lora_pipeline")
        logger.setLevel(logging.DEBUG)

        out_features, in_features = pipe.transformer.x_embedder.weight.shape
        rank = 4

        dummy_lora_A = torch.nn.Linear(2 * in_features, rank, bias=False)
        dummy_lora_B = torch.nn.Linear(rank, out_features, bias=False)
        lora_state_dict = {
            "transformer.x_embedder.lora_A.weight": dummy_lora_A.weight,
            "transformer.x_embedder.lora_B.weight": dummy_lora_B.weight,
        }
        with CaptureLogger(logger) as cap_logger:
            pipe.load_lora_weights(lora_state_dict, "adapter-1")

        self.assertTrue(pipe.transformer.x_embedder.weight.data.shape[1] == 2 * in_features)
        self.assertTrue(pipe.transformer.config.in_channels == 2 * in_features)

        pipe.delete_adapters("adapter-1")
        self.assertTrue(cap_logger.out.startswith("Expanding the nn.Linear input/output features for module"))

        components, _, _ = self.get_dummy_components(FlowMatchEulerDiscreteScheduler)
        pipe = self.pipeline_class(**components)
        pipe = pipe.to(torch_device)
        pipe.set_progress_bar_config(disable=None)
        dummy_lora_A = torch.nn.Linear(1, rank, bias=False)
        dummy_lora_B = torch.nn.Linear(rank, out_features, bias=False)
        lora_state_dict = {
            "transformer.x_embedder.lora_A.weight": dummy_lora_A.weight,
            "transformer.x_embedder.lora_B.weight": dummy_lora_B.weight,
        }
        # We should error out because lora input features is less than original. We only
        # support expanding the module, not shrinking it
        with self.assertRaises(NotImplementedError):
            pipe.load_lora_weights(lora_state_dict, "adapter-1")

    # flux control lora specific
    @require_peft_version_greater("0.13.2")
    def test_lora_B_bias(self):
        components, _, denoiser_lora_config = self.get_dummy_components(FlowMatchEulerDiscreteScheduler)
        pipe = self.pipeline_class(**components)
        pipe = pipe.to(torch_device)
        pipe.set_progress_bar_config(disable=None)

        _, _, inputs = self.get_dummy_inputs(with_generator=False)

        logger = logging.get_logger("diffusers.loaders.lora_pipeline")
        logger.setLevel(logging.INFO)

        original_output = pipe(**inputs, generator=torch.manual_seed(0))[0]

        denoiser_lora_config.lora_bias = False
        pipe.transformer.add_adapter(denoiser_lora_config, "adapter-1")
        lora_bias_false_output = pipe(**inputs, generator=torch.manual_seed(0))[0]
        pipe.delete_adapters("adapter-1")

        denoiser_lora_config.lora_bias = True
        pipe.transformer.add_adapter(denoiser_lora_config, "adapter-1")
        lora_bias_true_output = pipe(**inputs, generator=torch.manual_seed(0))[0]

        self.assertFalse(np.allclose(original_output, lora_bias_false_output, atol=1e-3, rtol=1e-3))
        self.assertFalse(np.allclose(original_output, lora_bias_true_output, atol=1e-3, rtol=1e-3))
        self.assertFalse(np.allclose(lora_bias_false_output, lora_bias_true_output, atol=1e-3, rtol=1e-3))

    # for now this is flux control lora specific but can be generalized later and added to ./utils.py
    def test_correct_lora_configs_with_different_ranks(self):
        components, _, denoiser_lora_config = self.get_dummy_components(FlowMatchEulerDiscreteScheduler)
        pipe = self.pipeline_class(**components)
        pipe = pipe.to(torch_device)
        pipe.set_progress_bar_config(disable=None)
        _, _, inputs = self.get_dummy_inputs(with_generator=False)

        original_output = pipe(**inputs, generator=torch.manual_seed(0))[0]

        pipe.transformer.add_adapter(denoiser_lora_config, "adapter-1")
        lora_output_same_rank = pipe(**inputs, generator=torch.manual_seed(0))[0]
        pipe.transformer.delete_adapters("adapter-1")

        # change the rank_pattern
        updated_rank = denoiser_lora_config.r * 2
        denoiser_lora_config.rank_pattern = {"single_transformer_blocks.0.attn.to_k": updated_rank}
        pipe.transformer.add_adapter(denoiser_lora_config, "adapter-1")
        assert pipe.transformer.peft_config["adapter-1"].rank_pattern == {
            "single_transformer_blocks.0.attn.to_k": updated_rank
        }

        lora_output_diff_rank = pipe(**inputs, generator=torch.manual_seed(0))[0]

        self.assertTrue(not np.allclose(original_output, lora_output_same_rank, atol=1e-3, rtol=1e-3))
        self.assertTrue(not np.allclose(lora_output_diff_rank, lora_output_same_rank, atol=1e-3, rtol=1e-3))
        pipe.transformer.delete_adapters("adapter-1")

        # similarly change the alpha_pattern
        updated_alpha = denoiser_lora_config.lora_alpha * 2
        denoiser_lora_config.alpha_pattern = {"single_transformer_blocks.0.attn.to_k": updated_alpha}
        pipe.transformer.add_adapter(denoiser_lora_config, "adapter-1")
        assert pipe.transformer.peft_config["adapter-1"].alpha_pattern == {
            "single_transformer_blocks.0.attn.to_k": updated_alpha
        }

        lora_output_diff_alpha = pipe(**inputs, generator=torch.manual_seed(0))[0]

        self.assertTrue(not np.allclose(original_output, lora_output_diff_alpha, atol=1e-3, rtol=1e-3))
        self.assertTrue(not np.allclose(lora_output_diff_alpha, lora_output_same_rank, atol=1e-3, rtol=1e-3))

    @unittest.skip("Not supported in Flux.")
    def test_simple_inference_with_text_denoiser_block_scale_for_all_dict_options(self):
        pass

    @unittest.skip("Not supported in Flux.")
    def test_modify_padding_mode(self):
        pass


class FluxControlLoRATests(unittest.TestCase, PeftLoraLoaderMixinTests):
    pipeline_class = FluxControlPipeline
    scheduler_cls = FlowMatchEulerDiscreteScheduler()
    scheduler_kwargs = {}
    scheduler_classes = [FlowMatchEulerDiscreteScheduler]
    transformer_kwargs = {
        "patch_size": 1,
        "in_channels": 8,
        "out_channels": 4,
        "num_layers": 1,
        "num_single_layers": 1,
        "attention_head_dim": 16,
        "num_attention_heads": 2,
        "joint_attention_dim": 32,
        "pooled_projection_dim": 32,
        "axes_dims_rope": [4, 4, 8],
    }
    transformer_cls = FluxTransformer2DModel
    vae_kwargs = {
        "sample_size": 32,
        "in_channels": 3,
        "out_channels": 3,
        "block_out_channels": (4,),
        "layers_per_block": 1,
        "latent_channels": 1,
        "norm_num_groups": 1,
        "use_quant_conv": False,
        "use_post_quant_conv": False,
        "shift_factor": 0.0609,
        "scaling_factor": 1.5035,
    }
    has_two_text_encoders = True
    tokenizer_cls, tokenizer_id = CLIPTokenizer, "peft-internal-testing/tiny-clip-text-2"
    tokenizer_2_cls, tokenizer_2_id = AutoTokenizer, "hf-internal-testing/tiny-random-t5"
    text_encoder_cls, text_encoder_id = CLIPTextModel, "peft-internal-testing/tiny-clip-text-2"
    text_encoder_2_cls, text_encoder_2_id = T5EncoderModel, "hf-internal-testing/tiny-random-t5"

    @property
    def output_shape(self):
        return (1, 8, 8, 3)

    def get_dummy_inputs(self, with_generator=True):
        batch_size = 1
        sequence_length = 10
        num_channels = 4
        sizes = (32, 32)

        generator = torch.manual_seed(0)
        noise = floats_tensor((batch_size, num_channels) + sizes)
        input_ids = torch.randint(1, sequence_length, size=(batch_size, sequence_length), generator=generator)

        pipeline_inputs = {
            "prompt": "A painting of a squirrel eating a burger",
            "control_image": Image.fromarray(np.random.randint(0, 255, size=(32, 32, 3), dtype="uint8")),
            "num_inference_steps": 4,
            "guidance_scale": 0.0,
            "height": 8,
            "width": 8,
            "output_type": "np",
        }
        if with_generator:
            pipeline_inputs.update({"generator": generator})

        return noise, input_ids, pipeline_inputs

    def test_with_norm_in_state_dict(self):
        components, _, denoiser_lora_config = self.get_dummy_components(FlowMatchEulerDiscreteScheduler)
        pipe = self.pipeline_class(**components)
        pipe = pipe.to(torch_device)
        pipe.set_progress_bar_config(disable=None)

        _, _, inputs = self.get_dummy_inputs(with_generator=False)

        logger = logging.get_logger("diffusers.loaders.lora_pipeline")
        logger.setLevel(logging.INFO)

        original_output = pipe(**inputs, generator=torch.manual_seed(0))[0]

        for norm_layer in ["norm_q", "norm_k", "norm_added_q", "norm_added_k"]:
            norm_state_dict = {}
            for name, module in pipe.transformer.named_modules():
                if norm_layer not in name or not hasattr(module, "weight") or module.weight is None:
                    continue
                norm_state_dict[f"transformer.{name}.weight"] = torch.randn(
                    module.weight.shape, device=module.weight.device, dtype=module.weight.dtype
                )

                with CaptureLogger(logger) as cap_logger:
                    pipe.load_lora_weights(norm_state_dict)
                lora_load_output = pipe(**inputs, generator=torch.manual_seed(0))[0]

                self.assertTrue(
                    cap_logger.out.startswith(
                        "The provided state dict contains normalization layers in addition to LoRA layers"
                    )
                )
                self.assertTrue(len(pipe.transformer._transformer_norm_layers) > 0)

                pipe.unload_lora_weights()
                lora_unload_output = pipe(**inputs, generator=torch.manual_seed(0))[0]

            self.assertTrue(pipe.transformer._transformer_norm_layers is None)
            self.assertTrue(np.allclose(original_output, lora_unload_output, atol=1e-5, rtol=1e-5))
            self.assertFalse(
                np.allclose(original_output, lora_load_output, atol=1e-6, rtol=1e-6), f"{norm_layer} is tested"
            )

        with CaptureLogger(logger) as cap_logger:
            for key in list(norm_state_dict.keys()):
                norm_state_dict[key.replace("norm", "norm_k_something_random")] = norm_state_dict.pop(key)
            pipe.load_lora_weights(norm_state_dict)

        self.assertTrue(
            cap_logger.out.startswith("Unsupported keys found in state dict when trying to load normalization layers")
        )

    def test_lora_parameter_expanded_shapes(self):
        components, _, _ = self.get_dummy_components(FlowMatchEulerDiscreteScheduler)
        pipe = self.pipeline_class(**components)
        pipe = pipe.to(torch_device)
        pipe.set_progress_bar_config(disable=None)

        _, _, inputs = self.get_dummy_inputs(with_generator=False)
        original_out = pipe(**inputs, generator=torch.manual_seed(0))[0]

        logger = logging.get_logger("diffusers.loaders.lora_pipeline")
        logger.setLevel(logging.DEBUG)

        # Change the transformer config to mimic a real use case.
        num_channels_without_control = 4
        transformer = FluxTransformer2DModel.from_config(
            components["transformer"].config, in_channels=num_channels_without_control
        ).to(torch_device)
        self.assertTrue(
            transformer.config.in_channels == num_channels_without_control,
            f"Expected {num_channels_without_control} channels in the modified transformer but has {transformer.config.in_channels=}",
        )

        original_transformer_state_dict = pipe.transformer.state_dict()
        x_embedder_weight = original_transformer_state_dict.pop("x_embedder.weight")
        incompatible_keys = transformer.load_state_dict(original_transformer_state_dict, strict=False)
        self.assertTrue(
            "x_embedder.weight" in incompatible_keys.missing_keys,
            "Could not find x_embedder.weight in the missing keys.",
        )
        transformer.x_embedder.weight.data.copy_(x_embedder_weight[..., :num_channels_without_control])
        pipe.transformer = transformer

        out_features, in_features = pipe.transformer.x_embedder.weight.shape
        rank = 4

        dummy_lora_A = torch.nn.Linear(2 * in_features, rank, bias=False)
        dummy_lora_B = torch.nn.Linear(rank, out_features, bias=False)
        lora_state_dict = {
            "transformer.x_embedder.lora_A.weight": dummy_lora_A.weight,
            "transformer.x_embedder.lora_B.weight": dummy_lora_B.weight,
        }
        with CaptureLogger(logger) as cap_logger:
            pipe.load_lora_weights(lora_state_dict, "adapter-1")
            self.assertTrue(check_if_lora_correctly_set(pipe.transformer), "Lora not correctly set in denoiser")

        lora_out = pipe(**inputs, generator=torch.manual_seed(0))[0]

        self.assertFalse(np.allclose(original_out, lora_out, rtol=1e-4, atol=1e-4))
        self.assertTrue(pipe.transformer.x_embedder.weight.data.shape[1] == 2 * in_features)
        self.assertTrue(pipe.transformer.config.in_channels == 2 * in_features)
        self.assertTrue(cap_logger.out.startswith("Expanding the nn.Linear input/output features for module"))

        components, _, _ = self.get_dummy_components(FlowMatchEulerDiscreteScheduler)
        pipe = self.pipeline_class(**components)
        pipe = pipe.to(torch_device)
        pipe.set_progress_bar_config(disable=None)
        dummy_lora_A = torch.nn.Linear(1, rank, bias=False)
        dummy_lora_B = torch.nn.Linear(rank, out_features, bias=False)
        lora_state_dict = {
            "transformer.x_embedder.lora_A.weight": dummy_lora_A.weight,
            "transformer.x_embedder.lora_B.weight": dummy_lora_B.weight,
        }
        # We should error out because lora input features is less than original. We only
        # support expanding the module, not shrinking it
        with self.assertRaises(NotImplementedError):
            pipe.load_lora_weights(lora_state_dict, "adapter-1")

    @require_peft_version_greater("0.13.2")
    def test_lora_B_bias(self):
        components, _, denoiser_lora_config = self.get_dummy_components(FlowMatchEulerDiscreteScheduler)
        pipe = self.pipeline_class(**components)
        pipe = pipe.to(torch_device)
        pipe.set_progress_bar_config(disable=None)

        # keep track of the bias values of the base layers to perform checks later.
        bias_values = {}
        for name, module in pipe.transformer.named_modules():
            if any(k in name for k in ["to_q", "to_k", "to_v", "to_out.0"]):
                if module.bias is not None:
                    bias_values[name] = module.bias.data.clone()

        _, _, inputs = self.get_dummy_inputs(with_generator=False)

        logger = logging.get_logger("diffusers.loaders.lora_pipeline")
        logger.setLevel(logging.INFO)

        original_output = pipe(**inputs, generator=torch.manual_seed(0))[0]

        denoiser_lora_config.lora_bias = False
        pipe.transformer.add_adapter(denoiser_lora_config, "adapter-1")
        lora_bias_false_output = pipe(**inputs, generator=torch.manual_seed(0))[0]
        pipe.delete_adapters("adapter-1")

        denoiser_lora_config.lora_bias = True
        pipe.transformer.add_adapter(denoiser_lora_config, "adapter-1")
        lora_bias_true_output = pipe(**inputs, generator=torch.manual_seed(0))[0]

        self.assertFalse(np.allclose(original_output, lora_bias_false_output, atol=1e-3, rtol=1e-3))
        self.assertFalse(np.allclose(original_output, lora_bias_true_output, atol=1e-3, rtol=1e-3))
        self.assertFalse(np.allclose(lora_bias_false_output, lora_bias_true_output, atol=1e-3, rtol=1e-3))

    # for now this is flux control lora specific but can be generalized later and added to ./utils.py
    def test_correct_lora_configs_with_different_ranks(self):
        components, _, denoiser_lora_config = self.get_dummy_components(FlowMatchEulerDiscreteScheduler)
        pipe = self.pipeline_class(**components)
        pipe = pipe.to(torch_device)
        pipe.set_progress_bar_config(disable=None)
        _, _, inputs = self.get_dummy_inputs(with_generator=False)

        original_output = pipe(**inputs, generator=torch.manual_seed(0))[0]

        pipe.transformer.add_adapter(denoiser_lora_config, "adapter-1")
        lora_output_same_rank = pipe(**inputs, generator=torch.manual_seed(0))[0]
        pipe.transformer.delete_adapters("adapter-1")

        # change the rank_pattern
        updated_rank = denoiser_lora_config.r * 2
        denoiser_lora_config.rank_pattern = {"single_transformer_blocks.0.attn.to_k": updated_rank}
        pipe.transformer.add_adapter(denoiser_lora_config, "adapter-1")
        assert pipe.transformer.peft_config["adapter-1"].rank_pattern == {
            "single_transformer_blocks.0.attn.to_k": updated_rank
        }

        lora_output_diff_rank = pipe(**inputs, generator=torch.manual_seed(0))[0]

        self.assertTrue(not np.allclose(original_output, lora_output_same_rank, atol=1e-3, rtol=1e-3))
        self.assertTrue(not np.allclose(lora_output_diff_rank, lora_output_same_rank, atol=1e-3, rtol=1e-3))
        pipe.transformer.delete_adapters("adapter-1")

        # similarly change the alpha_pattern
        updated_alpha = denoiser_lora_config.lora_alpha * 2
        denoiser_lora_config.alpha_pattern = {"single_transformer_blocks.0.attn.to_k": updated_alpha}
        pipe.transformer.add_adapter(denoiser_lora_config, "adapter-1")
        assert pipe.transformer.peft_config["adapter-1"].alpha_pattern == {
            "single_transformer_blocks.0.attn.to_k": updated_alpha
        }

        lora_output_diff_alpha = pipe(**inputs, generator=torch.manual_seed(0))[0]

        self.assertTrue(not np.allclose(original_output, lora_output_diff_alpha, atol=1e-3, rtol=1e-3))
        self.assertTrue(not np.allclose(lora_output_diff_alpha, lora_output_same_rank, atol=1e-3, rtol=1e-3))

    @unittest.skip("Not supported in Flux.")
    def test_simple_inference_with_text_denoiser_block_scale_for_all_dict_options(self):
        pass

    @unittest.skip("Not supported in Flux.")
    def test_modify_padding_mode(self):
        pass


@slow
@nightly
@require_torch_gpu
@require_peft_backend
@unittest.skip("We cannot run inference on this model with the current CI hardware")
# TODO (DN6, sayakpaul): move these tests to a beefier GPU
class FluxLoRAIntegrationTests(unittest.TestCase):
    """internal note: The integration slices were obtained on audace.

    torch: 2.6.0.dev20241006+cu124 with CUDA 12.5. Need the same setup for the
    assertions to pass.
    """

    num_inference_steps = 10
    seed = 0

    def setUp(self):
        super().setUp()

        gc.collect()
        torch.cuda.empty_cache()

        self.pipeline = FluxPipeline.from_pretrained("black-forest-labs/FLUX.1-dev", torch_dtype=torch.bfloat16)

    def tearDown(self):
        super().tearDown()

        gc.collect()
        torch.cuda.empty_cache()

    def test_flux_the_last_ben(self):
        self.pipeline.load_lora_weights("TheLastBen/Jon_Snow_Flux_LoRA", weight_name="jon_snow.safetensors")
        self.pipeline.fuse_lora()
        self.pipeline.unload_lora_weights()
        self.pipeline.enable_model_cpu_offload()

        prompt = "jon snow eating pizza with ketchup"

        out = self.pipeline(
            prompt,
            num_inference_steps=self.num_inference_steps,
            guidance_scale=4.0,
            output_type="np",
            generator=torch.manual_seed(self.seed),
        ).images
        out_slice = out[0, -3:, -3:, -1].flatten()
        expected_slice = np.array([0.1855, 0.1855, 0.1836, 0.1855, 0.1836, 0.1875, 0.1777, 0.1758, 0.2246])

        max_diff = numpy_cosine_similarity_distance(expected_slice.flatten(), out_slice)

        assert max_diff < 1e-3

    def test_flux_kohya(self):
        self.pipeline.load_lora_weights("Norod78/brain-slug-flux")
        self.pipeline.fuse_lora()
        self.pipeline.unload_lora_weights()
        self.pipeline.enable_model_cpu_offload()

        prompt = "The cat with a brain slug earring"
        out = self.pipeline(
            prompt,
            num_inference_steps=self.num_inference_steps,
            guidance_scale=4.5,
            output_type="np",
            generator=torch.manual_seed(self.seed),
        ).images

        out_slice = out[0, -3:, -3:, -1].flatten()
        expected_slice = np.array([0.6367, 0.6367, 0.6328, 0.6367, 0.6328, 0.6289, 0.6367, 0.6328, 0.6484])

        max_diff = numpy_cosine_similarity_distance(expected_slice.flatten(), out_slice)

        assert max_diff < 1e-3

    def test_flux_kohya_with_text_encoder(self):
        self.pipeline.load_lora_weights("cocktailpeanut/optimus", weight_name="optimus.safetensors")
        self.pipeline.fuse_lora()
        self.pipeline.unload_lora_weights()
        self.pipeline.enable_model_cpu_offload()

        prompt = "optimus is cleaning the house with broomstick"
        out = self.pipeline(
            prompt,
            num_inference_steps=self.num_inference_steps,
            guidance_scale=4.5,
            output_type="np",
            generator=torch.manual_seed(self.seed),
        ).images

        out_slice = out[0, -3:, -3:, -1].flatten()
        expected_slice = np.array([0.4023, 0.4023, 0.4023, 0.3965, 0.3984, 0.3965, 0.3926, 0.3906, 0.4219])

        max_diff = numpy_cosine_similarity_distance(expected_slice.flatten(), out_slice)

        assert max_diff < 1e-3

    def test_flux_xlabs(self):
        self.pipeline.load_lora_weights("XLabs-AI/flux-lora-collection", weight_name="disney_lora.safetensors")
        self.pipeline.fuse_lora()
        self.pipeline.unload_lora_weights()
        self.pipeline.enable_model_cpu_offload()

        prompt = "A blue jay standing on a large basket of rainbow macarons, disney style"

        out = self.pipeline(
            prompt,
            num_inference_steps=self.num_inference_steps,
            guidance_scale=3.5,
            output_type="np",
            generator=torch.manual_seed(self.seed),
        ).images
        out_slice = out[0, -3:, -3:, -1].flatten()
        expected_slice = np.array([0.3965, 0.4180, 0.4434, 0.4082, 0.4375, 0.4590, 0.4141, 0.4375, 0.4980])

        max_diff = numpy_cosine_similarity_distance(expected_slice.flatten(), out_slice)

        assert max_diff < 1e-3

    def test_flux_xlabs_load_lora_with_single_blocks(self):
        self.pipeline.load_lora_weights(
            "salinasr/test_xlabs_flux_lora_with_singleblocks", weight_name="lora.safetensors"
        )
        self.pipeline.fuse_lora()
        self.pipeline.unload_lora_weights()
        self.pipeline.enable_model_cpu_offload()

        prompt = "a wizard mouse playing chess"

        out = self.pipeline(
            prompt,
            num_inference_steps=self.num_inference_steps,
            guidance_scale=3.5,
            output_type="np",
            generator=torch.manual_seed(self.seed),
        ).images
        out_slice = out[0, -3:, -3:, -1].flatten()
        expected_slice = np.array(
            [0.04882812, 0.04101562, 0.04882812, 0.03710938, 0.02929688, 0.02734375, 0.0234375, 0.01757812, 0.0390625]
        )
        max_diff = numpy_cosine_similarity_distance(expected_slice.flatten(), out_slice)

        assert max_diff < 1e-3<|MERGE_RESOLUTION|>--- conflicted
+++ resolved
@@ -24,11 +24,7 @@
 from PIL import Image
 from transformers import AutoTokenizer, CLIPTextModel, CLIPTokenizer, T5EncoderModel
 
-<<<<<<< HEAD
-from diffusers import FlowMatchEulerDiscreteScheduler, FluxPipeline, FluxTransformer2DModel
-=======
 from diffusers import FlowMatchEulerDiscreteScheduler, FluxControlPipeline, FluxPipeline, FluxTransformer2DModel
->>>>>>> 3204627a
 from diffusers.utils import logging
 from diffusers.utils.testing_utils import (
     CaptureLogger,
@@ -164,172 +160,6 @@
         )
         self.assertFalse(np.allclose(images_lora_with_alpha, images_lora, atol=1e-3, rtol=1e-3))
 
-    # flux control lora specific
-    def test_with_norm_in_state_dict(self):
-        components, _, denoiser_lora_config = self.get_dummy_components(FlowMatchEulerDiscreteScheduler)
-        pipe = self.pipeline_class(**components)
-        pipe = pipe.to(torch_device)
-        pipe.set_progress_bar_config(disable=None)
-
-        _, _, inputs = self.get_dummy_inputs(with_generator=False)
-
-        logger = logging.get_logger("diffusers.loaders.lora_pipeline")
-        logger.setLevel(logging.INFO)
-
-        original_output = pipe(**inputs, generator=torch.manual_seed(0))[0]
-
-        for norm_layer in ["norm_q", "norm_k", "norm_added_q", "norm_added_k"]:
-            norm_state_dict = {}
-            for name, module in pipe.transformer.named_modules():
-                if norm_layer not in name or not hasattr(module, "weight") or module.weight is None:
-                    continue
-                norm_state_dict[f"transformer.{name}.weight"] = torch.randn(
-                    module.weight.shape, device=module.weight.device, dtype=module.weight.dtype
-                )
-
-                with CaptureLogger(logger) as cap_logger:
-                    pipe.load_lora_weights(norm_state_dict)
-                    lora_load_output = pipe(**inputs, generator=torch.manual_seed(0))[0]
-
-                self.assertTrue(
-                    cap_logger.out.startswith(
-                        "The provided state dict contains normalization layers in addition to LoRA layers"
-                    )
-                )
-                self.assertTrue(len(pipe.transformer._transformer_norm_layers) > 0)
-
-                pipe.unload_lora_weights()
-                lora_unload_output = pipe(**inputs, generator=torch.manual_seed(0))[0]
-
-            self.assertTrue(pipe.transformer._transformer_norm_layers is None)
-            self.assertTrue(np.allclose(original_output, lora_unload_output, atol=1e-5, rtol=1e-5))
-            self.assertFalse(
-                np.allclose(original_output, lora_load_output, atol=1e-6, rtol=1e-6), f"{norm_layer} is tested"
-            )
-
-        with CaptureLogger(logger) as cap_logger:
-            for key in list(norm_state_dict.keys()):
-                norm_state_dict[key.replace("norm", "norm_k_something_random")] = norm_state_dict.pop(key)
-            pipe.load_lora_weights(norm_state_dict)
-
-        self.assertTrue(
-            cap_logger.out.startswith("Unsupported keys found in state dict when trying to load normalization layers")
-        )
-
-    # flux control lora specific
-    def test_lora_parameter_expanded_shapes(self):
-        components, _, _ = self.get_dummy_components(FlowMatchEulerDiscreteScheduler)
-        pipe = self.pipeline_class(**components)
-        pipe = pipe.to(torch_device)
-        pipe.set_progress_bar_config(disable=None)
-
-        _, _, inputs = self.get_dummy_inputs(with_generator=False)
-
-        logger = logging.get_logger("diffusers.loaders.lora_pipeline")
-        logger.setLevel(logging.DEBUG)
-
-        out_features, in_features = pipe.transformer.x_embedder.weight.shape
-        rank = 4
-
-        dummy_lora_A = torch.nn.Linear(2 * in_features, rank, bias=False)
-        dummy_lora_B = torch.nn.Linear(rank, out_features, bias=False)
-        lora_state_dict = {
-            "transformer.x_embedder.lora_A.weight": dummy_lora_A.weight,
-            "transformer.x_embedder.lora_B.weight": dummy_lora_B.weight,
-        }
-        with CaptureLogger(logger) as cap_logger:
-            pipe.load_lora_weights(lora_state_dict, "adapter-1")
-
-        self.assertTrue(pipe.transformer.x_embedder.weight.data.shape[1] == 2 * in_features)
-        self.assertTrue(pipe.transformer.config.in_channels == 2 * in_features)
-
-        pipe.delete_adapters("adapter-1")
-        self.assertTrue(cap_logger.out.startswith("Expanding the nn.Linear input/output features for module"))
-
-        components, _, _ = self.get_dummy_components(FlowMatchEulerDiscreteScheduler)
-        pipe = self.pipeline_class(**components)
-        pipe = pipe.to(torch_device)
-        pipe.set_progress_bar_config(disable=None)
-        dummy_lora_A = torch.nn.Linear(1, rank, bias=False)
-        dummy_lora_B = torch.nn.Linear(rank, out_features, bias=False)
-        lora_state_dict = {
-            "transformer.x_embedder.lora_A.weight": dummy_lora_A.weight,
-            "transformer.x_embedder.lora_B.weight": dummy_lora_B.weight,
-        }
-        # We should error out because lora input features is less than original. We only
-        # support expanding the module, not shrinking it
-        with self.assertRaises(NotImplementedError):
-            pipe.load_lora_weights(lora_state_dict, "adapter-1")
-
-    # flux control lora specific
-    @require_peft_version_greater("0.13.2")
-    def test_lora_B_bias(self):
-        components, _, denoiser_lora_config = self.get_dummy_components(FlowMatchEulerDiscreteScheduler)
-        pipe = self.pipeline_class(**components)
-        pipe = pipe.to(torch_device)
-        pipe.set_progress_bar_config(disable=None)
-
-        _, _, inputs = self.get_dummy_inputs(with_generator=False)
-
-        logger = logging.get_logger("diffusers.loaders.lora_pipeline")
-        logger.setLevel(logging.INFO)
-
-        original_output = pipe(**inputs, generator=torch.manual_seed(0))[0]
-
-        denoiser_lora_config.lora_bias = False
-        pipe.transformer.add_adapter(denoiser_lora_config, "adapter-1")
-        lora_bias_false_output = pipe(**inputs, generator=torch.manual_seed(0))[0]
-        pipe.delete_adapters("adapter-1")
-
-        denoiser_lora_config.lora_bias = True
-        pipe.transformer.add_adapter(denoiser_lora_config, "adapter-1")
-        lora_bias_true_output = pipe(**inputs, generator=torch.manual_seed(0))[0]
-
-        self.assertFalse(np.allclose(original_output, lora_bias_false_output, atol=1e-3, rtol=1e-3))
-        self.assertFalse(np.allclose(original_output, lora_bias_true_output, atol=1e-3, rtol=1e-3))
-        self.assertFalse(np.allclose(lora_bias_false_output, lora_bias_true_output, atol=1e-3, rtol=1e-3))
-
-    # for now this is flux control lora specific but can be generalized later and added to ./utils.py
-    def test_correct_lora_configs_with_different_ranks(self):
-        components, _, denoiser_lora_config = self.get_dummy_components(FlowMatchEulerDiscreteScheduler)
-        pipe = self.pipeline_class(**components)
-        pipe = pipe.to(torch_device)
-        pipe.set_progress_bar_config(disable=None)
-        _, _, inputs = self.get_dummy_inputs(with_generator=False)
-
-        original_output = pipe(**inputs, generator=torch.manual_seed(0))[0]
-
-        pipe.transformer.add_adapter(denoiser_lora_config, "adapter-1")
-        lora_output_same_rank = pipe(**inputs, generator=torch.manual_seed(0))[0]
-        pipe.transformer.delete_adapters("adapter-1")
-
-        # change the rank_pattern
-        updated_rank = denoiser_lora_config.r * 2
-        denoiser_lora_config.rank_pattern = {"single_transformer_blocks.0.attn.to_k": updated_rank}
-        pipe.transformer.add_adapter(denoiser_lora_config, "adapter-1")
-        assert pipe.transformer.peft_config["adapter-1"].rank_pattern == {
-            "single_transformer_blocks.0.attn.to_k": updated_rank
-        }
-
-        lora_output_diff_rank = pipe(**inputs, generator=torch.manual_seed(0))[0]
-
-        self.assertTrue(not np.allclose(original_output, lora_output_same_rank, atol=1e-3, rtol=1e-3))
-        self.assertTrue(not np.allclose(lora_output_diff_rank, lora_output_same_rank, atol=1e-3, rtol=1e-3))
-        pipe.transformer.delete_adapters("adapter-1")
-
-        # similarly change the alpha_pattern
-        updated_alpha = denoiser_lora_config.lora_alpha * 2
-        denoiser_lora_config.alpha_pattern = {"single_transformer_blocks.0.attn.to_k": updated_alpha}
-        pipe.transformer.add_adapter(denoiser_lora_config, "adapter-1")
-        assert pipe.transformer.peft_config["adapter-1"].alpha_pattern == {
-            "single_transformer_blocks.0.attn.to_k": updated_alpha
-        }
-
-        lora_output_diff_alpha = pipe(**inputs, generator=torch.manual_seed(0))[0]
-
-        self.assertTrue(not np.allclose(original_output, lora_output_diff_alpha, atol=1e-3, rtol=1e-3))
-        self.assertTrue(not np.allclose(lora_output_diff_alpha, lora_output_same_rank, atol=1e-3, rtol=1e-3))
-
     @unittest.skip("Not supported in Flux.")
     def test_simple_inference_with_text_denoiser_block_scale_for_all_dict_options(self):
         pass
