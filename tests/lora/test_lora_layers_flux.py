# coding=utf-8
# Copyright 2024 HuggingFace Inc.
#
# Licensed under the Apache License, Version 2.0 (the "License");
# you may not use this file except in compliance with the License.
# You may obtain a copy of the License at
#
#     http://www.apache.org/licenses/LICENSE-2.0
#
# Unless required by applicable law or agreed to in writing, software
# distributed under the License is distributed on an "AS IS" BASIS,
# WITHOUT WARRANTIES OR CONDITIONS OF ANY KIND, either express or implied.
# See the License for the specific language governing permissions and
# limitations under the License.
import gc
import os
import sys
import tempfile
import unittest

import numpy as np
import pytest
import safetensors.torch
import torch
from parameterized import parameterized
from PIL import Image
from transformers import AutoTokenizer, CLIPTextModel, CLIPTokenizer, T5EncoderModel

from diffusers import FlowMatchEulerDiscreteScheduler, FluxControlPipeline, FluxPipeline, FluxTransformer2DModel
from diffusers.utils import load_image, logging
from diffusers.utils.testing_utils import (
    CaptureLogger,
    floats_tensor,
    is_peft_available,
    nightly,
    numpy_cosine_similarity_distance,
    require_big_gpu_with_torch_cuda,
    require_peft_backend,
    require_torch_gpu,
    slow,
    torch_device,
)


if is_peft_available():
    from peft.utils import get_peft_model_state_dict

sys.path.append(".")

from utils import PeftLoraLoaderMixinTests, check_if_lora_correctly_set  # noqa: E402


@require_peft_backend
class FluxLoRATests(unittest.TestCase, PeftLoraLoaderMixinTests):
    pipeline_class = FluxPipeline
    scheduler_cls = FlowMatchEulerDiscreteScheduler()
    scheduler_kwargs = {}
    scheduler_classes = [FlowMatchEulerDiscreteScheduler]
    transformer_kwargs = {
        "patch_size": 1,
        "in_channels": 4,
        "num_layers": 1,
        "num_single_layers": 1,
        "attention_head_dim": 16,
        "num_attention_heads": 2,
        "joint_attention_dim": 32,
        "pooled_projection_dim": 32,
        "axes_dims_rope": [4, 4, 8],
    }
    transformer_cls = FluxTransformer2DModel
    vae_kwargs = {
        "sample_size": 32,
        "in_channels": 3,
        "out_channels": 3,
        "block_out_channels": (4,),
        "layers_per_block": 1,
        "latent_channels": 1,
        "norm_num_groups": 1,
        "use_quant_conv": False,
        "use_post_quant_conv": False,
        "shift_factor": 0.0609,
        "scaling_factor": 1.5035,
    }
    has_two_text_encoders = True
    tokenizer_cls, tokenizer_id = CLIPTokenizer, "peft-internal-testing/tiny-clip-text-2"
    tokenizer_2_cls, tokenizer_2_id = AutoTokenizer, "hf-internal-testing/tiny-random-t5"
    text_encoder_cls, text_encoder_id = CLIPTextModel, "peft-internal-testing/tiny-clip-text-2"
    text_encoder_2_cls, text_encoder_2_id = T5EncoderModel, "hf-internal-testing/tiny-random-t5"

    @property
    def output_shape(self):
        return (1, 8, 8, 3)

    def get_dummy_inputs(self, with_generator=True):
        batch_size = 1
        sequence_length = 10
        num_channels = 4
        sizes = (32, 32)

        generator = torch.manual_seed(0)
        noise = floats_tensor((batch_size, num_channels) + sizes)
        input_ids = torch.randint(1, sequence_length, size=(batch_size, sequence_length), generator=generator)

        pipeline_inputs = {
            "prompt": "A painting of a squirrel eating a burger",
            "num_inference_steps": 4,
            "guidance_scale": 0.0,
            "height": 8,
            "width": 8,
            "output_type": "np",
        }
        if with_generator:
            pipeline_inputs.update({"generator": generator})

        return noise, input_ids, pipeline_inputs

    def test_with_alpha_in_state_dict(self):
        components, _, denoiser_lora_config = self.get_dummy_components(FlowMatchEulerDiscreteScheduler)
        pipe = self.pipeline_class(**components)
        pipe = pipe.to(torch_device)
        pipe.set_progress_bar_config(disable=None)
        _, _, inputs = self.get_dummy_inputs(with_generator=False)

        output_no_lora = pipe(**inputs, generator=torch.manual_seed(0)).images
        self.assertTrue(output_no_lora.shape == self.output_shape)

        pipe.transformer.add_adapter(denoiser_lora_config)
        self.assertTrue(check_if_lora_correctly_set(pipe.transformer), "Lora not correctly set in transformer")

        images_lora = pipe(**inputs, generator=torch.manual_seed(0)).images

        with tempfile.TemporaryDirectory() as tmpdirname:
            denoiser_state_dict = get_peft_model_state_dict(pipe.transformer)
            self.pipeline_class.save_lora_weights(tmpdirname, transformer_lora_layers=denoiser_state_dict)

            self.assertTrue(os.path.isfile(os.path.join(tmpdirname, "pytorch_lora_weights.safetensors")))
            pipe.unload_lora_weights()
            pipe.load_lora_weights(os.path.join(tmpdirname, "pytorch_lora_weights.safetensors"))

            # modify the state dict to have alpha values following
            # https://huggingface.co/TheLastBen/Jon_Snow_Flux_LoRA/blob/main/jon_snow.safetensors
            state_dict_with_alpha = safetensors.torch.load_file(
                os.path.join(tmpdirname, "pytorch_lora_weights.safetensors")
            )
            alpha_dict = {}
            for k, v in state_dict_with_alpha.items():
                # only do for `transformer` and for the k projections -- should be enough to test.
                if "transformer" in k and "to_k" in k and "lora_A" in k:
                    alpha_dict[f"{k}.alpha"] = float(torch.randint(10, 100, size=()))
            state_dict_with_alpha.update(alpha_dict)

        images_lora_from_pretrained = pipe(**inputs, generator=torch.manual_seed(0)).images
        self.assertTrue(check_if_lora_correctly_set(pipe.transformer), "Lora not correctly set in denoiser")

        pipe.unload_lora_weights()
        pipe.load_lora_weights(state_dict_with_alpha)
        images_lora_with_alpha = pipe(**inputs, generator=torch.manual_seed(0)).images

        self.assertTrue(
            np.allclose(images_lora, images_lora_from_pretrained, atol=1e-3, rtol=1e-3),
            "Loading from saved checkpoints should give same results.",
        )
        self.assertFalse(np.allclose(images_lora_with_alpha, images_lora, atol=1e-3, rtol=1e-3))

    @unittest.skip("Not supported in Flux.")
    def test_simple_inference_with_text_denoiser_block_scale_for_all_dict_options(self):
        pass

    @unittest.skip("Not supported in Flux.")
    def test_modify_padding_mode(self):
        pass


class FluxControlLoRATests(unittest.TestCase, PeftLoraLoaderMixinTests):
    pipeline_class = FluxControlPipeline
    scheduler_cls = FlowMatchEulerDiscreteScheduler()
    scheduler_kwargs = {}
    scheduler_classes = [FlowMatchEulerDiscreteScheduler]
    transformer_kwargs = {
        "patch_size": 1,
        "in_channels": 8,
        "out_channels": 4,
        "num_layers": 1,
        "num_single_layers": 1,
        "attention_head_dim": 16,
        "num_attention_heads": 2,
        "joint_attention_dim": 32,
        "pooled_projection_dim": 32,
        "axes_dims_rope": [4, 4, 8],
    }
    transformer_cls = FluxTransformer2DModel
    vae_kwargs = {
        "sample_size": 32,
        "in_channels": 3,
        "out_channels": 3,
        "block_out_channels": (4,),
        "layers_per_block": 1,
        "latent_channels": 1,
        "norm_num_groups": 1,
        "use_quant_conv": False,
        "use_post_quant_conv": False,
        "shift_factor": 0.0609,
        "scaling_factor": 1.5035,
    }
    has_two_text_encoders = True
    tokenizer_cls, tokenizer_id = CLIPTokenizer, "peft-internal-testing/tiny-clip-text-2"
    tokenizer_2_cls, tokenizer_2_id = AutoTokenizer, "hf-internal-testing/tiny-random-t5"
    text_encoder_cls, text_encoder_id = CLIPTextModel, "peft-internal-testing/tiny-clip-text-2"
    text_encoder_2_cls, text_encoder_2_id = T5EncoderModel, "hf-internal-testing/tiny-random-t5"

    @property
    def output_shape(self):
        return (1, 8, 8, 3)

    def get_dummy_inputs(self, with_generator=True):
        batch_size = 1
        sequence_length = 10
        num_channels = 4
        sizes = (32, 32)

        generator = torch.manual_seed(0)
        noise = floats_tensor((batch_size, num_channels) + sizes)
        input_ids = torch.randint(1, sequence_length, size=(batch_size, sequence_length), generator=generator)

        pipeline_inputs = {
            "prompt": "A painting of a squirrel eating a burger",
            "control_image": Image.fromarray(np.random.randint(0, 255, size=(32, 32, 3), dtype="uint8")),
            "num_inference_steps": 4,
            "guidance_scale": 0.0,
            "height": 8,
            "width": 8,
            "output_type": "np",
        }
        if with_generator:
            pipeline_inputs.update({"generator": generator})

        return noise, input_ids, pipeline_inputs

    def test_with_norm_in_state_dict(self):
        components, _, denoiser_lora_config = self.get_dummy_components(FlowMatchEulerDiscreteScheduler)
        pipe = self.pipeline_class(**components)
        pipe = pipe.to(torch_device)
        pipe.set_progress_bar_config(disable=None)

        _, _, inputs = self.get_dummy_inputs(with_generator=False)

        logger = logging.get_logger("diffusers.loaders.lora_pipeline")
        logger.setLevel(logging.INFO)

        original_output = pipe(**inputs, generator=torch.manual_seed(0))[0]

        for norm_layer in ["norm_q", "norm_k", "norm_added_q", "norm_added_k"]:
            norm_state_dict = {}
            for name, module in pipe.transformer.named_modules():
                if norm_layer not in name or not hasattr(module, "weight") or module.weight is None:
                    continue
                norm_state_dict[f"transformer.{name}.weight"] = torch.randn(
                    module.weight.shape, device=module.weight.device, dtype=module.weight.dtype
                )

                with CaptureLogger(logger) as cap_logger:
                    pipe.load_lora_weights(norm_state_dict)
                lora_load_output = pipe(**inputs, generator=torch.manual_seed(0))[0]

                self.assertTrue(
                    cap_logger.out.startswith(
                        "The provided state dict contains normalization layers in addition to LoRA layers"
                    )
                )
                self.assertTrue(len(pipe.transformer._transformer_norm_layers) > 0)

                pipe.unload_lora_weights()
                lora_unload_output = pipe(**inputs, generator=torch.manual_seed(0))[0]

            self.assertTrue(pipe.transformer._transformer_norm_layers is None)
            self.assertTrue(np.allclose(original_output, lora_unload_output, atol=1e-5, rtol=1e-5))
            self.assertFalse(
                np.allclose(original_output, lora_load_output, atol=1e-6, rtol=1e-6), f"{norm_layer} is tested"
            )

        with CaptureLogger(logger) as cap_logger:
            for key in list(norm_state_dict.keys()):
                norm_state_dict[key.replace("norm", "norm_k_something_random")] = norm_state_dict.pop(key)
            pipe.load_lora_weights(norm_state_dict)

        self.assertTrue(
            cap_logger.out.startswith("Unsupported keys found in state dict when trying to load normalization layers")
        )

    def test_lora_parameter_expanded_shapes(self):
        components, _, _ = self.get_dummy_components(FlowMatchEulerDiscreteScheduler)
        pipe = self.pipeline_class(**components)
        pipe = pipe.to(torch_device)
        pipe.set_progress_bar_config(disable=None)

        _, _, inputs = self.get_dummy_inputs(with_generator=False)
        original_out = pipe(**inputs, generator=torch.manual_seed(0))[0]

        logger = logging.get_logger("diffusers.loaders.lora_pipeline")
        logger.setLevel(logging.DEBUG)

        # Change the transformer config to mimic a real use case.
        num_channels_without_control = 4
        transformer = FluxTransformer2DModel.from_config(
            components["transformer"].config, in_channels=num_channels_without_control
        ).to(torch_device)
        self.assertTrue(
            transformer.config.in_channels == num_channels_without_control,
            f"Expected {num_channels_without_control} channels in the modified transformer but has {transformer.config.in_channels=}",
        )

        original_transformer_state_dict = pipe.transformer.state_dict()
        x_embedder_weight = original_transformer_state_dict.pop("x_embedder.weight")
        incompatible_keys = transformer.load_state_dict(original_transformer_state_dict, strict=False)
        self.assertTrue(
            "x_embedder.weight" in incompatible_keys.missing_keys,
            "Could not find x_embedder.weight in the missing keys.",
        )
        transformer.x_embedder.weight.data.copy_(x_embedder_weight[..., :num_channels_without_control])
        pipe.transformer = transformer

        out_features, in_features = pipe.transformer.x_embedder.weight.shape
        rank = 4

        dummy_lora_A = torch.nn.Linear(2 * in_features, rank, bias=False)
        dummy_lora_B = torch.nn.Linear(rank, out_features, bias=False)
        lora_state_dict = {
            "transformer.x_embedder.lora_A.weight": dummy_lora_A.weight,
            "transformer.x_embedder.lora_B.weight": dummy_lora_B.weight,
        }
        with CaptureLogger(logger) as cap_logger:
            pipe.load_lora_weights(lora_state_dict, "adapter-1")
            self.assertTrue(check_if_lora_correctly_set(pipe.transformer), "Lora not correctly set in denoiser")

        lora_out = pipe(**inputs, generator=torch.manual_seed(0))[0]

        self.assertFalse(np.allclose(original_out, lora_out, rtol=1e-4, atol=1e-4))
        self.assertTrue(pipe.transformer.x_embedder.weight.data.shape[1] == 2 * in_features)
        self.assertTrue(pipe.transformer.config.in_channels == 2 * in_features)
        self.assertTrue(cap_logger.out.startswith("Expanding the nn.Linear input/output features for module"))

<<<<<<< HEAD
        components, _, _ = self.get_dummy_components(FlowMatchEulerDiscreteScheduler)
        pipe = self.pipeline_class(**components)
        pipe = pipe.to(torch_device)
        pipe.set_progress_bar_config(disable=None)
        dummy_lora_A = torch.nn.Linear(1, rank, bias=False)
        dummy_lora_B = torch.nn.Linear(rank, out_features, bias=False)
        lora_state_dict = {
            "transformer.x_embedder.lora_A.weight": dummy_lora_A.weight,
            "transformer.x_embedder.lora_B.weight": dummy_lora_B.weight,
        }
        # We should error out because lora input features is less than original. We only
        # support expanding the module, not shrinking it
        with self.assertRaises(NotImplementedError):
            pipe.load_lora_weights(lora_state_dict, "adapter-1")

    def test_lora_expanding_shape_with_normal_lora_raises_error(self):
        # TODO: This test checks if an error is raised when a lora expands shapes (like control loras) but
        # another lora with correct shapes is loaded. This is not supported at the moment and should raise an error.
        # When we do support it, this test should be removed. Context: https://github.com/huggingface/diffusers/issues/10180
=======
    @require_peft_version_greater("0.13.2")
    def test_lora_B_bias(self):
        components, _, denoiser_lora_config = self.get_dummy_components(FlowMatchEulerDiscreteScheduler)
        pipe = self.pipeline_class(**components)
        pipe = pipe.to(torch_device)
        pipe.set_progress_bar_config(disable=None)

        # keep track of the bias values of the base layers to perform checks later.
        bias_values = {}
        for name, module in pipe.transformer.named_modules():
            if any(k in name for k in ["to_q", "to_k", "to_v", "to_out.0"]):
                if module.bias is not None:
                    bias_values[name] = module.bias.data.clone()

        _, _, inputs = self.get_dummy_inputs(with_generator=False)

        logger = logging.get_logger("diffusers.loaders.lora_pipeline")
        logger.setLevel(logging.INFO)

        original_output = pipe(**inputs, generator=torch.manual_seed(0))[0]

        denoiser_lora_config.lora_bias = False
        pipe.transformer.add_adapter(denoiser_lora_config, "adapter-1")
        lora_bias_false_output = pipe(**inputs, generator=torch.manual_seed(0))[0]
        pipe.delete_adapters("adapter-1")

        denoiser_lora_config.lora_bias = True
        pipe.transformer.add_adapter(denoiser_lora_config, "adapter-1")
        lora_bias_true_output = pipe(**inputs, generator=torch.manual_seed(0))[0]

        self.assertFalse(np.allclose(original_output, lora_bias_false_output, atol=1e-3, rtol=1e-3))
        self.assertFalse(np.allclose(original_output, lora_bias_true_output, atol=1e-3, rtol=1e-3))
        self.assertFalse(np.allclose(lora_bias_false_output, lora_bias_true_output, atol=1e-3, rtol=1e-3))

    # for now this is flux control lora specific but can be generalized later and added to ./utils.py
    def test_correct_lora_configs_with_different_ranks(self):
        components, _, denoiser_lora_config = self.get_dummy_components(FlowMatchEulerDiscreteScheduler)
        pipe = self.pipeline_class(**components)
        pipe = pipe.to(torch_device)
        pipe.set_progress_bar_config(disable=None)
        _, _, inputs = self.get_dummy_inputs(with_generator=False)

        original_output = pipe(**inputs, generator=torch.manual_seed(0))[0]

        pipe.transformer.add_adapter(denoiser_lora_config, "adapter-1")
        lora_output_same_rank = pipe(**inputs, generator=torch.manual_seed(0))[0]
        pipe.transformer.delete_adapters("adapter-1")

        # change the rank_pattern
        updated_rank = denoiser_lora_config.r * 2
        denoiser_lora_config.rank_pattern = {"single_transformer_blocks.0.attn.to_k": updated_rank}
        pipe.transformer.add_adapter(denoiser_lora_config, "adapter-1")
        assert pipe.transformer.peft_config["adapter-1"].rank_pattern == {
            "single_transformer_blocks.0.attn.to_k": updated_rank
        }

        lora_output_diff_rank = pipe(**inputs, generator=torch.manual_seed(0))[0]

        self.assertTrue(not np.allclose(original_output, lora_output_same_rank, atol=1e-3, rtol=1e-3))
        self.assertTrue(not np.allclose(lora_output_diff_rank, lora_output_same_rank, atol=1e-3, rtol=1e-3))
        pipe.transformer.delete_adapters("adapter-1")

        # similarly change the alpha_pattern
        updated_alpha = denoiser_lora_config.lora_alpha * 2
        denoiser_lora_config.alpha_pattern = {"single_transformer_blocks.0.attn.to_k": updated_alpha}
        pipe.transformer.add_adapter(denoiser_lora_config, "adapter-1")
        assert pipe.transformer.peft_config["adapter-1"].alpha_pattern == {
            "single_transformer_blocks.0.attn.to_k": updated_alpha
        }

        lora_output_diff_alpha = pipe(**inputs, generator=torch.manual_seed(0))[0]

        self.assertTrue(not np.allclose(original_output, lora_output_diff_alpha, atol=1e-3, rtol=1e-3))
        self.assertTrue(not np.allclose(lora_output_diff_alpha, lora_output_same_rank, atol=1e-3, rtol=1e-3))

    def test_lora_expanding_shape_with_normal_lora(self):
        # This test checks if it works when a lora with expanded shapes (like control loras) but
        # another lora with correct shapes is loaded. The opposite direction isn't supported and is
        # tested with it.
>>>>>>> 02c777c0
        components, _, _ = self.get_dummy_components(FlowMatchEulerDiscreteScheduler)

        # Change the transformer config to mimic a real use case.
        num_channels_without_control = 4
        transformer = FluxTransformer2DModel.from_config(
            components["transformer"].config, in_channels=num_channels_without_control
        ).to(torch_device)
        components["transformer"] = transformer

        pipe = self.pipeline_class(**components)
        pipe = pipe.to(torch_device)
        pipe.set_progress_bar_config(disable=None)

        logger = logging.get_logger("diffusers.loaders.lora_pipeline")
        logger.setLevel(logging.DEBUG)

        out_features, in_features = pipe.transformer.x_embedder.weight.shape
        rank = 4

        shape_expander_lora_A = torch.nn.Linear(2 * in_features, rank, bias=False)
        shape_expander_lora_B = torch.nn.Linear(rank, out_features, bias=False)
        lora_state_dict = {
            "transformer.x_embedder.lora_A.weight": shape_expander_lora_A.weight,
            "transformer.x_embedder.lora_B.weight": shape_expander_lora_B.weight,
        }
        with CaptureLogger(logger) as cap_logger:
            pipe.load_lora_weights(lora_state_dict, "adapter-1")

        self.assertTrue(check_if_lora_correctly_set(pipe.transformer), "Lora not correctly set in denoiser")
        self.assertTrue(pipe.get_active_adapters() == ["adapter-1"])
        self.assertTrue(pipe.transformer.x_embedder.weight.data.shape[1] == 2 * in_features)
        self.assertTrue(pipe.transformer.config.in_channels == 2 * in_features)
        self.assertTrue(cap_logger.out.startswith("Expanding the nn.Linear input/output features for module"))

        _, _, inputs = self.get_dummy_inputs(with_generator=False)
        lora_output = pipe(**inputs, generator=torch.manual_seed(0))[0]

        normal_lora_A = torch.nn.Linear(in_features, rank, bias=False)
        normal_lora_B = torch.nn.Linear(rank, out_features, bias=False)
        lora_state_dict = {
            "transformer.x_embedder.lora_A.weight": normal_lora_A.weight,
            "transformer.x_embedder.lora_B.weight": normal_lora_B.weight,
        }

        with CaptureLogger(logger) as cap_logger:
            pipe.load_lora_weights(lora_state_dict, "adapter-2")

        self.assertTrue(check_if_lora_correctly_set(pipe.transformer), "Lora not correctly set in denoiser")
        self.assertTrue("The following LoRA modules were zero padded to match the state dict of" in cap_logger.out)
        self.assertTrue(pipe.get_active_adapters() == ["adapter-2"])

        lora_output_2 = pipe(**inputs, generator=torch.manual_seed(0))[0]
        self.assertFalse(np.allclose(lora_output, lora_output_2, atol=1e-3, rtol=1e-3))

        # Test the opposite case where the first lora has the correct input features and the second lora has expanded input features.
        # This should raise a runtime error on input shapes being incompatible.
        components, _, _ = self.get_dummy_components(FlowMatchEulerDiscreteScheduler)
        # Change the transformer config to mimic a real use case.
        num_channels_without_control = 4
        transformer = FluxTransformer2DModel.from_config(
            components["transformer"].config, in_channels=num_channels_without_control
        ).to(torch_device)
        components["transformer"] = transformer

        pipe = self.pipeline_class(**components)
        pipe = pipe.to(torch_device)
        pipe.set_progress_bar_config(disable=None)

        logger = logging.get_logger("diffusers.loaders.lora_pipeline")
        logger.setLevel(logging.DEBUG)

        out_features, in_features = pipe.transformer.x_embedder.weight.shape
        rank = 4

        lora_state_dict = {
            "transformer.x_embedder.lora_A.weight": normal_lora_A.weight,
            "transformer.x_embedder.lora_B.weight": normal_lora_B.weight,
        }
        pipe.load_lora_weights(lora_state_dict, "adapter-1")

        self.assertTrue(check_if_lora_correctly_set(pipe.transformer), "Lora not correctly set in denoiser")
        self.assertTrue(pipe.transformer.x_embedder.weight.data.shape[1] == in_features)
        self.assertTrue(pipe.transformer.config.in_channels == in_features)

        lora_state_dict = {
            "transformer.x_embedder.lora_A.weight": shape_expander_lora_A.weight,
            "transformer.x_embedder.lora_B.weight": shape_expander_lora_B.weight,
        }

        # We should check for input shapes being incompatible here. But because above mentioned issue is
        # not a supported use case, and because of the PEFT renaming, we will currently have a shape
        # mismatch error.
        self.assertRaisesRegex(
            RuntimeError,
            "size mismatch for x_embedder.lora_A.adapter-2.weight",
            pipe.load_lora_weights,
            lora_state_dict,
            "adapter-2",
        )

    def test_fuse_expanded_lora_with_regular_lora(self):
        # This test checks if it works when a lora with expanded shapes (like control loras) but
        # another lora with correct shapes is loaded. The opposite direction isn't supported and is
        # tested with it.
        components, _, _ = self.get_dummy_components(FlowMatchEulerDiscreteScheduler)

        # Change the transformer config to mimic a real use case.
        num_channels_without_control = 4
        transformer = FluxTransformer2DModel.from_config(
            components["transformer"].config, in_channels=num_channels_without_control
        ).to(torch_device)
        components["transformer"] = transformer

        pipe = self.pipeline_class(**components)
        pipe = pipe.to(torch_device)
        pipe.set_progress_bar_config(disable=None)

        logger = logging.get_logger("diffusers.loaders.lora_pipeline")
        logger.setLevel(logging.DEBUG)

        out_features, in_features = pipe.transformer.x_embedder.weight.shape
        rank = 4

        shape_expander_lora_A = torch.nn.Linear(2 * in_features, rank, bias=False)
        shape_expander_lora_B = torch.nn.Linear(rank, out_features, bias=False)
        lora_state_dict = {
            "transformer.x_embedder.lora_A.weight": shape_expander_lora_A.weight,
            "transformer.x_embedder.lora_B.weight": shape_expander_lora_B.weight,
        }
        pipe.load_lora_weights(lora_state_dict, "adapter-1")
        self.assertTrue(check_if_lora_correctly_set(pipe.transformer), "Lora not correctly set in denoiser")

        _, _, inputs = self.get_dummy_inputs(with_generator=False)
        lora_output = pipe(**inputs, generator=torch.manual_seed(0))[0]

        normal_lora_A = torch.nn.Linear(in_features, rank, bias=False)
        normal_lora_B = torch.nn.Linear(rank, out_features, bias=False)
        lora_state_dict = {
            "transformer.x_embedder.lora_A.weight": normal_lora_A.weight,
            "transformer.x_embedder.lora_B.weight": normal_lora_B.weight,
        }

        pipe.load_lora_weights(lora_state_dict, "adapter-2")
        self.assertTrue(check_if_lora_correctly_set(pipe.transformer), "Lora not correctly set in denoiser")

        lora_output_2 = pipe(**inputs, generator=torch.manual_seed(0))[0]

        pipe.set_adapters(["adapter-1", "adapter-2"], [1.0, 1.0])
        lora_output_3 = pipe(**inputs, generator=torch.manual_seed(0))[0]

        self.assertFalse(np.allclose(lora_output, lora_output_2, atol=1e-3, rtol=1e-3))
        self.assertFalse(np.allclose(lora_output, lora_output_3, atol=1e-3, rtol=1e-3))
        self.assertFalse(np.allclose(lora_output_2, lora_output_3, atol=1e-3, rtol=1e-3))

        pipe.fuse_lora(lora_scale=1.0, adapter_names=["adapter-1", "adapter-2"])
        lora_output_4 = pipe(**inputs, generator=torch.manual_seed(0))[0]
        self.assertTrue(np.allclose(lora_output_3, lora_output_4, atol=1e-3, rtol=1e-3))

    def test_load_regular_lora(self):
        # This test checks if a regular lora (think of one trained on Flux.1 Dev for example) can be loaded
        # into the transformer with more input channels than Flux.1 Dev, for example. Some examples of those
        # transformers include Flux Fill, Flux Control, etc.
        components, _, _ = self.get_dummy_components(FlowMatchEulerDiscreteScheduler)
        pipe = self.pipeline_class(**components)
        pipe = pipe.to(torch_device)
        pipe.set_progress_bar_config(disable=None)
        _, _, inputs = self.get_dummy_inputs(with_generator=False)

        original_output = pipe(**inputs, generator=torch.manual_seed(0))[0]

        out_features, in_features = pipe.transformer.x_embedder.weight.shape
        rank = 4
        in_features = in_features // 2  # to mimic the Flux.1-Dev LoRA.
        normal_lora_A = torch.nn.Linear(in_features, rank, bias=False)
        normal_lora_B = torch.nn.Linear(rank, out_features, bias=False)
        lora_state_dict = {
            "transformer.x_embedder.lora_A.weight": normal_lora_A.weight,
            "transformer.x_embedder.lora_B.weight": normal_lora_B.weight,
        }

        logger = logging.get_logger("diffusers.loaders.lora_pipeline")
        logger.setLevel(logging.INFO)
        with CaptureLogger(logger) as cap_logger:
            pipe.load_lora_weights(lora_state_dict, "adapter-1")
        self.assertTrue(check_if_lora_correctly_set(pipe.transformer), "Lora not correctly set in denoiser")

        lora_output = pipe(**inputs, generator=torch.manual_seed(0))[0]

        self.assertTrue("The following LoRA modules were zero padded to match the state dict of" in cap_logger.out)
        self.assertTrue(pipe.transformer.x_embedder.weight.data.shape[1] == in_features * 2)
        self.assertFalse(np.allclose(original_output, lora_output, atol=1e-3, rtol=1e-3))

    @unittest.skip("Not supported in Flux.")
    def test_simple_inference_with_text_denoiser_block_scale_for_all_dict_options(self):
        pass

    @unittest.skip("Not supported in Flux.")
    def test_modify_padding_mode(self):
        pass


@slow
@nightly
@require_torch_gpu
@require_peft_backend
@unittest.skip("We cannot run inference on this model with the current CI hardware")
# TODO (DN6, sayakpaul): move these tests to a beefier GPU
class FluxLoRAIntegrationTests(unittest.TestCase):
    """internal note: The integration slices were obtained on audace.

    torch: 2.6.0.dev20241006+cu124 with CUDA 12.5. Need the same setup for the
    assertions to pass.
    """

    num_inference_steps = 10
    seed = 0

    def setUp(self):
        super().setUp()

        gc.collect()
        torch.cuda.empty_cache()

        self.pipeline = FluxPipeline.from_pretrained("black-forest-labs/FLUX.1-dev", torch_dtype=torch.bfloat16)

    def tearDown(self):
        super().tearDown()

        gc.collect()
        torch.cuda.empty_cache()

    def test_flux_the_last_ben(self):
        self.pipeline.load_lora_weights("TheLastBen/Jon_Snow_Flux_LoRA", weight_name="jon_snow.safetensors")
        self.pipeline.fuse_lora()
        self.pipeline.unload_lora_weights()
        self.pipeline.enable_model_cpu_offload()

        prompt = "jon snow eating pizza with ketchup"

        out = self.pipeline(
            prompt,
            num_inference_steps=self.num_inference_steps,
            guidance_scale=4.0,
            output_type="np",
            generator=torch.manual_seed(self.seed),
        ).images
        out_slice = out[0, -3:, -3:, -1].flatten()
        expected_slice = np.array([0.1855, 0.1855, 0.1836, 0.1855, 0.1836, 0.1875, 0.1777, 0.1758, 0.2246])

        max_diff = numpy_cosine_similarity_distance(expected_slice.flatten(), out_slice)

        assert max_diff < 1e-3

    def test_flux_kohya(self):
        self.pipeline.load_lora_weights("Norod78/brain-slug-flux")
        self.pipeline.fuse_lora()
        self.pipeline.unload_lora_weights()
        self.pipeline.enable_model_cpu_offload()

        prompt = "The cat with a brain slug earring"
        out = self.pipeline(
            prompt,
            num_inference_steps=self.num_inference_steps,
            guidance_scale=4.5,
            output_type="np",
            generator=torch.manual_seed(self.seed),
        ).images

        out_slice = out[0, -3:, -3:, -1].flatten()
        expected_slice = np.array([0.6367, 0.6367, 0.6328, 0.6367, 0.6328, 0.6289, 0.6367, 0.6328, 0.6484])

        max_diff = numpy_cosine_similarity_distance(expected_slice.flatten(), out_slice)

        assert max_diff < 1e-3

    def test_flux_kohya_with_text_encoder(self):
        self.pipeline.load_lora_weights("cocktailpeanut/optimus", weight_name="optimus.safetensors")
        self.pipeline.fuse_lora()
        self.pipeline.unload_lora_weights()
        self.pipeline.enable_model_cpu_offload()

        prompt = "optimus is cleaning the house with broomstick"
        out = self.pipeline(
            prompt,
            num_inference_steps=self.num_inference_steps,
            guidance_scale=4.5,
            output_type="np",
            generator=torch.manual_seed(self.seed),
        ).images

        out_slice = out[0, -3:, -3:, -1].flatten()
        expected_slice = np.array([0.4023, 0.4023, 0.4023, 0.3965, 0.3984, 0.3965, 0.3926, 0.3906, 0.4219])

        max_diff = numpy_cosine_similarity_distance(expected_slice.flatten(), out_slice)

        assert max_diff < 1e-3

    def test_flux_xlabs(self):
        self.pipeline.load_lora_weights("XLabs-AI/flux-lora-collection", weight_name="disney_lora.safetensors")
        self.pipeline.fuse_lora()
        self.pipeline.unload_lora_weights()
        self.pipeline.enable_model_cpu_offload()

        prompt = "A blue jay standing on a large basket of rainbow macarons, disney style"

        out = self.pipeline(
            prompt,
            num_inference_steps=self.num_inference_steps,
            guidance_scale=3.5,
            output_type="np",
            generator=torch.manual_seed(self.seed),
        ).images
        out_slice = out[0, -3:, -3:, -1].flatten()
        expected_slice = np.array([0.3965, 0.4180, 0.4434, 0.4082, 0.4375, 0.4590, 0.4141, 0.4375, 0.4980])

        max_diff = numpy_cosine_similarity_distance(expected_slice.flatten(), out_slice)

        assert max_diff < 1e-3

    def test_flux_xlabs_load_lora_with_single_blocks(self):
        self.pipeline.load_lora_weights(
            "salinasr/test_xlabs_flux_lora_with_singleblocks", weight_name="lora.safetensors"
        )
        self.pipeline.fuse_lora()
        self.pipeline.unload_lora_weights()
        self.pipeline.enable_model_cpu_offload()

        prompt = "a wizard mouse playing chess"

        out = self.pipeline(
            prompt,
            num_inference_steps=self.num_inference_steps,
            guidance_scale=3.5,
            output_type="np",
            generator=torch.manual_seed(self.seed),
        ).images
        out_slice = out[0, -3:, -3:, -1].flatten()
        expected_slice = np.array(
            [0.04882812, 0.04101562, 0.04882812, 0.03710938, 0.02929688, 0.02734375, 0.0234375, 0.01757812, 0.0390625]
        )
        max_diff = numpy_cosine_similarity_distance(expected_slice.flatten(), out_slice)

        assert max_diff < 1e-3


@nightly
@require_torch_gpu
@require_peft_backend
@require_big_gpu_with_torch_cuda
@pytest.mark.big_gpu_with_torch_cuda
class FluxControlLoRAIntegrationTests(unittest.TestCase):
    num_inference_steps = 10
    seed = 0
    prompt = "A robot made of exotic candies and chocolates of different kinds."

    def setUp(self):
        super().setUp()

        gc.collect()
        torch.cuda.empty_cache()

        self.pipeline = FluxControlPipeline.from_pretrained(
            "black-forest-labs/FLUX.1-dev", torch_dtype=torch.bfloat16
        ).to("cuda")

    def tearDown(self):
        super().tearDown()

        gc.collect()
        torch.cuda.empty_cache()

    @parameterized.expand(["black-forest-labs/FLUX.1-Canny-dev-lora", "black-forest-labs/FLUX.1-Depth-dev-lora"])
    def test_lora(self, lora_ckpt_id):
        self.pipeline.load_lora_weights(lora_ckpt_id)
        self.pipeline.fuse_lora()
        self.pipeline.unload_lora_weights()

        if "Canny" in lora_ckpt_id:
            control_image = load_image(
                "https://huggingface.co/datasets/huggingface/documentation-images/resolve/main/diffusers/flux-control-lora/canny_condition_image.png"
            )
        else:
            control_image = load_image(
                "https://huggingface.co/datasets/huggingface/documentation-images/resolve/main/diffusers/flux-control-lora/depth_condition_image.png"
            )

        image = self.pipeline(
            prompt=self.prompt,
            control_image=control_image,
            height=1024,
            width=1024,
            num_inference_steps=self.num_inference_steps,
            guidance_scale=30.0 if "Canny" in lora_ckpt_id else 10.0,
            output_type="np",
            generator=torch.manual_seed(self.seed),
        ).images

        out_slice = image[0, -3:, -3:, -1].flatten()
        if "Canny" in lora_ckpt_id:
            expected_slice = np.array([0.8438, 0.8438, 0.8438, 0.8438, 0.8438, 0.8398, 0.8438, 0.8438, 0.8516])
        else:
            expected_slice = np.array([0.8203, 0.8320, 0.8359, 0.8203, 0.8281, 0.8281, 0.8203, 0.8242, 0.8359])

        max_diff = numpy_cosine_similarity_distance(expected_slice.flatten(), out_slice)

        assert max_diff < 1e-3

    @parameterized.expand(["black-forest-labs/FLUX.1-Canny-dev-lora", "black-forest-labs/FLUX.1-Depth-dev-lora"])
    def test_lora_with_turbo(self, lora_ckpt_id):
        self.pipeline.load_lora_weights(lora_ckpt_id)
        self.pipeline.load_lora_weights("ByteDance/Hyper-SD", weight_name="Hyper-FLUX.1-dev-8steps-lora.safetensors")
        self.pipeline.fuse_lora()
        self.pipeline.unload_lora_weights()

        if "Canny" in lora_ckpt_id:
            control_image = load_image(
                "https://huggingface.co/datasets/huggingface/documentation-images/resolve/main/diffusers/flux-control-lora/canny_condition_image.png"
            )
        else:
            control_image = load_image(
                "https://huggingface.co/datasets/huggingface/documentation-images/resolve/main/diffusers/flux-control-lora/depth_condition_image.png"
            )

        image = self.pipeline(
            prompt=self.prompt,
            control_image=control_image,
            height=1024,
            width=1024,
            num_inference_steps=self.num_inference_steps,
            guidance_scale=30.0 if "Canny" in lora_ckpt_id else 10.0,
            output_type="np",
            generator=torch.manual_seed(self.seed),
        ).images

        out_slice = image[0, -3:, -3:, -1].flatten()
        if "Canny" in lora_ckpt_id:
            expected_slice = np.array([0.6562, 0.7266, 0.7578, 0.6367, 0.6758, 0.7031, 0.6172, 0.6602, 0.6484])
        else:
            expected_slice = np.array([0.6680, 0.7344, 0.7656, 0.6484, 0.6875, 0.7109, 0.6328, 0.6719, 0.6562])

        max_diff = numpy_cosine_similarity_distance(expected_slice.flatten(), out_slice)

        assert max_diff < 1e-3<|MERGE_RESOLUTION|>--- conflicted
+++ resolved
@@ -339,7 +339,6 @@
         self.assertTrue(pipe.transformer.config.in_channels == 2 * in_features)
         self.assertTrue(cap_logger.out.startswith("Expanding the nn.Linear input/output features for module"))
 
-<<<<<<< HEAD
         components, _, _ = self.get_dummy_components(FlowMatchEulerDiscreteScheduler)
         pipe = self.pipeline_class(**components)
         pipe = pipe.to(torch_device)
@@ -359,87 +358,6 @@
         # TODO: This test checks if an error is raised when a lora expands shapes (like control loras) but
         # another lora with correct shapes is loaded. This is not supported at the moment and should raise an error.
         # When we do support it, this test should be removed. Context: https://github.com/huggingface/diffusers/issues/10180
-=======
-    @require_peft_version_greater("0.13.2")
-    def test_lora_B_bias(self):
-        components, _, denoiser_lora_config = self.get_dummy_components(FlowMatchEulerDiscreteScheduler)
-        pipe = self.pipeline_class(**components)
-        pipe = pipe.to(torch_device)
-        pipe.set_progress_bar_config(disable=None)
-
-        # keep track of the bias values of the base layers to perform checks later.
-        bias_values = {}
-        for name, module in pipe.transformer.named_modules():
-            if any(k in name for k in ["to_q", "to_k", "to_v", "to_out.0"]):
-                if module.bias is not None:
-                    bias_values[name] = module.bias.data.clone()
-
-        _, _, inputs = self.get_dummy_inputs(with_generator=False)
-
-        logger = logging.get_logger("diffusers.loaders.lora_pipeline")
-        logger.setLevel(logging.INFO)
-
-        original_output = pipe(**inputs, generator=torch.manual_seed(0))[0]
-
-        denoiser_lora_config.lora_bias = False
-        pipe.transformer.add_adapter(denoiser_lora_config, "adapter-1")
-        lora_bias_false_output = pipe(**inputs, generator=torch.manual_seed(0))[0]
-        pipe.delete_adapters("adapter-1")
-
-        denoiser_lora_config.lora_bias = True
-        pipe.transformer.add_adapter(denoiser_lora_config, "adapter-1")
-        lora_bias_true_output = pipe(**inputs, generator=torch.manual_seed(0))[0]
-
-        self.assertFalse(np.allclose(original_output, lora_bias_false_output, atol=1e-3, rtol=1e-3))
-        self.assertFalse(np.allclose(original_output, lora_bias_true_output, atol=1e-3, rtol=1e-3))
-        self.assertFalse(np.allclose(lora_bias_false_output, lora_bias_true_output, atol=1e-3, rtol=1e-3))
-
-    # for now this is flux control lora specific but can be generalized later and added to ./utils.py
-    def test_correct_lora_configs_with_different_ranks(self):
-        components, _, denoiser_lora_config = self.get_dummy_components(FlowMatchEulerDiscreteScheduler)
-        pipe = self.pipeline_class(**components)
-        pipe = pipe.to(torch_device)
-        pipe.set_progress_bar_config(disable=None)
-        _, _, inputs = self.get_dummy_inputs(with_generator=False)
-
-        original_output = pipe(**inputs, generator=torch.manual_seed(0))[0]
-
-        pipe.transformer.add_adapter(denoiser_lora_config, "adapter-1")
-        lora_output_same_rank = pipe(**inputs, generator=torch.manual_seed(0))[0]
-        pipe.transformer.delete_adapters("adapter-1")
-
-        # change the rank_pattern
-        updated_rank = denoiser_lora_config.r * 2
-        denoiser_lora_config.rank_pattern = {"single_transformer_blocks.0.attn.to_k": updated_rank}
-        pipe.transformer.add_adapter(denoiser_lora_config, "adapter-1")
-        assert pipe.transformer.peft_config["adapter-1"].rank_pattern == {
-            "single_transformer_blocks.0.attn.to_k": updated_rank
-        }
-
-        lora_output_diff_rank = pipe(**inputs, generator=torch.manual_seed(0))[0]
-
-        self.assertTrue(not np.allclose(original_output, lora_output_same_rank, atol=1e-3, rtol=1e-3))
-        self.assertTrue(not np.allclose(lora_output_diff_rank, lora_output_same_rank, atol=1e-3, rtol=1e-3))
-        pipe.transformer.delete_adapters("adapter-1")
-
-        # similarly change the alpha_pattern
-        updated_alpha = denoiser_lora_config.lora_alpha * 2
-        denoiser_lora_config.alpha_pattern = {"single_transformer_blocks.0.attn.to_k": updated_alpha}
-        pipe.transformer.add_adapter(denoiser_lora_config, "adapter-1")
-        assert pipe.transformer.peft_config["adapter-1"].alpha_pattern == {
-            "single_transformer_blocks.0.attn.to_k": updated_alpha
-        }
-
-        lora_output_diff_alpha = pipe(**inputs, generator=torch.manual_seed(0))[0]
-
-        self.assertTrue(not np.allclose(original_output, lora_output_diff_alpha, atol=1e-3, rtol=1e-3))
-        self.assertTrue(not np.allclose(lora_output_diff_alpha, lora_output_same_rank, atol=1e-3, rtol=1e-3))
-
-    def test_lora_expanding_shape_with_normal_lora(self):
-        # This test checks if it works when a lora with expanded shapes (like control loras) but
-        # another lora with correct shapes is loaded. The opposite direction isn't supported and is
-        # tested with it.
->>>>>>> 02c777c0
         components, _, _ = self.get_dummy_components(FlowMatchEulerDiscreteScheduler)
 
         # Change the transformer config to mimic a real use case.
