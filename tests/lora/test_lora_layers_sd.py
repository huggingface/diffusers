--- conflicted
+++ resolved
@@ -209,7 +209,6 @@
             if "lora_" in name:
                 self.assertNotEqual(param.device, torch.device("cpu"))
 
-<<<<<<< HEAD
     @parameterized.expand([("simple",), ("weighted",), ("block_lora",), ("delete_adapter",)])
     def test_lora_set_adapters_scenarios(self, scenario):
         if torch.cuda.is_available():
@@ -223,7 +222,6 @@
             scenario=scenario, expected_atol=expected_atol, expected_rtol=expected_rtol
         )
 
-=======
     @slow
     @require_torch_accelerator
     def test_integration_set_lora_device_different_target_layers(self):
@@ -271,7 +269,6 @@
             elif "adapter-1" in name and not isinstance(module, (nn.Dropout, nn.Identity)):
                 self.assertTrue(module.weight.device != torch.device("cpu"))
 
->>>>>>> 425a715e
 
 @slow
 @nightly
