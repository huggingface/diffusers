--- conflicted
+++ resolved
@@ -30,11 +30,8 @@
 from diffusers.utils import load_image
 from diffusers.utils.import_utils import is_accelerate_available
 from diffusers.utils.testing_utils import (
-<<<<<<< HEAD
     backend_empty_cache,
-=======
     is_flaky,
->>>>>>> 04047032
     nightly,
     numpy_cosine_similarity_distance,
     require_big_gpu_with_torch_cuda,
