# coding=utf-8
# Copyright 2024 HuggingFace Inc.
#
# Licensed under the Apache License, Version 2.0 (the "License");
# you may not use this file except in compliance with the License.
# You may obtain a copy of the License at
#
#     http://www.apache.org/licenses/LICENSE-2.0
#
# Unless required by applicable law or agreed to in writing, software
# distributed under the License is distributed on an "AS IS" BASIS,
# WITHOUT WARRANTIES OR CONDITIONS OF ANY KIND, either express or implied.
# See the License for the specific language governing permissions and
# limitations under the License.
import gc
import sys
import unittest

import numpy as np
import pytest
import torch
from transformers import AutoTokenizer, CLIPTextModelWithProjection, CLIPTokenizer, T5EncoderModel

from diffusers import (
    FlowMatchEulerDiscreteScheduler,
    SD3Transformer2DModel,
    StableDiffusion3Img2ImgPipeline,
    StableDiffusion3Pipeline,
)
from diffusers.utils import load_image
from diffusers.utils.import_utils import is_accelerate_available
from diffusers.utils.testing_utils import (
    nightly,
    numpy_cosine_similarity_distance,
    require_big_gpu_with_torch_cuda,
    require_peft_backend,
<<<<<<< HEAD
    require_torch_accelerator,
    slow,
=======
    require_torch_gpu,
>>>>>>> 75a636da
    torch_device,
)


sys.path.append(".")

from utils import PeftLoraLoaderMixinTests  # noqa: E402


if is_accelerate_available():
    from accelerate.utils import release_memory


@require_peft_backend
class SD3LoRATests(unittest.TestCase, PeftLoraLoaderMixinTests):
    pipeline_class = StableDiffusion3Pipeline
    scheduler_cls = FlowMatchEulerDiscreteScheduler
    scheduler_kwargs = {}
    scheduler_classes = [FlowMatchEulerDiscreteScheduler]
    transformer_kwargs = {
        "sample_size": 32,
        "patch_size": 1,
        "in_channels": 4,
        "num_layers": 1,
        "attention_head_dim": 8,
        "num_attention_heads": 4,
        "caption_projection_dim": 32,
        "joint_attention_dim": 32,
        "pooled_projection_dim": 64,
        "out_channels": 4,
    }
    transformer_cls = SD3Transformer2DModel
    vae_kwargs = {
        "sample_size": 32,
        "in_channels": 3,
        "out_channels": 3,
        "block_out_channels": (4,),
        "layers_per_block": 1,
        "latent_channels": 4,
        "norm_num_groups": 1,
        "use_quant_conv": False,
        "use_post_quant_conv": False,
        "shift_factor": 0.0609,
        "scaling_factor": 1.5035,
    }
    has_three_text_encoders = True
    tokenizer_cls, tokenizer_id = CLIPTokenizer, "hf-internal-testing/tiny-random-clip"
    tokenizer_2_cls, tokenizer_2_id = CLIPTokenizer, "hf-internal-testing/tiny-random-clip"
    tokenizer_3_cls, tokenizer_3_id = AutoTokenizer, "hf-internal-testing/tiny-random-t5"
    text_encoder_cls, text_encoder_id = CLIPTextModelWithProjection, "hf-internal-testing/tiny-sd3-text_encoder"
    text_encoder_2_cls, text_encoder_2_id = CLIPTextModelWithProjection, "hf-internal-testing/tiny-sd3-text_encoder-2"
    text_encoder_3_cls, text_encoder_3_id = T5EncoderModel, "hf-internal-testing/tiny-random-t5"

    @property
    def output_shape(self):
        return (1, 32, 32, 3)

    @require_torch_accelerator
    def test_sd3_lora(self):
        """
        Test loading the loras that are saved with the diffusers and peft formats.
        Related PR: https://github.com/huggingface/diffusers/pull/8584
        """
        components = self.get_dummy_components()
        pipe = self.pipeline_class(**components[0])
        pipe = pipe.to(torch_device)
        pipe.set_progress_bar_config(disable=None)

        lora_model_id = "hf-internal-testing/tiny-sd3-loras"

        lora_filename = "lora_diffusers_format.safetensors"
        pipe.load_lora_weights(lora_model_id, weight_name=lora_filename)
        pipe.unload_lora_weights()

        lora_filename = "lora_peft_format.safetensors"
        pipe.load_lora_weights(lora_model_id, weight_name=lora_filename)

    @unittest.skip("Not supported in SD3.")
    def test_simple_inference_with_text_denoiser_block_scale(self):
        pass

    @unittest.skip("Not supported in SD3.")
    def test_simple_inference_with_text_denoiser_multi_adapter_block_lora(self):
        pass

    @unittest.skip("Not supported in SD3.")
    def test_simple_inference_with_text_denoiser_block_scale_for_all_dict_options(self):
        pass

    @unittest.skip("Not supported in SD3.")
    def test_modify_padding_mode(self):
        pass


@nightly
@require_torch_accelerator
@require_peft_backend
@require_big_gpu_with_torch_cuda
@pytest.mark.big_gpu_with_torch_cuda
class SD3LoraIntegrationTests(unittest.TestCase):
    pipeline_class = StableDiffusion3Img2ImgPipeline
    repo_id = "stabilityai/stable-diffusion-3-medium-diffusers"

    def setUp(self):
        super().setUp()
        gc.collect()
        backend_empty_cache(torch_device)

    def tearDown(self):
        super().tearDown()
        gc.collect()
        backend_empty_cache(torch_device)

    def get_inputs(self, device, seed=0):
        init_image = load_image(
            "https://huggingface.co/datasets/hf-internal-testing/diffusers-images/resolve/main/sd_controlnet/bird_canny.png"
        )
        if str(device).startswith("mps"):
            generator = torch.manual_seed(seed)
        else:
            generator = torch.Generator(device="cpu").manual_seed(seed)

        return {
            "prompt": "corgi",
            "num_inference_steps": 2,
            "guidance_scale": 5.0,
            "output_type": "np",
            "generator": generator,
            "image": init_image,
        }

    def test_sd3_img2img_lora(self):
        pipe = self.pipeline_class.from_pretrained(self.repo_id, torch_dtype=torch.float16)
        pipe.load_lora_weights("zwloong/sd3-lora-training-rank16-v2")
        pipe.fuse_lora()
        pipe.unload_lora_weights()
        pipe = pipe.to(torch_device)

        inputs = self.get_inputs(torch_device)

        image = pipe(**inputs).images[0]
        image_slice = image[0, -3:, -3:]
        expected_slice = np.array([0.5649, 0.5405, 0.5488, 0.5688, 0.5449, 0.5513, 0.5337, 0.5107, 0.5059])

        max_diff = numpy_cosine_similarity_distance(expected_slice.flatten(), image_slice.flatten())

        assert max_diff < 1e-4, f"Outputs are not close enough, got {max_diff}"
        pipe.unload_lora_weights()
        release_memory(pipe)<|MERGE_RESOLUTION|>--- conflicted
+++ resolved
@@ -34,12 +34,8 @@
     numpy_cosine_similarity_distance,
     require_big_gpu_with_torch_cuda,
     require_peft_backend,
-<<<<<<< HEAD
     require_torch_accelerator,
     slow,
-=======
-    require_torch_gpu,
->>>>>>> 75a636da
     torch_device,
 )
 
