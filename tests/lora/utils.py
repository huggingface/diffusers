--- conflicted
+++ resolved
@@ -2167,7 +2167,6 @@
             _, _, inputs = self.get_dummy_inputs(with_generator=False)
             pipe(**inputs, generator=torch.manual_seed(0))[0]
 
-<<<<<<< HEAD
     @parameterized.expand([4, 8, 16])
     def test_lora_adapter_metadata_is_loaded_correctly(self, lora_alpha):
         scheduler_cls = self.scheduler_classes[0]
@@ -2247,7 +2246,7 @@
             self.assertTrue(
                 np.allclose(output_lora, output_lora_pretrained, atol=1e-3, rtol=1e-3), "Lora outputs should match."
             )
-=======
+
     def test_inference_load_delete_load_adapters(self):
         "Tests if `load_lora_weights()` -> `delete_adapters()` -> `load_lora_weights()` works."
         for scheduler_cls in self.scheduler_classes:
@@ -2294,5 +2293,4 @@
                 # Then load adapter and compare.
                 pipe.load_lora_weights(tmpdirname)
                 output_lora_loaded = pipe(**inputs, generator=torch.manual_seed(0))[0]
-                self.assertTrue(np.allclose(output_adapter_1, output_lora_loaded, atol=1e-3, rtol=1e-3))
->>>>>>> a5f4cc7f
+                self.assertTrue(np.allclose(output_adapter_1, output_lora_loaded, atol=1e-3, rtol=1e-3))