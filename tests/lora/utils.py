--- conflicted
+++ resolved
@@ -12,7 +12,6 @@
 # WITHOUT WARRANTIES OR CONDITIONS OF ANY KIND, either express or implied.
 # See the License for the specific language governing permissions and
 # limitations under the License.
-import copy
 import inspect
 import os
 import re
@@ -292,7 +291,6 @@
 
         return modules_to_save
 
-<<<<<<< HEAD
     def _get_exclude_modules(self, pipe):
         from diffusers.utils.peft_utils import _derive_exclude_modules
 
@@ -307,12 +305,7 @@
         )
         return exclude_modules
 
-    def check_if_adapters_added_correctly(
-        self, pipe, text_lora_config=None, denoiser_lora_config=None, adapter_name="default"
-    ):
-=======
     def add_adapters_to_pipeline(self, pipe, text_lora_config=None, denoiser_lora_config=None, adapter_name="default"):
->>>>>>> 05e7a854
         if text_lora_config is not None:
             if "text_encoder" in self.pipeline_class._lora_loadable_modules:
                 pipe.text_encoder.add_adapter(text_lora_config, adapter_name=adapter_name)
@@ -2328,41 +2321,42 @@
                 np.allclose(output_lora, output_lora_pretrained, atol=1e-3, rtol=1e-3), "Lora outputs should match."
             )
 
-<<<<<<< HEAD
-    @require_peft_version_greater("0.13.2")
+    def test_lora_unload_add_adapter(self):
+        """Tests if `unload_lora_weights()` -> `add_adapter()` works."""
+        scheduler_cls = self.scheduler_classes[0]
+        components, text_lora_config, denoiser_lora_config = self.get_dummy_components(scheduler_cls)
+        pipe = self.pipeline_class(**components).to(torch_device)
+        _, _, inputs = self.get_dummy_inputs(with_generator=False)
+
+        pipe, _ = self.add_adapters_to_pipeline(
+            pipe, text_lora_config=text_lora_config, denoiser_lora_config=denoiser_lora_config
+        )
+        _ = pipe(**inputs, generator=torch.manual_seed(0))[0]
+
+        # unload and then add.
+        pipe.unload_lora_weights()
+        pipe, _ = self.add_adapters_to_pipeline(
+            pipe, text_lora_config=text_lora_config, denoiser_lora_config=denoiser_lora_config
+        )
+        _ = pipe(**inputs, generator=torch.manual_seed(0))[0]
+
     def test_lora_exclude_modules(self):
         """
         Test to check if `exclude_modules` works or not. It works in the following way:
         we first create a pipeline and insert LoRA config into it. We then derive a `set`
         of modules to exclude by investigating its denoiser state dict and denoiser LoRA
         state dict.
-
         We then create a new LoRA config to include the `exclude_modules` and perform tests.
         """
-=======
-    def test_lora_unload_add_adapter(self):
-        """Tests if `unload_lora_weights()` -> `add_adapter()` works."""
->>>>>>> 05e7a854
         scheduler_cls = self.scheduler_classes[0]
         components, text_lora_config, denoiser_lora_config = self.get_dummy_components(scheduler_cls)
         pipe = self.pipeline_class(**components).to(torch_device)
         _, _, inputs = self.get_dummy_inputs(with_generator=False)
 
-<<<<<<< HEAD
         output_no_lora = pipe(**inputs, generator=torch.manual_seed(0))[0]
         self.assertTrue(output_no_lora.shape == self.output_shape)
 
-        # only supported for `denoiser` now
-        pipe_cp = copy.deepcopy(pipe)
-        pipe_cp, _ = self.check_if_adapters_added_correctly(
-            pipe_cp, text_lora_config=text_lora_config, denoiser_lora_config=denoiser_lora_config
-        )
-        denoiser_exclude_modules = self._get_exclude_modules(pipe_cp)
-        pipe_cp.to("cpu")
-        del pipe_cp
-
-        denoiser_lora_config.exclude_modules = denoiser_exclude_modules
-        pipe, _ = self.check_if_adapters_added_correctly(
+        pipe, _ = self.add_adapters_to_pipeline(
             pipe, text_lora_config=text_lora_config, denoiser_lora_config=denoiser_lora_config
         )
         output_lora_exclude_modules = pipe(**inputs, generator=torch.manual_seed(0))[0]
@@ -2385,19 +2379,6 @@
                 np.allclose(output_lora_exclude_modules, output_lora_pretrained, atol=1e-3, rtol=1e-3),
                 "Lora outputs should match.",
             )
-=======
-        pipe, _ = self.add_adapters_to_pipeline(
-            pipe, text_lora_config=text_lora_config, denoiser_lora_config=denoiser_lora_config
-        )
-        _ = pipe(**inputs, generator=torch.manual_seed(0))[0]
-
-        # unload and then add.
-        pipe.unload_lora_weights()
-        pipe, _ = self.add_adapters_to_pipeline(
-            pipe, text_lora_config=text_lora_config, denoiser_lora_config=denoiser_lora_config
-        )
-        _ = pipe(**inputs, generator=torch.manual_seed(0))[0]
->>>>>>> 05e7a854
 
     def test_inference_load_delete_load_adapters(self):
         "Tests if `load_lora_weights()` -> `delete_adapters()` -> `load_lora_weights()` works."
