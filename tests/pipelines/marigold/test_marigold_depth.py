# Copyright 2024 Marigold authors, PRS ETH Zurich. All rights reserved.
# Copyright 2024 The HuggingFace Team. All rights reserved.
#
# Licensed under the Apache License, Version 2.0 (the "License");
# you may not use this file except in compliance with the License.
# You may obtain a copy of the License at
#
#     http://www.apache.org/licenses/LICENSE-2.0
#
# Unless required by applicable law or agreed to in writing, software
# distributed under the License is distributed on an "AS IS" BASIS,
# WITHOUT WARRANTIES OR CONDITIONS OF ANY KIND, either express or implied.
# See the License for the specific language governing permissions and
# limitations under the License.
# --------------------------------------------------------------------------
# More information and citation instructions are available on the
# Marigold project website: https://marigoldmonodepth.github.io
# --------------------------------------------------------------------------
import gc
import os
import random
import unittest
from typing import Any, Dict, Optional

import numpy as np
import torch
from transformers import CLIPTextConfig, CLIPTextModel, CLIPTokenizer

from diffusers import (
    AutoencoderKL,
    AutoencoderTiny,
    LCMScheduler,
    MarigoldDepthPipeline,
    UNet2DConditionModel,
)
from diffusers.utils.testing_utils import (
    enable_full_determinism,
    floats_tensor,
    load_image,
    require_torch_gpu,
    slow,
)

from ..test_pipelines_common import PipelineTesterMixin


enable_full_determinism()


class MarigoldDepthPipelineFastTests(PipelineTesterMixin, unittest.TestCase):
    pipeline_class = MarigoldDepthPipeline
    params = frozenset(["image"])
    batch_params = frozenset(["image"])
    image_params = frozenset(["image"])
    image_latents_params = frozenset(["latents"])
    callback_cfg_params = frozenset([])
    test_xformers_attention = False
    required_optional_params = frozenset(
        [
            "num_inference_steps",
            "generator",
            "output_type",
        ]
    )

    def get_dummy_components(self, time_cond_proj_dim=None):
        torch.manual_seed(0)
        unet = UNet2DConditionModel(
            block_out_channels=(32, 64),
            layers_per_block=2,
            time_cond_proj_dim=time_cond_proj_dim,
            sample_size=32,
            in_channels=8,
            out_channels=4,
            down_block_types=("DownBlock2D", "CrossAttnDownBlock2D"),
            up_block_types=("CrossAttnUpBlock2D", "UpBlock2D"),
            cross_attention_dim=32,
        )
        torch.manual_seed(0)
        scheduler = LCMScheduler(
            beta_start=0.00085,
            beta_end=0.012,
            prediction_type="v_prediction",
            set_alpha_to_one=False,
            steps_offset=1,
            beta_schedule="scaled_linear",
            clip_sample=False,
            thresholding=False,
        )
        torch.manual_seed(0)
        vae = AutoencoderKL(
            block_out_channels=[32, 64],
            in_channels=3,
            out_channels=3,
            down_block_types=["DownEncoderBlock2D", "DownEncoderBlock2D"],
            up_block_types=["UpDecoderBlock2D", "UpDecoderBlock2D"],
            latent_channels=4,
        )
        torch.manual_seed(0)
        text_encoder_config = CLIPTextConfig(
            bos_token_id=0,
            eos_token_id=2,
            hidden_size=32,
            intermediate_size=37,
            layer_norm_eps=1e-05,
            num_attention_heads=4,
            num_hidden_layers=5,
            pad_token_id=1,
            vocab_size=1000,
        )
        text_encoder = CLIPTextModel(text_encoder_config)
        tokenizer = CLIPTokenizer.from_pretrained("hf-internal-testing/tiny-random-clip")

        components = {
            "unet": unet,
            "scheduler": scheduler,
            "vae": vae,
            "text_encoder": text_encoder,
            "tokenizer": tokenizer,
        }
        return components

    def get_dummy_tiny_autoencoder(self):
        return AutoencoderTiny(in_channels=3, out_channels=3, latent_channels=4)

    def get_dummy_inputs(self, device, seed=0):
        image = floats_tensor((1, 3, 32, 32), rng=random.Random(seed)).to(device)
        image = image / 2 + 0.5
        if str(device).startswith("mps"):
            generator = torch.manual_seed(seed)
        else:
            generator = torch.Generator(device=device).manual_seed(seed)
        inputs = {
            "image": image,
            "num_inference_steps": 1,
            "processing_resolution": 0,
            "generator": generator,
            "output_type": "np",
        }
        return inputs

    def test_attention_slicing_forward_pass(self):
        self._test_attention_slicing_forward_pass(test_mean_pixel_difference=False)

<<<<<<< HEAD
    def test_marigold_depth(self):
        device = "cpu"

        components = self.get_dummy_components()
        pipe = self.pipeline_class(**components)
        pipe.to(device)
        pipe.set_progress_bar_config(disable=None)

        inputs = self.get_dummy_inputs(device)
        image = pipe(**inputs).prediction
        image_slice = image[0, -1, -3:, -3:]

        self.assertEqual(image.shape, (1, 1, 32, 32))
        expected_slice = np.array([0.45293128, 0.518393, 0.49851733, 0.4354669,  0.42731416, 0.41532582, 0.52293533, 0.48177803, 0.46273834])
        max_diff = np.abs(image_slice.flatten() - expected_slice).max()
        self.assertLessEqual(max_diff, 1e-3)
=======
>>>>>>> f78854f5

@slow
@require_torch_gpu
class MarigoldDepthPipelineIntegrationTests(unittest.TestCase):
    save_output: bool = True
    enable_asserts: bool = True
    model_id: str = "prs-eth/marigold-lcm-v1-0"
    url_input_basedir: str = "https://marigoldmonodepth.github.io/images"
    url_output_basedir: str = (
        "https://huggingface.co/datasets/hf-internal-testing/diffusers-images/resolve/main/marigold"
    )
    progress_bar_kwargs = {"disable": True}

    def setUp(self):
        super().setUp()
        gc.collect()
        torch.cuda.empty_cache()

    def tearDown(self):
        super().tearDown()
        gc.collect()
        torch.cuda.empty_cache()

    def _test_marigold_depth(
        self,
        is_fp16: bool = True,
        device: str = "cuda",
        enable_model_cpu_offload: bool = False,
        generator_seed: int = 0,
        num_inference_steps: int = 1,
        processing_resolution: int = 768,
        ensemble_size: int = 1,
        ensembling_kwargs: Optional[Dict[str, Any]] = None,
        batch_size: int = 1,
        match_input_resolution: bool = True,
        fname_input: str = "einstein.jpg",
        atol: float = 1e-4,
    ):
        out_basename = os.path.splitext(os.path.basename(fname_input))[0]
        out_basename += "_" + self.model_id.replace("/", "-").replace("_", "-")

        from_pretrained_kwargs = {}
        if is_fp16:
            from_pretrained_kwargs["variant"] = "fp16"
            from_pretrained_kwargs["torch_dtype"] = torch.float16
            out_basename += "_f16"
        else:
            out_basename += "_f32"

        pipe = MarigoldDepthPipeline.from_pretrained(self.model_id, **from_pretrained_kwargs)

        if isinstance(self.progress_bar_kwargs, dict):
            pipe.set_progress_bar_config(**self.progress_bar_kwargs)

        if enable_model_cpu_offload:
            pipe.enable_model_cpu_offload()
            out_basename += "_cpuoffl"
        else:
            pipe.to(device)
            out_basename += "_" + str(device)

        generator = torch.Generator(device=device).manual_seed(generator_seed)
        out_basename += f"_G{generator_seed}"

        image_url = f"{self.url_input_basedir}/{fname_input}"
        image = load_image(image_url)
        width, height = image.size

        out = pipe(
            image,
            num_inference_steps=num_inference_steps,
            ensemble_size=ensemble_size,
            processing_resolution=processing_resolution,
            match_input_resolution=match_input_resolution,
            resample_method_input="bilinear",
            resample_method_output="bilinear",
            batch_size=batch_size,
            ensembling_kwargs=ensembling_kwargs,
            latents=None,
            generator=generator,
            output_type="np",
            output_uncertainty=False,
            output_latent=False,
        )

        out_basename += f"_S{num_inference_steps}"
        out_basename += f"_P{processing_resolution}"
        out_basename += f"_E{ensemble_size}"
        out_basename += f"_B{batch_size}"
        out_basename += f"_M{int(match_input_resolution)}"

        expected_image_fname = f"{out_basename}.png"
        expected_image_url = f"{self.url_output_basedir}/{expected_image_fname}"

        vis = pipe.image_processor.visualize_depth(out.prediction)[0]
        if self.save_output:
            vis.save(expected_image_fname)

        # No asserts above this line!

        if not self.enable_asserts:
            return

        if match_input_resolution:
            self.assertEqual(out.prediction.shape[2:], (height, width), "Unexpected output resolution")
        else:
            self.assertEqual(max(out.prediction.shape[2:]), processing_resolution, "Unexpected output resolution")

        expected_image = np.array(load_image(expected_image_url))
        vis = np.array(vis)
        self.assertTrue(np.allclose(vis, expected_image, atol=atol))

    def test_marigold_depth_einstein_f32_cpu_G0_S1_P32_E1_B1_M1(self):
        self._test_marigold_depth(
            is_fp16=False,
            device="cpu",
            enable_model_cpu_offload=False,
            generator_seed=0,
            num_inference_steps=1,
            processing_resolution=32,
            ensemble_size=1,
            batch_size=1,
            match_input_resolution=True,
            fname_input="einstein.jpg",
        )

    def test_marigold_depth_einstein_f32_cuda_G0_S1_P768_E1_B1_M1(self):
        self._test_marigold_depth(
            is_fp16=False,
            device="cuda",
            enable_model_cpu_offload=False,
            generator_seed=0,
            num_inference_steps=1,
            processing_resolution=768,
            ensemble_size=1,
            batch_size=1,
            match_input_resolution=True,
            fname_input="einstein.jpg",
        )

    def test_marigold_depth_einstein_f32_cpuoffl_G0_S1_P768_E1_B1_M1(self):
        self._test_marigold_depth(
            is_fp16=False,
            device="cuda",
            enable_model_cpu_offload=True,
            generator_seed=0,
            num_inference_steps=1,
            processing_resolution=768,
            ensemble_size=1,
            batch_size=1,
            match_input_resolution=True,
            fname_input="einstein.jpg",
        )

    def test_marigold_depth_einstein_f16_cuda_G0_S1_P768_E1_B1_M1(self):
        self._test_marigold_depth(
            is_fp16=True,
            device="cuda",
            enable_model_cpu_offload=False,
            generator_seed=0,
            num_inference_steps=1,
            processing_resolution=768,
            ensemble_size=1,
            batch_size=1,
            match_input_resolution=True,
            fname_input="einstein.jpg",
        )

    def test_marigold_depth_einstein_f16_cpuoffl_G0_S1_P768_E1_B1_M1(self):
        self._test_marigold_depth(
            is_fp16=True,
            device="cuda",
            enable_model_cpu_offload=True,
            generator_seed=0,
            num_inference_steps=1,
            processing_resolution=768,
            ensemble_size=1,
            batch_size=1,
            match_input_resolution=True,
            fname_input="einstein.jpg",
        )

    def test_marigold_depth_einstein_f16_cuda_G2024_S1_P768_E1_B1_M1(self):
        self._test_marigold_depth(
            is_fp16=True,
            device="cuda",
            enable_model_cpu_offload=False,
            generator_seed=2024,
            num_inference_steps=1,
            processing_resolution=768,
            ensemble_size=1,
            batch_size=1,
            match_input_resolution=True,
            fname_input="einstein.jpg",
        )

    def test_marigold_depth_einstein_f16_cuda_G0_S2_P768_E1_B1_M1(self):
        self._test_marigold_depth(
            is_fp16=True,
            device="cuda",
            enable_model_cpu_offload=False,
            generator_seed=0,
            num_inference_steps=2,
            processing_resolution=768,
            ensemble_size=1,
            batch_size=1,
            match_input_resolution=True,
            fname_input="einstein.jpg",
        )

    def test_marigold_depth_einstein_f16_cuda_G0_S1_P512_E1_B1_M1(self):
        self._test_marigold_depth(
            is_fp16=True,
            device="cuda",
            enable_model_cpu_offload=False,
            generator_seed=0,
            num_inference_steps=1,
            processing_resolution=512,
            ensemble_size=1,
            batch_size=1,
            match_input_resolution=True,
            fname_input="einstein.jpg",
        )

    def test_marigold_depth_einstein_f16_cuda_G0_S1_P768_E3_B1_M1(self):
        self._test_marigold_depth(
            is_fp16=True,
            device="cuda",
            enable_model_cpu_offload=False,
            generator_seed=0,
            num_inference_steps=1,
            processing_resolution=768,
            ensemble_size=3,
            ensembling_kwargs={"reduction": "mean"},
            batch_size=1,
            match_input_resolution=True,
            fname_input="einstein.jpg",
        )

    def test_marigold_depth_einstein_f16_cuda_G0_S1_P768_E4_B2_M1(self):
        self._test_marigold_depth(
            is_fp16=True,
            device="cuda",
            enable_model_cpu_offload=False,
            generator_seed=0,
            num_inference_steps=1,
            processing_resolution=768,
            ensemble_size=4,
            ensembling_kwargs={"reduction": "mean"},
            batch_size=2,
            match_input_resolution=True,
            fname_input="einstein.jpg",
        )

    def test_marigold_depth_einstein_f16_cuda_G0_S1_P512_E1_B1_M0(self):
        self._test_marigold_depth(
            is_fp16=True,
            device="cuda",
            enable_model_cpu_offload=False,
            generator_seed=0,
            num_inference_steps=1,
            processing_resolution=512,
            ensemble_size=1,
            batch_size=1,
            match_input_resolution=False,
            fname_input="einstein.jpg",
        )<|MERGE_RESOLUTION|>--- conflicted
+++ resolved
@@ -142,7 +142,6 @@
     def test_attention_slicing_forward_pass(self):
         self._test_attention_slicing_forward_pass(test_mean_pixel_difference=False)
 
-<<<<<<< HEAD
     def test_marigold_depth(self):
         device = "cpu"
 
@@ -159,8 +158,6 @@
         expected_slice = np.array([0.45293128, 0.518393, 0.49851733, 0.4354669,  0.42731416, 0.41532582, 0.52293533, 0.48177803, 0.46273834])
         max_diff = np.abs(image_slice.flatten() - expected_slice).max()
         self.assertLessEqual(max_diff, 1e-3)
-=======
->>>>>>> f78854f5
 
 @slow
 @require_torch_gpu
