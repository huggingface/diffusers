# coding=utf-8
# Copyright 2024 HuggingFace Inc.
#
# Licensed under the Apache License, Version 2.0 (the "License");
# you may not use this file except in compliance with the License.
# You may obtain a copy of the License at
#
#     http://www.apache.org/licenses/LICENSE-2.0
#
# Unless required by applicable law or agreed to in writing, software
# distributed under the License is distributed on an "AS IS" BASIS,
# WITHOUT WARRANTIES OR CONDITIONS OF ANY KIND, either express or implied.
# See the License for the specific language governing permissions and
# limitations under the License.

import gc
import json
import os
import random
import shutil
import sys
import tempfile
import traceback
import unittest
import unittest.mock as mock

import numpy as np
import PIL.Image
import requests_mock
import safetensors.torch
import torch
import torch.nn as nn
from huggingface_hub import snapshot_download
from parameterized import parameterized
from PIL import Image
from requests.exceptions import HTTPError
from transformers import CLIPImageProcessor, CLIPModel, CLIPTextConfig, CLIPTextModel, CLIPTokenizer

from diffusers import (
    AutoencoderKL,
    ConfigMixin,
    DDIMPipeline,
    DDIMScheduler,
    DDPMPipeline,
    DDPMScheduler,
    DiffusionPipeline,
    DPMSolverMultistepScheduler,
    EulerAncestralDiscreteScheduler,
    EulerDiscreteScheduler,
    LMSDiscreteScheduler,
    ModelMixin,
    PNDMScheduler,
    StableDiffusionImg2ImgPipeline,
    StableDiffusionInpaintPipelineLegacy,
    StableDiffusionPipeline,
    UNet2DConditionModel,
    UNet2DModel,
    UniPCMultistepScheduler,
    logging,
)
from diffusers.pipelines.pipeline_utils import _get_pipeline_class
from diffusers.schedulers.scheduling_utils import SCHEDULER_CONFIG_NAME
from diffusers.utils import (
    CONFIG_NAME,
    WEIGHTS_NAME,
)
from diffusers.utils.testing_utils import (
    CaptureLogger,
    backend_empty_cache,
    enable_full_determinism,
    floats_tensor,
    get_python_version,
    get_tests_dir,
    is_torch_compile,
    load_numpy,
    nightly,
    require_compel,
    require_flax,
    require_hf_hub_version_greater,
    require_onnxruntime,
    require_torch_2,
<<<<<<< HEAD
    require_torch_accelerator,
=======
    require_torch_gpu,
    require_transformers_version_greater,
>>>>>>> f9e957f0
    run_test_in_subprocess,
    slow,
    torch_device,
)
from diffusers.utils.torch_utils import is_compiled_module


enable_full_determinism()


# Will be run via run_test_in_subprocess
def _test_from_save_pretrained_dynamo(in_queue, out_queue, timeout):
    error = None
    try:
        # 1. Load models
        model = UNet2DModel(
            block_out_channels=(32, 64),
            layers_per_block=2,
            sample_size=32,
            in_channels=3,
            out_channels=3,
            down_block_types=("DownBlock2D", "AttnDownBlock2D"),
            up_block_types=("AttnUpBlock2D", "UpBlock2D"),
        )
        model = torch.compile(model)
        scheduler = DDPMScheduler(num_train_timesteps=10)

        ddpm = DDPMPipeline(model, scheduler)

        # previous diffusers versions stripped compilation off
        # compiled modules
        assert is_compiled_module(ddpm.unet)

        ddpm.to(torch_device)
        ddpm.set_progress_bar_config(disable=None)

        with tempfile.TemporaryDirectory() as tmpdirname:
            ddpm.save_pretrained(tmpdirname)
            new_ddpm = DDPMPipeline.from_pretrained(tmpdirname)
            new_ddpm.to(torch_device)

        generator = torch.Generator(device=torch_device).manual_seed(0)
        image = ddpm(generator=generator, num_inference_steps=5, output_type="np").images

        generator = torch.Generator(device=torch_device).manual_seed(0)
        new_image = new_ddpm(generator=generator, num_inference_steps=5, output_type="np").images

        assert np.abs(image - new_image).max() < 1e-5, "Models don't give the same forward pass"
    except Exception:
        error = f"{traceback.format_exc()}"

    results = {"error": error}
    out_queue.put(results, timeout=timeout)
    out_queue.join()


class CustomEncoder(ModelMixin, ConfigMixin):
    def __init__(self):
        super().__init__()
        self.linear = nn.Linear(3, 3)


class CustomPipeline(DiffusionPipeline):
    def __init__(self, encoder: CustomEncoder, scheduler: DDIMScheduler):
        super().__init__()
        self.register_modules(encoder=encoder, scheduler=scheduler)


class DownloadTests(unittest.TestCase):
    @unittest.skip("Flaky behaviour on CI. Re-enable after migrating to new runners")
    def test_one_request_upon_cached(self):
        # TODO: For some reason this test fails on MPS where no HEAD call is made.
        if torch_device == "mps":
            return

        with tempfile.TemporaryDirectory() as tmpdirname:
            with requests_mock.mock(real_http=True) as m:
                DiffusionPipeline.download("hf-internal-testing/tiny-stable-diffusion-pipe", cache_dir=tmpdirname)

            download_requests = [r.method for r in m.request_history]
            assert download_requests.count("HEAD") == 15, "15 calls to files"
            assert download_requests.count("GET") == 17, "15 calls to files + model_info + model_index.json"
            assert (
                len(download_requests) == 32
            ), "2 calls per file (15 files) + send_telemetry, model_info and model_index.json"

            with requests_mock.mock(real_http=True) as m:
                DiffusionPipeline.download(
                    "hf-internal-testing/tiny-stable-diffusion-pipe", safety_checker=None, cache_dir=tmpdirname
                )

            cache_requests = [r.method for r in m.request_history]
            assert cache_requests.count("HEAD") == 1, "model_index.json is only HEAD"
            assert cache_requests.count("GET") == 1, "model info is only GET"
            assert (
                len(cache_requests) == 2
            ), "We should call only `model_info` to check for _commit hash and `send_telemetry`"

    def test_less_downloads_passed_object(self):
        with tempfile.TemporaryDirectory() as tmpdirname:
            cached_folder = DiffusionPipeline.download(
                "hf-internal-testing/tiny-stable-diffusion-pipe", safety_checker=None, cache_dir=tmpdirname
            )

            # make sure safety checker is not downloaded
            assert "safety_checker" not in os.listdir(cached_folder)

            # make sure rest is downloaded
            assert "unet" in os.listdir(cached_folder)
            assert "tokenizer" in os.listdir(cached_folder)
            assert "vae" in os.listdir(cached_folder)
            assert "model_index.json" in os.listdir(cached_folder)
            assert "scheduler" in os.listdir(cached_folder)
            assert "feature_extractor" in os.listdir(cached_folder)

    @unittest.skip("Flaky behaviour on CI. Re-enable after migrating to new runners")
    def test_less_downloads_passed_object_calls(self):
        # TODO: For some reason this test fails on MPS where no HEAD call is made.
        if torch_device == "mps":
            return

        with tempfile.TemporaryDirectory() as tmpdirname:
            with requests_mock.mock(real_http=True) as m:
                DiffusionPipeline.download(
                    "hf-internal-testing/tiny-stable-diffusion-pipe", safety_checker=None, cache_dir=tmpdirname
                )

            download_requests = [r.method for r in m.request_history]
            # 15 - 2 because no call to config or model file for `safety_checker`
            assert download_requests.count("HEAD") == 13, "13 calls to files"
            # 17 - 2 because no call to config or model file for `safety_checker`
            assert download_requests.count("GET") == 15, "13 calls to files + model_info + model_index.json"
            assert (
                len(download_requests) == 28
            ), "2 calls per file (13 files) + send_telemetry, model_info and model_index.json"

            with requests_mock.mock(real_http=True) as m:
                DiffusionPipeline.download(
                    "hf-internal-testing/tiny-stable-diffusion-pipe", safety_checker=None, cache_dir=tmpdirname
                )

            cache_requests = [r.method for r in m.request_history]
            assert cache_requests.count("HEAD") == 1, "model_index.json is only HEAD"
            assert cache_requests.count("GET") == 1, "model info is only GET"
            assert (
                len(cache_requests) == 2
            ), "We should call only `model_info` to check for _commit hash and `send_telemetry`"

    def test_download_only_pytorch(self):
        with tempfile.TemporaryDirectory() as tmpdirname:
            # pipeline has Flax weights
            tmpdirname = DiffusionPipeline.download(
                "hf-internal-testing/tiny-stable-diffusion-pipe", safety_checker=None, cache_dir=tmpdirname
            )

            all_root_files = [t[-1] for t in os.walk(os.path.join(tmpdirname))]
            files = [item for sublist in all_root_files for item in sublist]

            # None of the downloaded files should be a flax file even if we have some here:
            # https://huggingface.co/hf-internal-testing/tiny-stable-diffusion-pipe/blob/main/unet/diffusion_flax_model.msgpack
            assert not any(f.endswith(".msgpack") for f in files)
            # We need to never convert this tiny model to safetensors for this test to pass
            assert not any(f.endswith(".safetensors") for f in files)

    def test_force_safetensors_error(self):
        with tempfile.TemporaryDirectory() as tmpdirname:
            # pipeline has Flax weights
            with self.assertRaises(EnvironmentError):
                tmpdirname = DiffusionPipeline.download(
                    "hf-internal-testing/tiny-stable-diffusion-pipe-no-safetensors",
                    safety_checker=None,
                    cache_dir=tmpdirname,
                    use_safetensors=True,
                )

    def test_download_safetensors(self):
        with tempfile.TemporaryDirectory() as tmpdirname:
            # pipeline has Flax weights
            tmpdirname = DiffusionPipeline.download(
                "hf-internal-testing/tiny-stable-diffusion-pipe-safetensors",
                safety_checker=None,
                cache_dir=tmpdirname,
            )

            all_root_files = [t[-1] for t in os.walk(os.path.join(tmpdirname))]
            files = [item for sublist in all_root_files for item in sublist]

            # None of the downloaded files should be a pytorch file even if we have some here:
            # https://huggingface.co/hf-internal-testing/tiny-stable-diffusion-pipe/blob/main/unet/diffusion_flax_model.msgpack
            assert not any(f.endswith(".bin") for f in files)

    def test_download_safetensors_index(self):
        for variant in ["fp16", None]:
            with tempfile.TemporaryDirectory() as tmpdirname:
                tmpdirname = DiffusionPipeline.download(
                    "hf-internal-testing/tiny-stable-diffusion-pipe-indexes",
                    cache_dir=tmpdirname,
                    use_safetensors=True,
                    variant=variant,
                )

                all_root_files = [t[-1] for t in os.walk(os.path.join(tmpdirname))]
                files = [item for sublist in all_root_files for item in sublist]

                # None of the downloaded files should be a safetensors file even if we have some here:
                # https://huggingface.co/hf-internal-testing/tiny-stable-diffusion-pipe-indexes/tree/main/text_encoder
                if variant is None:
                    assert not any("fp16" in f for f in files)
                else:
                    model_files = [f for f in files if "safetensors" in f]
                    assert all("fp16" in f for f in model_files)

                assert len([f for f in files if ".safetensors" in f]) == 8
                assert not any(".bin" in f for f in files)

    def test_download_bin_index(self):
        for variant in ["fp16", None]:
            with tempfile.TemporaryDirectory() as tmpdirname:
                tmpdirname = DiffusionPipeline.download(
                    "hf-internal-testing/tiny-stable-diffusion-pipe-indexes",
                    cache_dir=tmpdirname,
                    use_safetensors=False,
                    variant=variant,
                )

                all_root_files = [t[-1] for t in os.walk(os.path.join(tmpdirname))]
                files = [item for sublist in all_root_files for item in sublist]

                # None of the downloaded files should be a safetensors file even if we have some here:
                # https://huggingface.co/hf-internal-testing/tiny-stable-diffusion-pipe-indexes/tree/main/text_encoder
                if variant is None:
                    assert not any("fp16" in f for f in files)
                else:
                    model_files = [f for f in files if "bin" in f]
                    assert all("fp16" in f for f in model_files)

                assert len([f for f in files if ".bin" in f]) == 8
                assert not any(".safetensors" in f for f in files)

    def test_download_no_openvino_by_default(self):
        with tempfile.TemporaryDirectory() as tmpdirname:
            tmpdirname = DiffusionPipeline.download(
                "hf-internal-testing/tiny-stable-diffusion-open-vino",
                cache_dir=tmpdirname,
            )

            all_root_files = [t[-1] for t in os.walk(os.path.join(tmpdirname))]
            files = [item for sublist in all_root_files for item in sublist]

            # make sure that by default no openvino weights are downloaded
            assert all((f.endswith(".json") or f.endswith(".bin") or f.endswith(".txt")) for f in files)
            assert not any("openvino_" in f for f in files)

    def test_download_no_onnx_by_default(self):
        with tempfile.TemporaryDirectory() as tmpdirname:
            tmpdirname = DiffusionPipeline.download(
                "hf-internal-testing/tiny-stable-diffusion-xl-pipe",
                cache_dir=tmpdirname,
                use_safetensors=False,
            )

            all_root_files = [t[-1] for t in os.walk(os.path.join(tmpdirname))]
            files = [item for sublist in all_root_files for item in sublist]

            # make sure that by default no onnx weights are downloaded for non-ONNX pipelines
            assert all((f.endswith(".json") or f.endswith(".bin") or f.endswith(".txt")) for f in files)
            assert not any((f.endswith(".onnx") or f.endswith(".pb")) for f in files)

    @require_onnxruntime
    def test_download_onnx_by_default_for_onnx_pipelines(self):
        with tempfile.TemporaryDirectory() as tmpdirname:
            tmpdirname = DiffusionPipeline.download(
                "hf-internal-testing/tiny-random-OnnxStableDiffusionPipeline",
                cache_dir=tmpdirname,
            )

            all_root_files = [t[-1] for t in os.walk(os.path.join(tmpdirname))]
            files = [item for sublist in all_root_files for item in sublist]

            # make sure that by default onnx weights are downloaded for ONNX pipelines
            assert any((f.endswith(".json") or f.endswith(".bin") or f.endswith(".txt")) for f in files)
            assert any((f.endswith(".onnx")) for f in files)
            assert any((f.endswith(".pb")) for f in files)

    def test_download_no_safety_checker(self):
        prompt = "hello"
        pipe = StableDiffusionPipeline.from_pretrained(
            "hf-internal-testing/tiny-stable-diffusion-torch", safety_checker=None
        )
        pipe = pipe.to(torch_device)
        generator = torch.manual_seed(0)
        out = pipe(prompt, num_inference_steps=2, generator=generator, output_type="np").images

        pipe_2 = StableDiffusionPipeline.from_pretrained("hf-internal-testing/tiny-stable-diffusion-torch")
        pipe_2 = pipe_2.to(torch_device)
        generator = torch.manual_seed(0)
        out_2 = pipe_2(prompt, num_inference_steps=2, generator=generator, output_type="np").images

        assert np.max(np.abs(out - out_2)) < 1e-3

    def test_load_no_safety_checker_explicit_locally(self):
        prompt = "hello"
        pipe = StableDiffusionPipeline.from_pretrained(
            "hf-internal-testing/tiny-stable-diffusion-torch", safety_checker=None
        )
        pipe = pipe.to(torch_device)
        generator = torch.manual_seed(0)
        out = pipe(prompt, num_inference_steps=2, generator=generator, output_type="np").images

        with tempfile.TemporaryDirectory() as tmpdirname:
            pipe.save_pretrained(tmpdirname)
            pipe_2 = StableDiffusionPipeline.from_pretrained(tmpdirname, safety_checker=None)
            pipe_2 = pipe_2.to(torch_device)

            generator = torch.manual_seed(0)

            out_2 = pipe_2(prompt, num_inference_steps=2, generator=generator, output_type="np").images

        assert np.max(np.abs(out - out_2)) < 1e-3

    def test_load_no_safety_checker_default_locally(self):
        prompt = "hello"
        pipe = StableDiffusionPipeline.from_pretrained("hf-internal-testing/tiny-stable-diffusion-torch")
        pipe = pipe.to(torch_device)

        generator = torch.manual_seed(0)
        out = pipe(prompt, num_inference_steps=2, generator=generator, output_type="np").images

        with tempfile.TemporaryDirectory() as tmpdirname:
            pipe.save_pretrained(tmpdirname)
            pipe_2 = StableDiffusionPipeline.from_pretrained(tmpdirname)
            pipe_2 = pipe_2.to(torch_device)

            generator = torch.manual_seed(0)

            out_2 = pipe_2(prompt, num_inference_steps=2, generator=generator, output_type="np").images

        assert np.max(np.abs(out - out_2)) < 1e-3

    def test_cached_files_are_used_when_no_internet(self):
        # A mock response for an HTTP head request to emulate server down
        response_mock = mock.Mock()
        response_mock.status_code = 500
        response_mock.headers = {}
        response_mock.raise_for_status.side_effect = HTTPError
        response_mock.json.return_value = {}

        # Download this model to make sure it's in the cache.
        orig_pipe = DiffusionPipeline.from_pretrained(
            "hf-internal-testing/tiny-stable-diffusion-torch", safety_checker=None
        )
        orig_comps = {k: v for k, v in orig_pipe.components.items() if hasattr(v, "parameters")}

        # Under the mock environment we get a 500 error when trying to reach the model.
        with mock.patch("requests.request", return_value=response_mock):
            # Download this model to make sure it's in the cache.
            pipe = DiffusionPipeline.from_pretrained(
                "hf-internal-testing/tiny-stable-diffusion-torch", safety_checker=None
            )
            comps = {k: v for k, v in pipe.components.items() if hasattr(v, "parameters")}

        for m1, m2 in zip(orig_comps.values(), comps.values()):
            for p1, p2 in zip(m1.parameters(), m2.parameters()):
                if p1.data.ne(p2.data).sum() > 0:
                    assert False, "Parameters not the same!"

    def test_local_files_only_are_used_when_no_internet(self):
        # A mock response for an HTTP head request to emulate server down
        response_mock = mock.Mock()
        response_mock.status_code = 500
        response_mock.headers = {}
        response_mock.raise_for_status.side_effect = HTTPError
        response_mock.json.return_value = {}

        # first check that with local files only the pipeline can only be used if cached
        with self.assertRaises(FileNotFoundError):
            with tempfile.TemporaryDirectory() as tmpdirname:
                orig_pipe = DiffusionPipeline.from_pretrained(
                    "hf-internal-testing/tiny-stable-diffusion-torch", local_files_only=True, cache_dir=tmpdirname
                )

        # now download
        orig_pipe = DiffusionPipeline.download("hf-internal-testing/tiny-stable-diffusion-torch")

        # make sure it can be loaded with local_files_only
        orig_pipe = DiffusionPipeline.from_pretrained(
            "hf-internal-testing/tiny-stable-diffusion-torch", local_files_only=True
        )
        orig_comps = {k: v for k, v in orig_pipe.components.items() if hasattr(v, "parameters")}

        # Under the mock environment we get a 500 error when trying to connect to the internet.
        # Make sure it works local_files_only only works here!
        with mock.patch("requests.request", return_value=response_mock):
            # Download this model to make sure it's in the cache.
            pipe = DiffusionPipeline.from_pretrained("hf-internal-testing/tiny-stable-diffusion-torch")
            comps = {k: v for k, v in pipe.components.items() if hasattr(v, "parameters")}

        for m1, m2 in zip(orig_comps.values(), comps.values()):
            for p1, p2 in zip(m1.parameters(), m2.parameters()):
                if p1.data.ne(p2.data).sum() > 0:
                    assert False, "Parameters not the same!"

    def test_download_from_variant_folder(self):
        for use_safetensors in [False, True]:
            other_format = ".bin" if use_safetensors else ".safetensors"
            with tempfile.TemporaryDirectory() as tmpdirname:
                tmpdirname = StableDiffusionPipeline.download(
                    "hf-internal-testing/stable-diffusion-all-variants",
                    cache_dir=tmpdirname,
                    use_safetensors=use_safetensors,
                )
                all_root_files = [t[-1] for t in os.walk(tmpdirname)]
                files = [item for sublist in all_root_files for item in sublist]

                # None of the downloaded files should be a variant file even if we have some here:
                # https://huggingface.co/hf-internal-testing/stable-diffusion-all-variants/tree/main/unet
                assert len(files) == 15, f"We should only download 15 files, not {len(files)}"
                assert not any(f.endswith(other_format) for f in files)
                # no variants
                assert not any(len(f.split(".")) == 3 for f in files)

    def test_download_variant_all(self):
        for use_safetensors in [False, True]:
            other_format = ".bin" if use_safetensors else ".safetensors"
            this_format = ".safetensors" if use_safetensors else ".bin"
            variant = "fp16"

            with tempfile.TemporaryDirectory() as tmpdirname:
                tmpdirname = StableDiffusionPipeline.download(
                    "hf-internal-testing/stable-diffusion-all-variants",
                    cache_dir=tmpdirname,
                    variant=variant,
                    use_safetensors=use_safetensors,
                )
                all_root_files = [t[-1] for t in os.walk(tmpdirname)]
                files = [item for sublist in all_root_files for item in sublist]

                # None of the downloaded files should be a non-variant file even if we have some here:
                # https://huggingface.co/hf-internal-testing/stable-diffusion-all-variants/tree/main/unet
                assert len(files) == 15, f"We should only download 15 files, not {len(files)}"
                # unet, vae, text_encoder, safety_checker
                assert len([f for f in files if f.endswith(f"{variant}{this_format}")]) == 4
                # all checkpoints should have variant ending
                assert not any(f.endswith(this_format) and not f.endswith(f"{variant}{this_format}") for f in files)
                assert not any(f.endswith(other_format) for f in files)

    def test_download_variant_partly(self):
        for use_safetensors in [False, True]:
            other_format = ".bin" if use_safetensors else ".safetensors"
            this_format = ".safetensors" if use_safetensors else ".bin"
            variant = "no_ema"

            with tempfile.TemporaryDirectory() as tmpdirname:
                tmpdirname = StableDiffusionPipeline.download(
                    "hf-internal-testing/stable-diffusion-all-variants",
                    cache_dir=tmpdirname,
                    variant=variant,
                    use_safetensors=use_safetensors,
                )
                all_root_files = [t[-1] for t in os.walk(tmpdirname)]
                files = [item for sublist in all_root_files for item in sublist]

                unet_files = os.listdir(os.path.join(tmpdirname, "unet"))

                # Some of the downloaded files should be a non-variant file, check:
                # https://huggingface.co/hf-internal-testing/stable-diffusion-all-variants/tree/main/unet
                assert len(files) == 15, f"We should only download 15 files, not {len(files)}"
                # only unet has "no_ema" variant
                assert f"diffusion_pytorch_model.{variant}{this_format}" in unet_files
                assert len([f for f in files if f.endswith(f"{variant}{this_format}")]) == 1
                # vae, safety_checker and text_encoder should have no variant
                assert sum(f.endswith(this_format) and not f.endswith(f"{variant}{this_format}") for f in files) == 3
                assert not any(f.endswith(other_format) for f in files)

    def test_download_variants_with_sharded_checkpoints(self):
        # Here we test for downloading of "variant" files belonging to the `unet` and
        # the `text_encoder`. Their checkpoints can be sharded.
        for use_safetensors in [True, False]:
            for variant in ["fp16", None]:
                with tempfile.TemporaryDirectory() as tmpdirname:
                    tmpdirname = DiffusionPipeline.download(
                        "hf-internal-testing/tiny-stable-diffusion-pipe-variants-right-format",
                        safety_checker=None,
                        cache_dir=tmpdirname,
                        variant=variant,
                        use_safetensors=use_safetensors,
                    )

                    all_root_files = [t[-1] for t in os.walk(os.path.join(tmpdirname))]
                    files = [item for sublist in all_root_files for item in sublist]

                    # Check for `model_ext` and `variant`.
                    model_ext = ".safetensors" if use_safetensors else ".bin"
                    unexpected_ext = ".bin" if use_safetensors else ".safetensors"
                    model_files = [f for f in files if f.endswith(model_ext)]
                    assert not any(f.endswith(unexpected_ext) for f in files)
                    assert all(variant in f for f in model_files if f.endswith(model_ext) and variant is not None)

    def test_download_legacy_variants_with_sharded_ckpts_raises_warning(self):
        repo_id = "hf-internal-testing/tiny-stable-diffusion-pipe-variants-all-kinds"
        logger = logging.get_logger("diffusers.pipelines.pipeline_utils")
        deprecated_warning_msg = "Warning: The repository contains sharded checkpoints for variant"

        for is_local in [True, False]:
            with CaptureLogger(logger) as cap_logger:
                with tempfile.TemporaryDirectory() as tmpdirname:
                    local_repo_id = repo_id
                    if is_local:
                        local_repo_id = snapshot_download(repo_id, cache_dir=tmpdirname)

                    _ = DiffusionPipeline.from_pretrained(
                        local_repo_id,
                        safety_checker=None,
                        variant="fp16",
                        use_safetensors=True,
                    )
            assert deprecated_warning_msg in str(cap_logger), "Deprecation warning not found in logs"

    def test_download_safetensors_only_variant_exists_for_model(self):
        variant = None
        use_safetensors = True

        # text encoder is missing no variant weights, so the following can't work
        with tempfile.TemporaryDirectory() as tmpdirname:
            with self.assertRaises(OSError) as error_context:
                tmpdirname = StableDiffusionPipeline.from_pretrained(
                    "hf-internal-testing/stable-diffusion-broken-variants",
                    cache_dir=tmpdirname,
                    variant=variant,
                    use_safetensors=use_safetensors,
                )
            assert "Error no file name" in str(error_context.exception)

        # text encoder has fp16 variants so we can load it
        with tempfile.TemporaryDirectory() as tmpdirname:
            tmpdirname = StableDiffusionPipeline.download(
                "hf-internal-testing/stable-diffusion-broken-variants",
                use_safetensors=use_safetensors,
                cache_dir=tmpdirname,
                variant="fp16",
            )
            all_root_files = [t[-1] for t in os.walk(tmpdirname)]
            files = [item for sublist in all_root_files for item in sublist]
            # None of the downloaded files should be a non-variant file even if we have some here:
            # https://huggingface.co/hf-internal-testing/stable-diffusion-broken-variants/tree/main/unet
            assert len(files) == 15, f"We should only download 15 files, not {len(files)}"

    def test_download_bin_only_variant_exists_for_model(self):
        variant = None
        use_safetensors = False

        # text encoder is missing Non-variant weights, so the following can't work
        with tempfile.TemporaryDirectory() as tmpdirname:
            with self.assertRaises(OSError) as error_context:
                tmpdirname = StableDiffusionPipeline.from_pretrained(
                    "hf-internal-testing/stable-diffusion-broken-variants",
                    cache_dir=tmpdirname,
                    variant=variant,
                    use_safetensors=use_safetensors,
                )
            assert "Error no file name" in str(error_context.exception)

        # text encoder has fp16 variants so we can load it
        with tempfile.TemporaryDirectory() as tmpdirname:
            tmpdirname = StableDiffusionPipeline.download(
                "hf-internal-testing/stable-diffusion-broken-variants",
                use_safetensors=use_safetensors,
                cache_dir=tmpdirname,
                variant="fp16",
            )
            all_root_files = [t[-1] for t in os.walk(tmpdirname)]
            files = [item for sublist in all_root_files for item in sublist]
            # None of the downloaded files should be a non-variant file even if we have some here:
            # https://huggingface.co/hf-internal-testing/stable-diffusion-broken-variants/tree/main/unet
            assert len(files) == 15, f"We should only download 15 files, not {len(files)}"

    def test_download_safetensors_variant_does_not_exist_for_model(self):
        variant = "no_ema"
        use_safetensors = True

        # text encoder is missing no_ema variant weights, so the following can't work
        with tempfile.TemporaryDirectory() as tmpdirname:
            with self.assertRaises(OSError) as error_context:
                tmpdirname = StableDiffusionPipeline.from_pretrained(
                    "hf-internal-testing/stable-diffusion-broken-variants",
                    cache_dir=tmpdirname,
                    variant=variant,
                    use_safetensors=use_safetensors,
                )

            assert "Error no file name" in str(error_context.exception)

    def test_download_bin_variant_does_not_exist_for_model(self):
        variant = "no_ema"
        use_safetensors = False

        # text encoder is missing no_ema variant weights, so the following can't work
        with tempfile.TemporaryDirectory() as tmpdirname:
            with self.assertRaises(OSError) as error_context:
                tmpdirname = StableDiffusionPipeline.from_pretrained(
                    "hf-internal-testing/stable-diffusion-broken-variants",
                    cache_dir=tmpdirname,
                    variant=variant,
                    use_safetensors=use_safetensors,
                )
            assert "Error no file name" in str(error_context.exception)

    def test_local_save_load_index(self):
        prompt = "hello"
        for variant in [None, "fp16"]:
            for use_safe in [True, False]:
                pipe = StableDiffusionPipeline.from_pretrained(
                    "hf-internal-testing/tiny-stable-diffusion-pipe-indexes",
                    variant=variant,
                    use_safetensors=use_safe,
                    safety_checker=None,
                )
                pipe = pipe.to(torch_device)
                generator = torch.manual_seed(0)
                out = pipe(prompt, num_inference_steps=2, generator=generator, output_type="np").images

                with tempfile.TemporaryDirectory() as tmpdirname:
                    pipe.save_pretrained(tmpdirname, variant=variant, safe_serialization=use_safe)
                    pipe_2 = StableDiffusionPipeline.from_pretrained(
                        tmpdirname, safe_serialization=use_safe, variant=variant
                    )
                    pipe_2 = pipe_2.to(torch_device)

                generator = torch.manual_seed(0)

                out_2 = pipe_2(prompt, num_inference_steps=2, generator=generator, output_type="np").images

                assert np.max(np.abs(out - out_2)) < 1e-3

    def test_text_inversion_download(self):
        pipe = StableDiffusionPipeline.from_pretrained(
            "hf-internal-testing/tiny-stable-diffusion-torch", safety_checker=None
        )
        pipe = pipe.to(torch_device)

        num_tokens = len(pipe.tokenizer)

        # single token load local
        with tempfile.TemporaryDirectory() as tmpdirname:
            ten = {"<*>": torch.ones((32,))}
            torch.save(ten, os.path.join(tmpdirname, "learned_embeds.bin"))

            pipe.load_textual_inversion(tmpdirname)

            token = pipe.tokenizer.convert_tokens_to_ids("<*>")
            assert token == num_tokens, "Added token must be at spot `num_tokens`"
            assert pipe.text_encoder.get_input_embeddings().weight[-1].sum().item() == 32
            assert pipe._maybe_convert_prompt("<*>", pipe.tokenizer) == "<*>"

            prompt = "hey <*>"
            out = pipe(prompt, num_inference_steps=1, output_type="np").images
            assert out.shape == (1, 128, 128, 3)

        # single token load local with weight name
        with tempfile.TemporaryDirectory() as tmpdirname:
            ten = {"<**>": 2 * torch.ones((1, 32))}
            torch.save(ten, os.path.join(tmpdirname, "learned_embeds.bin"))

            pipe.load_textual_inversion(tmpdirname, weight_name="learned_embeds.bin")

            token = pipe.tokenizer.convert_tokens_to_ids("<**>")
            assert token == num_tokens + 1, "Added token must be at spot `num_tokens`"
            assert pipe.text_encoder.get_input_embeddings().weight[-1].sum().item() == 64
            assert pipe._maybe_convert_prompt("<**>", pipe.tokenizer) == "<**>"

            prompt = "hey <**>"
            out = pipe(prompt, num_inference_steps=1, output_type="np").images
            assert out.shape == (1, 128, 128, 3)

        # multi token load
        with tempfile.TemporaryDirectory() as tmpdirname:
            ten = {"<***>": torch.cat([3 * torch.ones((1, 32)), 4 * torch.ones((1, 32)), 5 * torch.ones((1, 32))])}
            torch.save(ten, os.path.join(tmpdirname, "learned_embeds.bin"))

            pipe.load_textual_inversion(tmpdirname)

            token = pipe.tokenizer.convert_tokens_to_ids("<***>")
            token_1 = pipe.tokenizer.convert_tokens_to_ids("<***>_1")
            token_2 = pipe.tokenizer.convert_tokens_to_ids("<***>_2")

            assert token == num_tokens + 2, "Added token must be at spot `num_tokens`"
            assert token_1 == num_tokens + 3, "Added token must be at spot `num_tokens`"
            assert token_2 == num_tokens + 4, "Added token must be at spot `num_tokens`"
            assert pipe.text_encoder.get_input_embeddings().weight[-3].sum().item() == 96
            assert pipe.text_encoder.get_input_embeddings().weight[-2].sum().item() == 128
            assert pipe.text_encoder.get_input_embeddings().weight[-1].sum().item() == 160
            assert pipe._maybe_convert_prompt("<***>", pipe.tokenizer) == "<***> <***>_1 <***>_2"

            prompt = "hey <***>"
            out = pipe(prompt, num_inference_steps=1, output_type="np").images
            assert out.shape == (1, 128, 128, 3)

        # multi token load a1111
        with tempfile.TemporaryDirectory() as tmpdirname:
            ten = {
                "string_to_param": {
                    "*": torch.cat([3 * torch.ones((1, 32)), 4 * torch.ones((1, 32)), 5 * torch.ones((1, 32))])
                },
                "name": "<****>",
            }
            torch.save(ten, os.path.join(tmpdirname, "a1111.bin"))

            pipe.load_textual_inversion(tmpdirname, weight_name="a1111.bin")

            token = pipe.tokenizer.convert_tokens_to_ids("<****>")
            token_1 = pipe.tokenizer.convert_tokens_to_ids("<****>_1")
            token_2 = pipe.tokenizer.convert_tokens_to_ids("<****>_2")

            assert token == num_tokens + 5, "Added token must be at spot `num_tokens`"
            assert token_1 == num_tokens + 6, "Added token must be at spot `num_tokens`"
            assert token_2 == num_tokens + 7, "Added token must be at spot `num_tokens`"
            assert pipe.text_encoder.get_input_embeddings().weight[-3].sum().item() == 96
            assert pipe.text_encoder.get_input_embeddings().weight[-2].sum().item() == 128
            assert pipe.text_encoder.get_input_embeddings().weight[-1].sum().item() == 160
            assert pipe._maybe_convert_prompt("<****>", pipe.tokenizer) == "<****> <****>_1 <****>_2"

            prompt = "hey <****>"
            out = pipe(prompt, num_inference_steps=1, output_type="np").images
            assert out.shape == (1, 128, 128, 3)

        # multi embedding load
        with tempfile.TemporaryDirectory() as tmpdirname1:
            with tempfile.TemporaryDirectory() as tmpdirname2:
                ten = {"<*****>": torch.ones((32,))}
                torch.save(ten, os.path.join(tmpdirname1, "learned_embeds.bin"))

                ten = {"<******>": 2 * torch.ones((1, 32))}
                torch.save(ten, os.path.join(tmpdirname2, "learned_embeds.bin"))

                pipe.load_textual_inversion([tmpdirname1, tmpdirname2])

                token = pipe.tokenizer.convert_tokens_to_ids("<*****>")
                assert token == num_tokens + 8, "Added token must be at spot `num_tokens`"
                assert pipe.text_encoder.get_input_embeddings().weight[-2].sum().item() == 32
                assert pipe._maybe_convert_prompt("<*****>", pipe.tokenizer) == "<*****>"

                token = pipe.tokenizer.convert_tokens_to_ids("<******>")
                assert token == num_tokens + 9, "Added token must be at spot `num_tokens`"
                assert pipe.text_encoder.get_input_embeddings().weight[-1].sum().item() == 64
                assert pipe._maybe_convert_prompt("<******>", pipe.tokenizer) == "<******>"

                prompt = "hey <*****> <******>"
                out = pipe(prompt, num_inference_steps=1, output_type="np").images
                assert out.shape == (1, 128, 128, 3)

        # single token state dict load
        ten = {"<x>": torch.ones((32,))}
        pipe.load_textual_inversion(ten)

        token = pipe.tokenizer.convert_tokens_to_ids("<x>")
        assert token == num_tokens + 10, "Added token must be at spot `num_tokens`"
        assert pipe.text_encoder.get_input_embeddings().weight[-1].sum().item() == 32
        assert pipe._maybe_convert_prompt("<x>", pipe.tokenizer) == "<x>"

        prompt = "hey <x>"
        out = pipe(prompt, num_inference_steps=1, output_type="np").images
        assert out.shape == (1, 128, 128, 3)

        # multi embedding state dict load
        ten1 = {"<xxxxx>": torch.ones((32,))}
        ten2 = {"<xxxxxx>": 2 * torch.ones((1, 32))}

        pipe.load_textual_inversion([ten1, ten2])

        token = pipe.tokenizer.convert_tokens_to_ids("<xxxxx>")
        assert token == num_tokens + 11, "Added token must be at spot `num_tokens`"
        assert pipe.text_encoder.get_input_embeddings().weight[-2].sum().item() == 32
        assert pipe._maybe_convert_prompt("<xxxxx>", pipe.tokenizer) == "<xxxxx>"

        token = pipe.tokenizer.convert_tokens_to_ids("<xxxxxx>")
        assert token == num_tokens + 12, "Added token must be at spot `num_tokens`"
        assert pipe.text_encoder.get_input_embeddings().weight[-1].sum().item() == 64
        assert pipe._maybe_convert_prompt("<xxxxxx>", pipe.tokenizer) == "<xxxxxx>"

        prompt = "hey <xxxxx> <xxxxxx>"
        out = pipe(prompt, num_inference_steps=1, output_type="np").images
        assert out.shape == (1, 128, 128, 3)

        # auto1111 multi-token state dict load
        ten = {
            "string_to_param": {
                "*": torch.cat([3 * torch.ones((1, 32)), 4 * torch.ones((1, 32)), 5 * torch.ones((1, 32))])
            },
            "name": "<xxxx>",
        }

        pipe.load_textual_inversion(ten)

        token = pipe.tokenizer.convert_tokens_to_ids("<xxxx>")
        token_1 = pipe.tokenizer.convert_tokens_to_ids("<xxxx>_1")
        token_2 = pipe.tokenizer.convert_tokens_to_ids("<xxxx>_2")

        assert token == num_tokens + 13, "Added token must be at spot `num_tokens`"
        assert token_1 == num_tokens + 14, "Added token must be at spot `num_tokens`"
        assert token_2 == num_tokens + 15, "Added token must be at spot `num_tokens`"
        assert pipe.text_encoder.get_input_embeddings().weight[-3].sum().item() == 96
        assert pipe.text_encoder.get_input_embeddings().weight[-2].sum().item() == 128
        assert pipe.text_encoder.get_input_embeddings().weight[-1].sum().item() == 160
        assert pipe._maybe_convert_prompt("<xxxx>", pipe.tokenizer) == "<xxxx> <xxxx>_1 <xxxx>_2"

        prompt = "hey <xxxx>"
        out = pipe(prompt, num_inference_steps=1, output_type="np").images
        assert out.shape == (1, 128, 128, 3)

        # multiple references to multi embedding
        ten = {"<cat>": torch.ones(3, 32)}
        pipe.load_textual_inversion(ten)

        assert (
            pipe._maybe_convert_prompt("<cat> <cat>", pipe.tokenizer) == "<cat> <cat>_1 <cat>_2 <cat> <cat>_1 <cat>_2"
        )

        prompt = "hey <cat> <cat>"
        out = pipe(prompt, num_inference_steps=1, output_type="np").images
        assert out.shape == (1, 128, 128, 3)

    def test_text_inversion_multi_tokens(self):
        pipe1 = StableDiffusionPipeline.from_pretrained(
            "hf-internal-testing/tiny-stable-diffusion-torch", safety_checker=None
        )
        pipe1 = pipe1.to(torch_device)

        token1, token2 = "<*>", "<**>"
        ten1 = torch.ones((32,))
        ten2 = torch.ones((32,)) * 2

        num_tokens = len(pipe1.tokenizer)

        pipe1.load_textual_inversion(ten1, token=token1)
        pipe1.load_textual_inversion(ten2, token=token2)
        emb1 = pipe1.text_encoder.get_input_embeddings().weight

        pipe2 = StableDiffusionPipeline.from_pretrained(
            "hf-internal-testing/tiny-stable-diffusion-torch", safety_checker=None
        )
        pipe2 = pipe2.to(torch_device)
        pipe2.load_textual_inversion([ten1, ten2], token=[token1, token2])
        emb2 = pipe2.text_encoder.get_input_embeddings().weight

        pipe3 = StableDiffusionPipeline.from_pretrained(
            "hf-internal-testing/tiny-stable-diffusion-torch", safety_checker=None
        )
        pipe3 = pipe3.to(torch_device)
        pipe3.load_textual_inversion(torch.stack([ten1, ten2], dim=0), token=[token1, token2])
        emb3 = pipe3.text_encoder.get_input_embeddings().weight

        assert len(pipe1.tokenizer) == len(pipe2.tokenizer) == len(pipe3.tokenizer) == num_tokens + 2
        assert (
            pipe1.tokenizer.convert_tokens_to_ids(token1)
            == pipe2.tokenizer.convert_tokens_to_ids(token1)
            == pipe3.tokenizer.convert_tokens_to_ids(token1)
            == num_tokens
        )
        assert (
            pipe1.tokenizer.convert_tokens_to_ids(token2)
            == pipe2.tokenizer.convert_tokens_to_ids(token2)
            == pipe3.tokenizer.convert_tokens_to_ids(token2)
            == num_tokens + 1
        )
        assert emb1[num_tokens].sum().item() == emb2[num_tokens].sum().item() == emb3[num_tokens].sum().item()
        assert (
            emb1[num_tokens + 1].sum().item() == emb2[num_tokens + 1].sum().item() == emb3[num_tokens + 1].sum().item()
        )

    def test_textual_inversion_unload(self):
        pipe1 = StableDiffusionPipeline.from_pretrained(
            "hf-internal-testing/tiny-stable-diffusion-torch", safety_checker=None
        )
        pipe1 = pipe1.to(torch_device)
        orig_tokenizer_size = len(pipe1.tokenizer)
        orig_emb_size = len(pipe1.text_encoder.get_input_embeddings().weight)

        token = "<*>"
        ten = torch.ones((32,))
        pipe1.load_textual_inversion(ten, token=token)
        pipe1.unload_textual_inversion()
        pipe1.load_textual_inversion(ten, token=token)
        pipe1.unload_textual_inversion()

        final_tokenizer_size = len(pipe1.tokenizer)
        final_emb_size = len(pipe1.text_encoder.get_input_embeddings().weight)
        # both should be restored to original size
        assert final_tokenizer_size == orig_tokenizer_size
        assert final_emb_size == orig_emb_size

    def test_download_ignore_files(self):
        # Check https://huggingface.co/hf-internal-testing/tiny-stable-diffusion-pipe-ignore-files/blob/72f58636e5508a218c6b3f60550dc96445547817/model_index.json#L4
        with tempfile.TemporaryDirectory() as tmpdirname:
            # pipeline has Flax weights
            tmpdirname = DiffusionPipeline.download("hf-internal-testing/tiny-stable-diffusion-pipe-ignore-files")
            all_root_files = [t[-1] for t in os.walk(os.path.join(tmpdirname))]
            files = [item for sublist in all_root_files for item in sublist]

            # None of the downloaded files should be a pytorch file even if we have some here:
            # https://huggingface.co/hf-internal-testing/tiny-stable-diffusion-pipe/blob/main/unet/diffusion_flax_model.msgpack
            assert not any(f in ["vae/diffusion_pytorch_model.bin", "text_encoder/config.json"] for f in files)
            assert len(files) == 14

    def test_download_dduf_with_custom_pipeline_raises_error(self):
        with self.assertRaises(NotImplementedError):
            _ = DiffusionPipeline.download(
                "DDUF/tiny-flux-dev-pipe-dduf", dduf_file="fluxpipeline.dduf", custom_pipeline="my_pipeline"
            )

    def test_download_dduf_with_connected_pipeline_raises_error(self):
        with self.assertRaises(NotImplementedError):
            _ = DiffusionPipeline.download(
                "DDUF/tiny-flux-dev-pipe-dduf", dduf_file="fluxpipeline.dduf", load_connected_pipeline=True
            )

    def test_get_pipeline_class_from_flax(self):
        flax_config = {"_class_name": "FlaxStableDiffusionPipeline"}
        config = {"_class_name": "StableDiffusionPipeline"}

        # when loading a PyTorch Pipeline from a FlaxPipeline `model_index.json`, e.g.: https://huggingface.co/hf-internal-testing/tiny-stable-diffusion-lms-pipe/blob/7a9063578b325779f0f1967874a6771caa973cad/model_index.json#L2
        # we need to make sure that we don't load the Flax Pipeline class, but instead the PyTorch pipeline class
        assert _get_pipeline_class(DiffusionPipeline, flax_config) == _get_pipeline_class(DiffusionPipeline, config)


class CustomPipelineTests(unittest.TestCase):
    def test_load_custom_pipeline(self):
        pipeline = DiffusionPipeline.from_pretrained(
            "google/ddpm-cifar10-32", custom_pipeline="hf-internal-testing/diffusers-dummy-pipeline"
        )
        pipeline = pipeline.to(torch_device)
        # NOTE that `"CustomPipeline"` is not a class that is defined in this library, but solely on the Hub
        # under https://huggingface.co/hf-internal-testing/diffusers-dummy-pipeline/blob/main/pipeline.py#L24
        assert pipeline.__class__.__name__ == "CustomPipeline"

    def test_load_custom_github(self):
        pipeline = DiffusionPipeline.from_pretrained(
            "google/ddpm-cifar10-32", custom_pipeline="one_step_unet", custom_revision="main"
        )

        # make sure that on "main" pipeline gives only ones because of: https://github.com/huggingface/diffusers/pull/1690
        with torch.no_grad():
            output = pipeline()

        assert output.numel() == output.sum()

        # hack since Python doesn't like overwriting modules: https://stackoverflow.com/questions/3105801/unload-a-module-in-python
        # Could in the future work with hashes instead.
        del sys.modules["diffusers_modules.git.one_step_unet"]

        pipeline = DiffusionPipeline.from_pretrained(
            "google/ddpm-cifar10-32", custom_pipeline="one_step_unet", custom_revision="0.10.2"
        )
        with torch.no_grad():
            output = pipeline()

        assert output.numel() != output.sum()

        assert pipeline.__class__.__name__ == "UnetSchedulerOneForwardPipeline"

    def test_run_custom_pipeline(self):
        pipeline = DiffusionPipeline.from_pretrained(
            "google/ddpm-cifar10-32", custom_pipeline="hf-internal-testing/diffusers-dummy-pipeline"
        )
        pipeline = pipeline.to(torch_device)
        images, output_str = pipeline(num_inference_steps=2, output_type="np")

        assert images[0].shape == (1, 32, 32, 3)

        # compare output to https://huggingface.co/hf-internal-testing/diffusers-dummy-pipeline/blob/main/pipeline.py#L102
        assert output_str == "This is a test"

    def test_remote_components(self):
        # make sure that trust remote code has to be passed
        with self.assertRaises(ValueError):
            pipeline = DiffusionPipeline.from_pretrained("hf-internal-testing/tiny-sdxl-custom-components")

        # Check that only loading custom components "my_unet", "my_scheduler" works
        pipeline = DiffusionPipeline.from_pretrained(
            "hf-internal-testing/tiny-sdxl-custom-components", trust_remote_code=True
        )

        assert pipeline.config.unet == ("diffusers_modules.local.my_unet_model", "MyUNetModel")
        assert pipeline.config.scheduler == ("diffusers_modules.local.my_scheduler", "MyScheduler")
        assert pipeline.__class__.__name__ == "StableDiffusionXLPipeline"

        pipeline = pipeline.to(torch_device)
        images = pipeline("test", num_inference_steps=2, output_type="np")[0]

        assert images.shape == (1, 64, 64, 3)

        # Check that only loading custom components "my_unet", "my_scheduler" and explicit custom pipeline works
        pipeline = DiffusionPipeline.from_pretrained(
            "hf-internal-testing/tiny-sdxl-custom-components", custom_pipeline="my_pipeline", trust_remote_code=True
        )

        assert pipeline.config.unet == ("diffusers_modules.local.my_unet_model", "MyUNetModel")
        assert pipeline.config.scheduler == ("diffusers_modules.local.my_scheduler", "MyScheduler")
        assert pipeline.__class__.__name__ == "MyPipeline"

        pipeline = pipeline.to(torch_device)
        images = pipeline("test", num_inference_steps=2, output_type="np")[0]

        assert images.shape == (1, 64, 64, 3)

    def test_remote_auto_custom_pipe(self):
        # make sure that trust remote code has to be passed
        with self.assertRaises(ValueError):
            pipeline = DiffusionPipeline.from_pretrained("hf-internal-testing/tiny-sdxl-custom-all")

        # Check that only loading custom components "my_unet", "my_scheduler" and auto custom pipeline works
        pipeline = DiffusionPipeline.from_pretrained(
            "hf-internal-testing/tiny-sdxl-custom-all", trust_remote_code=True
        )

        assert pipeline.config.unet == ("diffusers_modules.local.my_unet_model", "MyUNetModel")
        assert pipeline.config.scheduler == ("diffusers_modules.local.my_scheduler", "MyScheduler")
        assert pipeline.__class__.__name__ == "MyPipeline"

        pipeline = pipeline.to(torch_device)
        images = pipeline("test", num_inference_steps=2, output_type="np")[0]

        assert images.shape == (1, 64, 64, 3)

    def test_local_custom_pipeline_repo(self):
        local_custom_pipeline_path = get_tests_dir("fixtures/custom_pipeline")
        pipeline = DiffusionPipeline.from_pretrained(
            "google/ddpm-cifar10-32", custom_pipeline=local_custom_pipeline_path
        )
        pipeline = pipeline.to(torch_device)
        images, output_str = pipeline(num_inference_steps=2, output_type="np")

        assert pipeline.__class__.__name__ == "CustomLocalPipeline"
        assert images[0].shape == (1, 32, 32, 3)
        # compare to https://github.com/huggingface/diffusers/blob/main/tests/fixtures/custom_pipeline/pipeline.py#L102
        assert output_str == "This is a local test"

    def test_local_custom_pipeline_file(self):
        local_custom_pipeline_path = get_tests_dir("fixtures/custom_pipeline")
        local_custom_pipeline_path = os.path.join(local_custom_pipeline_path, "what_ever.py")
        pipeline = DiffusionPipeline.from_pretrained(
            "google/ddpm-cifar10-32", custom_pipeline=local_custom_pipeline_path
        )
        pipeline = pipeline.to(torch_device)
        images, output_str = pipeline(num_inference_steps=2, output_type="np")

        assert pipeline.__class__.__name__ == "CustomLocalPipeline"
        assert images[0].shape == (1, 32, 32, 3)
        # compare to https://github.com/huggingface/diffusers/blob/main/tests/fixtures/custom_pipeline/pipeline.py#L102
        assert output_str == "This is a local test"

    def test_custom_model_and_pipeline(self):
        pipe = CustomPipeline(
            encoder=CustomEncoder(),
            scheduler=DDIMScheduler(),
        )

        with tempfile.TemporaryDirectory() as tmpdirname:
            pipe.save_pretrained(tmpdirname, safe_serialization=False)

            pipe_new = CustomPipeline.from_pretrained(tmpdirname)
            pipe_new.save_pretrained(tmpdirname)

        conf_1 = dict(pipe.config)
        conf_2 = dict(pipe_new.config)

        del conf_2["_name_or_path"]

        assert conf_1 == conf_2

    @slow
    @require_torch_accelerator
    def test_download_from_git(self):
        # Because adaptive_avg_pool2d_backward_cuda
        # does not have a deterministic implementation.
        clip_model_id = "laion/CLIP-ViT-B-32-laion2B-s34B-b79K"

        feature_extractor = CLIPImageProcessor.from_pretrained(clip_model_id)
        clip_model = CLIPModel.from_pretrained(clip_model_id, torch_dtype=torch.float16)

        pipeline = DiffusionPipeline.from_pretrained(
            "CompVis/stable-diffusion-v1-4",
            custom_pipeline="clip_guided_stable_diffusion",
            clip_model=clip_model,
            feature_extractor=feature_extractor,
            torch_dtype=torch.float16,
        )
        pipeline.enable_attention_slicing()
        pipeline = pipeline.to(torch_device)

        # NOTE that `"CLIPGuidedStableDiffusion"` is not a class that is defined in the pypi package of th e library, but solely on the community examples folder of GitHub under:
        # https://github.com/huggingface/diffusers/blob/main/examples/community/clip_guided_stable_diffusion.py
        assert pipeline.__class__.__name__ == "CLIPGuidedStableDiffusion"

        image = pipeline("a prompt", num_inference_steps=2, output_type="np").images[0]
        assert image.shape == (512, 512, 3)

    def test_save_pipeline_change_config(self):
        pipe = DiffusionPipeline.from_pretrained(
            "hf-internal-testing/tiny-stable-diffusion-torch", safety_checker=None
        )

        with tempfile.TemporaryDirectory() as tmpdirname:
            pipe.save_pretrained(tmpdirname)
            pipe = DiffusionPipeline.from_pretrained(tmpdirname)

            assert pipe.scheduler.__class__.__name__ == "PNDMScheduler"

        # let's make sure that changing the scheduler is correctly reflected
        with tempfile.TemporaryDirectory() as tmpdirname:
            pipe.scheduler = DPMSolverMultistepScheduler.from_config(pipe.scheduler.config)
            pipe.save_pretrained(tmpdirname)
            pipe = DiffusionPipeline.from_pretrained(tmpdirname)

            assert pipe.scheduler.__class__.__name__ == "DPMSolverMultistepScheduler"


class PipelineFastTests(unittest.TestCase):
    def setUp(self):
        # clean up the VRAM before each test
        super().setUp()
        gc.collect()
        torch.cuda.empty_cache()

    def tearDown(self):
        # clean up the VRAM after each test
        super().tearDown()
        gc.collect()
        torch.cuda.empty_cache()

    def dummy_image(self):
        batch_size = 1
        num_channels = 3
        sizes = (32, 32)

        image = floats_tensor((batch_size, num_channels) + sizes, rng=random.Random(0)).to(torch_device)
        return image

    def dummy_uncond_unet(self, sample_size=32):
        torch.manual_seed(0)
        model = UNet2DModel(
            block_out_channels=(32, 64),
            layers_per_block=2,
            sample_size=sample_size,
            in_channels=3,
            out_channels=3,
            down_block_types=("DownBlock2D", "AttnDownBlock2D"),
            up_block_types=("AttnUpBlock2D", "UpBlock2D"),
        )
        return model

    def dummy_cond_unet(self, sample_size=32):
        torch.manual_seed(0)
        model = UNet2DConditionModel(
            block_out_channels=(32, 64),
            layers_per_block=2,
            sample_size=sample_size,
            in_channels=4,
            out_channels=4,
            down_block_types=("DownBlock2D", "CrossAttnDownBlock2D"),
            up_block_types=("CrossAttnUpBlock2D", "UpBlock2D"),
            cross_attention_dim=32,
        )
        return model

    @property
    def dummy_vae(self):
        torch.manual_seed(0)
        model = AutoencoderKL(
            block_out_channels=[32, 64],
            in_channels=3,
            out_channels=3,
            down_block_types=["DownEncoderBlock2D", "DownEncoderBlock2D"],
            up_block_types=["UpDecoderBlock2D", "UpDecoderBlock2D"],
            latent_channels=4,
        )
        return model

    @property
    def dummy_text_encoder(self):
        torch.manual_seed(0)
        config = CLIPTextConfig(
            bos_token_id=0,
            eos_token_id=2,
            hidden_size=32,
            intermediate_size=37,
            layer_norm_eps=1e-05,
            num_attention_heads=4,
            num_hidden_layers=5,
            pad_token_id=1,
            vocab_size=1000,
        )
        return CLIPTextModel(config)

    @property
    def dummy_extractor(self):
        def extract(*args, **kwargs):
            class Out:
                def __init__(self):
                    self.pixel_values = torch.ones([0])

                def to(self, device):
                    self.pixel_values.to(device)
                    return self

            return Out()

        return extract

    @parameterized.expand(
        [
            [DDIMScheduler, DDIMPipeline, 32],
            [DDPMScheduler, DDPMPipeline, 32],
            [DDIMScheduler, DDIMPipeline, (32, 64)],
            [DDPMScheduler, DDPMPipeline, (64, 32)],
        ]
    )
    def test_uncond_unet_components(self, scheduler_fn=DDPMScheduler, pipeline_fn=DDPMPipeline, sample_size=32):
        unet = self.dummy_uncond_unet(sample_size)
        scheduler = scheduler_fn()
        pipeline = pipeline_fn(unet, scheduler).to(torch_device)

        generator = torch.manual_seed(0)
        out_image = pipeline(
            generator=generator,
            num_inference_steps=2,
            output_type="np",
        ).images
        sample_size = (sample_size, sample_size) if isinstance(sample_size, int) else sample_size
        assert out_image.shape == (1, *sample_size, 3)

    def test_stable_diffusion_components(self):
        """Test that components property works correctly"""
        unet = self.dummy_cond_unet()
        scheduler = PNDMScheduler(skip_prk_steps=True)
        vae = self.dummy_vae
        bert = self.dummy_text_encoder
        tokenizer = CLIPTokenizer.from_pretrained("hf-internal-testing/tiny-random-clip")

        image = self.dummy_image().cpu().permute(0, 2, 3, 1)[0]
        init_image = Image.fromarray(np.uint8(image)).convert("RGB")
        mask_image = Image.fromarray(np.uint8(image + 4)).convert("RGB").resize((32, 32))

        # make sure here that pndm scheduler skips prk
        inpaint = StableDiffusionInpaintPipelineLegacy(
            unet=unet,
            scheduler=scheduler,
            vae=vae,
            text_encoder=bert,
            tokenizer=tokenizer,
            safety_checker=None,
            feature_extractor=self.dummy_extractor,
        ).to(torch_device)
        img2img = StableDiffusionImg2ImgPipeline(**inpaint.components, image_encoder=None).to(torch_device)
        text2img = StableDiffusionPipeline(**inpaint.components, image_encoder=None).to(torch_device)

        prompt = "A painting of a squirrel eating a burger"

        generator = torch.manual_seed(0)
        image_inpaint = inpaint(
            [prompt],
            generator=generator,
            num_inference_steps=2,
            output_type="np",
            image=init_image,
            mask_image=mask_image,
        ).images
        image_img2img = img2img(
            [prompt],
            generator=generator,
            num_inference_steps=2,
            output_type="np",
            image=init_image,
        ).images
        image_text2img = text2img(
            [prompt],
            generator=generator,
            num_inference_steps=2,
            output_type="np",
        ).images

        assert image_inpaint.shape == (1, 32, 32, 3)
        assert image_img2img.shape == (1, 32, 32, 3)
        assert image_text2img.shape == (1, 64, 64, 3)

    @require_torch_accelerator
    def test_pipe_false_offload_warn(self):
        unet = self.dummy_cond_unet()
        scheduler = PNDMScheduler(skip_prk_steps=True)
        vae = self.dummy_vae
        bert = self.dummy_text_encoder
        tokenizer = CLIPTokenizer.from_pretrained("hf-internal-testing/tiny-random-clip")

        sd = StableDiffusionPipeline(
            unet=unet,
            scheduler=scheduler,
            vae=vae,
            text_encoder=bert,
            tokenizer=tokenizer,
            safety_checker=None,
            feature_extractor=self.dummy_extractor,
        )

        sd.enable_model_cpu_offload()

        logger = logging.get_logger("diffusers.pipelines.pipeline_utils")
        with CaptureLogger(logger) as cap_logger:
            sd.to("cuda")

        assert "It is strongly recommended against doing so" in str(cap_logger)

        sd = StableDiffusionPipeline(
            unet=unet,
            scheduler=scheduler,
            vae=vae,
            text_encoder=bert,
            tokenizer=tokenizer,
            safety_checker=None,
            feature_extractor=self.dummy_extractor,
        )

    def test_set_scheduler(self):
        unet = self.dummy_cond_unet()
        scheduler = PNDMScheduler(skip_prk_steps=True)
        vae = self.dummy_vae
        bert = self.dummy_text_encoder
        tokenizer = CLIPTokenizer.from_pretrained("hf-internal-testing/tiny-random-clip")

        sd = StableDiffusionPipeline(
            unet=unet,
            scheduler=scheduler,
            vae=vae,
            text_encoder=bert,
            tokenizer=tokenizer,
            safety_checker=None,
            feature_extractor=self.dummy_extractor,
        )

        sd.scheduler = DDIMScheduler.from_config(sd.scheduler.config)
        assert isinstance(sd.scheduler, DDIMScheduler)
        sd.scheduler = DDPMScheduler.from_config(sd.scheduler.config)
        assert isinstance(sd.scheduler, DDPMScheduler)
        sd.scheduler = PNDMScheduler.from_config(sd.scheduler.config)
        assert isinstance(sd.scheduler, PNDMScheduler)
        sd.scheduler = LMSDiscreteScheduler.from_config(sd.scheduler.config)
        assert isinstance(sd.scheduler, LMSDiscreteScheduler)
        sd.scheduler = EulerDiscreteScheduler.from_config(sd.scheduler.config)
        assert isinstance(sd.scheduler, EulerDiscreteScheduler)
        sd.scheduler = EulerAncestralDiscreteScheduler.from_config(sd.scheduler.config)
        assert isinstance(sd.scheduler, EulerAncestralDiscreteScheduler)
        sd.scheduler = DPMSolverMultistepScheduler.from_config(sd.scheduler.config)
        assert isinstance(sd.scheduler, DPMSolverMultistepScheduler)

    def test_set_component_to_none(self):
        unet = self.dummy_cond_unet()
        scheduler = PNDMScheduler(skip_prk_steps=True)
        vae = self.dummy_vae
        bert = self.dummy_text_encoder
        tokenizer = CLIPTokenizer.from_pretrained("hf-internal-testing/tiny-random-clip")

        pipeline = StableDiffusionPipeline(
            unet=unet,
            scheduler=scheduler,
            vae=vae,
            text_encoder=bert,
            tokenizer=tokenizer,
            safety_checker=None,
            feature_extractor=self.dummy_extractor,
        )

        generator = torch.Generator(device="cpu").manual_seed(0)

        prompt = "This is a flower"

        out_image = pipeline(
            prompt=prompt,
            generator=generator,
            num_inference_steps=1,
            output_type="np",
        ).images

        pipeline.feature_extractor = None
        generator = torch.Generator(device="cpu").manual_seed(0)
        out_image_2 = pipeline(
            prompt=prompt,
            generator=generator,
            num_inference_steps=1,
            output_type="np",
        ).images

        assert out_image.shape == (1, 64, 64, 3)
        assert np.abs(out_image - out_image_2).max() < 1e-3

    def test_optional_components_is_none(self):
        unet = self.dummy_cond_unet()
        scheduler = PNDMScheduler(skip_prk_steps=True)
        vae = self.dummy_vae
        bert = self.dummy_text_encoder
        tokenizer = CLIPTokenizer.from_pretrained("hf-internal-testing/tiny-random-clip")

        items = {
            "feature_extractor": self.dummy_extractor,
            "unet": unet,
            "scheduler": scheduler,
            "vae": vae,
            "text_encoder": bert,
            "tokenizer": tokenizer,
            "safety_checker": None,
            # we don't add an image encoder
        }

        pipeline = StableDiffusionPipeline(**items)

        assert sorted(pipeline.components.keys()) == sorted(["image_encoder"] + list(items.keys()))
        assert pipeline.image_encoder is None

    def test_set_scheduler_consistency(self):
        unet = self.dummy_cond_unet()
        pndm = PNDMScheduler.from_config("hf-internal-testing/tiny-stable-diffusion-torch", subfolder="scheduler")
        ddim = DDIMScheduler.from_config("hf-internal-testing/tiny-stable-diffusion-torch", subfolder="scheduler")
        vae = self.dummy_vae
        bert = self.dummy_text_encoder
        tokenizer = CLIPTokenizer.from_pretrained("hf-internal-testing/tiny-random-clip")

        sd = StableDiffusionPipeline(
            unet=unet,
            scheduler=pndm,
            vae=vae,
            text_encoder=bert,
            tokenizer=tokenizer,
            safety_checker=None,
            feature_extractor=self.dummy_extractor,
        )

        pndm_config = sd.scheduler.config
        sd.scheduler = DDPMScheduler.from_config(pndm_config)
        sd.scheduler = PNDMScheduler.from_config(sd.scheduler.config)
        pndm_config_2 = sd.scheduler.config
        pndm_config_2 = {k: v for k, v in pndm_config_2.items() if k in pndm_config}

        assert dict(pndm_config) == dict(pndm_config_2)

        sd = StableDiffusionPipeline(
            unet=unet,
            scheduler=ddim,
            vae=vae,
            text_encoder=bert,
            tokenizer=tokenizer,
            safety_checker=None,
            feature_extractor=self.dummy_extractor,
        )

        ddim_config = sd.scheduler.config
        sd.scheduler = LMSDiscreteScheduler.from_config(ddim_config)
        sd.scheduler = DDIMScheduler.from_config(sd.scheduler.config)
        ddim_config_2 = sd.scheduler.config
        ddim_config_2 = {k: v for k, v in ddim_config_2.items() if k in ddim_config}

        assert dict(ddim_config) == dict(ddim_config_2)

    def test_save_safe_serialization(self):
        pipeline = StableDiffusionPipeline.from_pretrained("hf-internal-testing/tiny-stable-diffusion-torch")
        with tempfile.TemporaryDirectory() as tmpdirname:
            pipeline.save_pretrained(tmpdirname, safe_serialization=True)

            # Validate that the VAE safetensor exists and are of the correct format
            vae_path = os.path.join(tmpdirname, "vae", "diffusion_pytorch_model.safetensors")
            assert os.path.exists(vae_path), f"Could not find {vae_path}"
            _ = safetensors.torch.load_file(vae_path)

            # Validate that the UNet safetensor exists and are of the correct format
            unet_path = os.path.join(tmpdirname, "unet", "diffusion_pytorch_model.safetensors")
            assert os.path.exists(unet_path), f"Could not find {unet_path}"
            _ = safetensors.torch.load_file(unet_path)

            # Validate that the text encoder safetensor exists and are of the correct format
            text_encoder_path = os.path.join(tmpdirname, "text_encoder", "model.safetensors")
            assert os.path.exists(text_encoder_path), f"Could not find {text_encoder_path}"
            _ = safetensors.torch.load_file(text_encoder_path)

            pipeline = StableDiffusionPipeline.from_pretrained(tmpdirname)
            assert pipeline.unet is not None
            assert pipeline.vae is not None
            assert pipeline.text_encoder is not None
            assert pipeline.scheduler is not None
            assert pipeline.feature_extractor is not None

    def test_no_pytorch_download_when_doing_safetensors(self):
        # by default we don't download
        with tempfile.TemporaryDirectory() as tmpdirname:
            _ = StableDiffusionPipeline.from_pretrained(
                "hf-internal-testing/diffusers-stable-diffusion-tiny-all", cache_dir=tmpdirname
            )

            path = os.path.join(
                tmpdirname,
                "models--hf-internal-testing--diffusers-stable-diffusion-tiny-all",
                "snapshots",
                "07838d72e12f9bcec1375b0482b80c1d399be843",
                "unet",
            )
            # safetensors exists
            assert os.path.exists(os.path.join(path, "diffusion_pytorch_model.safetensors"))
            # pytorch does not
            assert not os.path.exists(os.path.join(path, "diffusion_pytorch_model.bin"))

    def test_no_safetensors_download_when_doing_pytorch(self):
        use_safetensors = False

        with tempfile.TemporaryDirectory() as tmpdirname:
            _ = StableDiffusionPipeline.from_pretrained(
                "hf-internal-testing/diffusers-stable-diffusion-tiny-all",
                cache_dir=tmpdirname,
                use_safetensors=use_safetensors,
            )

            path = os.path.join(
                tmpdirname,
                "models--hf-internal-testing--diffusers-stable-diffusion-tiny-all",
                "snapshots",
                "07838d72e12f9bcec1375b0482b80c1d399be843",
                "unet",
            )
            # safetensors does not exists
            assert not os.path.exists(os.path.join(path, "diffusion_pytorch_model.safetensors"))
            # pytorch does
            assert os.path.exists(os.path.join(path, "diffusion_pytorch_model.bin"))

    def test_optional_components(self):
        unet = self.dummy_cond_unet()
        pndm = PNDMScheduler.from_config("hf-internal-testing/tiny-stable-diffusion-torch", subfolder="scheduler")
        vae = self.dummy_vae
        bert = self.dummy_text_encoder
        tokenizer = CLIPTokenizer.from_pretrained("hf-internal-testing/tiny-random-clip")

        orig_sd = StableDiffusionPipeline(
            unet=unet,
            scheduler=pndm,
            vae=vae,
            text_encoder=bert,
            tokenizer=tokenizer,
            safety_checker=unet,
            feature_extractor=self.dummy_extractor,
        )
        sd = orig_sd

        assert sd.config.requires_safety_checker is True

        with tempfile.TemporaryDirectory() as tmpdirname:
            sd.save_pretrained(tmpdirname)

            # Test that passing None works
            sd = StableDiffusionPipeline.from_pretrained(
                tmpdirname, feature_extractor=None, safety_checker=None, requires_safety_checker=False
            )

            assert sd.config.requires_safety_checker is False
            assert sd.config.safety_checker == (None, None)
            assert sd.config.feature_extractor == (None, None)

        with tempfile.TemporaryDirectory() as tmpdirname:
            sd.save_pretrained(tmpdirname)

            # Test that loading previous None works
            sd = StableDiffusionPipeline.from_pretrained(tmpdirname)

            assert sd.config.requires_safety_checker is False
            assert sd.config.safety_checker == (None, None)
            assert sd.config.feature_extractor == (None, None)

            orig_sd.save_pretrained(tmpdirname)

            # Test that loading without any directory works
            shutil.rmtree(os.path.join(tmpdirname, "safety_checker"))
            with open(os.path.join(tmpdirname, sd.config_name)) as f:
                config = json.load(f)
                config["safety_checker"] = [None, None]
            with open(os.path.join(tmpdirname, sd.config_name), "w") as f:
                json.dump(config, f)

            sd = StableDiffusionPipeline.from_pretrained(tmpdirname, requires_safety_checker=False)
            sd.save_pretrained(tmpdirname)
            sd = StableDiffusionPipeline.from_pretrained(tmpdirname)

            assert sd.config.requires_safety_checker is False
            assert sd.config.safety_checker == (None, None)
            assert sd.config.feature_extractor == (None, None)

            # Test that loading from deleted model index works
            with open(os.path.join(tmpdirname, sd.config_name)) as f:
                config = json.load(f)
                del config["safety_checker"]
                del config["feature_extractor"]
            with open(os.path.join(tmpdirname, sd.config_name), "w") as f:
                json.dump(config, f)

            sd = StableDiffusionPipeline.from_pretrained(tmpdirname)

            assert sd.config.requires_safety_checker is False
            assert sd.config.safety_checker == (None, None)
            assert sd.config.feature_extractor == (None, None)

        with tempfile.TemporaryDirectory() as tmpdirname:
            sd.save_pretrained(tmpdirname)

            # Test that partially loading works
            sd = StableDiffusionPipeline.from_pretrained(tmpdirname, feature_extractor=self.dummy_extractor)

            assert sd.config.requires_safety_checker is False
            assert sd.config.safety_checker == (None, None)
            assert sd.config.feature_extractor != (None, None)

            # Test that partially loading works
            sd = StableDiffusionPipeline.from_pretrained(
                tmpdirname,
                feature_extractor=self.dummy_extractor,
                safety_checker=unet,
                requires_safety_checker=[True, True],
            )

            assert sd.config.requires_safety_checker == [True, True]
            assert sd.config.safety_checker != (None, None)
            assert sd.config.feature_extractor != (None, None)

        with tempfile.TemporaryDirectory() as tmpdirname:
            sd.save_pretrained(tmpdirname)
            sd = StableDiffusionPipeline.from_pretrained(tmpdirname, feature_extractor=self.dummy_extractor)

            assert sd.config.requires_safety_checker == [True, True]
            assert sd.config.safety_checker != (None, None)
            assert sd.config.feature_extractor != (None, None)

    def test_name_or_path(self):
        model_path = "hf-internal-testing/tiny-stable-diffusion-torch"
        sd = DiffusionPipeline.from_pretrained(model_path)

        assert sd.name_or_path == model_path

        with tempfile.TemporaryDirectory() as tmpdirname:
            sd.save_pretrained(tmpdirname)
            sd = DiffusionPipeline.from_pretrained(tmpdirname)

            assert sd.name_or_path == tmpdirname

    def test_error_no_variant_available(self):
        variant = "fp16"
        with self.assertRaises(ValueError) as error_context:
            _ = StableDiffusionPipeline.from_pretrained(
                "hf-internal-testing/diffusers-stable-diffusion-tiny-all", variant=variant
            )

        assert "but no such modeling files are available" in str(error_context.exception)
        assert variant in str(error_context.exception)

    def test_pipe_to(self):
        unet = self.dummy_cond_unet()
        scheduler = PNDMScheduler(skip_prk_steps=True)
        vae = self.dummy_vae
        bert = self.dummy_text_encoder
        tokenizer = CLIPTokenizer.from_pretrained("hf-internal-testing/tiny-random-clip")

        sd = StableDiffusionPipeline(
            unet=unet,
            scheduler=scheduler,
            vae=vae,
            text_encoder=bert,
            tokenizer=tokenizer,
            safety_checker=None,
            feature_extractor=self.dummy_extractor,
        )

        device_type = torch.device(torch_device).type

        sd1 = sd.to(device_type)
        sd2 = sd.to(torch.device(device_type))
        sd3 = sd.to(device_type, torch.float32)
        sd4 = sd.to(device=device_type)
        sd5 = sd.to(torch_device=device_type)
        sd6 = sd.to(device_type, dtype=torch.float32)
        sd7 = sd.to(device_type, torch_dtype=torch.float32)

        assert sd1.device.type == device_type
        assert sd2.device.type == device_type
        assert sd3.device.type == device_type
        assert sd4.device.type == device_type
        assert sd5.device.type == device_type
        assert sd6.device.type == device_type
        assert sd7.device.type == device_type

        sd1 = sd.to(torch.float16)
        sd2 = sd.to(None, torch.float16)
        sd3 = sd.to(dtype=torch.float16)
        sd4 = sd.to(dtype=torch.float16)
        sd5 = sd.to(None, dtype=torch.float16)
        sd6 = sd.to(None, torch_dtype=torch.float16)

        assert sd1.dtype == torch.float16
        assert sd2.dtype == torch.float16
        assert sd3.dtype == torch.float16
        assert sd4.dtype == torch.float16
        assert sd5.dtype == torch.float16
        assert sd6.dtype == torch.float16

        sd1 = sd.to(device=device_type, dtype=torch.float16)
        sd2 = sd.to(torch_device=device_type, torch_dtype=torch.float16)
        sd3 = sd.to(device_type, torch.float16)

        assert sd1.dtype == torch.float16
        assert sd2.dtype == torch.float16
        assert sd3.dtype == torch.float16

        assert sd1.device.type == device_type
        assert sd2.device.type == device_type
        assert sd3.device.type == device_type

    def test_pipe_same_device_id_offload(self):
        unet = self.dummy_cond_unet()
        scheduler = PNDMScheduler(skip_prk_steps=True)
        vae = self.dummy_vae
        bert = self.dummy_text_encoder
        tokenizer = CLIPTokenizer.from_pretrained("hf-internal-testing/tiny-random-clip")

        sd = StableDiffusionPipeline(
            unet=unet,
            scheduler=scheduler,
            vae=vae,
            text_encoder=bert,
            tokenizer=tokenizer,
            safety_checker=None,
            feature_extractor=self.dummy_extractor,
        )

        sd.enable_model_cpu_offload(gpu_id=5)
        assert sd._offload_gpu_id == 5
        sd.maybe_free_model_hooks()
        assert sd._offload_gpu_id == 5

    @parameterized.expand([torch.float32, torch.float16])
    @require_hf_hub_version_greater("0.26.5")
    @require_transformers_version_greater("4.47.1")
    def test_load_dduf_from_hub(self, dtype):
        with tempfile.TemporaryDirectory() as tmpdir:
            pipe = DiffusionPipeline.from_pretrained(
                "DDUF/tiny-flux-dev-pipe-dduf", dduf_file="fluxpipeline.dduf", cache_dir=tmpdir, torch_dtype=dtype
            ).to(torch_device)
            out_1 = pipe(prompt="dog", num_inference_steps=5, generator=torch.manual_seed(0), output_type="np").images

            pipe.save_pretrained(tmpdir)
            loaded_pipe = DiffusionPipeline.from_pretrained(tmpdir, torch_dtype=dtype).to(torch_device)

            out_2 = loaded_pipe(
                prompt="dog", num_inference_steps=5, generator=torch.manual_seed(0), output_type="np"
            ).images

        self.assertTrue(np.allclose(out_1, out_2, atol=1e-4, rtol=1e-4))

    @require_hf_hub_version_greater("0.26.5")
    @require_transformers_version_greater("4.47.1")
    def test_load_dduf_from_hub_local_files_only(self):
        with tempfile.TemporaryDirectory() as tmpdir:
            pipe = DiffusionPipeline.from_pretrained(
                "DDUF/tiny-flux-dev-pipe-dduf", dduf_file="fluxpipeline.dduf", cache_dir=tmpdir
            ).to(torch_device)
            out_1 = pipe(prompt="dog", num_inference_steps=5, generator=torch.manual_seed(0), output_type="np").images

            local_files_pipe = DiffusionPipeline.from_pretrained(
                "DDUF/tiny-flux-dev-pipe-dduf", dduf_file="fluxpipeline.dduf", cache_dir=tmpdir, local_files_only=True
            ).to(torch_device)
            out_2 = local_files_pipe(
                prompt="dog", num_inference_steps=5, generator=torch.manual_seed(0), output_type="np"
            ).images

        self.assertTrue(np.allclose(out_1, out_2, atol=1e-4, rtol=1e-4))

    def test_dduf_raises_error_with_custom_pipeline(self):
        with self.assertRaises(NotImplementedError):
            _ = DiffusionPipeline.from_pretrained(
                "DDUF/tiny-flux-dev-pipe-dduf", dduf_file="fluxpipeline.dduf", custom_pipeline="my_pipeline"
            )

    def test_dduf_raises_error_with_connected_pipeline(self):
        with self.assertRaises(NotImplementedError):
            _ = DiffusionPipeline.from_pretrained(
                "DDUF/tiny-flux-dev-pipe-dduf", dduf_file="fluxpipeline.dduf", load_connected_pipeline=True
            )

    def test_wrong_model(self):
        tokenizer = CLIPTokenizer.from_pretrained("hf-internal-testing/tiny-random-clip")
        with self.assertRaises(ValueError) as error_context:
            _ = StableDiffusionPipeline.from_pretrained(
                "hf-internal-testing/diffusers-stable-diffusion-tiny-all", text_encoder=tokenizer
            )

        assert "is of type" in str(error_context.exception)
        assert "but should be" in str(error_context.exception)

    @require_hf_hub_version_greater("0.26.5")
    @require_transformers_version_greater("4.47.1")
    def test_dduf_load_sharded_checkpoint_diffusion_model(self):
        with tempfile.TemporaryDirectory() as tmpdir:
            pipe = DiffusionPipeline.from_pretrained(
                "hf-internal-testing/tiny-flux-dev-pipe-sharded-checkpoint-DDUF",
                dduf_file="tiny-flux-dev-pipe-sharded-checkpoint.dduf",
                cache_dir=tmpdir,
            ).to(torch_device)

            out_1 = pipe(prompt="dog", num_inference_steps=5, generator=torch.manual_seed(0), output_type="np").images

            pipe.save_pretrained(tmpdir)
            loaded_pipe = DiffusionPipeline.from_pretrained(tmpdir).to(torch_device)

            out_2 = loaded_pipe(
                prompt="dog", num_inference_steps=5, generator=torch.manual_seed(0), output_type="np"
            ).images

        self.assertTrue(np.allclose(out_1, out_2, atol=1e-4, rtol=1e-4))


@slow
@require_torch_accelerator
class PipelineSlowTests(unittest.TestCase):
    def setUp(self):
        # clean up the VRAM before each test
        super().setUp()
        gc.collect()
        backend_empty_cache(torch_device)

    def tearDown(self):
        # clean up the VRAM after each test
        super().tearDown()
        gc.collect()
        backend_empty_cache(torch_device)

    def test_smart_download(self):
        model_id = "hf-internal-testing/unet-pipeline-dummy"
        with tempfile.TemporaryDirectory() as tmpdirname:
            _ = DiffusionPipeline.from_pretrained(model_id, cache_dir=tmpdirname, force_download=True)
            local_repo_name = "--".join(["models"] + model_id.split("/"))
            snapshot_dir = os.path.join(tmpdirname, local_repo_name, "snapshots")
            snapshot_dir = os.path.join(snapshot_dir, os.listdir(snapshot_dir)[0])

            # inspect all downloaded files to make sure that everything is included
            assert os.path.isfile(os.path.join(snapshot_dir, DiffusionPipeline.config_name))
            assert os.path.isfile(os.path.join(snapshot_dir, CONFIG_NAME))
            assert os.path.isfile(os.path.join(snapshot_dir, SCHEDULER_CONFIG_NAME))
            assert os.path.isfile(os.path.join(snapshot_dir, WEIGHTS_NAME))
            assert os.path.isfile(os.path.join(snapshot_dir, "scheduler", SCHEDULER_CONFIG_NAME))
            assert os.path.isfile(os.path.join(snapshot_dir, "unet", WEIGHTS_NAME))
            assert os.path.isfile(os.path.join(snapshot_dir, "unet", WEIGHTS_NAME))
            # let's make sure the super large numpy file:
            # https://huggingface.co/hf-internal-testing/unet-pipeline-dummy/blob/main/big_array.npy
            # is not downloaded, but all the expected ones
            assert not os.path.isfile(os.path.join(snapshot_dir, "big_array.npy"))

    def test_warning_unused_kwargs(self):
        model_id = "hf-internal-testing/unet-pipeline-dummy"
        logger = logging.get_logger("diffusers.pipelines")
        with tempfile.TemporaryDirectory() as tmpdirname:
            with CaptureLogger(logger) as cap_logger:
                DiffusionPipeline.from_pretrained(
                    model_id,
                    not_used=True,
                    cache_dir=tmpdirname,
                    force_download=True,
                )

        assert (
            cap_logger.out.strip().split("\n")[-1]
            == "Keyword arguments {'not_used': True} are not expected by DDPMPipeline and will be ignored."
        )

    def test_from_save_pretrained(self):
        # 1. Load models
        model = UNet2DModel(
            block_out_channels=(32, 64),
            layers_per_block=2,
            sample_size=32,
            in_channels=3,
            out_channels=3,
            down_block_types=("DownBlock2D", "AttnDownBlock2D"),
            up_block_types=("AttnUpBlock2D", "UpBlock2D"),
        )
        scheduler = DDPMScheduler(num_train_timesteps=10)

        ddpm = DDPMPipeline(model, scheduler)
        ddpm.to(torch_device)
        ddpm.set_progress_bar_config(disable=None)

        with tempfile.TemporaryDirectory() as tmpdirname:
            ddpm.save_pretrained(tmpdirname)
            new_ddpm = DDPMPipeline.from_pretrained(tmpdirname)
            new_ddpm.to(torch_device)

        generator = torch.Generator(device=torch_device).manual_seed(0)
        image = ddpm(generator=generator, num_inference_steps=5, output_type="np").images

        generator = torch.Generator(device=torch_device).manual_seed(0)
        new_image = new_ddpm(generator=generator, num_inference_steps=5, output_type="np").images

        assert np.abs(image - new_image).max() < 1e-5, "Models don't give the same forward pass"

    @is_torch_compile
    @require_torch_2
    @unittest.skipIf(
        get_python_version == (3, 12),
        reason="Torch Dynamo isn't yet supported for Python 3.12.",
    )
    def test_from_save_pretrained_dynamo(self):
        run_test_in_subprocess(test_case=self, target_func=_test_from_save_pretrained_dynamo, inputs=None)

    def test_from_pretrained_hub(self):
        model_path = "google/ddpm-cifar10-32"

        scheduler = DDPMScheduler(num_train_timesteps=10)

        ddpm = DDPMPipeline.from_pretrained(model_path, scheduler=scheduler)
        ddpm = ddpm.to(torch_device)
        ddpm.set_progress_bar_config(disable=None)

        ddpm_from_hub = DiffusionPipeline.from_pretrained(model_path, scheduler=scheduler)
        ddpm_from_hub = ddpm_from_hub.to(torch_device)
        ddpm_from_hub.set_progress_bar_config(disable=None)

        generator = torch.Generator(device=torch_device).manual_seed(0)
        image = ddpm(generator=generator, num_inference_steps=5, output_type="np").images

        generator = torch.Generator(device=torch_device).manual_seed(0)
        new_image = ddpm_from_hub(generator=generator, num_inference_steps=5, output_type="np").images

        assert np.abs(image - new_image).max() < 1e-5, "Models don't give the same forward pass"

    def test_from_pretrained_hub_pass_model(self):
        model_path = "google/ddpm-cifar10-32"

        scheduler = DDPMScheduler(num_train_timesteps=10)

        # pass unet into DiffusionPipeline
        unet = UNet2DModel.from_pretrained(model_path)
        ddpm_from_hub_custom_model = DiffusionPipeline.from_pretrained(model_path, unet=unet, scheduler=scheduler)
        ddpm_from_hub_custom_model = ddpm_from_hub_custom_model.to(torch_device)
        ddpm_from_hub_custom_model.set_progress_bar_config(disable=None)

        ddpm_from_hub = DiffusionPipeline.from_pretrained(model_path, scheduler=scheduler)
        ddpm_from_hub = ddpm_from_hub.to(torch_device)
        ddpm_from_hub_custom_model.set_progress_bar_config(disable=None)

        generator = torch.Generator(device=torch_device).manual_seed(0)
        image = ddpm_from_hub_custom_model(generator=generator, num_inference_steps=5, output_type="np").images

        generator = torch.Generator(device=torch_device).manual_seed(0)
        new_image = ddpm_from_hub(generator=generator, num_inference_steps=5, output_type="np").images

        assert np.abs(image - new_image).max() < 1e-5, "Models don't give the same forward pass"

    def test_output_format(self):
        model_path = "google/ddpm-cifar10-32"

        scheduler = DDIMScheduler.from_pretrained(model_path)
        pipe = DDIMPipeline.from_pretrained(model_path, scheduler=scheduler)
        pipe.to(torch_device)
        pipe.set_progress_bar_config(disable=None)

        images = pipe(output_type="np").images
        assert images.shape == (1, 32, 32, 3)
        assert isinstance(images, np.ndarray)

        images = pipe(output_type="pil", num_inference_steps=4).images
        assert isinstance(images, list)
        assert len(images) == 1
        assert isinstance(images[0], PIL.Image.Image)

        # use PIL by default
        images = pipe(num_inference_steps=4).images
        assert isinstance(images, list)
        assert isinstance(images[0], PIL.Image.Image)

    @require_flax
    def test_from_flax_from_pt(self):
        pipe_pt = StableDiffusionPipeline.from_pretrained(
            "hf-internal-testing/tiny-stable-diffusion-torch", safety_checker=None
        )
        pipe_pt.to(torch_device)

        from diffusers import FlaxStableDiffusionPipeline

        with tempfile.TemporaryDirectory() as tmpdirname:
            pipe_pt.save_pretrained(tmpdirname)

            pipe_flax, params = FlaxStableDiffusionPipeline.from_pretrained(
                tmpdirname, safety_checker=None, from_pt=True
            )

        with tempfile.TemporaryDirectory() as tmpdirname:
            pipe_flax.save_pretrained(tmpdirname, params=params)
            pipe_pt_2 = StableDiffusionPipeline.from_pretrained(tmpdirname, safety_checker=None, from_flax=True)
            pipe_pt_2.to(torch_device)

        prompt = "Hello"

        generator = torch.manual_seed(0)
        image_0 = pipe_pt(
            [prompt],
            generator=generator,
            num_inference_steps=2,
            output_type="np",
        ).images[0]

        generator = torch.manual_seed(0)
        image_1 = pipe_pt_2(
            [prompt],
            generator=generator,
            num_inference_steps=2,
            output_type="np",
        ).images[0]

        assert np.abs(image_0 - image_1).sum() < 1e-5, "Models don't give the same forward pass"

    @require_compel
    def test_weighted_prompts_compel(self):
        from compel import Compel

        pipe = StableDiffusionPipeline.from_pretrained("CompVis/stable-diffusion-v1-4")
        pipe.scheduler = UniPCMultistepScheduler.from_config(pipe.scheduler.config)
        pipe.enable_model_cpu_offload(device=torch_device)
        pipe.enable_attention_slicing()

        compel = Compel(tokenizer=pipe.tokenizer, text_encoder=pipe.text_encoder)

        prompt = "a red cat playing with a ball{}"

        prompts = [prompt.format(s) for s in ["", "++", "--"]]

        prompt_embeds = compel(prompts)

        generator = [torch.Generator(device="cpu").manual_seed(33) for _ in range(prompt_embeds.shape[0])]

        images = pipe(
            prompt_embeds=prompt_embeds, generator=generator, num_inference_steps=20, output_type="np"
        ).images

        for i, image in enumerate(images):
            expected_image = load_numpy(
                "https://huggingface.co/datasets/hf-internal-testing/diffusers-images/resolve/main"
                f"/compel/forest_{i}.npy"
            )

            assert np.abs(image - expected_image).max() < 3e-1


@nightly
@require_torch_accelerator
class PipelineNightlyTests(unittest.TestCase):
    def setUp(self):
        # clean up the VRAM before each test
        super().setUp()
        gc.collect()
        backend_empty_cache(torch_device)

    def tearDown(self):
        # clean up the VRAM after each test
        super().tearDown()
        gc.collect()
        backend_empty_cache(torch_device)

    def test_ddpm_ddim_equality_batched(self):
        seed = 0
        model_id = "google/ddpm-cifar10-32"

        unet = UNet2DModel.from_pretrained(model_id)
        ddpm_scheduler = DDPMScheduler()
        ddim_scheduler = DDIMScheduler()

        ddpm = DDPMPipeline(unet=unet, scheduler=ddpm_scheduler)
        ddpm.to(torch_device)
        ddpm.set_progress_bar_config(disable=None)

        ddim = DDIMPipeline(unet=unet, scheduler=ddim_scheduler)
        ddim.to(torch_device)
        ddim.set_progress_bar_config(disable=None)

        generator = torch.Generator(device=torch_device).manual_seed(seed)
        ddpm_images = ddpm(batch_size=2, generator=generator, output_type="np").images

        generator = torch.Generator(device=torch_device).manual_seed(seed)
        ddim_images = ddim(
            batch_size=2,
            generator=generator,
            num_inference_steps=1000,
            eta=1.0,
            output_type="np",
            use_clipped_model_output=True,  # Need this to make DDIM match DDPM
        ).images

        # the values aren't exactly equal, but the images look the same visually
        assert np.abs(ddpm_images - ddim_images).max() < 1e-1<|MERGE_RESOLUTION|>--- conflicted
+++ resolved
@@ -79,12 +79,8 @@
     require_hf_hub_version_greater,
     require_onnxruntime,
     require_torch_2,
-<<<<<<< HEAD
     require_torch_accelerator,
-=======
-    require_torch_gpu,
     require_transformers_version_greater,
->>>>>>> f9e957f0
     run_test_in_subprocess,
     slow,
     torch_device,
