# Copyright 2025 The Kandinsky Team and The HuggingFace Team.
#
# Licensed under the Apache License, Version 2.0 (the "License");
# you may not use this file except in compliance with the License.
# You may obtain a copy of the License at
#
#     http://www.apache.org/licenses/LICENSE-2.0
#
# Unless required by applicable law or agreed to in writing, software
# distributed under the License is distributed on an "AS IS" BASIS,
# WITHOUT WARRANTIES OR CONDITIONS OF ANY KIND, either express or implied.
# See the License for the specific language governing permissions and
# limitations under the License.

import unittest
import torch
from torch import nn
from transformers import (
    CLIPTextModel,
    CLIPTokenizer,
    Qwen2_5_VLForConditionalGeneration,
    AutoProcessor
)

from diffusers import (
    AutoencoderKLHunyuanVideo,
    FlowMatchEulerDiscreteScheduler,
    Kandinsky5T2VPipeline,
    Kandinsky5Transformer3DModel,
)
from diffusers.utils.testing_utils import enable_full_determinism

<<<<<<< HEAD
=======
from ...testing_utils import (
    enable_full_determinism,
    torch_device,
)
from ..pipeline_params import TEXT_TO_VIDEO_BATCH_PARAMS
>>>>>>> d500f875
from ..test_pipelines_common import PipelineTesterMixin

enable_full_determinism()


class Kandinsky5T2VPipelineFastTests(PipelineTesterMixin, unittest.TestCase):
    pipeline_class = Kandinsky5T2VPipeline

    required_optional_params = {
        "num_inference_steps",
        "generator",
        "latents",
        "return_dict",
        "callback_on_step_end",
        "callback_on_step_end_tensor_inputs",
        "max_sequence_length",
    }
    test_xformers_attention = False
    supports_optional_components = True

    def get_dummy_components(self):
        torch.manual_seed(0)
        vae = AutoencoderKLHunyuanVideo(
          act_fn="silu",
          block_out_channels=[
            128,
            256,
            512,
            512
          ],
          down_block_types=[
            "HunyuanVideoDownBlock3D",
            "HunyuanVideoDownBlock3D",
            "HunyuanVideoDownBlock3D",
            "HunyuanVideoDownBlock3D"
          ],
          in_channels=3,
          latent_channels=16,
          layers_per_block=2,
          mid_block_add_attention=True,
          norm_num_groups=32,
          out_channels=3,
          scaling_factor=0.476986,
          spatial_compression_ratio=8,
          temporal_compression_ratio=4,
          up_block_types=[
            "HunyuanVideoUpBlock3D",
            "HunyuanVideoUpBlock3D",
            "HunyuanVideoUpBlock3D",
            "HunyuanVideoUpBlock3D"
          ]
        )

        scheduler = FlowMatchEulerDiscreteScheduler(shift=7.0)

        text_encoder = Qwen2_5_VLForConditionalGeneration.from_pretrained("Qwen/Qwen2.5-VL-7B-Instruct")
        tokenizer = AutoProcessor.from_pretrained("Qwen/Qwen2.5-VL-7B-Instruct")

        text_encoder_2 = CLIPTextModel.from_pretrained("openai/clip-vit-large-patch14")
        tokenizer_2 = CLIPTokenizer.from_pretrained("openai/clip-vit-large-patch14")
        
        transformer = Kandinsky5Transformer3DModel(
            in_visual_dim=16,
            in_text_dim=3584,
            in_text_dim2=768,
            time_dim=32,
            out_visual_dim=16,
            patch_size=(1, 2, 2),
            model_dim=64,
            ff_dim=128,
            num_text_blocks=1,
            num_visual_blocks=2,
            axes_dims=(1, 1, 2),  # tiny latent grid
            visual_cond=False,
            attention_type="regular",
        )

        return {
            "vae": vae,
            "text_encoder": text_encoder,
            "tokenizer": tokenizer,
            "text_encoder_2": text_encoder_2,
            "tokenizer_2": tokenizer_2,
            "transformer": transformer,
            "scheduler": scheduler,
        }

    def get_dummy_inputs(self, device, seed=0):
        if str(device).startswith("mps"):
            generator = torch.manual_seed(seed)
        else:
            generator = torch.Generator(device=device).manual_seed(seed)
<<<<<<< HEAD
        return {
            "prompt": "a red square",
=======

        # Create dummy image
        image = torch.randn(1, 3, 32, 32, device=device, generator=generator)

        inputs = {
            "prompt": "A cat dancing",
            "image": image,
            "negative_prompt": "blurry, low quality",
            "generator": generator,
            "num_inference_steps": 2,
            "guidance_scale": 5.0,
>>>>>>> d500f875
            "height": 32,
            "width": 32,
            "num_frames": 5,
            "num_inference_steps": 2,
            "guidance_scale": 4.0,
            "generator": generator,
            "output_type": "pt",
            "max_sequence_length": 8,
        }

    def test_inference(self):
        device = "cpu"
        components = self.get_dummy_components()
        pipe = self.pipeline_class(**components)
        pipe.to(device)
        pipe.set_progress_bar_config(disable=None)

        inputs = self.get_dummy_inputs(device)
        output = pipe(**inputs)
        video = output.frames[0]

<<<<<<< HEAD
        # 5 frames, RGB, 32×32
        self.assertEqual(video.shape, (5, 3, 32, 32))

    @unittest.skip("Test not supported")
=======
        # Test higher resolution
        scale_1080p = pipe._get_scale_factor(1080, 1920)
        self.assertEqual(scale_1080p, (1, 3.16, 3.16))

    def test_sparse_attention_params(self):
        """Test sparse attention parameter generation"""
        device = "cpu"
        components = self.get_dummy_components()
        pipe = self.pipeline_class(**components)
        pipe.to(device)

        # Create dummy sample
        sample = torch.randn(1, 5, 32, 32, 4, device=device)  # [batch, frames, H, W, channels]

        sparse_params = pipe.get_sparse_params(sample, device)

        # Should return None or dict with sparse attention parameters
        self.assertTrue(sparse_params is None or isinstance(sparse_params, dict))

    def test_prompt_cleaning(self):
        """Test prompt cleaning functionality"""
        device = "cpu"
        components = self.get_dummy_components()
        pipe = self.pipeline_class(**components)
        pipe.to(device)

        # Test basic cleaning
        dirty_prompt = "  Hello   world!  "
        cleaned = pipe.prompt_clean(dirty_prompt)
        self.assertEqual(cleaned, "Hello world!")

        # Test with HTML entities
        html_prompt = "Hello &amp; world"
        cleaned = pipe.prompt_clean(html_prompt)
        self.assertEqual(cleaned, "Hello & world")

    @unittest.skip("Kandinsky5I2VPipeline does not support attention slicing")
>>>>>>> d500f875
    def test_attention_slicing_forward_pass(self):
        pass
    
    @unittest.skip("Only SDPA or NABLA (flex)")
    def test_xformers_memory_efficient_attention(self):
        pass
    
    @unittest.skip("All encoders are needed")
    def test_encode_prompt_works_in_isolation(self):
        pass
    
    @unittest.skip("Meant for eiter FP32 or BF16 inference")
    def test_float16_inference(self):
        pass

<<<<<<< HEAD
    test_inference_batch_single_identical = None
    test_pipeline_call_signature = None
    test_inference_batch_consistent = None
    test_save_load_dduf = None
    test_pipeline_with_accelerator_device_map = None
=======
    def test_callback_on_step_end(self):
        """Test callback functionality during inference"""
        device = "cpu"
        components = self.get_dummy_components()
        pipe = self.pipeline_class(**components)
        pipe.to(device)

        callback_was_called = False
        callback_step = None

        def dummy_callback(pipe, step, timestep, callback_kwargs):
            nonlocal callback_was_called, callback_step
            callback_was_called = True
            callback_step = step
            # Verify we have access to latents in callback
            self.assertIn("latents", callback_kwargs)
            return callback_kwargs

        inputs = self.get_dummy_inputs(device)
        inputs["callback_on_step_end"] = dummy_callback
        inputs["callback_on_step_end_tensor_inputs"] = ["latents"]
        inputs["num_inference_steps"] = 3  # Fewer steps for faster test

        _ = pipe(**inputs)

        self.assertTrue(callback_was_called)
        self.assertIsNotNone(callback_step)

    def test_negative_prompt_embeds(self):
        """Test pipeline with precomputed negative prompt embeddings"""
        device = "cpu"
        components = self.get_dummy_components()
        pipe = self.pipeline_class(**components)
        pipe.to(device)

        # Get regular inputs
        inputs = self.get_dummy_inputs(device)

        # Precompute negative prompt embeddings
        with torch.no_grad():
            neg_embeds_qwen, neg_embeds_clip, neg_cu_seqlens = pipe.encode_prompt(
                inputs["negative_prompt"], device=device, max_sequence_length=inputs["max_sequence_length"]
            )

        # Use precomputed embeddings
        inputs["negative_prompt_embeds_qwen"] = neg_embeds_qwen
        inputs["negative_prompt_embeds_clip"] = neg_embeds_clip
        inputs["negative_prompt_cu_seqlens"] = neg_cu_seqlens
        inputs["negative_prompt"] = None  # Should work without string negative prompt

        # Should run without errors
        video = pipe(**inputs).frames
        self.assertEqual(video.shape, (1, 5, 3, 32, 32))

    def test_num_frames_adjustment(self):
        """Test that num_frames is adjusted to be compatible with VAE temporal compression"""
        device = "cpu"
        components = self.get_dummy_components()
        pipe = self.pipeline_class(**components)
        pipe.to(device)

        inputs = self.get_dummy_inputs(device)

        # Test with incompatible num_frames (not divisible by vae_scale_factor_temporal + 1)
        inputs["num_frames"] = 6  # 6-1=5, not divisible by 4

        # Should run without error (will adjust internally)
        video = pipe(**inputs).frames

        # Should still produce valid output
        self.assertEqual(video.shape[1], 5)  # Should use adjusted num_frames

    def test_different_resolutions(self):
        """Test pipeline with different input resolutions"""
        device = "cpu"
        components = self.get_dummy_components()
        pipe = self.pipeline_class(**components)
        pipe.to(device)

        # Test 480p resolution
        inputs_480p = self.get_dummy_inputs(device)
        inputs_480p["height"] = 480
        inputs_480p["width"] = 854
        # Adjust image size to match
        inputs_480p["image"] = torch.randn(1, 3, 480, 854, device=device, generator=inputs_480p["generator"])

        video_480p = pipe(**inputs_480p).frames
        self.assertEqual(video_480p.shape, (1, 5, 3, 480, 854))

        # Test 720p resolution
        inputs_720p = self.get_dummy_inputs(device)
        inputs_720p["height"] = 720
        inputs_720p["width"] = 1280
        inputs_720p["image"] = torch.randn(1, 3, 720, 1280, device=device, generator=inputs_720p["generator"])

        video_720p = pipe(**inputs_720p).frames
        self.assertEqual(video_720p.shape, (1, 5, 3, 720, 1280))
>>>>>>> d500f875
<|MERGE_RESOLUTION|>--- conflicted
+++ resolved
@@ -30,14 +30,11 @@
 )
 from diffusers.utils.testing_utils import enable_full_determinism
 
-<<<<<<< HEAD
-=======
 from ...testing_utils import (
     enable_full_determinism,
     torch_device,
 )
-from ..pipeline_params import TEXT_TO_VIDEO_BATCH_PARAMS
->>>>>>> d500f875
+
 from ..test_pipelines_common import PipelineTesterMixin
 
 enable_full_determinism()
@@ -130,22 +127,9 @@
             generator = torch.manual_seed(seed)
         else:
             generator = torch.Generator(device=device).manual_seed(seed)
-<<<<<<< HEAD
-        return {
+
+            return {
             "prompt": "a red square",
-=======
-
-        # Create dummy image
-        image = torch.randn(1, 3, 32, 32, device=device, generator=generator)
-
-        inputs = {
-            "prompt": "A cat dancing",
-            "image": image,
-            "negative_prompt": "blurry, low quality",
-            "generator": generator,
-            "num_inference_steps": 2,
-            "guidance_scale": 5.0,
->>>>>>> d500f875
             "height": 32,
             "width": 32,
             "num_frames": 5,
@@ -167,50 +151,9 @@
         output = pipe(**inputs)
         video = output.frames[0]
 
-<<<<<<< HEAD
         # 5 frames, RGB, 32×32
         self.assertEqual(video.shape, (5, 3, 32, 32))
 
-    @unittest.skip("Test not supported")
-=======
-        # Test higher resolution
-        scale_1080p = pipe._get_scale_factor(1080, 1920)
-        self.assertEqual(scale_1080p, (1, 3.16, 3.16))
-
-    def test_sparse_attention_params(self):
-        """Test sparse attention parameter generation"""
-        device = "cpu"
-        components = self.get_dummy_components()
-        pipe = self.pipeline_class(**components)
-        pipe.to(device)
-
-        # Create dummy sample
-        sample = torch.randn(1, 5, 32, 32, 4, device=device)  # [batch, frames, H, W, channels]
-
-        sparse_params = pipe.get_sparse_params(sample, device)
-
-        # Should return None or dict with sparse attention parameters
-        self.assertTrue(sparse_params is None or isinstance(sparse_params, dict))
-
-    def test_prompt_cleaning(self):
-        """Test prompt cleaning functionality"""
-        device = "cpu"
-        components = self.get_dummy_components()
-        pipe = self.pipeline_class(**components)
-        pipe.to(device)
-
-        # Test basic cleaning
-        dirty_prompt = "  Hello   world!  "
-        cleaned = pipe.prompt_clean(dirty_prompt)
-        self.assertEqual(cleaned, "Hello world!")
-
-        # Test with HTML entities
-        html_prompt = "Hello &amp; world"
-        cleaned = pipe.prompt_clean(html_prompt)
-        self.assertEqual(cleaned, "Hello & world")
-
-    @unittest.skip("Kandinsky5I2VPipeline does not support attention slicing")
->>>>>>> d500f875
     def test_attention_slicing_forward_pass(self):
         pass
     
@@ -226,108 +169,8 @@
     def test_float16_inference(self):
         pass
 
-<<<<<<< HEAD
     test_inference_batch_single_identical = None
     test_pipeline_call_signature = None
     test_inference_batch_consistent = None
     test_save_load_dduf = None
     test_pipeline_with_accelerator_device_map = None
-=======
-    def test_callback_on_step_end(self):
-        """Test callback functionality during inference"""
-        device = "cpu"
-        components = self.get_dummy_components()
-        pipe = self.pipeline_class(**components)
-        pipe.to(device)
-
-        callback_was_called = False
-        callback_step = None
-
-        def dummy_callback(pipe, step, timestep, callback_kwargs):
-            nonlocal callback_was_called, callback_step
-            callback_was_called = True
-            callback_step = step
-            # Verify we have access to latents in callback
-            self.assertIn("latents", callback_kwargs)
-            return callback_kwargs
-
-        inputs = self.get_dummy_inputs(device)
-        inputs["callback_on_step_end"] = dummy_callback
-        inputs["callback_on_step_end_tensor_inputs"] = ["latents"]
-        inputs["num_inference_steps"] = 3  # Fewer steps for faster test
-
-        _ = pipe(**inputs)
-
-        self.assertTrue(callback_was_called)
-        self.assertIsNotNone(callback_step)
-
-    def test_negative_prompt_embeds(self):
-        """Test pipeline with precomputed negative prompt embeddings"""
-        device = "cpu"
-        components = self.get_dummy_components()
-        pipe = self.pipeline_class(**components)
-        pipe.to(device)
-
-        # Get regular inputs
-        inputs = self.get_dummy_inputs(device)
-
-        # Precompute negative prompt embeddings
-        with torch.no_grad():
-            neg_embeds_qwen, neg_embeds_clip, neg_cu_seqlens = pipe.encode_prompt(
-                inputs["negative_prompt"], device=device, max_sequence_length=inputs["max_sequence_length"]
-            )
-
-        # Use precomputed embeddings
-        inputs["negative_prompt_embeds_qwen"] = neg_embeds_qwen
-        inputs["negative_prompt_embeds_clip"] = neg_embeds_clip
-        inputs["negative_prompt_cu_seqlens"] = neg_cu_seqlens
-        inputs["negative_prompt"] = None  # Should work without string negative prompt
-
-        # Should run without errors
-        video = pipe(**inputs).frames
-        self.assertEqual(video.shape, (1, 5, 3, 32, 32))
-
-    def test_num_frames_adjustment(self):
-        """Test that num_frames is adjusted to be compatible with VAE temporal compression"""
-        device = "cpu"
-        components = self.get_dummy_components()
-        pipe = self.pipeline_class(**components)
-        pipe.to(device)
-
-        inputs = self.get_dummy_inputs(device)
-
-        # Test with incompatible num_frames (not divisible by vae_scale_factor_temporal + 1)
-        inputs["num_frames"] = 6  # 6-1=5, not divisible by 4
-
-        # Should run without error (will adjust internally)
-        video = pipe(**inputs).frames
-
-        # Should still produce valid output
-        self.assertEqual(video.shape[1], 5)  # Should use adjusted num_frames
-
-    def test_different_resolutions(self):
-        """Test pipeline with different input resolutions"""
-        device = "cpu"
-        components = self.get_dummy_components()
-        pipe = self.pipeline_class(**components)
-        pipe.to(device)
-
-        # Test 480p resolution
-        inputs_480p = self.get_dummy_inputs(device)
-        inputs_480p["height"] = 480
-        inputs_480p["width"] = 854
-        # Adjust image size to match
-        inputs_480p["image"] = torch.randn(1, 3, 480, 854, device=device, generator=inputs_480p["generator"])
-
-        video_480p = pipe(**inputs_480p).frames
-        self.assertEqual(video_480p.shape, (1, 5, 3, 480, 854))
-
-        # Test 720p resolution
-        inputs_720p = self.get_dummy_inputs(device)
-        inputs_720p["height"] = 720
-        inputs_720p["width"] = 1280
-        inputs_720p["image"] = torch.randn(1, 3, 720, 1280, device=device, generator=inputs_720p["generator"])
-
-        video_720p = pipe(**inputs_720p).frames
-        self.assertEqual(video_720p.shape, (1, 5, 3, 720, 1280))
->>>>>>> d500f875
