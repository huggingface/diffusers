--- conflicted
+++ resolved
@@ -27,13 +27,8 @@
     enable_full_determinism,
     nightly,
     numpy_cosine_similarity_distance,
-<<<<<<< HEAD
+    require_big_gpu_with_torch_cuda,
     require_torch_accelerator,
-    slow,
-=======
-    require_big_gpu_with_torch_cuda,
-    require_torch_gpu,
->>>>>>> 75a636da
     torch_device,
 )
 
@@ -268,15 +263,8 @@
         )
 
 
-<<<<<<< HEAD
 @slow
 @require_torch_accelerator
-=======
-@nightly
-@require_torch_gpu
-@require_big_gpu_with_torch_cuda
-@pytest.mark.big_gpu_with_torch_cuda
->>>>>>> 75a636da
 class MochiPipelineIntegrationTests(unittest.TestCase):
     prompt = "A painting of a squirrel eating a burger."
 
