# coding=utf-8
# Copyright 2023 HuggingFace Inc.
#
# Licensed under the Apache License, Version 2.0 (the "License");
# you may not use this file except in compliance with the License.
# You may obtain a copy of the License at
#
#     http://www.apache.org/licenses/LICENSE-2.0
#
# Unless required by applicable law or agreed to in writing, software
# distributed under the License is distributed on an "AS IS" BASIS,
# WITHOUT WARRANTIES OR CONDITIONS OF ANY KIND, either express or implied.
# See the License for the specific language governing permissions and
# limitations under the License.


import gc
import tempfile
import time
import traceback
import unittest

import numpy as np
import torch
from huggingface_hub import hf_hub_download
from transformers import CLIPTextConfig, CLIPTextModel, CLIPTokenizer

from diffusers import (
    AutoencoderKL,
    DDIMScheduler,
    DPMSolverMultistepScheduler,
    EulerAncestralDiscreteScheduler,
    EulerDiscreteScheduler,
    LMSDiscreteScheduler,
    PNDMScheduler,
    StableDiffusionPipeline,
    UNet2DConditionModel,
    logging,
)
from diffusers.models.attention_processor import AttnProcessor, LoRAXFormersAttnProcessor
from diffusers.utils.testing_utils import (
    CaptureLogger,
    enable_full_determinism,
<<<<<<< HEAD
    load_numpy,
    nightly,
=======
    numpy_cosine_similarity_distance,
>>>>>>> c73e609a
    require_torch_2,
    require_torch_gpu,
    run_test_in_subprocess,
    slow,
    torch_device,
)

from ...models.test_lora_layers import create_unet_lora_layers
from ...models.test_models_unet_2d_condition import create_lora_layers
from ..pipeline_params import TEXT_TO_IMAGE_BATCH_PARAMS, TEXT_TO_IMAGE_IMAGE_PARAMS, TEXT_TO_IMAGE_PARAMS
from ..test_pipelines_common import PipelineKarrasSchedulerTesterMixin, PipelineLatentTesterMixin, PipelineTesterMixin


enable_full_determinism()


# Will be run via run_test_in_subprocess
def _test_stable_diffusion_compile(in_queue, out_queue, timeout):
    error = None
    try:
        inputs = in_queue.get(timeout=timeout)
        torch_device = inputs.pop("torch_device")
        seed = inputs.pop("seed")
        inputs["generator"] = torch.Generator(device=torch_device).manual_seed(seed)

        sd_pipe = StableDiffusionPipeline.from_pretrained("CompVis/stable-diffusion-v1-4", safety_checker=None)
        sd_pipe.scheduler = DDIMScheduler.from_config(sd_pipe.scheduler.config)
        sd_pipe = sd_pipe.to(torch_device)

        sd_pipe.unet.to(memory_format=torch.channels_last)
        sd_pipe.unet = torch.compile(sd_pipe.unet, mode="reduce-overhead", fullgraph=True)

        sd_pipe.set_progress_bar_config(disable=None)

        image = sd_pipe(**inputs).images
        image_slice = image[0, -3:, -3:, -1].flatten()

        assert image.shape == (1, 512, 512, 3)
        expected_slice = np.array([0.38019, 0.28647, 0.27321, 0.40377, 0.38290, 0.35446, 0.39218, 0.38165, 0.42239])
        assert np.abs(image_slice - expected_slice).max() < 5e-3
    except Exception:
        error = f"{traceback.format_exc()}"

    results = {"error": error}
    out_queue.put(results, timeout=timeout)
    out_queue.join()


class StableDiffusionPipelineFastTests(
    PipelineLatentTesterMixin, PipelineKarrasSchedulerTesterMixin, PipelineTesterMixin, unittest.TestCase
):
    pipeline_class = StableDiffusionPipeline
    params = TEXT_TO_IMAGE_PARAMS
    batch_params = TEXT_TO_IMAGE_BATCH_PARAMS
    image_params = TEXT_TO_IMAGE_IMAGE_PARAMS
    image_latents_params = TEXT_TO_IMAGE_IMAGE_PARAMS

    def get_dummy_components(self):
        torch.manual_seed(0)
        unet = UNet2DConditionModel(
            block_out_channels=(32, 64),
            layers_per_block=2,
            sample_size=32,
            in_channels=4,
            out_channels=4,
            down_block_types=("DownBlock2D", "CrossAttnDownBlock2D"),
            up_block_types=("CrossAttnUpBlock2D", "UpBlock2D"),
            cross_attention_dim=32,
        )
        scheduler = DDIMScheduler(
            beta_start=0.00085,
            beta_end=0.012,
            beta_schedule="scaled_linear",
            clip_sample=False,
            set_alpha_to_one=False,
        )
        torch.manual_seed(0)
        vae = AutoencoderKL(
            block_out_channels=[32, 64],
            in_channels=3,
            out_channels=3,
            down_block_types=["DownEncoderBlock2D", "DownEncoderBlock2D"],
            up_block_types=["UpDecoderBlock2D", "UpDecoderBlock2D"],
            latent_channels=4,
        )
        torch.manual_seed(0)
        text_encoder_config = CLIPTextConfig(
            bos_token_id=0,
            eos_token_id=2,
            hidden_size=32,
            intermediate_size=37,
            layer_norm_eps=1e-05,
            num_attention_heads=4,
            num_hidden_layers=5,
            pad_token_id=1,
            vocab_size=1000,
        )
        text_encoder = CLIPTextModel(text_encoder_config)
        tokenizer = CLIPTokenizer.from_pretrained("hf-internal-testing/tiny-random-clip")

        components = {
            "unet": unet,
            "scheduler": scheduler,
            "vae": vae,
            "text_encoder": text_encoder,
            "tokenizer": tokenizer,
            "safety_checker": None,
            "feature_extractor": None,
        }
        return components

    def get_dummy_inputs(self, device, seed=0):
        if str(device).startswith("mps"):
            generator = torch.manual_seed(seed)
        else:
            generator = torch.Generator(device=device).manual_seed(seed)
        inputs = {
            "prompt": "A painting of a squirrel eating a burger",
            "generator": generator,
            "num_inference_steps": 2,
            "guidance_scale": 6.0,
            "output_type": "numpy",
        }
        return inputs

    def test_stable_diffusion_ddim(self):
        device = "cpu"  # ensure determinism for the device-dependent torch.Generator

        components = self.get_dummy_components()
        sd_pipe = StableDiffusionPipeline(**components)
        sd_pipe = sd_pipe.to(torch_device)
        sd_pipe.set_progress_bar_config(disable=None)

        inputs = self.get_dummy_inputs(device)
        output = sd_pipe(**inputs)
        image = output.images

        image_slice = image[0, -3:, -3:, -1]

        assert image.shape == (1, 64, 64, 3)
        expected_slice = np.array([0.5756, 0.6118, 0.5005, 0.5041, 0.5471, 0.4726, 0.4976, 0.4865, 0.4864])

        assert np.abs(image_slice.flatten() - expected_slice).max() < 1e-2

    def test_stable_diffusion_lora(self):
        device = "cpu"  # ensure determinism for the device-dependent torch.Generator

        components = self.get_dummy_components()
        sd_pipe = StableDiffusionPipeline(**components)
        sd_pipe = sd_pipe.to(torch_device)
        sd_pipe.set_progress_bar_config(disable=None)

        # forward 1
        inputs = self.get_dummy_inputs(device)
        output = sd_pipe(**inputs)
        image = output.images
        image_slice = image[0, -3:, -3:, -1]

        # set lora layers
        lora_attn_procs = create_lora_layers(sd_pipe.unet)
        sd_pipe.unet.set_attn_processor(lora_attn_procs)
        sd_pipe = sd_pipe.to(torch_device)

        # forward 2
        inputs = self.get_dummy_inputs(device)
        output = sd_pipe(**inputs, cross_attention_kwargs={"scale": 0.0})
        image = output.images
        image_slice_1 = image[0, -3:, -3:, -1]

        # forward 3
        inputs = self.get_dummy_inputs(device)
        output = sd_pipe(**inputs, cross_attention_kwargs={"scale": 0.5})
        image = output.images
        image_slice_2 = image[0, -3:, -3:, -1]

        assert np.abs(image_slice - image_slice_1).max() < 1e-2
        assert np.abs(image_slice - image_slice_2).max() > 1e-2

    def test_stable_diffusion_prompt_embeds(self):
        components = self.get_dummy_components()
        sd_pipe = StableDiffusionPipeline(**components)
        sd_pipe = sd_pipe.to(torch_device)
        sd_pipe = sd_pipe.to(torch_device)
        sd_pipe.set_progress_bar_config(disable=None)

        inputs = self.get_dummy_inputs(torch_device)
        inputs["prompt"] = 3 * [inputs["prompt"]]

        # forward
        output = sd_pipe(**inputs)
        image_slice_1 = output.images[0, -3:, -3:, -1]

        inputs = self.get_dummy_inputs(torch_device)
        prompt = 3 * [inputs.pop("prompt")]

        text_inputs = sd_pipe.tokenizer(
            prompt,
            padding="max_length",
            max_length=sd_pipe.tokenizer.model_max_length,
            truncation=True,
            return_tensors="pt",
        )
        text_inputs = text_inputs["input_ids"].to(torch_device)

        prompt_embeds = sd_pipe.text_encoder(text_inputs)[0]

        inputs["prompt_embeds"] = prompt_embeds

        # forward
        output = sd_pipe(**inputs)
        image_slice_2 = output.images[0, -3:, -3:, -1]

        assert np.abs(image_slice_1.flatten() - image_slice_2.flatten()).max() < 1e-4

    def test_stable_diffusion_negative_prompt_embeds(self):
        components = self.get_dummy_components()
        sd_pipe = StableDiffusionPipeline(**components)
        sd_pipe = sd_pipe.to(torch_device)
        sd_pipe = sd_pipe.to(torch_device)
        sd_pipe.set_progress_bar_config(disable=None)

        inputs = self.get_dummy_inputs(torch_device)
        negative_prompt = 3 * ["this is a negative prompt"]
        inputs["negative_prompt"] = negative_prompt
        inputs["prompt"] = 3 * [inputs["prompt"]]

        # forward
        output = sd_pipe(**inputs)
        image_slice_1 = output.images[0, -3:, -3:, -1]

        inputs = self.get_dummy_inputs(torch_device)
        prompt = 3 * [inputs.pop("prompt")]

        embeds = []
        for p in [prompt, negative_prompt]:
            text_inputs = sd_pipe.tokenizer(
                p,
                padding="max_length",
                max_length=sd_pipe.tokenizer.model_max_length,
                truncation=True,
                return_tensors="pt",
            )
            text_inputs = text_inputs["input_ids"].to(torch_device)

            embeds.append(sd_pipe.text_encoder(text_inputs)[0])

        inputs["prompt_embeds"], inputs["negative_prompt_embeds"] = embeds

        # forward
        output = sd_pipe(**inputs)
        image_slice_2 = output.images[0, -3:, -3:, -1]

        assert np.abs(image_slice_1.flatten() - image_slice_2.flatten()).max() < 1e-4

    def test_stable_diffusion_prompt_embeds_with_plain_negative_prompt_list(self):
        components = self.get_dummy_components()
        sd_pipe = StableDiffusionPipeline(**components)
        sd_pipe = sd_pipe.to(torch_device)
        sd_pipe = sd_pipe.to(torch_device)
        sd_pipe.set_progress_bar_config(disable=None)

        inputs = self.get_dummy_inputs(torch_device)
        negative_prompt = 3 * ["this is a negative prompt"]
        inputs["negative_prompt"] = negative_prompt
        inputs["prompt"] = 3 * [inputs["prompt"]]

        # forward
        output = sd_pipe(**inputs)
        image_slice_1 = output.images[0, -3:, -3:, -1]

        inputs = self.get_dummy_inputs(torch_device)
        inputs["negative_prompt"] = negative_prompt
        prompt = 3 * [inputs.pop("prompt")]

        text_inputs = sd_pipe.tokenizer(
            prompt,
            padding="max_length",
            max_length=sd_pipe.tokenizer.model_max_length,
            truncation=True,
            return_tensors="pt",
        )
        text_inputs = text_inputs["input_ids"].to(torch_device)

        prompt_embeds = sd_pipe.text_encoder(text_inputs)[0]

        inputs["prompt_embeds"] = prompt_embeds

        # forward
        output = sd_pipe(**inputs)
        image_slice_2 = output.images[0, -3:, -3:, -1]

        assert np.abs(image_slice_1.flatten() - image_slice_2.flatten()).max() < 1e-4

    def test_stable_diffusion_ddim_factor_8(self):
        device = "cpu"  # ensure determinism for the device-dependent torch.Generator

        components = self.get_dummy_components()
        sd_pipe = StableDiffusionPipeline(**components)
        sd_pipe = sd_pipe.to(device)
        sd_pipe.set_progress_bar_config(disable=None)

        inputs = self.get_dummy_inputs(device)
        output = sd_pipe(**inputs, height=136, width=136)
        image = output.images

        image_slice = image[0, -3:, -3:, -1]

        assert image.shape == (1, 136, 136, 3)
        expected_slice = np.array([0.5524, 0.5626, 0.6069, 0.4727, 0.386, 0.3995, 0.4613, 0.4328, 0.4269])

        assert np.abs(image_slice.flatten() - expected_slice).max() < 1e-2

    def test_stable_diffusion_pndm(self):
        device = "cpu"  # ensure determinism for the device-dependent torch.Generator
        components = self.get_dummy_components()
        sd_pipe = StableDiffusionPipeline(**components)
        sd_pipe.scheduler = PNDMScheduler(skip_prk_steps=True)
        sd_pipe = sd_pipe.to(device)
        sd_pipe.set_progress_bar_config(disable=None)

        inputs = self.get_dummy_inputs(device)
        output = sd_pipe(**inputs)
        image = output.images
        image_slice = image[0, -3:, -3:, -1]

        assert image.shape == (1, 64, 64, 3)
        expected_slice = np.array([0.5122, 0.5712, 0.4825, 0.5053, 0.5646, 0.4769, 0.5179, 0.4894, 0.4994])

        assert np.abs(image_slice.flatten() - expected_slice).max() < 1e-2

    @unittest.skipIf(not torch.cuda.is_available(), reason="xformers requires cuda")
    def test_stable_diffusion_attn_processors(self):
        # disable_full_determinism()
        device = "cuda"  # ensure determinism for the device-dependent torch.Generator
        components = self.get_dummy_components()
        sd_pipe = StableDiffusionPipeline(**components)
        sd_pipe = sd_pipe.to(device)
        sd_pipe.set_progress_bar_config(disable=None)

        inputs = self.get_dummy_inputs(device)

        # run normal sd pipe
        image = sd_pipe(**inputs).images
        assert image.shape == (1, 64, 64, 3)

        # run xformers attention
        sd_pipe.enable_xformers_memory_efficient_attention()
        image = sd_pipe(**inputs).images
        assert image.shape == (1, 64, 64, 3)

        # run attention slicing
        sd_pipe.enable_attention_slicing()
        image = sd_pipe(**inputs).images
        assert image.shape == (1, 64, 64, 3)

        # run vae attention slicing
        sd_pipe.enable_vae_slicing()
        image = sd_pipe(**inputs).images
        assert image.shape == (1, 64, 64, 3)

        # run lora attention
        attn_processors, _ = create_unet_lora_layers(sd_pipe.unet)
        attn_processors = {k: v.to("cuda") for k, v in attn_processors.items()}
        sd_pipe.unet.set_attn_processor(attn_processors)
        image = sd_pipe(**inputs).images
        assert image.shape == (1, 64, 64, 3)

        # run lora xformers attention
        attn_processors, _ = create_unet_lora_layers(sd_pipe.unet)
        attn_processors = {
            k: LoRAXFormersAttnProcessor(hidden_size=v.hidden_size, cross_attention_dim=v.cross_attention_dim)
            for k, v in attn_processors.items()
        }
        attn_processors = {k: v.to("cuda") for k, v in attn_processors.items()}
        sd_pipe.unet.set_attn_processor(attn_processors)
        image = sd_pipe(**inputs).images
        assert image.shape == (1, 64, 64, 3)

        # enable_full_determinism()

    def test_stable_diffusion_no_safety_checker(self):
        pipe = StableDiffusionPipeline.from_pretrained(
            "hf-internal-testing/tiny-stable-diffusion-lms-pipe", safety_checker=None
        )
        assert isinstance(pipe, StableDiffusionPipeline)
        assert isinstance(pipe.scheduler, LMSDiscreteScheduler)
        assert pipe.safety_checker is None

        image = pipe("example prompt", num_inference_steps=2).images[0]
        assert image is not None

        # check that there's no error when saving a pipeline with one of the models being None
        with tempfile.TemporaryDirectory() as tmpdirname:
            pipe.save_pretrained(tmpdirname)
            pipe = StableDiffusionPipeline.from_pretrained(tmpdirname)

        # sanity check that the pipeline still works
        assert pipe.safety_checker is None
        image = pipe("example prompt", num_inference_steps=2).images[0]
        assert image is not None

    def test_stable_diffusion_k_lms(self):
        device = "cpu"  # ensure determinism for the device-dependent torch.Generator

        components = self.get_dummy_components()
        sd_pipe = StableDiffusionPipeline(**components)
        sd_pipe.scheduler = LMSDiscreteScheduler.from_config(sd_pipe.scheduler.config)
        sd_pipe = sd_pipe.to(device)
        sd_pipe.set_progress_bar_config(disable=None)

        inputs = self.get_dummy_inputs(device)
        output = sd_pipe(**inputs)
        image = output.images
        image_slice = image[0, -3:, -3:, -1]

        assert image.shape == (1, 64, 64, 3)
        expected_slice = np.array([0.4873, 0.5443, 0.4845, 0.5004, 0.5549, 0.4850, 0.5191, 0.4941, 0.5065])

        assert np.abs(image_slice.flatten() - expected_slice).max() < 1e-2

    def test_stable_diffusion_k_euler_ancestral(self):
        device = "cpu"  # ensure determinism for the device-dependent torch.Generator

        components = self.get_dummy_components()
        sd_pipe = StableDiffusionPipeline(**components)
        sd_pipe.scheduler = EulerAncestralDiscreteScheduler.from_config(sd_pipe.scheduler.config)
        sd_pipe = sd_pipe.to(device)
        sd_pipe.set_progress_bar_config(disable=None)

        inputs = self.get_dummy_inputs(device)
        output = sd_pipe(**inputs)
        image = output.images
        image_slice = image[0, -3:, -3:, -1]

        assert image.shape == (1, 64, 64, 3)
        expected_slice = np.array([0.4872, 0.5444, 0.4846, 0.5003, 0.5549, 0.4850, 0.5189, 0.4941, 0.5067])

        assert np.abs(image_slice.flatten() - expected_slice).max() < 1e-2

    def test_stable_diffusion_k_euler(self):
        device = "cpu"  # ensure determinism for the device-dependent torch.Generator

        components = self.get_dummy_components()
        sd_pipe = StableDiffusionPipeline(**components)
        sd_pipe.scheduler = EulerDiscreteScheduler.from_config(sd_pipe.scheduler.config)
        sd_pipe = sd_pipe.to(device)
        sd_pipe.set_progress_bar_config(disable=None)

        inputs = self.get_dummy_inputs(device)
        output = sd_pipe(**inputs)
        image = output.images
        image_slice = image[0, -3:, -3:, -1]

        assert image.shape == (1, 64, 64, 3)
        expected_slice = np.array([0.4873, 0.5443, 0.4845, 0.5004, 0.5549, 0.4850, 0.5191, 0.4941, 0.5065])

        assert np.abs(image_slice.flatten() - expected_slice).max() < 1e-2

    def test_stable_diffusion_vae_slicing(self):
        device = "cpu"  # ensure determinism for the device-dependent torch.Generator
        components = self.get_dummy_components()
        components["scheduler"] = LMSDiscreteScheduler.from_config(components["scheduler"].config)
        sd_pipe = StableDiffusionPipeline(**components)
        sd_pipe = sd_pipe.to(device)
        sd_pipe.set_progress_bar_config(disable=None)

        image_count = 4

        inputs = self.get_dummy_inputs(device)
        inputs["prompt"] = [inputs["prompt"]] * image_count
        output_1 = sd_pipe(**inputs)

        # make sure sliced vae decode yields the same result
        sd_pipe.enable_vae_slicing()
        inputs = self.get_dummy_inputs(device)
        inputs["prompt"] = [inputs["prompt"]] * image_count
        output_2 = sd_pipe(**inputs)

        # there is a small discrepancy at image borders vs. full batch decode
        assert np.abs(output_2.images.flatten() - output_1.images.flatten()).max() < 3e-3

    def test_stable_diffusion_vae_tiling(self):
        device = "cpu"  # ensure determinism for the device-dependent torch.Generator
        components = self.get_dummy_components()

        # make sure here that pndm scheduler skips prk
        components["safety_checker"] = None
        sd_pipe = StableDiffusionPipeline(**components)
        sd_pipe = sd_pipe.to(device)
        sd_pipe.set_progress_bar_config(disable=None)

        prompt = "A painting of a squirrel eating a burger"

        # Test that tiled decode at 512x512 yields the same result as the non-tiled decode
        generator = torch.Generator(device=device).manual_seed(0)
        output_1 = sd_pipe([prompt], generator=generator, guidance_scale=6.0, num_inference_steps=2, output_type="np")

        # make sure tiled vae decode yields the same result
        sd_pipe.enable_vae_tiling()
        generator = torch.Generator(device=device).manual_seed(0)
        output_2 = sd_pipe([prompt], generator=generator, guidance_scale=6.0, num_inference_steps=2, output_type="np")

        assert np.abs(output_2.images.flatten() - output_1.images.flatten()).max() < 5e-1

        # test that tiled decode works with various shapes
        shapes = [(1, 4, 73, 97), (1, 4, 97, 73), (1, 4, 49, 65), (1, 4, 65, 49)]
        for shape in shapes:
            zeros = torch.zeros(shape).to(device)
            sd_pipe.vae.decode(zeros)

    def test_stable_diffusion_negative_prompt(self):
        device = "cpu"  # ensure determinism for the device-dependent torch.Generator
        components = self.get_dummy_components()
        components["scheduler"] = PNDMScheduler(skip_prk_steps=True)
        sd_pipe = StableDiffusionPipeline(**components)
        sd_pipe = sd_pipe.to(device)
        sd_pipe.set_progress_bar_config(disable=None)

        inputs = self.get_dummy_inputs(device)
        negative_prompt = "french fries"
        output = sd_pipe(**inputs, negative_prompt=negative_prompt)

        image = output.images
        image_slice = image[0, -3:, -3:, -1]

        assert image.shape == (1, 64, 64, 3)
        expected_slice = np.array([0.5114, 0.5706, 0.4772, 0.5028, 0.5637, 0.4732, 0.5169, 0.4881, 0.4977])

        assert np.abs(image_slice.flatten() - expected_slice).max() < 1e-2

    def test_stable_diffusion_long_prompt(self):
        components = self.get_dummy_components()
        components["scheduler"] = LMSDiscreteScheduler.from_config(components["scheduler"].config)
        sd_pipe = StableDiffusionPipeline(**components)
        sd_pipe = sd_pipe.to(torch_device)
        sd_pipe.set_progress_bar_config(disable=None)

        do_classifier_free_guidance = True
        negative_prompt = None
        num_images_per_prompt = 1
        logger = logging.get_logger("diffusers.pipelines.stable_diffusion.pipeline_stable_diffusion")

        prompt = 25 * "@"
        with CaptureLogger(logger) as cap_logger_3:
            negative_text_embeddings_3, text_embeddings_3 = sd_pipe.encode_prompt(
                prompt, torch_device, num_images_per_prompt, do_classifier_free_guidance, negative_prompt
            )
            if negative_text_embeddings_3 is not None:
                text_embeddings_3 = torch.cat([negative_text_embeddings_3, text_embeddings_3])

        prompt = 100 * "@"
        with CaptureLogger(logger) as cap_logger:
            negative_text_embeddings, text_embeddings = sd_pipe.encode_prompt(
                prompt, torch_device, num_images_per_prompt, do_classifier_free_guidance, negative_prompt
            )
            if negative_text_embeddings is not None:
                text_embeddings = torch.cat([negative_text_embeddings, text_embeddings])

        negative_prompt = "Hello"
        with CaptureLogger(logger) as cap_logger_2:
            negative_text_embeddings_2, text_embeddings_2 = sd_pipe.encode_prompt(
                prompt, torch_device, num_images_per_prompt, do_classifier_free_guidance, negative_prompt
            )
            if negative_text_embeddings_2 is not None:
                text_embeddings_2 = torch.cat([negative_text_embeddings_2, text_embeddings_2])

        assert text_embeddings_3.shape == text_embeddings_2.shape == text_embeddings.shape
        assert text_embeddings.shape[1] == 77

        assert cap_logger.out == cap_logger_2.out
        # 100 - 77 + 1 (BOS token) + 1 (EOS token) = 25
        assert cap_logger.out.count("@") == 25
        assert cap_logger_3.out == ""

    def test_stable_diffusion_height_width_opt(self):
        components = self.get_dummy_components()
        components["scheduler"] = LMSDiscreteScheduler.from_config(components["scheduler"].config)
        sd_pipe = StableDiffusionPipeline(**components)
        sd_pipe = sd_pipe.to(torch_device)
        sd_pipe.set_progress_bar_config(disable=None)

        prompt = "hey"

        output = sd_pipe(prompt, num_inference_steps=1, output_type="np")
        image_shape = output.images[0].shape[:2]
        assert image_shape == (64, 64)

        output = sd_pipe(prompt, num_inference_steps=1, height=96, width=96, output_type="np")
        image_shape = output.images[0].shape[:2]
        assert image_shape == (96, 96)

        config = dict(sd_pipe.unet.config)
        config["sample_size"] = 96
        sd_pipe.unet = UNet2DConditionModel.from_config(config).to(torch_device)
        output = sd_pipe(prompt, num_inference_steps=1, output_type="np")
        image_shape = output.images[0].shape[:2]
        assert image_shape == (192, 192)

    def test_attention_slicing_forward_pass(self):
        super().test_attention_slicing_forward_pass(expected_max_diff=3e-3)

    def test_inference_batch_single_identical(self):
        super().test_inference_batch_single_identical(expected_max_diff=3e-3)


@slow
@require_torch_gpu
class StableDiffusionPipelineSlowTests(unittest.TestCase):
    def setUp(self):
        gc.collect()
        torch.cuda.empty_cache()

    def get_inputs(self, device, generator_device="cpu", dtype=torch.float32, seed=0):
        generator = torch.Generator(device=generator_device).manual_seed(seed)
        latents = np.random.RandomState(seed).standard_normal((1, 4, 64, 64))
        latents = torch.from_numpy(latents).to(device=device, dtype=dtype)
        inputs = {
            "prompt": "a photograph of an astronaut riding a horse",
            "latents": latents,
            "generator": generator,
            "num_inference_steps": 3,
            "guidance_scale": 7.5,
            "output_type": "numpy",
        }
        return inputs

    def test_stable_diffusion_1_1_pndm(self):
        sd_pipe = StableDiffusionPipeline.from_pretrained("CompVis/stable-diffusion-v1-1")
        sd_pipe = sd_pipe.to(torch_device)
        sd_pipe.set_progress_bar_config(disable=None)

        inputs = self.get_inputs(torch_device)
        image = sd_pipe(**inputs).images
        image_slice = image[0, -3:, -3:, -1].flatten()

        assert image.shape == (1, 512, 512, 3)
        expected_slice = np.array([0.43625, 0.43554, 0.36670, 0.40660, 0.39703, 0.38658, 0.43936, 0.43557, 0.40592])
        assert np.abs(image_slice - expected_slice).max() < 3e-3

    def test_stable_diffusion_1_4_pndm(self):
        sd_pipe = StableDiffusionPipeline.from_pretrained("CompVis/stable-diffusion-v1-4")
        sd_pipe = sd_pipe.to(torch_device)
        sd_pipe.set_progress_bar_config(disable=None)

        inputs = self.get_inputs(torch_device)
        image = sd_pipe(**inputs).images
        image_slice = image[0, -3:, -3:, -1].flatten()

        assert image.shape == (1, 512, 512, 3)
        expected_slice = np.array([0.57400, 0.47841, 0.31625, 0.63583, 0.58306, 0.55056, 0.50825, 0.56306, 0.55748])
        assert np.abs(image_slice - expected_slice).max() < 3e-3

    def test_stable_diffusion_ddim(self):
        sd_pipe = StableDiffusionPipeline.from_pretrained("CompVis/stable-diffusion-v1-4", safety_checker=None)
        sd_pipe.scheduler = DDIMScheduler.from_config(sd_pipe.scheduler.config)
        sd_pipe = sd_pipe.to(torch_device)
        sd_pipe.set_progress_bar_config(disable=None)

        inputs = self.get_inputs(torch_device)
        image = sd_pipe(**inputs).images
        image_slice = image[0, -3:, -3:, -1].flatten()

        assert image.shape == (1, 512, 512, 3)
        expected_slice = np.array([0.38019, 0.28647, 0.27321, 0.40377, 0.38290, 0.35446, 0.39218, 0.38165, 0.42239])
        assert np.abs(image_slice - expected_slice).max() < 1e-4

    def test_stable_diffusion_lms(self):
        sd_pipe = StableDiffusionPipeline.from_pretrained("CompVis/stable-diffusion-v1-4", safety_checker=None)
        sd_pipe.scheduler = LMSDiscreteScheduler.from_config(sd_pipe.scheduler.config)
        sd_pipe = sd_pipe.to(torch_device)
        sd_pipe.set_progress_bar_config(disable=None)

        inputs = self.get_inputs(torch_device)
        image = sd_pipe(**inputs).images
        image_slice = image[0, -3:, -3:, -1].flatten()

        assert image.shape == (1, 512, 512, 3)
        expected_slice = np.array([0.10542, 0.09620, 0.07332, 0.09015, 0.09382, 0.07597, 0.08496, 0.07806, 0.06455])
        assert np.abs(image_slice - expected_slice).max() < 3e-3

    def test_stable_diffusion_dpm(self):
        sd_pipe = StableDiffusionPipeline.from_pretrained("CompVis/stable-diffusion-v1-4", safety_checker=None)
        sd_pipe.scheduler = DPMSolverMultistepScheduler.from_config(sd_pipe.scheduler.config)
        sd_pipe = sd_pipe.to(torch_device)
        sd_pipe.set_progress_bar_config(disable=None)

        inputs = self.get_inputs(torch_device)
        image = sd_pipe(**inputs).images
        image_slice = image[0, -3:, -3:, -1].flatten()

        assert image.shape == (1, 512, 512, 3)
        expected_slice = np.array([0.03503, 0.03494, 0.01087, 0.03128, 0.02552, 0.00803, 0.00742, 0.00372, 0.00000])
        assert np.abs(image_slice - expected_slice).max() < 3e-3

    def test_stable_diffusion_attention_slicing(self):
        torch.cuda.reset_peak_memory_stats()
        pipe = StableDiffusionPipeline.from_pretrained("CompVis/stable-diffusion-v1-4", torch_dtype=torch.float16)
        pipe.unet.set_default_attn_processor()
        pipe = pipe.to(torch_device)
        pipe.set_progress_bar_config(disable=None)

        # enable attention slicing
        pipe.enable_attention_slicing()
        inputs = self.get_inputs(torch_device, dtype=torch.float16)
        image_sliced = pipe(**inputs).images

        mem_bytes = torch.cuda.max_memory_allocated()
        torch.cuda.reset_peak_memory_stats()
        # make sure that less than 3.75 GB is allocated
        assert mem_bytes < 3.75 * 10**9

        # disable slicing
        pipe.disable_attention_slicing()
        pipe.unet.set_default_attn_processor()
        inputs = self.get_inputs(torch_device, dtype=torch.float16)
        image = pipe(**inputs).images

        # make sure that more than 3.75 GB is allocated
        mem_bytes = torch.cuda.max_memory_allocated()
        assert mem_bytes > 3.75 * 10**9
        max_diff = numpy_cosine_similarity_distance(image_sliced.flatten(), image.flatten())
        assert max_diff < 1e-3

    def test_stable_diffusion_vae_slicing(self):
        torch.cuda.reset_peak_memory_stats()
        pipe = StableDiffusionPipeline.from_pretrained("CompVis/stable-diffusion-v1-4", torch_dtype=torch.float16)
        pipe = pipe.to(torch_device)
        pipe.set_progress_bar_config(disable=None)
        pipe.enable_attention_slicing()

        # enable vae slicing
        pipe.enable_vae_slicing()
        inputs = self.get_inputs(torch_device, dtype=torch.float16)
        inputs["prompt"] = [inputs["prompt"]] * 4
        inputs["latents"] = torch.cat([inputs["latents"]] * 4)
        image_sliced = pipe(**inputs).images

        mem_bytes = torch.cuda.max_memory_allocated()
        torch.cuda.reset_peak_memory_stats()
        # make sure that less than 4 GB is allocated
        assert mem_bytes < 4e9

        # disable vae slicing
        pipe.disable_vae_slicing()
        inputs = self.get_inputs(torch_device, dtype=torch.float16)
        inputs["prompt"] = [inputs["prompt"]] * 4
        inputs["latents"] = torch.cat([inputs["latents"]] * 4)
        image = pipe(**inputs).images

        # make sure that more than 4 GB is allocated
        mem_bytes = torch.cuda.max_memory_allocated()
        assert mem_bytes > 4e9
        # There is a small discrepancy at the image borders vs. a fully batched version.
        max_diff = numpy_cosine_similarity_distance(image_sliced.flatten(), image.flatten())
        assert max_diff < 1e-2

    def test_stable_diffusion_vae_tiling(self):
        torch.cuda.reset_peak_memory_stats()
        model_id = "CompVis/stable-diffusion-v1-4"
        pipe = StableDiffusionPipeline.from_pretrained(model_id, revision="fp16", torch_dtype=torch.float16)
        pipe.set_progress_bar_config(disable=None)
        pipe.enable_attention_slicing()
        pipe.unet = pipe.unet.to(memory_format=torch.channels_last)
        pipe.vae = pipe.vae.to(memory_format=torch.channels_last)

        prompt = "a photograph of an astronaut riding a horse"

        # enable vae tiling
        pipe.enable_vae_tiling()
        pipe.enable_model_cpu_offload()
        generator = torch.Generator(device="cpu").manual_seed(0)
        output_chunked = pipe(
            [prompt],
            width=1024,
            height=1024,
            generator=generator,
            guidance_scale=7.5,
            num_inference_steps=2,
            output_type="numpy",
        )
        image_chunked = output_chunked.images

        mem_bytes = torch.cuda.max_memory_allocated()

        # disable vae tiling
        pipe.disable_vae_tiling()
        generator = torch.Generator(device="cpu").manual_seed(0)
        output = pipe(
            [prompt],
            width=1024,
            height=1024,
            generator=generator,
            guidance_scale=7.5,
            num_inference_steps=2,
            output_type="numpy",
        )
        image = output.images

        assert mem_bytes < 1e10
        max_diff = numpy_cosine_similarity_distance(image_chunked.flatten(), image.flatten())
        assert max_diff < 1e-2

    def test_stable_diffusion_fp16_vs_autocast(self):
        # this test makes sure that the original model with autocast
        # and the new model with fp16 yield the same result
        pipe = StableDiffusionPipeline.from_pretrained("CompVis/stable-diffusion-v1-4", torch_dtype=torch.float16)
        pipe = pipe.to(torch_device)
        pipe.set_progress_bar_config(disable=None)

        inputs = self.get_inputs(torch_device, dtype=torch.float16)
        image_fp16 = pipe(**inputs).images

        with torch.autocast(torch_device):
            inputs = self.get_inputs(torch_device)
            image_autocast = pipe(**inputs).images

        # Make sure results are close enough
        diff = np.abs(image_fp16.flatten() - image_autocast.flatten())
        # They ARE different since ops are not run always at the same precision
        # however, they should be extremely close.
        assert diff.mean() < 2e-2

    def test_stable_diffusion_intermediate_state(self):
        number_of_steps = 0

        def callback_fn(step: int, timestep: int, latents: torch.FloatTensor) -> None:
            callback_fn.has_been_called = True
            nonlocal number_of_steps
            number_of_steps += 1
            if step == 1:
                latents = latents.detach().cpu().numpy()
                assert latents.shape == (1, 4, 64, 64)
                latents_slice = latents[0, -3:, -3:, -1]
                expected_slice = np.array(
                    [-0.5693, -0.3018, -0.9746, 0.0518, -0.8770, 0.7559, -1.7402, 0.1022, 1.1582]
                )

                assert np.abs(latents_slice.flatten() - expected_slice).max() < 5e-2
            elif step == 2:
                latents = latents.detach().cpu().numpy()
                assert latents.shape == (1, 4, 64, 64)
                latents_slice = latents[0, -3:, -3:, -1]
                expected_slice = np.array(
                    [-0.1958, -0.2993, -1.0166, -0.5005, -0.4810, 0.6162, -0.9492, 0.6621, 1.4492]
                )

                assert np.abs(latents_slice.flatten() - expected_slice).max() < 5e-2

        callback_fn.has_been_called = False

        pipe = StableDiffusionPipeline.from_pretrained("CompVis/stable-diffusion-v1-4", torch_dtype=torch.float16)
        pipe = pipe.to(torch_device)
        pipe.set_progress_bar_config(disable=None)
        pipe.enable_attention_slicing()

        inputs = self.get_inputs(torch_device, dtype=torch.float16)
        pipe(**inputs, callback=callback_fn, callback_steps=1)
        assert callback_fn.has_been_called
        assert number_of_steps == inputs["num_inference_steps"]

    def test_stable_diffusion_low_cpu_mem_usage(self):
        pipeline_id = "CompVis/stable-diffusion-v1-4"

        start_time = time.time()
        pipeline_low_cpu_mem_usage = StableDiffusionPipeline.from_pretrained(pipeline_id, torch_dtype=torch.float16)
        pipeline_low_cpu_mem_usage.to(torch_device)
        low_cpu_mem_usage_time = time.time() - start_time

        start_time = time.time()
        _ = StableDiffusionPipeline.from_pretrained(pipeline_id, torch_dtype=torch.float16, low_cpu_mem_usage=False)
        normal_load_time = time.time() - start_time

        assert 2 * low_cpu_mem_usage_time < normal_load_time

    def test_stable_diffusion_pipeline_with_sequential_cpu_offloading(self):
        torch.cuda.empty_cache()
        torch.cuda.reset_max_memory_allocated()
        torch.cuda.reset_peak_memory_stats()

        pipe = StableDiffusionPipeline.from_pretrained("CompVis/stable-diffusion-v1-4", torch_dtype=torch.float16)
        pipe = pipe.to(torch_device)
        pipe.set_progress_bar_config(disable=None)
        pipe.enable_attention_slicing(1)
        pipe.enable_sequential_cpu_offload()

        inputs = self.get_inputs(torch_device, dtype=torch.float16)
        _ = pipe(**inputs)

        mem_bytes = torch.cuda.max_memory_allocated()
        # make sure that less than 2.8 GB is allocated
        assert mem_bytes < 2.8 * 10**9

    def test_stable_diffusion_pipeline_with_model_offloading(self):
        torch.cuda.empty_cache()
        torch.cuda.reset_max_memory_allocated()
        torch.cuda.reset_peak_memory_stats()

        inputs = self.get_inputs(torch_device, dtype=torch.float16)

        # Normal inference

        pipe = StableDiffusionPipeline.from_pretrained(
            "CompVis/stable-diffusion-v1-4",
            torch_dtype=torch.float16,
        )
        pipe.unet.set_default_attn_processor()
        pipe.to(torch_device)
        pipe.set_progress_bar_config(disable=None)
        outputs = pipe(**inputs)
        mem_bytes = torch.cuda.max_memory_allocated()

        # With model offloading

        # Reload but don't move to cuda
        pipe = StableDiffusionPipeline.from_pretrained(
            "CompVis/stable-diffusion-v1-4",
            torch_dtype=torch.float16,
        )
        pipe.unet.set_default_attn_processor()

        torch.cuda.empty_cache()
        torch.cuda.reset_max_memory_allocated()
        torch.cuda.reset_peak_memory_stats()

        pipe.enable_model_cpu_offload()
        pipe.set_progress_bar_config(disable=None)
        inputs = self.get_inputs(torch_device, dtype=torch.float16)

        outputs_offloaded = pipe(**inputs)
        mem_bytes_offloaded = torch.cuda.max_memory_allocated()

        images = outputs.images
        offloaded_images = outputs_offloaded.images

        max_diff = numpy_cosine_similarity_distance(images.flatten(), offloaded_images.flatten())
        assert max_diff < 1e-3
        assert mem_bytes_offloaded < mem_bytes
        assert mem_bytes_offloaded < 3.5 * 10**9
        for module in pipe.text_encoder, pipe.unet, pipe.vae, pipe.safety_checker:
            assert module.device == torch.device("cpu")

        # With attention slicing
        torch.cuda.empty_cache()
        torch.cuda.reset_max_memory_allocated()
        torch.cuda.reset_peak_memory_stats()

        pipe.enable_attention_slicing()
        _ = pipe(**inputs)
        mem_bytes_slicing = torch.cuda.max_memory_allocated()

        assert mem_bytes_slicing < mem_bytes_offloaded
        assert mem_bytes_slicing < 3 * 10**9

    def test_stable_diffusion_textual_inversion(self):
        pipe = StableDiffusionPipeline.from_pretrained("CompVis/stable-diffusion-v1-4")
        pipe.load_textual_inversion("sd-concepts-library/low-poly-hd-logos-icons")

        a111_file = hf_hub_download("hf-internal-testing/text_inv_embedding_a1111_format", "winter_style.pt")
        a111_file_neg = hf_hub_download(
            "hf-internal-testing/text_inv_embedding_a1111_format", "winter_style_negative.pt"
        )
        pipe.load_textual_inversion(a111_file)
        pipe.load_textual_inversion(a111_file_neg)
        pipe.to("cuda")

        generator = torch.Generator(device="cpu").manual_seed(1)

        prompt = "An logo of a turtle in strong Style-Winter with <low-poly-hd-logos-icons>"
        neg_prompt = "Style-Winter-neg"

        image = pipe(prompt=prompt, negative_prompt=neg_prompt, generator=generator, output_type="np").images[0]
        expected_image = load_numpy(
            "https://huggingface.co/datasets/hf-internal-testing/diffusers-images/resolve/main/text_inv/winter_logo_style.npy"
        )

        max_diff = np.abs(expected_image - image).max()
        assert max_diff < 8e-1

    @require_torch_2
    def test_stable_diffusion_compile(self):
        seed = 0
        inputs = self.get_inputs(torch_device, seed=seed)
        # Can't pickle a Generator object
        del inputs["generator"]
        inputs["torch_device"] = torch_device
        inputs["seed"] = seed
        run_test_in_subprocess(test_case=self, target_func=_test_stable_diffusion_compile, inputs=inputs)


@slow
@require_torch_gpu
class StableDiffusionPipelineCkptTests(unittest.TestCase):
    def tearDown(self):
        super().tearDown()
        gc.collect()
        torch.cuda.empty_cache()

    def test_download_from_hub(self):
        ckpt_paths = [
            "https://huggingface.co/runwayml/stable-diffusion-v1-5/blob/main/v1-5-pruned-emaonly.ckpt",
            "https://huggingface.co/WarriorMama777/OrangeMixs/blob/main/Models/AbyssOrangeMix/AbyssOrangeMix_base.ckpt",
        ]

        for ckpt_path in ckpt_paths:
            pipe = StableDiffusionPipeline.from_single_file(ckpt_path, torch_dtype=torch.float16)
            pipe.scheduler = DDIMScheduler.from_config(pipe.scheduler.config)
            pipe.to("cuda")

        image_out = pipe("test", num_inference_steps=1, output_type="np").images[0]

        assert image_out.shape == (512, 512, 3)

    def test_download_local(self):
        filename = hf_hub_download("runwayml/stable-diffusion-v1-5", filename="v1-5-pruned-emaonly.ckpt")

        pipe = StableDiffusionPipeline.from_single_file(filename, torch_dtype=torch.float16)
        pipe.scheduler = DDIMScheduler.from_config(pipe.scheduler.config)
        pipe.to("cuda")

        image_out = pipe("test", num_inference_steps=1, output_type="np").images[0]

        assert image_out.shape == (512, 512, 3)

    def test_download_ckpt_diff_format_is_same(self):
        ckpt_path = "https://huggingface.co/runwayml/stable-diffusion-v1-5/blob/main/v1-5-pruned-emaonly.ckpt"

        pipe = StableDiffusionPipeline.from_single_file(ckpt_path)
        pipe.scheduler = DDIMScheduler.from_config(pipe.scheduler.config)
        pipe.unet.set_attn_processor(AttnProcessor())
        pipe.to("cuda")

        generator = torch.Generator(device="cpu").manual_seed(0)
        image_ckpt = pipe("a turtle", num_inference_steps=5, generator=generator, output_type="np").images[0]

        pipe = StableDiffusionPipeline.from_pretrained("runwayml/stable-diffusion-v1-5")
        pipe.scheduler = DDIMScheduler.from_config(pipe.scheduler.config)
        pipe.unet.set_attn_processor(AttnProcessor())
        pipe.to("cuda")

        generator = torch.Generator(device="cpu").manual_seed(0)
        image = pipe("a turtle", num_inference_steps=2, generator=generator, output_type="np").images[0]

        max_diff = numpy_cosine_similarity_distance(image.flatten(), image_ckpt.flatten())

        assert max_diff < 1e-3


@nightly
@require_torch_gpu
class StableDiffusionPipelineNightlyTests(unittest.TestCase):
    def tearDown(self):
        super().tearDown()
        gc.collect()
        torch.cuda.empty_cache()

    def get_inputs(self, device, generator_device="cpu", dtype=torch.float32, seed=0):
        generator = torch.Generator(device=generator_device).manual_seed(seed)
        latents = np.random.RandomState(seed).standard_normal((1, 4, 64, 64))
        latents = torch.from_numpy(latents).to(device=device, dtype=dtype)
        inputs = {
            "prompt": "a photograph of an astronaut riding a horse",
            "latents": latents,
            "generator": generator,
            "num_inference_steps": 50,
            "guidance_scale": 7.5,
            "output_type": "numpy",
        }
        return inputs

    def test_stable_diffusion_1_4_pndm(self):
        sd_pipe = StableDiffusionPipeline.from_pretrained("CompVis/stable-diffusion-v1-4").to(torch_device)
        sd_pipe.set_progress_bar_config(disable=None)

        inputs = self.get_inputs(torch_device)
        image = sd_pipe(**inputs).images[0]

        expected_image = load_numpy(
            "https://huggingface.co/datasets/diffusers/test-arrays/resolve/main"
            "/stable_diffusion_text2img/stable_diffusion_1_4_pndm.npy"
        )
        max_diff = np.abs(expected_image - image).max()
        assert max_diff < 1e-3

    def test_stable_diffusion_1_5_pndm(self):
        sd_pipe = StableDiffusionPipeline.from_pretrained("runwayml/stable-diffusion-v1-5").to(torch_device)
        sd_pipe.set_progress_bar_config(disable=None)

        inputs = self.get_inputs(torch_device)
        image = sd_pipe(**inputs).images[0]

        expected_image = load_numpy(
            "https://huggingface.co/datasets/diffusers/test-arrays/resolve/main"
            "/stable_diffusion_text2img/stable_diffusion_1_5_pndm.npy"
        )
        max_diff = np.abs(expected_image - image).max()
        assert max_diff < 1e-3

    def test_stable_diffusion_ddim(self):
        sd_pipe = StableDiffusionPipeline.from_pretrained("CompVis/stable-diffusion-v1-4").to(torch_device)
        sd_pipe.scheduler = DDIMScheduler.from_config(sd_pipe.scheduler.config)
        sd_pipe.set_progress_bar_config(disable=None)

        inputs = self.get_inputs(torch_device)
        image = sd_pipe(**inputs).images[0]

        expected_image = load_numpy(
            "https://huggingface.co/datasets/diffusers/test-arrays/resolve/main"
            "/stable_diffusion_text2img/stable_diffusion_1_4_ddim.npy"
        )
        max_diff = np.abs(expected_image - image).max()
        assert max_diff < 3e-3

    def test_stable_diffusion_lms(self):
        sd_pipe = StableDiffusionPipeline.from_pretrained("CompVis/stable-diffusion-v1-4").to(torch_device)
        sd_pipe.scheduler = LMSDiscreteScheduler.from_config(sd_pipe.scheduler.config)
        sd_pipe.set_progress_bar_config(disable=None)

        inputs = self.get_inputs(torch_device)
        image = sd_pipe(**inputs).images[0]

        expected_image = load_numpy(
            "https://huggingface.co/datasets/diffusers/test-arrays/resolve/main"
            "/stable_diffusion_text2img/stable_diffusion_1_4_lms.npy"
        )
        max_diff = np.abs(expected_image - image).max()
        assert max_diff < 1e-3

    def test_stable_diffusion_euler(self):
        sd_pipe = StableDiffusionPipeline.from_pretrained("CompVis/stable-diffusion-v1-4").to(torch_device)
        sd_pipe.scheduler = EulerDiscreteScheduler.from_config(sd_pipe.scheduler.config)
        sd_pipe.set_progress_bar_config(disable=None)

        inputs = self.get_inputs(torch_device)
        image = sd_pipe(**inputs).images[0]

        expected_image = load_numpy(
            "https://huggingface.co/datasets/diffusers/test-arrays/resolve/main"
            "/stable_diffusion_text2img/stable_diffusion_1_4_euler.npy"
        )
        max_diff = np.abs(expected_image - image).max()
        assert max_diff < 1e-3

    def test_stable_diffusion_dpm(self):
        sd_pipe = StableDiffusionPipeline.from_pretrained("CompVis/stable-diffusion-v1-4").to(torch_device)
        sd_pipe.scheduler = DPMSolverMultistepScheduler.from_config(sd_pipe.scheduler.config)
        sd_pipe.set_progress_bar_config(disable=None)

        inputs = self.get_inputs(torch_device)
        inputs["num_inference_steps"] = 25
        image = sd_pipe(**inputs).images[0]

        expected_image = load_numpy(
            "https://huggingface.co/datasets/diffusers/test-arrays/resolve/main"
            "/stable_diffusion_text2img/stable_diffusion_1_4_dpm_multi.npy"
        )
        max_diff = np.abs(expected_image - image).max()
        assert max_diff < 1e-3<|MERGE_RESOLUTION|>--- conflicted
+++ resolved
@@ -41,15 +41,12 @@
 from diffusers.utils.testing_utils import (
     CaptureLogger,
     enable_full_determinism,
-<<<<<<< HEAD
     load_numpy,
     nightly,
-=======
-    numpy_cosine_similarity_distance,
->>>>>>> c73e609a
     require_torch_2,
     require_torch_gpu,
     run_test_in_subprocess,
+    numpy_cosine_similarity_distance,
     slow,
     torch_device,
 )
