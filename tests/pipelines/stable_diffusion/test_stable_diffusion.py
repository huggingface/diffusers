--- conflicted
+++ resolved
@@ -57,27 +57,12 @@
             up_block_types=("CrossAttnUpBlock2D", "UpBlock2D"),
             cross_attention_dim=32,
         )
-<<<<<<< HEAD
-        return model
-
-    @property
-    def dummy_vq_model(self):
-        torch.manual_seed(0)
-        model = VQModel(
-            block_out_channels=[32, 64],
-            in_channels=3,
-            out_channels=3,
-            down_block_types=["DownEncoderBlock2D", "DownEncoderBlock2D"],
-            up_block_types=["UpDecoderBlock2D", "UpDecoderBlock2D"],
-            latent_channels=3,
-=======
         scheduler = DDIMScheduler(
             beta_start=0.00085,
             beta_end=0.012,
             beta_schedule="scaled_linear",
             clip_sample=False,
             set_alpha_to_one=False,
->>>>>>> 02d83c9f
         )
         torch.manual_seed(0)
         vae = AutoencoderKL(
