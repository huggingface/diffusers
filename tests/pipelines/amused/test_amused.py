--- conflicted
+++ resolved
@@ -20,17 +20,12 @@
 from transformers import CLIPTextConfig, CLIPTextModelWithProjection, CLIPTokenizer
 
 from diffusers import AmusedPipeline, AmusedScheduler, UVit2DModel, VQModel
-<<<<<<< HEAD
-from diffusers.utils.testing_utils import enable_full_determinism, require_torch_accelerator, slow, torch_device
-=======
 from diffusers.utils.testing_utils import (
     enable_full_determinism,
-    require_torch_gpu,
+    require_torch_accelerator,
     slow,
     torch_device,
 )
->>>>>>> 48e36353
-
 from ..pipeline_params import TEXT_TO_IMAGE_BATCH_PARAMS, TEXT_TO_IMAGE_PARAMS
 from ..test_pipelines_common import PipelineTesterMixin
 
