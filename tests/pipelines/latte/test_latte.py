--- conflicted
+++ resolved
@@ -40,21 +40,13 @@
 )
 
 from ..pipeline_params import TEXT_TO_IMAGE_BATCH_PARAMS, TEXT_TO_IMAGE_IMAGE_PARAMS, TEXT_TO_IMAGE_PARAMS
-<<<<<<< HEAD
-from ..test_pipelines_common import FasterCacheTesterMixin, PipelineTesterMixin, to_np
-=======
-from ..test_pipelines_common import PipelineTesterMixin, PyramidAttentionBroadcastTesterMixin, to_np
->>>>>>> c4d4ac21
+from ..test_pipelines_common import FasterCacheTesterMixin, PipelineTesterMixin, PyramidAttentionBroadcastTesterMixin, to_np
 
 
 enable_full_determinism()
 
 
-<<<<<<< HEAD
-class LattePipelineFastTests(PipelineTesterMixin, FasterCacheTesterMixin, unittest.TestCase):
-=======
-class LattePipelineFastTests(PipelineTesterMixin, PyramidAttentionBroadcastTesterMixin, unittest.TestCase):
->>>>>>> c4d4ac21
+class LattePipelineFastTests(PipelineTesterMixin, PyramidAttentionBroadcastTesterMixin, FasterCacheTesterMixin, unittest.TestCase):
     pipeline_class = LattePipeline
     params = TEXT_TO_IMAGE_PARAMS - {"cross_attention_kwargs"}
     batch_params = TEXT_TO_IMAGE_BATCH_PARAMS
@@ -76,7 +68,6 @@
         cross_attention_block_identifiers=["transformer_blocks"],
     )
 
-<<<<<<< HEAD
     fastercache_config = FasterCacheConfig(
         spatial_attention_block_skip_range=2,
         temporal_attention_block_skip_range=2,
@@ -86,8 +77,6 @@
         attention_weight_callback=lambda _: 0.5,
     )
 
-=======
->>>>>>> c4d4ac21
     def get_dummy_components(self, num_layers: int = 1):
         torch.manual_seed(0)
         transformer = LatteTransformer3DModel(
