name: Fast tests for PRs - PEFT backend

on:
  pull_request:
    branches:
      - main
    paths:
      - "src/diffusers/**.py"
      - "tests/**.py"

concurrency:
  group: ${{ github.workflow }}-${{ github.head_ref || github.run_id }}
  cancel-in-progress: true

env:
  DIFFUSERS_IS_CI: yes
  OMP_NUM_THREADS: 4
  MKL_NUM_THREADS: 4
  PYTEST_TIMEOUT: 60

jobs:
  check_code_quality:
    runs-on: ubuntu-latest
    steps:
      - uses: actions/checkout@v3
      - name: Set up Python
        uses: actions/setup-python@v4
        with:
          python-version: "3.8"
      - name: Install dependencies
        run: |
          python -m pip install --upgrade pip
          pip install .[quality]
      - name: Check quality
<<<<<<< HEAD
        run: make quality
=======
        run: |
          ruff check examples tests src utils scripts
          ruff format examples tests src utils scripts --check
      - name: Check if failure
        if: ${{ failure() }}
        run: |
          echo "Quality check failed. Please ensure the right dependency versions are installed with 'pip install -e .[quality]' and run 'make style && make quality'" >> $GITHUB_STEP_SUMMARY
>>>>>>> 4d39b748

  check_repository_consistency:
    needs: check_code_quality
    runs-on: ubuntu-latest
    steps:
      - uses: actions/checkout@v3
      - name: Set up Python
        uses: actions/setup-python@v4
        with:
          python-version: "3.8"
      - name: Install dependencies
        run: |
          python -m pip install --upgrade pip
          pip install .[quality]
      - name: Check repo consistency
        run: |
          python utils/check_copies.py
          python utils/check_dummies.py
          make deps_table_check_updated
      - name: Check if failure
        if: ${{ failure() }}
        run: |
          echo "Repo consistency check failed. Please ensure the right dependency versions are installed with 'pip install -e .[quality]' and run 'make fix-copies'" >> $GITHUB_STEP_SUMMARY

  run_fast_tests:
    needs: [check_code_quality, check_repository_consistency]
    strategy:
      fail-fast: false
      matrix:
        lib-versions: ["main", "latest"]


    name: LoRA - ${{ matrix.lib-versions }}

    runs-on: docker-cpu

    container:
      image: diffusers/diffusers-pytorch-cpu
      options: --shm-size "16gb" --ipc host -v /mnt/hf_cache:/mnt/cache/

    defaults:
      run:
        shell: bash

    steps:
    - name: Checkout diffusers
      uses: actions/checkout@v3
      with:
        fetch-depth: 2

    - name: Install dependencies
      run: |
        apt-get update && apt-get install libsndfile1-dev libgl1 -y
        python -m venv /opt/venv && export PATH="/opt/venv/bin:$PATH"
        python -m uv pip install -e [quality,test]
        if [ "${{ matrix.lib-versions }}" == "main" ]; then
            python -m uv pip install -U peft@git+https://github.com/huggingface/peft.git
            python -m uv pip install -U transformers@git+https://github.com/huggingface/transformers.git
            python -m uv pip install -U accelerate@git+https://github.com/huggingface/accelerate.git
        else
            python -m uv pip install -U peft transformers accelerate
        fi

    - name: Environment
      run: |
        python -m venv /opt/venv && export PATH="/opt/venv/bin:$PATH"
        python utils/print_env.py

    - name: Run fast PyTorch LoRA CPU tests with PEFT backend
      run: |
        python -m venv /opt/venv && export PATH="/opt/venv/bin:$PATH"
        python -m pytest -n 1 --max-worker-restart=0 --dist=loadfile \
          -s -v \
          --make-reports=tests_${{ matrix.config.report }} \
          tests/lora/<|MERGE_RESOLUTION|>--- conflicted
+++ resolved
@@ -32,17 +32,11 @@
           python -m pip install --upgrade pip
           pip install .[quality]
       - name: Check quality
-<<<<<<< HEAD
         run: make quality
-=======
-        run: |
-          ruff check examples tests src utils scripts
-          ruff format examples tests src utils scripts --check
       - name: Check if failure
         if: ${{ failure() }}
         run: |
           echo "Quality check failed. Please ensure the right dependency versions are installed with 'pip install -e .[quality]' and run 'make style && make quality'" >> $GITHUB_STEP_SUMMARY
->>>>>>> 4d39b748
 
   check_repository_consistency:
     needs: check_code_quality
