--- conflicted
+++ resolved
@@ -10,14 +10,9 @@
   cancel-in-progress: true
 
 env:
-<<<<<<< HEAD
+  DIFFUSERS_IS_CI: yes
   OMP_NUM_THREADS: 4
   MKL_NUM_THREADS: 4
-=======
-  DIFFUSERS_IS_CI: yes
-  OMP_NUM_THREADS: 8
-  MKL_NUM_THREADS: 8
->>>>>>> e4d264e4
   PYTEST_TIMEOUT: 60
   MPS_TORCH_VERSION: 1.13.0
 
@@ -106,7 +101,7 @@
         path: reports
 
   run_fast_tests_apple_m1:
-    name: PyTorch M1 tests on MacOS
+    name: PyTorch MPS tests on MacOS
     runs-on: [ self-hosted, apple-m1 ]
 
     steps:
