--- conflicted
+++ resolved
@@ -170,14 +170,6 @@
         name: torch_${{ matrix.module }}_cuda_test_reports
         path: reports
 
-<<<<<<< HEAD
-=======
-    - name: Generate Report and Notify Channel
-      if: always()
-      run: |
-        pip install slack_sdk tabulate
-        python utils/log_reports.py >> $GITHUB_STEP_SUMMARY
-
   run_torch_compile_tests:
     name: PyTorch Compile CUDA tests
 
@@ -226,8 +218,7 @@
       run: |
         pip install slack_sdk tabulate
         python utils/log_reports.py >> $GITHUB_STEP_SUMMARY
-  
->>>>>>> c9347206
+
   run_big_gpu_torch_tests:
     name: Torch tests on big GPU
     strategy:
@@ -334,7 +325,7 @@
         with:
           name: torch_minimum_version_cuda_test_reports
           path: reports
- 
+
   run_flax_tpu_tests:
     name: Nightly Flax TPU Tests
     runs-on:
@@ -440,7 +431,7 @@
     strategy:
       fail-fast: false
       max-parallel: 2
-      matrix: 
+      matrix:
         config:
           - backend: "bitsandbytes"
             test_location: "bnb"
@@ -520,36 +511,36 @@
         uses: actions/checkout@v3
         with:
           fetch-depth: 2
-      
+
       - name: Create reports directory
         run: mkdir -p combined_reports
-          
+
       - name: Download all test reports
         uses: actions/download-artifact@v4
         with:
           path: artifacts
-          
+
       - name: Prepare reports
         run: |
           # Move all report files to a single directory for processing
           find artifacts -name "*.txt" -exec cp {} combined_reports/ \;
-          
+
       - name: Install dependencies
         run: |
           pip install -e .[test]
           pip install slack_sdk tabulate
-          
+
       - name: Generate consolidated report
         run: |
           python utils/consolidated_test_report.py \
             --reports_dir combined_reports \
             --output_file $CONSOLIDATED_REPORT_PATH \
             --slack_channel_name diffusers-ci-nightly
-          
+
       - name: Show consolidated report
         run: |
           cat $CONSOLIDATED_REPORT_PATH >> $GITHUB_STEP_SUMMARY
-          
+
       - name: Upload consolidated report
         uses: actions/upload-artifact@v4
         with:
@@ -609,7 +600,7 @@
         run: |
           pip install slack_sdk tabulate
           python utils/log_reports.py >> $GITHUB_STEP_SUMMARY
-  
+
 # M1 runner currently not well supported
 # TODO: (Dhruv) add these back when we setup better testing for Apple Silicon
 #  run_nightly_tests_apple_m1:
