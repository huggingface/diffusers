--- conflicted
+++ resolved
@@ -345,7 +345,6 @@
 
 ## Quantizing Stable Diffusion
 
-<<<<<<< HEAD
 Quantization is one of widey-used model compression techniques to accelerate the inference performance. There are two typical approaches: 1) post-training quantization (PTQ), and 2) during-training quantization (DTQ). PTQ is an effective approach to quantizing a model without additional training steps but requires an offline calibration process using a representative dataset to determinate the quantization parameters (e.g., scale and zero point) for the model. DTQ is designed to simulate the quantization error and get recovered as much as possible during training, and quantization-aware training is a well-known approach for DTQ. Optimum-Intel provides the quantization support and sample code on how to enable quantization for Stable Diffusion using [post-training static or dynamic quantization](https://github.com/huggingface/optimum-intel/tree/main/examples/neural_compressor/text-to-image). Below is the sample code for your reference:
 
 **With `pip`**
@@ -384,12 +383,7 @@
              num_images_per_prompt=1,
              ).images
                    
-images[0].save("promot.png")
-```
-=======
-Quantization is one of widey-used model compression techniques to accelerate the inference performance. There are two typical approaches: 1) post-training quantization (PTQ), and 2) during-training quantization (DTQ). PTQ is an effective approach to quantizing a model without additional training steps but requires an offline calibration process using a representative dataset to determinate the quantization parameters (e.g., scale and zero point) for the model. DTQ is designed to simulate the quantization error and get recovered as much as possible during training, and quantization-aware training is a well-known approach for DTQ. Optimum-Intel provides the quantization support and sample code on how to enable quantization for Stable Diffusion using [post-training static or dynamic quantization](https://github.com/huggingface/optimum-intel/tree/main/examples/neural_compressor/text-to-image).
-
->>>>>>> 12981903
+images[0].save("prompt.png")
 
 ## Stable Diffusion Community Pipelines
 
