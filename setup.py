# Copyright 2022 The HuggingFace Team. All rights reserved.
#
# Licensed under the Apache License, Version 2.0 (the "License");
# you may not use this file except in compliance with the License.
# You may obtain a copy of the License at
#
#     http://www.apache.org/licenses/LICENSE-2.0
#
# Unless required by applicable law or agreed to in writing, software
# distributed under the License is distributed on an "AS IS" BASIS,
# WITHOUT WARRANTIES OR CONDITIONS OF ANY KIND, either express or implied.
# See the License for the specific language governing permissions and
# limitations under the License.

"""
Simple check list from AllenNLP repo: https://github.com/allenai/allennlp/blob/main/setup.py

To create the package for pypi.

1. Run `make pre-release` (or `make pre-patch` for a patch release) then run `make fix-copies` to fix the index of the
   documentation.

   If releasing on a special branch, copy the updated README.md on the main branch for your the commit you will make
   for the post-release and run `make fix-copies` on the main branch as well.

2. Run Tests for Amazon Sagemaker. The documentation is located in `./tests/sagemaker/README.md`, otherwise @philschmid.

3. Unpin specific versions from setup.py that use a git install.

4. Checkout the release branch (v<RELEASE>-release, for example v4.19-release), and commit these changes with the
   message: "Release: <RELEASE>" and push.

5. Wait for the tests on main to be completed and be green (otherwise revert and fix bugs)

6. Add a tag in git to mark the release: "git tag v<RELEASE> -m 'Adds tag v<RELEASE> for pypi' "
   Push the tag to git: git push --tags origin v<RELEASE>-release

7. Build both the sources and the wheel. Do not change anything in setup.py between
   creating the wheel and the source distribution (obviously).

   For the wheel, run: "python setup.py bdist_wheel" in the top level directory.
   (this will build a wheel for the python version you use to build it).

   For the sources, run: "python setup.py sdist"
   You should now have a /dist directory with both .whl and .tar.gz source versions.

8. Check that everything looks correct by uploading the package to the pypi test server:

   twine upload dist/* -r pypitest
   (pypi suggest using twine as other methods upload files via plaintext.)
   You may have to specify the repository url, use the following command then:
   twine upload dist/* -r pypitest --repository-url=https://test.pypi.org/legacy/

   Check that you can install it in a virtualenv by running:
   pip install -i https://testpypi.python.org/pypi diffusers

   Check you can run the following commands:
   python -c "from diffusers import pipeline; classifier = pipeline('text-classification'); print(classifier('What a nice release'))"
   python -c "from diffusers import *"

9. Upload the final version to actual pypi:
   twine upload dist/* -r pypi

10. Copy the release notes from RELEASE.md to the tag in github once everything is looking hunky-dory.

11. Run `make post-release` (or, for a patch release, `make post-patch`). If you were on a branch for the release,
    you need to go back to main before executing this.
"""

import os
import re
from distutils.core import Command

from setuptools import find_packages, setup


# IMPORTANT:
# 1. all dependencies should be listed here with their version requirements if any
# 2. once modified, run: `make deps_table_update` to update src/diffusers/dependency_versions_table.py
_deps = [
    "Pillow<10.0",  # keep the PIL.Image.Resampling deprecation away
    "accelerate>=0.11.0",
    "black==22.8",
    "datasets",
    "filelock",
    "flake8>=3.8.3",
    "flax>=0.4.1",
    "hf-doc-builder>=0.3.0",
    "huggingface-hub>=0.9.1",
    "importlib_metadata",
    "isort>=5.5.4",
    "jax>=0.2.8,!=0.3.2,<=0.3.6",
    "jaxlib>=0.1.65,<=0.3.6",
    "modelcards>=0.1.4",
    "numpy",
    "onnxruntime",
    "pytest",
    "pytest-timeout",
    "pytest-xdist",
    "scipy",
    "regex!=2019.12.17",
    "requests",
    "tensorboard",
    "torch>=1.4",
    "torchvision",
    "transformers>=4.21.0",
    "accelerate>=0.12.0"
]

# this is a lookup table with items like:
#
# tokenizers: "huggingface-hub==0.8.0"
# packaging: "packaging"
#
# some of the values are versioned whereas others aren't.
deps = {b: a for a, b in (re.findall(r"^(([^!=<>~]+)(?:[!=<>~].*)?$)", x)[0] for x in _deps)}

# since we save this data in src/diffusers/dependency_versions_table.py it can be easily accessed from
# anywhere. If you need to quickly access the data from this table in a shell, you can do so easily with:
#
# python -c 'import sys; from diffusers.dependency_versions_table import deps; \
# print(" ".join([ deps[x] for x in sys.argv[1:]]))' tokenizers datasets
#
# Just pass the desired package names to that script as it's shown with 2 packages above.
#
# If diffusers is not yet installed and the work is done from the cloned repo remember to add `PYTHONPATH=src` to the script above
#
# You can then feed this for example to `pip`:
#
# pip install -U $(python -c 'import sys; from diffusers.dependency_versions_table import deps; \
# print(" ".join([ deps[x] for x in sys.argv[1:]]))' tokenizers datasets)
#


def deps_list(*pkgs):
    return [deps[pkg] for pkg in pkgs]


class DepsTableUpdateCommand(Command):
    """
    A custom distutils command that updates the dependency table.
    usage: python setup.py deps_table_update
    """

    description = "build runtime dependency table"
    user_options = [
        # format: (long option, short option, description).
        ("dep-table-update", None, "updates src/diffusers/dependency_versions_table.py"),
    ]

    def initialize_options(self):
        pass

    def finalize_options(self):
        pass

    def run(self):
        entries = "\n".join([f'    "{k}": "{v}",' for k, v in deps.items()])
        content = [
            "# THIS FILE HAS BEEN AUTOGENERATED. To update:",
            "# 1. modify the `_deps` dict in setup.py",
            "# 2. run `make deps_table_update``",
            "deps = {",
            entries,
            "}",
            "",
        ]
        target = "src/diffusers/dependency_versions_table.py"
        print(f"updating {target}")
        with open(target, "w", encoding="utf-8", newline="\n") as f:
            f.write("\n".join(content))


extras = {}


extras = {}
extras["quality"] = deps_list("black", "isort", "flake8", "hf-doc-builder")
extras["docs"] = deps_list("hf-doc-builder")
extras["training"] = deps_list("accelerate", "datasets", "tensorboard", "modelcards")
extras["test"] = deps_list(
<<<<<<< HEAD
    "accelerate",
    "datasets",
    "onnxruntime",
    "pytest",
    "pytest-timeout",
    "pytest-xdist",
    "scipy",
    "torchvision",
    "transformers"
=======
    "datasets", "onnxruntime", "pytest", "pytest-timeout", "pytest-xdist", "scipy", "torchvision", "transformers"
>>>>>>> 7265dd8c
)
extras["torch"] = deps_list("torch")

if os.name == "nt":  # windows
    extras["flax"] = []  # jax is not supported on windows
else:
    extras["flax"] = deps_list("jax", "jaxlib", "flax")

extras["dev"] = (
    extras["quality"] + extras["test"] + extras["training"] + extras["docs"] + extras["torch"] + extras["flax"]
)

install_requires = [
    deps["importlib_metadata"],
    deps["filelock"],
    deps["huggingface-hub"],
    deps["numpy"],
    deps["regex"],
    deps["requests"],
    deps["Pillow"],
]

setup(
    name="diffusers",
    version="0.4.0.dev0",  # expected format is one of x.y.z.dev0, or x.y.z.rc1 or x.y.z (no to dashes, yes to dots)
    description="Diffusers",
    long_description=open("README.md", "r", encoding="utf-8").read(),
    long_description_content_type="text/markdown",
    keywords="deep learning",
    license="Apache",
    author="The HuggingFace team",
    author_email="patrick@huggingface.co",
    url="https://github.com/huggingface/diffusers",
    package_dir={"": "src"},
    packages=find_packages("src"),
    include_package_data=True,
    python_requires=">=3.7.0",
    install_requires=install_requires,
    extras_require=extras,
    entry_points={"console_scripts": ["diffusers-cli=diffusers.commands.diffusers_cli:main"]},
    classifiers=[
        "Development Status :: 5 - Production/Stable",
        "Intended Audience :: Developers",
        "Intended Audience :: Education",
        "Intended Audience :: Science/Research",
        "License :: OSI Approved :: Apache Software License",
        "Operating System :: OS Independent",
        "Programming Language :: Python :: 3",
        "Programming Language :: Python :: 3.7",
        "Programming Language :: Python :: 3.8",
        "Programming Language :: Python :: 3.9",
        "Topic :: Scientific/Engineering :: Artificial Intelligence",
    ],
    cmdclass={"deps_table_update": DepsTableUpdateCommand},
)

# Release checklist
# 1. Change the version in __init__.py and setup.py.
# 2. Commit these changes with the message: "Release: Release"
# 3. Add a tag in git to mark the release: "git tag RELEASE -m 'Adds tag RELEASE for pypi' "
#    Push the tag to git: git push --tags origin main
# 4. Run the following commands in the top-level directory:
#      python setup.py bdist_wheel
#      python setup.py sdist
# 5. Upload the package to the pypi test server first:
#      twine upload dist/* -r pypitest
#      twine upload dist/* -r pypitest --repository-url=https://test.pypi.org/legacy/
# 6. Check that you can install it in a virtualenv by running:
#      pip install -i https://testpypi.python.org/pypi diffusers
#      diffusers env
#      diffusers test
# 7. Upload the final version to actual pypi:
#      twine upload dist/* -r pypi
# 8. Add release notes to the tag in github once everything is looking hunky-dory.
# 9. Update the version in __init__.py, setup.py to the new version "-dev" and push to master<|MERGE_RESOLUTION|>--- conflicted
+++ resolved
@@ -179,7 +179,6 @@
 extras["docs"] = deps_list("hf-doc-builder")
 extras["training"] = deps_list("accelerate", "datasets", "tensorboard", "modelcards")
 extras["test"] = deps_list(
-<<<<<<< HEAD
     "accelerate",
     "datasets",
     "onnxruntime",
@@ -189,9 +188,6 @@
     "scipy",
     "torchvision",
     "transformers"
-=======
-    "datasets", "onnxruntime", "pytest", "pytest-timeout", "pytest-xdist", "scipy", "torchvision", "transformers"
->>>>>>> 7265dd8c
 )
 extras["torch"] = deps_list("torch")
 
