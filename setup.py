--- conflicted
+++ resolved
@@ -69,7 +69,6 @@
 
 import os
 import re
-import os
 from distutils.core import Command
 
 from setuptools import find_packages, setup
@@ -87,22 +86,14 @@
     "flake8>=3.8.3",
     "flax>=0.4.1",
     "hf-doc-builder>=0.3.0",
-<<<<<<< HEAD
-    "huggingface-hub>=0.9.1",
-=======
     "huggingface-hub>=0.10.0",
->>>>>>> 147b9fda
     "importlib_metadata",
     "isort>=5.5.4",
     "jax>=0.2.8,!=0.3.2,<=0.3.6",
     "jaxlib>=0.1.65,<=0.3.6",
     "modelcards>=0.1.4",
     "numpy",
-<<<<<<< HEAD
-    "onnxruntime-gpu",
-=======
     "onnxruntime",
->>>>>>> 147b9fda
     "pytest",
     "pytest-timeout",
     "pytest-xdist",
@@ -187,14 +178,9 @@
 extras["docs"] = deps_list("hf-doc-builder")
 extras["training"] = deps_list("accelerate", "datasets", "tensorboard", "modelcards")
 extras["test"] = deps_list(
-<<<<<<< HEAD
-    "datasets",
-    "onnxruntime-gpu",
-=======
     "accelerate",
     "datasets",
     "onnxruntime",
->>>>>>> 147b9fda
     "pytest",
     "pytest-timeout",
     "pytest-xdist",
@@ -209,13 +195,9 @@
 else:
     extras["flax"] = deps_list("jax", "jaxlib", "flax")
 
-<<<<<<< HEAD
-extras["dev"] = extras["quality"] + extras["test"] + extras["training"] + extras["docs"] + extras["torch"] + extras["flax"]
-=======
 extras["dev"] = (
     extras["quality"] + extras["test"] + extras["training"] + extras["docs"] + extras["torch"] + extras["flax"]
 )
->>>>>>> 147b9fda
 
 install_requires = [
     deps["importlib_metadata"],
@@ -229,11 +211,7 @@
 
 setup(
     name="diffusers",
-<<<<<<< HEAD
-    version="0.4.0.dev0",  # expected format is one of x.y.z.dev0, or x.y.z.rc1 or x.y.z (no to dashes, yes to dots)
-=======
     version="0.5.1",  # expected format is one of x.y.z.dev0, or x.y.z.rc1 or x.y.z (no to dashes, yes to dots)
->>>>>>> 147b9fda
     description="Diffusers",
     long_description=open("README.md", "r", encoding="utf-8").read(),
     long_description_content_type="text/markdown",
