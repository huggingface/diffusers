--- conflicted
+++ resolved
@@ -11,440 +11,7 @@
 # WITHOUT WARRANTIES OR CONDITIONS OF ANY KIND, either express or implied.
 # See the License for the specific language governing permissions and
 
-<<<<<<< HEAD
-                        </Tip>
-
-                For more information on how to load and create custom pipelines, please have a look at [Loading and
-                Adding Custom
-                Pipelines](https://huggingface.co/docs/diffusers/using-diffusers/custom_pipeline_overview)
-
-            torch_dtype (`str` or `torch.dtype`, *optional*):
-            force_download (`bool`, *optional*, defaults to `False`):
-                Whether or not to force the (re-)download of the model weights and configuration files, overriding the
-                cached versions if they exist.
-            resume_download (`bool`, *optional*, defaults to `False`):
-                Whether or not to delete incompletely received files. Will attempt to resume the download if such a
-                file exists.
-            proxies (`Dict[str, str]`, *optional*):
-                A dictionary of proxy servers to use by protocol or endpoint, e.g., `{'http': 'foo.bar:3128',
-                'http://hostname': 'foo.bar:4012'}`. The proxies are used on each request.
-            output_loading_info(`bool`, *optional*, defaults to `False`):
-                Whether or not to also return a dictionary containing missing keys, unexpected keys and error messages.
-            local_files_only(`bool`, *optional*, defaults to `False`):
-                Whether or not to only look at local files (i.e., do not try to download the model).
-            use_auth_token (`str` or *bool*, *optional*):
-                The token to use as HTTP bearer authorization for remote files. If `True`, will use the token generated
-                when running `huggingface-cli login` (stored in `~/.huggingface`).
-            revision (`str`, *optional*, defaults to `"main"`):
-                The specific model version to use. It can be a branch name, a tag name, or a commit id, since we use a
-                git-based system for storing models and other artifacts on huggingface.co, so `revision` can be any
-                identifier allowed by git.
-            mirror (`str`, *optional*):
-                Mirror source to accelerate downloads in China. If you are from China and have an accessibility
-                problem, you can set this option to resolve it. Note that we do not guarantee the timeliness or safety.
-                Please refer to the mirror site for more information. specify the folder name here.
-            device_map (`str` or `Dict[str, Union[int, str, torch.device]]`, *optional*):
-                A map that specifies where each submodule should go. It doesn't need to be refined to each
-                parameter/buffer name, once a given module name is inside, every submodule of it will be sent to the
-                same device.
-
-                To have Accelerate compute the most optimized `device_map` automatically, set `device_map="auto"`. For
-                more information about each option see [designing a device
-                map](https://hf.co/docs/accelerate/main/en/usage_guides/big_modeling#designing-a-device-map).
-            low_cpu_mem_usage (`bool`, *optional*, defaults to `True` if torch version >= 1.9.0 else `False`):
-                Speed up model loading by not initializing the weights and only loading the pre-trained weights. This
-                also tries to not use more than 1x model size in CPU memory (including peak memory) while loading the
-                model. This is only supported when torch version >= 1.9.0. If you are using an older version of torch,
-                setting this argument to `True` will raise an error.
-
-            kwargs (remaining dictionary of keyword arguments, *optional*):
-                Can be used to overwrite load - and saveable variables - *i.e.* the pipeline components - of the
-                specific pipeline class. The overwritten components are then directly passed to the pipelines
-                `__init__` method. See example below for more information.
-
-        <Tip>
-
-         It is required to be logged in (`huggingface-cli login`) when you want to use private or [gated
-         models](https://huggingface.co/docs/hub/models-gated#gated-models), *e.g.* `"runwayml/stable-diffusion-v1-5"`
-
-        </Tip>
-
-        <Tip>
-
-        Activate the special ["offline-mode"](https://huggingface.co/diffusers/installation.html#offline-mode) to use
-        this method in a firewalled environment.
-
-        </Tip>
-
-        Examples:
-
-        ```py
-        >>> from diffusers import DiffusionPipeline
-
-        >>> # Download pipeline from huggingface.co and cache.
-        >>> pipeline = DiffusionPipeline.from_pretrained("CompVis/ldm-text2im-large-256")
-
-        >>> # Download pipeline that requires an authorization token
-        >>> # For more information on access tokens, please refer to this section
-        >>> # of the documentation](https://huggingface.co/docs/hub/security-tokens)
-        >>> pipeline = DiffusionPipeline.from_pretrained("runwayml/stable-diffusion-v1-5")
-
-        >>> # Use a different scheduler
-        >>> from diffusers import LMSDiscreteScheduler
-
-        >>> scheduler = LMSDiscreteScheduler.from_config(pipeline.scheduler.config)
-        >>> pipeline.scheduler = scheduler
-        ```
-        """
-        cache_dir = kwargs.pop("cache_dir", DIFFUSERS_CACHE)
-        resume_download = kwargs.pop("resume_download", False)
-        force_download = kwargs.pop("force_download", False)
-        proxies = kwargs.pop("proxies", None)
-        local_files_only = kwargs.pop("local_files_only", False)
-        use_auth_token = kwargs.pop("use_auth_token", None)
-        revision = kwargs.pop("revision", None)
-        torch_dtype = kwargs.pop("torch_dtype", None)
-        custom_pipeline = kwargs.pop("custom_pipeline", None)
-        provider = kwargs.pop("provider", None)
-        sess_options = kwargs.pop("sess_options", None)
-        device_map = kwargs.pop("device_map", None)
-        low_cpu_mem_usage = kwargs.pop("low_cpu_mem_usage", _LOW_CPU_MEM_USAGE_DEFAULT)
-
-        if low_cpu_mem_usage and not is_accelerate_available():
-            low_cpu_mem_usage = False
-            logger.warning(
-                "Cannot initialize model with low cpu memory usage because `accelerate` was not found in the"
-                " environment. Defaulting to `low_cpu_mem_usage=False`. It is strongly recommended to install"
-                " `accelerate` for faster and less memory-intense model loading. You can do so with: \n```\npip"
-                " install accelerate\n```\n."
-            )
-
-        if device_map is not None and not is_torch_version(">=", "1.9.0"):
-            raise NotImplementedError(
-                "Loading and dispatching requires torch >= 1.9.0. Please either update your PyTorch version or set"
-                " `device_map=None`."
-            )
-
-        if low_cpu_mem_usage is True and not is_torch_version(">=", "1.9.0"):
-            raise NotImplementedError(
-                "Low memory initialization requires torch >= 1.9.0. Please either update your PyTorch version or set"
-                " `low_cpu_mem_usage=False`."
-            )
-
-        if low_cpu_mem_usage is False and device_map is not None:
-            raise ValueError(
-                f"You cannot set `low_cpu_mem_usage` to False while using device_map={device_map} for loading and"
-                " dispatching. Please make sure to set `low_cpu_mem_usage=True`."
-            )
-
-        # 1. Download the checkpoints and configs
-        # use snapshot download here to get it working from from_pretrained
-        if not os.path.isdir(pretrained_model_name_or_path):
-            config_dict = cls.load_config(
-                pretrained_model_name_or_path,
-                cache_dir=cache_dir,
-                resume_download=resume_download,
-                force_download=force_download,
-                proxies=proxies,
-                local_files_only=local_files_only,
-                use_auth_token=use_auth_token,
-                revision=revision,
-            )
-            # make sure we only download sub-folders and `diffusers` filenames
-            folder_names = [k for k in config_dict.keys() if not k.startswith("_")]
-            allow_patterns = [os.path.join(k, "*") for k in folder_names]
-            allow_patterns += [WEIGHTS_NAME, SCHEDULER_CONFIG_NAME, CONFIG_NAME, ONNX_WEIGHTS_NAME, cls.config_name]
-
-            # make sure we don't download flax weights
-            ignore_patterns = "*.msgpack"
-
-            if custom_pipeline is not None:
-                allow_patterns += [CUSTOM_PIPELINE_FILE_NAME]
-
-            if cls != DiffusionPipeline:
-                requested_pipeline_class = cls.__name__
-            else:
-                requested_pipeline_class = config_dict.get("_class_name", cls.__name__)
-            user_agent = {"pipeline_class": requested_pipeline_class}
-            if custom_pipeline is not None:
-                user_agent["custom_pipeline"] = custom_pipeline
-            user_agent = http_user_agent(user_agent)
-
-            # download all allow_patterns
-            cached_folder = snapshot_download(
-                pretrained_model_name_or_path,
-                cache_dir=cache_dir,
-                resume_download=resume_download,
-                proxies=proxies,
-                local_files_only=local_files_only,
-                use_auth_token=use_auth_token,
-                revision=revision,
-                allow_patterns=allow_patterns,
-                ignore_patterns=ignore_patterns,
-                user_agent=user_agent,
-            )
-        else:
-            cached_folder = pretrained_model_name_or_path
-
-        config_dict = cls.load_config(cached_folder)
-
-        # 2. Load the pipeline class, if using custom module then load it from the hub
-        # if we load from explicit class, let's use it
-        if custom_pipeline is not None:
-            if custom_pipeline.endswith(".py"):
-                path = Path(custom_pipeline)
-                # decompose into folder & file
-                file_name = path.name
-                custom_pipeline = path.parent.absolute()
-            else:
-                file_name = CUSTOM_PIPELINE_FILE_NAME
-
-            pipeline_class = get_class_from_dynamic_module(
-                custom_pipeline, module_file=file_name, cache_dir=custom_pipeline
-            )
-        elif cls != DiffusionPipeline:
-            pipeline_class = cls
-        else:
-            diffusers_module = importlib.import_module(cls.__module__.split(".")[0])
-            pipeline_class = getattr(diffusers_module, config_dict["_class_name"])
-
-        # To be removed in 1.0.0
-        if pipeline_class.__name__ == "StableDiffusionInpaintPipeline" and version.parse(
-            version.parse(config_dict["_diffusers_version"]).base_version
-        ) <= version.parse("0.5.1"):
-            from diffusers import StableDiffusionInpaintPipeline, StableDiffusionInpaintPipelineLegacy
-
-            pipeline_class = StableDiffusionInpaintPipelineLegacy
-
-            deprecation_message = (
-                "You are using a legacy checkpoint for inpainting with Stable Diffusion, therefore we are loading the"
-                f" {StableDiffusionInpaintPipelineLegacy} class instead of {StableDiffusionInpaintPipeline}. For"
-                " better inpainting results, we strongly suggest using Stable Diffusion's official inpainting"
-                " checkpoint: https://huggingface.co/runwayml/stable-diffusion-inpainting instead or adapting your"
-                f" checkpoint {pretrained_model_name_or_path} to the format of"
-                " https://huggingface.co/runwayml/stable-diffusion-inpainting. Note that we do not actively maintain"
-                " the {StableDiffusionInpaintPipelineLegacy} class and will likely remove it in version 1.0.0."
-            )
-            deprecate("StableDiffusionInpaintPipelineLegacy", "1.0.0", deprecation_message, standard_warn=False)
-
-        # some modules can be passed directly to the init
-        # in this case they are already instantiated in `kwargs`
-        # extract them here
-        expected_modules, optional_kwargs = cls._get_signature_keys(pipeline_class)
-        passed_class_obj = {k: kwargs.pop(k) for k in expected_modules if k in kwargs}
-        passed_pipe_kwargs = {k: kwargs.pop(k) for k in optional_kwargs if k in kwargs}
-
-        init_dict, unused_kwargs, _ = pipeline_class.extract_init_dict(config_dict, **kwargs)
-
-        # define init kwargs
-        init_kwargs = {k: init_dict.pop(k) for k in optional_kwargs if k in init_dict}
-        init_kwargs = {**init_kwargs, **passed_pipe_kwargs}
-
-        # remove `null` components
-        def load_module(name, value):
-            if value[0] is None:
-                return False
-            if name in passed_class_obj and passed_class_obj[name] is None:
-                return False
-            return True
-
-        init_dict = {k: v for k, v in init_dict.items() if load_module(k, v)}
-
-        if len(unused_kwargs) > 0:
-            logger.warning(
-                f"Keyword arguments {unused_kwargs} are not expected by {pipeline_class.__name__} and will be ignored."
-            )
-
-        # import it here to avoid circular import
-        from diffusers import pipelines
-
-        # 3. Load each module in the pipeline
-        for name, (library_name, class_name) in init_dict.items():
-            # 3.1 - now that JAX/Flax is an official framework of the library, we might load from Flax names
-            if class_name.startswith("Flax"):
-                class_name = class_name[4:]
-
-            is_pipeline_module = hasattr(pipelines, library_name)
-            loaded_sub_model = None
-            # if the model is in a pipeline module, then we load it from the pipeline
-            if name in passed_class_obj:
-                # 1. check that passed_class_obj has correct parent class
-                if not is_pipeline_module:
-                    library = importlib.import_module(library_name)
-                    class_obj = getattr(library, class_name)
-                    importable_classes = LOADABLE_CLASSES[library_name]
-                    class_candidates = {c: getattr(library, c, None) for c in importable_classes.keys()}
-
-                    expected_class_obj = None
-                    for class_name, class_candidate in class_candidates.items():
-                        if class_candidate is not None and issubclass(class_obj, class_candidate):
-                            expected_class_obj = class_candidate
-
-                    if not issubclass(passed_class_obj[name].__class__, expected_class_obj):
-                        raise ValueError(
-                            f"{passed_class_obj[name]} is of type: {type(passed_class_obj[name])}, but should be"
-                            f" {expected_class_obj}"
-                        )
-                else:
-                    logger.warning(
-                        f"You have passed a non-standard module {passed_class_obj[name]}. We cannot verify whether it"
-                        " has the correct type"
-                    )
-
-                # set passed class object
-                loaded_sub_model = passed_class_obj[name]
-            elif is_pipeline_module:
-                pipeline_module = getattr(pipelines, library_name)
-                class_obj = getattr(pipeline_module, class_name)
-                importable_classes = ALL_IMPORTABLE_CLASSES
-                class_candidates = {c: class_obj for c in importable_classes.keys()}
-            else:
-                # else we just import it from the library.
-                library = importlib.import_module(library_name)
-                class_obj = getattr(library, class_name)
-                importable_classes = LOADABLE_CLASSES[library_name]
-                class_candidates = {c: getattr(library, c, None) for c in importable_classes.keys()}
-
-            if loaded_sub_model is None:
-                load_method_name = None
-                for class_name, class_candidate in class_candidates.items():
-                    if class_candidate is not None and issubclass(class_obj, class_candidate):
-                        load_method_name = importable_classes[class_name][1]
-
-                if load_method_name is None:
-                    none_module = class_obj.__module__
-                    is_dummy_path = none_module.startswith(DUMMY_MODULES_FOLDER) or none_module.startswith(
-                        TRANSFORMERS_DUMMY_MODULES_FOLDER
-                    )
-                    if is_dummy_path and "dummy" in none_module:
-                        # call class_obj for nice error message of missing requirements
-                        class_obj()
-
-                    raise ValueError(
-                        f"The component {class_obj} of {pipeline_class} cannot be loaded as it does not seem to have"
-                        f" any of the loading methods defined in {ALL_IMPORTABLE_CLASSES}."
-                    )
-
-                load_method = getattr(class_obj, load_method_name)
-                loading_kwargs = {}
-
-                if issubclass(class_obj, torch.nn.Module):
-                    loading_kwargs["torch_dtype"] = torch_dtype
-                if issubclass(class_obj, diffusers.OnnxRuntimeModel):
-                    loading_kwargs["provider"] = provider
-                    loading_kwargs["sess_options"] = sess_options
-
-                is_diffusers_model = issubclass(class_obj, diffusers.ModelMixin)
-                is_transformers_model = (
-                    is_transformers_available()
-                    and issubclass(class_obj, PreTrainedModel)
-                    and version.parse(version.parse(transformers.__version__).base_version) >= version.parse("4.20.0")
-                )
-
-                # When loading a transformers model, if the device_map is None, the weights will be initialized as opposed to diffusers.
-                # To make default loading faster we set the `low_cpu_mem_usage=low_cpu_mem_usage` flag which is `True` by default.
-                # This makes sure that the weights won't be initialized which significantly speeds up loading.
-                if is_diffusers_model or is_transformers_model:
-                    loading_kwargs["device_map"] = device_map
-                    loading_kwargs["low_cpu_mem_usage"] = low_cpu_mem_usage
-
-                # check if the module is in a subdirectory
-                if os.path.isdir(os.path.join(cached_folder, name)):
-                    loaded_sub_model = load_method(os.path.join(cached_folder, name), **loading_kwargs)
-                else:
-                    # else load from the root directory
-                    loaded_sub_model = load_method(cached_folder, **loading_kwargs)
-
-            init_kwargs[name] = loaded_sub_model  # UNet(...), # DiffusionSchedule(...)
-
-        # 4. Potentially add passed objects if expected
-        missing_modules = set(expected_modules) - set(init_kwargs.keys())
-        passed_modules = list(passed_class_obj.keys())
-        optional_modules = pipeline_class._optional_components
-        if len(missing_modules) > 0 and missing_modules <= set(passed_modules + optional_modules):
-            for module in missing_modules:
-                init_kwargs[module] = passed_class_obj.get(module, None)
-        elif len(missing_modules) > 0:
-            passed_modules = set(list(init_kwargs.keys()) + list(passed_class_obj.keys())) - optional_kwargs
-            raise ValueError(
-                f"Pipeline {pipeline_class} expected {expected_modules}, but only {passed_modules} were passed."
-            )
-
-        # 5. Instantiate the pipeline
-        model = pipeline_class(**init_kwargs)
-        return model
-
-    @staticmethod
-    def _get_signature_keys(obj):
-        parameters = inspect.signature(obj.__init__).parameters
-        required_parameters = {k: v for k, v in parameters.items() if v.default == inspect._empty}
-        optional_parameters = set({k for k, v in parameters.items() if v.default != inspect._empty})
-        expected_modules = set(required_parameters.keys()) - set(["self"])
-        return expected_modules, optional_parameters
-
-    @property
-    def components(self) -> Dict[str, Any]:
-        r"""
-
-        The `self.components` property can be useful to run different pipelines with the same weights and
-        configurations to not have to re-allocate memory.
-
-        Examples:
-
-        ```py
-        >>> from diffusers import (
-        ...     StableDiffusionPipeline,
-        ...     StableDiffusionImg2ImgPipeline,
-        ...     StableDiffusionInpaintPipeline,
-        ... )
-
-        >>> text2img = StableDiffusionPipeline.from_pretrained("runwayml/stable-diffusion-v1-5")
-        >>> img2img = StableDiffusionImg2ImgPipeline(**text2img.components)
-        >>> inpaint = StableDiffusionInpaintPipeline(**text2img.components)
-        ```
-
-        Returns:
-            A dictionaly containing all the modules needed to initialize the pipeline.
-        """
-        expected_modules, optional_parameters = self._get_signature_keys(self)
-        components = {
-            k: getattr(self, k) for k in self.config.keys() if not k.startswith("_") and k not in optional_parameters
-        }
-
-        if set(components.keys()) != expected_modules:
-            raise ValueError(
-                f"{self} has been incorrectly initialized or {self.__class__} is incorrectly implemented. Expected"
-                f" {expected_modules} to be defined, but {components} are defined."
-            )
-
-        return components
-
-    @staticmethod
-    def numpy_to_pil(images):
-        """
-        Convert a numpy image or a batch of images to a PIL image.
-        """
-        if images.ndim == 3:
-            images = images[None, ...]
-        images = (images * 255).round().astype("uint8")
-        if images.shape[-1] == 1:
-            # special case for grayscale (single channel) images
-            pil_images = [Image.fromarray(image.squeeze(), mode="L") for image in images]
-        else:
-            pil_images = [Image.fromarray(image) for image in images]
-
-        return pil_images
-
-    def progress_bar(self, iterable):
-        if not hasattr(self, "_progress_bar_config"):
-            self._progress_bar_config = {}
-        elif not isinstance(self._progress_bar_config, dict):
-            raise ValueError(
-                f"`self._progress_bar_config` should be of type `dict`, but is {type(self._progress_bar_config)}."
-            )
-=======
 # limitations under the License.
->>>>>>> 62608a91
 
 # NOTE: This file is deprecated and will be removed in a future version.
 # It only exists so that temporarely `from diffusers.pipelines import DiffusionPipeline` works
