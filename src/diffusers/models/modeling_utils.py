--- conflicted
+++ resolved
@@ -607,11 +607,8 @@
         variant = kwargs.pop("variant", None)
         use_safetensors = kwargs.pop("use_safetensors", None)
         quantization_config = kwargs.pop("quantization_config", None)
-<<<<<<< HEAD
         dduf_entries: Optional[Dict[str, DDUFEntry]] = kwargs.pop("dduf_entries", None)
-=======
         disable_mmap = kwargs.pop("disable_mmap", False)
->>>>>>> edb8c1bc
 
         allow_pickle = False
         if use_safetensors is None:
@@ -899,11 +896,9 @@
                     # TODO (sayakpaul,  SunMarc): remove this after model loading refactor
                     else:
                         param_device = torch.device(torch.cuda.current_device())
-<<<<<<< HEAD
-                    state_dict = load_state_dict(model_file, variant=variant, dduf_entries=dduf_entries)
-=======
-                    state_dict = load_state_dict(model_file, variant=variant, disable_mmap=disable_mmap)
->>>>>>> edb8c1bc
+                    state_dict = load_state_dict(
+                        model_file, variant=variant, dduf_entries=dduf_entries, disable_mmap=disable_mmap
+                    )
                     model._convert_deprecated_attention_blocks(state_dict)
 
                     # move the params from meta device to cpu
@@ -999,11 +994,9 @@
             else:
                 model = cls.from_config(config, **unused_kwargs)
 
-<<<<<<< HEAD
-                state_dict = load_state_dict(model_file, variant=variant, dduf_entries=dduf_entries)
-=======
-                state_dict = load_state_dict(model_file, variant=variant, disable_mmap=disable_mmap)
->>>>>>> edb8c1bc
+                state_dict = load_state_dict(
+                    model_file, variant=variant, dduf_entries=dduf_entries, disable_mmap=disable_mmap
+                )
                 model._convert_deprecated_attention_blocks(state_dict)
 
                 model, missing_keys, unexpected_keys, mismatched_keys, error_msgs = cls._load_pretrained_model(
