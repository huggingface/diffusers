--- conflicted
+++ resolved
@@ -23,11 +23,7 @@
 from collections import OrderedDict
 from functools import partial, wraps
 from pathlib import Path
-<<<<<<< HEAD
-from typing import Any, Callable, List, Optional, Tuple, Type, Union
-=======
-from typing import Any, Callable, Dict, List, Optional, Tuple, Union
->>>>>>> c944f065
+from typing import Any, Callable, Dict, List, Optional, Tuple, Type, Union
 
 import safetensors
 import torch
