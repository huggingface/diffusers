# Copyright 2022 The HuggingFace Team. All rights reserved.
#
# Licensed under the Apache License, Version 2.0 (the "License");
# you may not use this file except in compliance with the License.
# You may obtain a copy of the License at
#
#     http://www.apache.org/licenses/LICENSE-2.0
#
# Unless required by applicable law or agreed to in writing, software
# distributed under the License is distributed on an "AS IS" BASIS,
# WITHOUT WARRANTIES OR CONDITIONS OF ANY KIND, either express or implied.
# See the License for the specific language governing permissions and
# limitations under the License.
import numpy as np
import torch
from torch import nn

from .attention import AttentionBlock, SpatialTransformer
from .resnet import Downsample2D, FirDownsample2D, FirUpsample2D, ResnetBlock2D, Upsample2D


def get_down_block(
    down_block_type,
    num_layers,
    in_channels,
    out_channels,
    temb_channels,
    add_downsample,
    resnet_eps,
    resnet_act_fn,
    attn_num_head_channels,
    resnet_groups=None,
    cross_attention_dim=None,
    downsample_padding=None,
):
    down_block_type = down_block_type[7:] if down_block_type.startswith("UNetRes") else down_block_type
    if down_block_type == "DownBlock2D":
        return DownBlock2D(
            num_layers=num_layers,
            in_channels=in_channels,
            out_channels=out_channels,
            temb_channels=temb_channels,
            add_downsample=add_downsample,
            resnet_eps=resnet_eps,
            resnet_act_fn=resnet_act_fn,
            resnet_groups=resnet_groups,
            downsample_padding=downsample_padding,
        )
    elif down_block_type == "AttnDownBlock2D":
        return AttnDownBlock2D(
            num_layers=num_layers,
            in_channels=in_channels,
            out_channels=out_channels,
            temb_channels=temb_channels,
            add_downsample=add_downsample,
            resnet_eps=resnet_eps,
            resnet_act_fn=resnet_act_fn,
            resnet_groups=resnet_groups,
            downsample_padding=downsample_padding,
            attn_num_head_channels=attn_num_head_channels,
        )
    elif down_block_type == "CrossAttnDownBlock2D":
        if cross_attention_dim is None:
            raise ValueError("cross_attention_dim must be specified for CrossAttnDownBlock2D")
        return CrossAttnDownBlock2D(
            num_layers=num_layers,
            in_channels=in_channels,
            out_channels=out_channels,
            temb_channels=temb_channels,
            add_downsample=add_downsample,
            resnet_eps=resnet_eps,
            resnet_act_fn=resnet_act_fn,
            resnet_groups=resnet_groups,
            downsample_padding=downsample_padding,
            cross_attention_dim=cross_attention_dim,
            attn_num_head_channels=attn_num_head_channels,
        )
    elif down_block_type == "SkipDownBlock2D":
        return SkipDownBlock2D(
            num_layers=num_layers,
            in_channels=in_channels,
            out_channels=out_channels,
            temb_channels=temb_channels,
            add_downsample=add_downsample,
            resnet_eps=resnet_eps,
            resnet_act_fn=resnet_act_fn,
            downsample_padding=downsample_padding,
        )
    elif down_block_type == "AttnSkipDownBlock2D":
        return AttnSkipDownBlock2D(
            num_layers=num_layers,
            in_channels=in_channels,
            out_channels=out_channels,
            temb_channels=temb_channels,
            add_downsample=add_downsample,
            resnet_eps=resnet_eps,
            resnet_act_fn=resnet_act_fn,
            downsample_padding=downsample_padding,
            attn_num_head_channels=attn_num_head_channels,
        )
    elif down_block_type == "DownEncoderBlock2D":
        return DownEncoderBlock2D(
            num_layers=num_layers,
            in_channels=in_channels,
            out_channels=out_channels,
            add_downsample=add_downsample,
            resnet_eps=resnet_eps,
            resnet_act_fn=resnet_act_fn,
            resnet_groups=resnet_groups,
            downsample_padding=downsample_padding,
        )


def get_up_block(
    up_block_type,
    num_layers,
    in_channels,
    out_channels,
    prev_output_channel,
    temb_channels,
    add_upsample,
    resnet_eps,
    resnet_act_fn,
    attn_num_head_channels,
    resnet_groups=None,
    cross_attention_dim=None,
):
    up_block_type = up_block_type[7:] if up_block_type.startswith("UNetRes") else up_block_type
    if up_block_type == "UpBlock2D":
        return UpBlock2D(
            num_layers=num_layers,
            in_channels=in_channels,
            out_channels=out_channels,
            prev_output_channel=prev_output_channel,
            temb_channels=temb_channels,
            add_upsample=add_upsample,
            resnet_eps=resnet_eps,
            resnet_act_fn=resnet_act_fn,
            resnet_groups=resnet_groups,
        )
    elif up_block_type == "CrossAttnUpBlock2D":
        if cross_attention_dim is None:
            raise ValueError("cross_attention_dim must be specified for CrossAttnUpBlock2D")
        return CrossAttnUpBlock2D(
            num_layers=num_layers,
            in_channels=in_channels,
            out_channels=out_channels,
            prev_output_channel=prev_output_channel,
            temb_channels=temb_channels,
            add_upsample=add_upsample,
            resnet_eps=resnet_eps,
            resnet_act_fn=resnet_act_fn,
            resnet_groups=resnet_groups,
            cross_attention_dim=cross_attention_dim,
            attn_num_head_channels=attn_num_head_channels,
        )
    elif up_block_type == "AttnUpBlock2D":
        return AttnUpBlock2D(
            num_layers=num_layers,
            in_channels=in_channels,
            out_channels=out_channels,
            prev_output_channel=prev_output_channel,
            temb_channels=temb_channels,
            add_upsample=add_upsample,
            resnet_eps=resnet_eps,
            resnet_act_fn=resnet_act_fn,
            resnet_groups=resnet_groups,
            attn_num_head_channels=attn_num_head_channels,
        )
    elif up_block_type == "SkipUpBlock2D":
        return SkipUpBlock2D(
            num_layers=num_layers,
            in_channels=in_channels,
            out_channels=out_channels,
            prev_output_channel=prev_output_channel,
            temb_channels=temb_channels,
            add_upsample=add_upsample,
            resnet_eps=resnet_eps,
            resnet_act_fn=resnet_act_fn,
        )
    elif up_block_type == "AttnSkipUpBlock2D":
        return AttnSkipUpBlock2D(
            num_layers=num_layers,
            in_channels=in_channels,
            out_channels=out_channels,
            prev_output_channel=prev_output_channel,
            temb_channels=temb_channels,
            add_upsample=add_upsample,
            resnet_eps=resnet_eps,
            resnet_act_fn=resnet_act_fn,
            attn_num_head_channels=attn_num_head_channels,
        )
    elif up_block_type == "UpDecoderBlock2D":
        return UpDecoderBlock2D(
            num_layers=num_layers,
            in_channels=in_channels,
            out_channels=out_channels,
            add_upsample=add_upsample,
            resnet_eps=resnet_eps,
            resnet_act_fn=resnet_act_fn,
            resnet_groups=resnet_groups,
        )
    raise ValueError(f"{up_block_type} does not exist.")


class UNetMidBlock2D(nn.Module):
    def __init__(
        self,
        in_channels: int,
        temb_channels: int,
        dropout: float = 0.0,
        num_layers: int = 1,
        resnet_eps: float = 1e-6,
        resnet_time_scale_shift: str = "default",
        resnet_act_fn: str = "swish",
        resnet_groups: int = 32,
        resnet_pre_norm: bool = True,
        attn_num_head_channels=1,
        attention_type="default",
        output_scale_factor=1.0,
        **kwargs,
    ):
        super().__init__()

        self.attention_type = attention_type
        resnet_groups = resnet_groups if resnet_groups is not None else min(in_channels // 4, 32)

        # there is always at least one resnet
        resnets = [
            ResnetBlock2D(
                in_channels=in_channels,
                out_channels=in_channels,
                temb_channels=temb_channels,
                eps=resnet_eps,
                groups=resnet_groups,
                dropout=dropout,
                time_embedding_norm=resnet_time_scale_shift,
                non_linearity=resnet_act_fn,
                output_scale_factor=output_scale_factor,
                pre_norm=resnet_pre_norm,
            )
        ]
        attentions = []

        for _ in range(num_layers):
            attentions.append(
                AttentionBlock(
                    in_channels,
                    num_head_channels=attn_num_head_channels,
                    rescale_output_factor=output_scale_factor,
                    eps=resnet_eps,
                    num_groups=resnet_groups,
                )
            )
            resnets.append(
                ResnetBlock2D(
                    in_channels=in_channels,
                    out_channels=in_channels,
                    temb_channels=temb_channels,
                    eps=resnet_eps,
                    groups=resnet_groups,
                    dropout=dropout,
                    time_embedding_norm=resnet_time_scale_shift,
                    non_linearity=resnet_act_fn,
                    output_scale_factor=output_scale_factor,
                    pre_norm=resnet_pre_norm,
                )
            )

        self.attentions = nn.ModuleList(attentions)
        self.resnets = nn.ModuleList(resnets)

    def forward(self, hidden_states, temb=None, encoder_states=None):
        hidden_states = self.resnets[0](hidden_states, temb)
        for attn, resnet in zip(self.attentions, self.resnets[1:]):
            if self.attention_type == "default":
                hidden_states = attn(hidden_states)
            else:
                hidden_states = attn(hidden_states, encoder_states)
            hidden_states = resnet(hidden_states, temb)

        return hidden_states


class UNetMidBlock2DCrossAttn(nn.Module):
    def __init__(
        self,
        in_channels: int,
        temb_channels: int,
        dropout: float = 0.0,
        num_layers: int = 1,
        resnet_eps: float = 1e-6,
        resnet_time_scale_shift: str = "default",
        resnet_act_fn: str = "swish",
        resnet_groups: int = 32,
        resnet_pre_norm: bool = True,
        attn_num_head_channels=1,
        attention_type="default",
        output_scale_factor=1.0,
        cross_attention_dim=1280,
        **kwargs,
    ):
        super().__init__()

        self.attention_type = attention_type
        self.attn_num_head_channels = attn_num_head_channels
        resnet_groups = resnet_groups if resnet_groups is not None else min(in_channels // 4, 32)

        # there is always at least one resnet
        resnets = [
            ResnetBlock2D(
                in_channels=in_channels,
                out_channels=in_channels,
                temb_channels=temb_channels,
                eps=resnet_eps,
                groups=resnet_groups,
                dropout=dropout,
                time_embedding_norm=resnet_time_scale_shift,
                non_linearity=resnet_act_fn,
                output_scale_factor=output_scale_factor,
                pre_norm=resnet_pre_norm,
            )
        ]
        attentions = []

        for _ in range(num_layers):
            attentions.append(
                SpatialTransformer(
                    in_channels,
                    attn_num_head_channels,
                    in_channels // attn_num_head_channels,
                    depth=1,
                    context_dim=cross_attention_dim,
                    num_groups=resnet_groups,
                )
            )
            resnets.append(
                ResnetBlock2D(
                    in_channels=in_channels,
                    out_channels=in_channels,
                    temb_channels=temb_channels,
                    eps=resnet_eps,
                    groups=resnet_groups,
                    dropout=dropout,
                    time_embedding_norm=resnet_time_scale_shift,
                    non_linearity=resnet_act_fn,
                    output_scale_factor=output_scale_factor,
                    pre_norm=resnet_pre_norm,
                )
            )

        self.attentions = nn.ModuleList(attentions)
        self.resnets = nn.ModuleList(resnets)

    def set_attention_slice(self, slice_size):
        if slice_size is not None and self.attn_num_head_channels % slice_size != 0:
            raise ValueError(
                f"Make sure slice_size {slice_size} is a divisor of "
                f"the number of heads used in cross_attention {self.attn_num_head_channels}"
            )
        if slice_size is not None and slice_size > self.attn_num_head_channels:
            raise ValueError(
                f"Chunk_size {slice_size} has to be smaller or equal to "
                f"the number of heads used in cross_attention {self.attn_num_head_channels}"
            )

        for attn in self.attentions:
            attn._set_attention_slice(slice_size)

    def forward(self, hidden_states, temb=None, encoder_hidden_states=None):
        hidden_states = self.resnets[0](hidden_states, temb)
        for attn, resnet in zip(self.attentions, self.resnets[1:]):
            hidden_states = attn(hidden_states, encoder_hidden_states)
            hidden_states = resnet(hidden_states, temb)

        return hidden_states


class AttnDownBlock2D(nn.Module):
    def __init__(
        self,
        in_channels: int,
        out_channels: int,
        temb_channels: int,
        dropout: float = 0.0,
        num_layers: int = 1,
        resnet_eps: float = 1e-6,
        resnet_time_scale_shift: str = "default",
        resnet_act_fn: str = "swish",
        resnet_groups: int = 32,
        resnet_pre_norm: bool = True,
        attn_num_head_channels=1,
        attention_type="default",
        output_scale_factor=1.0,
        downsample_padding=1,
        add_downsample=True,
    ):
        super().__init__()
        resnets = []
        attentions = []

        self.attention_type = attention_type

        for i in range(num_layers):
            in_channels = in_channels if i == 0 else out_channels
            resnets.append(
                ResnetBlock2D(
                    in_channels=in_channels,
                    out_channels=out_channels,
                    temb_channels=temb_channels,
                    eps=resnet_eps,
                    groups=resnet_groups,
                    dropout=dropout,
                    time_embedding_norm=resnet_time_scale_shift,
                    non_linearity=resnet_act_fn,
                    output_scale_factor=output_scale_factor,
                    pre_norm=resnet_pre_norm,
                )
            )
            attentions.append(
                AttentionBlock(
                    out_channels,
                    num_head_channels=attn_num_head_channels,
                    rescale_output_factor=output_scale_factor,
                    eps=resnet_eps,
                    num_groups=resnet_groups,
                )
            )

        self.attentions = nn.ModuleList(attentions)
        self.resnets = nn.ModuleList(resnets)

        if add_downsample:
            self.downsamplers = nn.ModuleList(
                [
                    Downsample2D(
                        in_channels, use_conv=True, out_channels=out_channels, padding=downsample_padding, name="op"
                    )
                ]
            )
        else:
            self.downsamplers = None

    def forward(self, hidden_states, temb=None):
        output_states = ()

        for resnet, attn in zip(self.resnets, self.attentions):
            hidden_states = resnet(hidden_states, temb)
            hidden_states = attn(hidden_states)
            output_states += (hidden_states,)

        if self.downsamplers is not None:
            for downsampler in self.downsamplers:
                hidden_states = downsampler(hidden_states)

            output_states += (hidden_states,)

        return hidden_states, output_states


class CrossAttnDownBlock2D(nn.Module):
    def __init__(
        self,
        in_channels: int,
        out_channels: int,
        temb_channels: int,
        dropout: float = 0.0,
        num_layers: int = 1,
        resnet_eps: float = 1e-6,
        resnet_time_scale_shift: str = "default",
        resnet_act_fn: str = "swish",
        resnet_groups: int = 32,
        resnet_pre_norm: bool = True,
        attn_num_head_channels=1,
        cross_attention_dim=1280,
        attention_type="default",
        output_scale_factor=1.0,
        downsample_padding=1,
        add_downsample=True,
    ):
        super().__init__()
        resnets = []
        attentions = []

        self.attention_type = attention_type
        self.attn_num_head_channels = attn_num_head_channels

        for i in range(num_layers):
            in_channels = in_channels if i == 0 else out_channels
            resnets.append(
                ResnetBlock2D(
                    in_channels=in_channels,
                    out_channels=out_channels,
                    temb_channels=temb_channels,
                    eps=resnet_eps,
                    groups=resnet_groups,
                    dropout=dropout,
                    time_embedding_norm=resnet_time_scale_shift,
                    non_linearity=resnet_act_fn,
                    output_scale_factor=output_scale_factor,
                    pre_norm=resnet_pre_norm,
                )
            )
            attentions.append(
                SpatialTransformer(
                    out_channels,
                    attn_num_head_channels,
                    out_channels // attn_num_head_channels,
                    depth=1,
                    context_dim=cross_attention_dim,
                    num_groups=resnet_groups,
                )
            )
        self.attentions = nn.ModuleList(attentions)
        self.resnets = nn.ModuleList(resnets)

        if add_downsample:
            self.downsamplers = nn.ModuleList(
                [
                    Downsample2D(
                        in_channels, use_conv=True, out_channels=out_channels, padding=downsample_padding, name="op"
                    )
                ]
            )
        else:
            self.downsamplers = None

        self.gradient_checkpointing = False

    def set_attention_slice(self, slice_size):
        if slice_size is not None and self.attn_num_head_channels % slice_size != 0:
            raise ValueError(
                f"Make sure slice_size {slice_size} is a divisor of "
                f"the number of heads used in cross_attention {self.attn_num_head_channels}"
            )
        if slice_size is not None and slice_size > self.attn_num_head_channels:
            raise ValueError(
                f"Chunk_size {slice_size} has to be smaller or equal to "
                f"the number of heads used in cross_attention {self.attn_num_head_channels}"
            )

        for attn in self.attentions:
            attn._set_attention_slice(slice_size)

    def forward(self, hidden_states, temb=None, encoder_hidden_states=None):
        output_states = ()

        for resnet, attn in zip(self.resnets, self.attentions):
            if self.training and self.gradient_checkpointing:

                def create_custom_forward(module):
                    def custom_forward(*inputs):
                        return module(*inputs)

                    return custom_forward

                hidden_states = torch.utils.checkpoint.checkpoint(create_custom_forward(resnet), hidden_states, temb)
                hidden_states = torch.utils.checkpoint.checkpoint(
                    create_custom_forward(attn), hidden_states, encoder_hidden_states
                )
            else:
                hidden_states = resnet(hidden_states, temb)
                hidden_states = attn(hidden_states, context=encoder_hidden_states)

            output_states += (hidden_states,)

        if self.downsamplers is not None:
            for downsampler in self.downsamplers:
                hidden_states = downsampler(hidden_states)

            output_states += (hidden_states,)

        return hidden_states, output_states


class DownBlock2D(nn.Module):
    def __init__(
        self,
        in_channels: int,
        out_channels: int,
        temb_channels: int,
        dropout: float = 0.0,
        num_layers: int = 1,
        resnet_eps: float = 1e-6,
        resnet_time_scale_shift: str = "default",
        resnet_act_fn: str = "swish",
        resnet_groups: int = 32,
        resnet_pre_norm: bool = True,
        output_scale_factor=1.0,
        add_downsample=True,
        downsample_padding=1,
    ):
        super().__init__()
        resnets = []

        for i in range(num_layers):
            in_channels = in_channels if i == 0 else out_channels
            resnets.append(
                ResnetBlock2D(
                    in_channels=in_channels,
                    out_channels=out_channels,
                    temb_channels=temb_channels,
                    eps=resnet_eps,
                    groups=resnet_groups,
                    dropout=dropout,
                    time_embedding_norm=resnet_time_scale_shift,
                    non_linearity=resnet_act_fn,
                    output_scale_factor=output_scale_factor,
                    pre_norm=resnet_pre_norm,
                )
            )

        self.resnets = nn.ModuleList(resnets)

        if add_downsample:
            self.downsamplers = nn.ModuleList(
                [
                    Downsample2D(
                        in_channels, use_conv=True, out_channels=out_channels, padding=downsample_padding, name="op"
                    )
                ]
            )
        else:
            self.downsamplers = None

        self.gradient_checkpointing = False

    def forward(self, hidden_states, temb=None):
        output_states = ()

        for resnet in self.resnets:
            if self.training and self.gradient_checkpointing:

                def create_custom_forward(module):
                    def custom_forward(*inputs):
                        return module(*inputs)

                    return custom_forward

                hidden_states = torch.utils.checkpoint.checkpoint(create_custom_forward(resnet), hidden_states, temb)
            else:
                hidden_states = resnet(hidden_states, temb)

            output_states += (hidden_states,)

        if self.downsamplers is not None:
            for downsampler in self.downsamplers:
                hidden_states = downsampler(hidden_states)

            output_states += (hidden_states,)

        return hidden_states, output_states


class DownEncoderBlock2D(nn.Module):
    def __init__(
        self,
        in_channels: int,
        out_channels: int,
        dropout: float = 0.0,
        num_layers: int = 1,
        resnet_eps: float = 1e-6,
        resnet_time_scale_shift: str = "default",
        resnet_act_fn: str = "swish",
        resnet_groups: int = 32,
        resnet_pre_norm: bool = True,
        output_scale_factor=1.0,
        add_downsample=True,
        downsample_padding=1,
    ):
        super().__init__()
        resnets = []

        for i in range(num_layers):
            in_channels = in_channels if i == 0 else out_channels
            resnets.append(
                ResnetBlock2D(
                    in_channels=in_channels,
                    out_channels=out_channels,
                    temb_channels=None,
                    eps=resnet_eps,
                    groups=resnet_groups,
                    dropout=dropout,
                    time_embedding_norm=resnet_time_scale_shift,
                    non_linearity=resnet_act_fn,
                    output_scale_factor=output_scale_factor,
                    pre_norm=resnet_pre_norm,
                )
            )

        self.resnets = nn.ModuleList(resnets)

        if add_downsample:
            self.downsamplers = nn.ModuleList(
                [
                    Downsample2D(
                        in_channels, use_conv=True, out_channels=out_channels, padding=downsample_padding, name="op"
                    )
                ]
            )
        else:
            self.downsamplers = None

    def forward(self, hidden_states):
        for resnet in self.resnets:
            hidden_states = resnet(hidden_states, temb=None)

        if self.downsamplers is not None:
            for downsampler in self.downsamplers:
                hidden_states = downsampler(hidden_states)

        return hidden_states


class AttnDownEncoderBlock2D(nn.Module):
    def __init__(
        self,
        in_channels: int,
        out_channels: int,
        dropout: float = 0.0,
        num_layers: int = 1,
        resnet_eps: float = 1e-6,
        resnet_time_scale_shift: str = "default",
        resnet_act_fn: str = "swish",
        resnet_groups: int = 32,
        resnet_pre_norm: bool = True,
        attn_num_head_channels=1,
        output_scale_factor=1.0,
        add_downsample=True,
        downsample_padding=1,
    ):
        super().__init__()
        resnets = []
        attentions = []

        for i in range(num_layers):
            in_channels = in_channels if i == 0 else out_channels
            resnets.append(
                ResnetBlock2D(
                    in_channels=in_channels,
                    out_channels=out_channels,
                    temb_channels=None,
                    eps=resnet_eps,
                    groups=resnet_groups,
                    dropout=dropout,
                    time_embedding_norm=resnet_time_scale_shift,
                    non_linearity=resnet_act_fn,
                    output_scale_factor=output_scale_factor,
                    pre_norm=resnet_pre_norm,
                )
            )
            attentions.append(
                AttentionBlock(
                    out_channels,
                    num_head_channels=attn_num_head_channels,
                    rescale_output_factor=output_scale_factor,
                    eps=resnet_eps,
                    num_groups=resnet_groups,
                )
            )

        self.attentions = nn.ModuleList(attentions)
        self.resnets = nn.ModuleList(resnets)

        if add_downsample:
            self.downsamplers = nn.ModuleList(
                [
                    Downsample2D(
                        in_channels, use_conv=True, out_channels=out_channels, padding=downsample_padding, name="op"
                    )
                ]
            )
        else:
            self.downsamplers = None

    def forward(self, hidden_states):
        for resnet, attn in zip(self.resnets, self.attentions):
            hidden_states = resnet(hidden_states, temb=None)
            hidden_states = attn(hidden_states)

        if self.downsamplers is not None:
            for downsampler in self.downsamplers:
                hidden_states = downsampler(hidden_states)

        return hidden_states


class AttnSkipDownBlock2D(nn.Module):
    def __init__(
        self,
        in_channels: int,
        out_channels: int,
        temb_channels: int,
        dropout: float = 0.0,
        num_layers: int = 1,
        resnet_eps: float = 1e-6,
        resnet_time_scale_shift: str = "default",
        resnet_act_fn: str = "swish",
        resnet_pre_norm: bool = True,
        attn_num_head_channels=1,
        attention_type="default",
        output_scale_factor=np.sqrt(2.0),
        downsample_padding=1,
        add_downsample=True,
    ):
        super().__init__()
        self.attentions = nn.ModuleList([])
        self.resnets = nn.ModuleList([])

        self.attention_type = attention_type

        for i in range(num_layers):
            in_channels = in_channels if i == 0 else out_channels
            self.resnets.append(
                ResnetBlock2D(
                    in_channels=in_channels,
                    out_channels=out_channels,
                    temb_channels=temb_channels,
                    eps=resnet_eps,
                    groups=min(in_channels // 4, 32),
                    groups_out=min(out_channels // 4, 32),
                    dropout=dropout,
                    time_embedding_norm=resnet_time_scale_shift,
                    non_linearity=resnet_act_fn,
                    output_scale_factor=output_scale_factor,
                    pre_norm=resnet_pre_norm,
                )
            )
            self.attentions.append(
                AttentionBlock(
                    out_channels,
                    num_head_channels=attn_num_head_channels,
                    rescale_output_factor=output_scale_factor,
                    eps=resnet_eps,
                )
            )

        if add_downsample:
            self.resnet_down = ResnetBlock2D(
                in_channels=out_channels,
                out_channels=out_channels,
                temb_channels=temb_channels,
                eps=resnet_eps,
                groups=min(out_channels // 4, 32),
                dropout=dropout,
                time_embedding_norm=resnet_time_scale_shift,
                non_linearity=resnet_act_fn,
                output_scale_factor=output_scale_factor,
                pre_norm=resnet_pre_norm,
                use_in_shortcut=True,
                down=True,
                kernel="fir",
            )
            self.downsamplers = nn.ModuleList([FirDownsample2D(in_channels, out_channels=out_channels)])
            self.skip_conv = nn.Conv2d(3, out_channels, kernel_size=(1, 1), stride=(1, 1))
        else:
            self.resnet_down = None
            self.downsamplers = None
            self.skip_conv = None

    def forward(self, hidden_states, temb=None, skip_sample=None):
        output_states = ()

        for resnet, attn in zip(self.resnets, self.attentions):
            hidden_states = resnet(hidden_states, temb)
            hidden_states = attn(hidden_states)
            output_states += (hidden_states,)

        if self.downsamplers is not None:
            hidden_states = self.resnet_down(hidden_states, temb)
            for downsampler in self.downsamplers:
                skip_sample = downsampler(skip_sample)

            hidden_states = self.skip_conv(skip_sample) + hidden_states

            output_states += (hidden_states,)

        return hidden_states, output_states, skip_sample


class SkipDownBlock2D(nn.Module):
    def __init__(
        self,
        in_channels: int,
        out_channels: int,
        temb_channels: int,
        dropout: float = 0.0,
        num_layers: int = 1,
        resnet_eps: float = 1e-6,
        resnet_time_scale_shift: str = "default",
        resnet_act_fn: str = "swish",
        resnet_pre_norm: bool = True,
        output_scale_factor=np.sqrt(2.0),
        add_downsample=True,
        downsample_padding=1,
    ):
        super().__init__()
        self.resnets = nn.ModuleList([])

        for i in range(num_layers):
            in_channels = in_channels if i == 0 else out_channels
            self.resnets.append(
                ResnetBlock2D(
                    in_channels=in_channels,
                    out_channels=out_channels,
                    temb_channels=temb_channels,
                    eps=resnet_eps,
                    groups=min(in_channels // 4, 32),
                    groups_out=min(out_channels // 4, 32),
                    dropout=dropout,
                    time_embedding_norm=resnet_time_scale_shift,
                    non_linearity=resnet_act_fn,
                    output_scale_factor=output_scale_factor,
                    pre_norm=resnet_pre_norm,
                )
            )

        if add_downsample:
            self.resnet_down = ResnetBlock2D(
                in_channels=out_channels,
                out_channels=out_channels,
                temb_channels=temb_channels,
                eps=resnet_eps,
                groups=min(out_channels // 4, 32),
                dropout=dropout,
                time_embedding_norm=resnet_time_scale_shift,
                non_linearity=resnet_act_fn,
                output_scale_factor=output_scale_factor,
                pre_norm=resnet_pre_norm,
                use_in_shortcut=True,
                down=True,
                kernel="fir",
            )
            self.downsamplers = nn.ModuleList([FirDownsample2D(in_channels, out_channels=out_channels)])
            self.skip_conv = nn.Conv2d(3, out_channels, kernel_size=(1, 1), stride=(1, 1))
        else:
            self.resnet_down = None
            self.downsamplers = None
            self.skip_conv = None

    def forward(self, hidden_states, temb=None, skip_sample=None):
        output_states = ()

        for resnet in self.resnets:
            hidden_states = resnet(hidden_states, temb)
            output_states += (hidden_states,)

        if self.downsamplers is not None:
            hidden_states = self.resnet_down(hidden_states, temb)
            for downsampler in self.downsamplers:
                skip_sample = downsampler(skip_sample)

            hidden_states = self.skip_conv(skip_sample) + hidden_states

            output_states += (hidden_states,)

        return hidden_states, output_states, skip_sample


class AttnUpBlock2D(nn.Module):
    def __init__(
        self,
        in_channels: int,
        prev_output_channel: int,
        out_channels: int,
        temb_channels: int,
        dropout: float = 0.0,
        num_layers: int = 1,
        resnet_eps: float = 1e-6,
        resnet_time_scale_shift: str = "default",
        resnet_act_fn: str = "swish",
        resnet_groups: int = 32,
        resnet_pre_norm: bool = True,
        attention_type="default",
        attn_num_head_channels=1,
        output_scale_factor=1.0,
        add_upsample=True,
    ):
        super().__init__()
        resnets = []
        attentions = []

        self.attention_type = attention_type

        for i in range(num_layers):
            res_skip_channels = in_channels if (i == num_layers - 1) else out_channels
            resnet_in_channels = prev_output_channel if i == 0 else out_channels

            resnets.append(
                ResnetBlock2D(
                    in_channels=resnet_in_channels + res_skip_channels,
                    out_channels=out_channels,
                    temb_channels=temb_channels,
                    eps=resnet_eps,
                    groups=resnet_groups,
                    dropout=dropout,
                    time_embedding_norm=resnet_time_scale_shift,
                    non_linearity=resnet_act_fn,
                    output_scale_factor=output_scale_factor,
                    pre_norm=resnet_pre_norm,
                )
            )
            attentions.append(
                AttentionBlock(
                    out_channels,
                    num_head_channels=attn_num_head_channels,
                    rescale_output_factor=output_scale_factor,
                    eps=resnet_eps,
                    num_groups=resnet_groups,
                )
            )

        self.attentions = nn.ModuleList(attentions)
        self.resnets = nn.ModuleList(resnets)

        if add_upsample:
            self.upsamplers = nn.ModuleList([Upsample2D(out_channels, use_conv=True, out_channels=out_channels)])
        else:
            self.upsamplers = None

    def forward(self, hidden_states, res_hidden_states_tuple, temb=None):
        for resnet, attn in zip(self.resnets, self.attentions):
            # pop res hidden states
            res_hidden_states = res_hidden_states_tuple[-1]
            res_hidden_states_tuple = res_hidden_states_tuple[:-1]
            hidden_states = torch.cat([hidden_states, res_hidden_states], dim=1)

            hidden_states = resnet(hidden_states, temb)
            hidden_states = attn(hidden_states)

        if self.upsamplers is not None:
            for upsampler in self.upsamplers:
                hidden_states = upsampler(hidden_states)

        return hidden_states


class CrossAttnUpBlock2D(nn.Module):
    def __init__(
        self,
        in_channels: int,
        out_channels: int,
        prev_output_channel: int,
        temb_channels: int,
        dropout: float = 0.0,
        num_layers: int = 1,
        resnet_eps: float = 1e-6,
        resnet_time_scale_shift: str = "default",
        resnet_act_fn: str = "swish",
        resnet_groups: int = 32,
        resnet_pre_norm: bool = True,
        attn_num_head_channels=1,
        cross_attention_dim=1280,
        attention_type="default",
        output_scale_factor=1.0,
        downsample_padding=1,
        add_upsample=True,
    ):
        super().__init__()
        resnets = []
        attentions = []

        self.attention_type = attention_type
        self.attn_num_head_channels = attn_num_head_channels

        for i in range(num_layers):
            res_skip_channels = in_channels if (i == num_layers - 1) else out_channels
            resnet_in_channels = prev_output_channel if i == 0 else out_channels

            resnets.append(
                ResnetBlock2D(
                    in_channels=resnet_in_channels + res_skip_channels,
                    out_channels=out_channels,
                    temb_channels=temb_channels,
                    eps=resnet_eps,
                    groups=resnet_groups,
                    dropout=dropout,
                    time_embedding_norm=resnet_time_scale_shift,
                    non_linearity=resnet_act_fn,
                    output_scale_factor=output_scale_factor,
                    pre_norm=resnet_pre_norm,
                )
            )
            attentions.append(
                SpatialTransformer(
                    out_channels,
                    attn_num_head_channels,
                    out_channels // attn_num_head_channels,
                    depth=1,
                    context_dim=cross_attention_dim,
                    num_groups=resnet_groups,
                )
            )
        self.attentions = nn.ModuleList(attentions)
        self.resnets = nn.ModuleList(resnets)

        if add_upsample:
            self.upsamplers = nn.ModuleList([Upsample2D(out_channels, use_conv=True, out_channels=out_channels)])
        else:
            self.upsamplers = None

        self.gradient_checkpointing = False
<<<<<<< HEAD

    def set_attention_slice(self, slice_size):
        if slice_size is not None and self.attn_num_head_channels % slice_size != 0:
            raise ValueError(
                f"Make sure slice_size {slice_size} is a divisor of "
                f"the number of heads used in cross_attention {self.attn_num_head_channels}"
            )
        if slice_size is not None and slice_size > self.attn_num_head_channels:
            raise ValueError(
                f"Chunk_size {slice_size} has to be smaller or equal to "
                f"the number of heads used in cross_attention {self.attn_num_head_channels}"
            )

=======

    def set_attention_slice(self, slice_size):
        if slice_size is not None and self.attn_num_head_channels % slice_size != 0:
            raise ValueError(
                f"Make sure slice_size {slice_size} is a divisor of "
                f"the number of heads used in cross_attention {self.attn_num_head_channels}"
            )
        if slice_size is not None and slice_size > self.attn_num_head_channels:
            raise ValueError(
                f"Chunk_size {slice_size} has to be smaller or equal to "
                f"the number of heads used in cross_attention {self.attn_num_head_channels}"
            )

>>>>>>> 147b9fda
        for attn in self.attentions:
            attn._set_attention_slice(slice_size)

        self.gradient_checkpointing = False

    def forward(
        self,
        hidden_states,
        res_hidden_states_tuple,
        temb=None,
        encoder_hidden_states=None,
<<<<<<< HEAD
=======
        upsample_size=None,
>>>>>>> 147b9fda
    ):
        for resnet, attn in zip(self.resnets, self.attentions):
            # pop res hidden states
            res_hidden_states = res_hidden_states_tuple[-1]
            res_hidden_states_tuple = res_hidden_states_tuple[:-1]
            hidden_states = torch.cat([hidden_states, res_hidden_states], dim=1)

            if self.training and self.gradient_checkpointing:

                def create_custom_forward(module):
                    def custom_forward(*inputs):
                        return module(*inputs)

                    return custom_forward

                hidden_states = torch.utils.checkpoint.checkpoint(create_custom_forward(resnet), hidden_states, temb)
                hidden_states = torch.utils.checkpoint.checkpoint(
                    create_custom_forward(attn), hidden_states, encoder_hidden_states
                )
            else:
                hidden_states = resnet(hidden_states, temb)
                hidden_states = attn(hidden_states, context=encoder_hidden_states)

        if self.upsamplers is not None:
            for upsampler in self.upsamplers:
                hidden_states = upsampler(hidden_states, upsample_size)

        return hidden_states


class UpBlock2D(nn.Module):
    def __init__(
        self,
        in_channels: int,
        prev_output_channel: int,
        out_channels: int,
        temb_channels: int,
        dropout: float = 0.0,
        num_layers: int = 1,
        resnet_eps: float = 1e-6,
        resnet_time_scale_shift: str = "default",
        resnet_act_fn: str = "swish",
        resnet_groups: int = 32,
        resnet_pre_norm: bool = True,
        output_scale_factor=1.0,
        add_upsample=True,
    ):
        super().__init__()
        resnets = []

        for i in range(num_layers):
            res_skip_channels = in_channels if (i == num_layers - 1) else out_channels
            resnet_in_channels = prev_output_channel if i == 0 else out_channels

            resnets.append(
                ResnetBlock2D(
                    in_channels=resnet_in_channels + res_skip_channels,
                    out_channels=out_channels,
                    temb_channels=temb_channels,
                    eps=resnet_eps,
                    groups=resnet_groups,
                    dropout=dropout,
                    time_embedding_norm=resnet_time_scale_shift,
                    non_linearity=resnet_act_fn,
                    output_scale_factor=output_scale_factor,
                    pre_norm=resnet_pre_norm,
                )
            )

        self.resnets = nn.ModuleList(resnets)

        if add_upsample:
            self.upsamplers = nn.ModuleList([Upsample2D(out_channels, use_conv=True, out_channels=out_channels)])
        else:
            self.upsamplers = None

        self.gradient_checkpointing = False

<<<<<<< HEAD
    def forward(self, hidden_states, res_hidden_states_tuple, temb=None):
=======
    def forward(self, hidden_states, res_hidden_states_tuple, temb=None, upsample_size=None):
>>>>>>> 147b9fda
        for resnet in self.resnets:
            # pop res hidden states
            res_hidden_states = res_hidden_states_tuple[-1]
            res_hidden_states_tuple = res_hidden_states_tuple[:-1]
            hidden_states = torch.cat([hidden_states, res_hidden_states], dim=1)

            if self.training and self.gradient_checkpointing:

                def create_custom_forward(module):
                    def custom_forward(*inputs):
                        return module(*inputs)

                    return custom_forward

                hidden_states = torch.utils.checkpoint.checkpoint(create_custom_forward(resnet), hidden_states, temb)
            else:
                hidden_states = resnet(hidden_states, temb)

        if self.upsamplers is not None:
            for upsampler in self.upsamplers:
                hidden_states = upsampler(hidden_states, upsample_size)

        return hidden_states


class UpDecoderBlock2D(nn.Module):
    def __init__(
        self,
        in_channels: int,
        out_channels: int,
        dropout: float = 0.0,
        num_layers: int = 1,
        resnet_eps: float = 1e-6,
        resnet_time_scale_shift: str = "default",
        resnet_act_fn: str = "swish",
        resnet_groups: int = 32,
        resnet_pre_norm: bool = True,
        output_scale_factor=1.0,
        add_upsample=True,
    ):
        super().__init__()
        resnets = []

        for i in range(num_layers):
            input_channels = in_channels if i == 0 else out_channels

            resnets.append(
                ResnetBlock2D(
                    in_channels=input_channels,
                    out_channels=out_channels,
                    temb_channels=None,
                    eps=resnet_eps,
                    groups=resnet_groups,
                    dropout=dropout,
                    time_embedding_norm=resnet_time_scale_shift,
                    non_linearity=resnet_act_fn,
                    output_scale_factor=output_scale_factor,
                    pre_norm=resnet_pre_norm,
                )
            )

        self.resnets = nn.ModuleList(resnets)

        if add_upsample:
            self.upsamplers = nn.ModuleList([Upsample2D(out_channels, use_conv=True, out_channels=out_channels)])
        else:
            self.upsamplers = None

    def forward(self, hidden_states):
        for resnet in self.resnets:
            hidden_states = resnet(hidden_states, temb=None)

        if self.upsamplers is not None:
            for upsampler in self.upsamplers:
                hidden_states = upsampler(hidden_states)

        return hidden_states


class AttnUpDecoderBlock2D(nn.Module):
    def __init__(
        self,
        in_channels: int,
        out_channels: int,
        dropout: float = 0.0,
        num_layers: int = 1,
        resnet_eps: float = 1e-6,
        resnet_time_scale_shift: str = "default",
        resnet_act_fn: str = "swish",
        resnet_groups: int = 32,
        resnet_pre_norm: bool = True,
        attn_num_head_channels=1,
        output_scale_factor=1.0,
        add_upsample=True,
    ):
        super().__init__()
        resnets = []
        attentions = []

        for i in range(num_layers):
            input_channels = in_channels if i == 0 else out_channels

            resnets.append(
                ResnetBlock2D(
                    in_channels=input_channels,
                    out_channels=out_channels,
                    temb_channels=None,
                    eps=resnet_eps,
                    groups=resnet_groups,
                    dropout=dropout,
                    time_embedding_norm=resnet_time_scale_shift,
                    non_linearity=resnet_act_fn,
                    output_scale_factor=output_scale_factor,
                    pre_norm=resnet_pre_norm,
                )
            )
            attentions.append(
                AttentionBlock(
                    out_channels,
                    num_head_channels=attn_num_head_channels,
                    rescale_output_factor=output_scale_factor,
                    eps=resnet_eps,
                    num_groups=resnet_groups,
                )
            )

        self.attentions = nn.ModuleList(attentions)
        self.resnets = nn.ModuleList(resnets)

        if add_upsample:
            self.upsamplers = nn.ModuleList([Upsample2D(out_channels, use_conv=True, out_channels=out_channels)])
        else:
            self.upsamplers = None

    def forward(self, hidden_states):
        for resnet, attn in zip(self.resnets, self.attentions):
            hidden_states = resnet(hidden_states, temb=None)
            hidden_states = attn(hidden_states)

        if self.upsamplers is not None:
            for upsampler in self.upsamplers:
                hidden_states = upsampler(hidden_states)

        return hidden_states


class AttnSkipUpBlock2D(nn.Module):
    def __init__(
        self,
        in_channels: int,
        prev_output_channel: int,
        out_channels: int,
        temb_channels: int,
        dropout: float = 0.0,
        num_layers: int = 1,
        resnet_eps: float = 1e-6,
        resnet_time_scale_shift: str = "default",
        resnet_act_fn: str = "swish",
        resnet_pre_norm: bool = True,
        attn_num_head_channels=1,
        attention_type="default",
        output_scale_factor=np.sqrt(2.0),
        upsample_padding=1,
        add_upsample=True,
    ):
        super().__init__()
        self.attentions = nn.ModuleList([])
        self.resnets = nn.ModuleList([])

        self.attention_type = attention_type

        for i in range(num_layers):
            res_skip_channels = in_channels if (i == num_layers - 1) else out_channels
            resnet_in_channels = prev_output_channel if i == 0 else out_channels

            self.resnets.append(
                ResnetBlock2D(
                    in_channels=resnet_in_channels + res_skip_channels,
                    out_channels=out_channels,
                    temb_channels=temb_channels,
                    eps=resnet_eps,
                    groups=min(resnet_in_channels + res_skip_channels // 4, 32),
                    groups_out=min(out_channels // 4, 32),
                    dropout=dropout,
                    time_embedding_norm=resnet_time_scale_shift,
                    non_linearity=resnet_act_fn,
                    output_scale_factor=output_scale_factor,
                    pre_norm=resnet_pre_norm,
                )
            )

        self.attentions.append(
            AttentionBlock(
                out_channels,
                num_head_channels=attn_num_head_channels,
                rescale_output_factor=output_scale_factor,
                eps=resnet_eps,
            )
        )

        self.upsampler = FirUpsample2D(in_channels, out_channels=out_channels)
        if add_upsample:
            self.resnet_up = ResnetBlock2D(
                in_channels=out_channels,
                out_channels=out_channels,
                temb_channels=temb_channels,
                eps=resnet_eps,
                groups=min(out_channels // 4, 32),
                groups_out=min(out_channels // 4, 32),
                dropout=dropout,
                time_embedding_norm=resnet_time_scale_shift,
                non_linearity=resnet_act_fn,
                output_scale_factor=output_scale_factor,
                pre_norm=resnet_pre_norm,
                use_in_shortcut=True,
                up=True,
                kernel="fir",
            )
            self.skip_conv = nn.Conv2d(out_channels, 3, kernel_size=(3, 3), stride=(1, 1), padding=(1, 1))
            self.skip_norm = torch.nn.GroupNorm(
                num_groups=min(out_channels // 4, 32), num_channels=out_channels, eps=resnet_eps, affine=True
            )
            self.act = nn.SiLU()
        else:
            self.resnet_up = None
            self.skip_conv = None
            self.skip_norm = None
            self.act = None

    def forward(self, hidden_states, res_hidden_states_tuple, temb=None, skip_sample=None):
        for resnet in self.resnets:
            # pop res hidden states
            res_hidden_states = res_hidden_states_tuple[-1]
            res_hidden_states_tuple = res_hidden_states_tuple[:-1]
            hidden_states = torch.cat([hidden_states, res_hidden_states], dim=1)

            hidden_states = resnet(hidden_states, temb)

        hidden_states = self.attentions[0](hidden_states)

        if skip_sample is not None:
            skip_sample = self.upsampler(skip_sample)
        else:
            skip_sample = 0

        if self.resnet_up is not None:
            skip_sample_states = self.skip_norm(hidden_states)
            skip_sample_states = self.act(skip_sample_states)
            skip_sample_states = self.skip_conv(skip_sample_states)

            skip_sample = skip_sample + skip_sample_states

            hidden_states = self.resnet_up(hidden_states, temb)

        return hidden_states, skip_sample


class SkipUpBlock2D(nn.Module):
    def __init__(
        self,
        in_channels: int,
        prev_output_channel: int,
        out_channels: int,
        temb_channels: int,
        dropout: float = 0.0,
        num_layers: int = 1,
        resnet_eps: float = 1e-6,
        resnet_time_scale_shift: str = "default",
        resnet_act_fn: str = "swish",
        resnet_pre_norm: bool = True,
        output_scale_factor=np.sqrt(2.0),
        add_upsample=True,
        upsample_padding=1,
    ):
        super().__init__()
        self.resnets = nn.ModuleList([])

        for i in range(num_layers):
            res_skip_channels = in_channels if (i == num_layers - 1) else out_channels
            resnet_in_channels = prev_output_channel if i == 0 else out_channels

            self.resnets.append(
                ResnetBlock2D(
                    in_channels=resnet_in_channels + res_skip_channels,
                    out_channels=out_channels,
                    temb_channels=temb_channels,
                    eps=resnet_eps,
                    groups=min((resnet_in_channels + res_skip_channels) // 4, 32),
                    groups_out=min(out_channels // 4, 32),
                    dropout=dropout,
                    time_embedding_norm=resnet_time_scale_shift,
                    non_linearity=resnet_act_fn,
                    output_scale_factor=output_scale_factor,
                    pre_norm=resnet_pre_norm,
                )
            )

        self.upsampler = FirUpsample2D(in_channels, out_channels=out_channels)
        if add_upsample:
            self.resnet_up = ResnetBlock2D(
                in_channels=out_channels,
                out_channels=out_channels,
                temb_channels=temb_channels,
                eps=resnet_eps,
                groups=min(out_channels // 4, 32),
                groups_out=min(out_channels // 4, 32),
                dropout=dropout,
                time_embedding_norm=resnet_time_scale_shift,
                non_linearity=resnet_act_fn,
                output_scale_factor=output_scale_factor,
                pre_norm=resnet_pre_norm,
                use_in_shortcut=True,
                up=True,
                kernel="fir",
            )
            self.skip_conv = nn.Conv2d(out_channels, 3, kernel_size=(3, 3), stride=(1, 1), padding=(1, 1))
            self.skip_norm = torch.nn.GroupNorm(
                num_groups=min(out_channels // 4, 32), num_channels=out_channels, eps=resnet_eps, affine=True
            )
            self.act = nn.SiLU()
        else:
            self.resnet_up = None
            self.skip_conv = None
            self.skip_norm = None
            self.act = None

    def forward(self, hidden_states, res_hidden_states_tuple, temb=None, skip_sample=None):
        for resnet in self.resnets:
            # pop res hidden states
            res_hidden_states = res_hidden_states_tuple[-1]
            res_hidden_states_tuple = res_hidden_states_tuple[:-1]
            hidden_states = torch.cat([hidden_states, res_hidden_states], dim=1)

            hidden_states = resnet(hidden_states, temb)

        if skip_sample is not None:
            skip_sample = self.upsampler(skip_sample)
        else:
            skip_sample = 0

        if self.resnet_up is not None:
            skip_sample_states = self.skip_norm(hidden_states)
            skip_sample_states = self.act(skip_sample_states)
            skip_sample_states = self.skip_conv(skip_sample_states)

            skip_sample = skip_sample + skip_sample_states

            hidden_states = self.resnet_up(hidden_states, temb)

        return hidden_states, skip_sample<|MERGE_RESOLUTION|>--- conflicted
+++ resolved
@@ -1100,7 +1100,6 @@
             self.upsamplers = None
 
         self.gradient_checkpointing = False
-<<<<<<< HEAD
 
     def set_attention_slice(self, slice_size):
         if slice_size is not None and self.attn_num_head_channels % slice_size != 0:
@@ -1114,21 +1113,6 @@
                 f"the number of heads used in cross_attention {self.attn_num_head_channels}"
             )
 
-=======
-
-    def set_attention_slice(self, slice_size):
-        if slice_size is not None and self.attn_num_head_channels % slice_size != 0:
-            raise ValueError(
-                f"Make sure slice_size {slice_size} is a divisor of "
-                f"the number of heads used in cross_attention {self.attn_num_head_channels}"
-            )
-        if slice_size is not None and slice_size > self.attn_num_head_channels:
-            raise ValueError(
-                f"Chunk_size {slice_size} has to be smaller or equal to "
-                f"the number of heads used in cross_attention {self.attn_num_head_channels}"
-            )
-
->>>>>>> 147b9fda
         for attn in self.attentions:
             attn._set_attention_slice(slice_size)
 
@@ -1140,10 +1124,7 @@
         res_hidden_states_tuple,
         temb=None,
         encoder_hidden_states=None,
-<<<<<<< HEAD
-=======
         upsample_size=None,
->>>>>>> 147b9fda
     ):
         for resnet, attn in zip(self.resnets, self.attentions):
             # pop res hidden states
@@ -1222,11 +1203,7 @@
 
         self.gradient_checkpointing = False
 
-<<<<<<< HEAD
-    def forward(self, hidden_states, res_hidden_states_tuple, temb=None):
-=======
     def forward(self, hidden_states, res_hidden_states_tuple, temb=None, upsample_size=None):
->>>>>>> 147b9fda
         for resnet in self.resnets:
             # pop res hidden states
             res_hidden_states = res_hidden_states_tuple[-1]
