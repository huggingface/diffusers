# Copyright 2025 Alibaba Z-Image Team and The HuggingFace Team. All rights reserved.
#
# Licensed under the Apache License, Version 2.0 (the "License");
# you may not use this file except in compliance with the License.
# You may obtain a copy of the License at
#
#     http://www.apache.org/licenses/LICENSE-2.0
#
# Unless required by applicable law or agreed to in writing, software
# distributed under the License is distributed on an "AS IS" BASIS,
# WITHOUT WARRANTIES OR CONDITIONS OF ANY KIND, either express or implied.
# See the License for the specific language governing permissions and
# limitations under the License.

import math
from typing import Dict, List, Optional, Tuple

import torch
import torch.nn as nn
import torch.nn.functional as F
from torch.nn.utils.rnn import pad_sequence

from ...configuration_utils import ConfigMixin, register_to_config
from ...loaders import FromOriginalModelMixin, PeftAdapterMixin
from ...models.attention_processor import Attention
from ...models.modeling_utils import ModelMixin
from ...models.normalization import RMSNorm
from ...utils.torch_utils import maybe_allow_in_graph
from ..attention_dispatch import dispatch_attention_fn
from ..modeling_outputs import Transformer2DModelOutput


ADALN_EMBED_DIM = 256
SEQ_MULTI_OF = 32


class TimestepEmbedder(nn.Module):
    def __init__(self, out_size, mid_size=None, frequency_embedding_size=256):
        super().__init__()
        if mid_size is None:
            mid_size = out_size
        self.mlp = nn.Sequential(
            nn.Linear(frequency_embedding_size, mid_size, bias=True),
            nn.SiLU(),
            nn.Linear(mid_size, out_size, bias=True),
        )

        self.frequency_embedding_size = frequency_embedding_size

    @staticmethod
    def timestep_embedding(t, dim, max_period=10000):
        with torch.amp.autocast("cuda", enabled=False):
            half = dim // 2
            freqs = torch.exp(
                -math.log(max_period) * torch.arange(start=0, end=half, dtype=torch.float32, device=t.device) / half
            )
            args = t[:, None].float() * freqs[None]
            embedding = torch.cat([torch.cos(args), torch.sin(args)], dim=-1)
            if dim % 2:
                embedding = torch.cat([embedding, torch.zeros_like(embedding[:, :1])], dim=-1)
            return embedding

    def forward(self, t):
        t_freq = self.timestep_embedding(t, self.frequency_embedding_size)
        weight_dtype = self.mlp[0].weight.dtype
        compute_dtype = getattr(self.mlp[0], "compute_dtype", None)
        if weight_dtype.is_floating_point:
            t_freq = t_freq.to(weight_dtype)
        elif compute_dtype is not None:
            t_freq = t_freq.to(compute_dtype)
        t_emb = self.mlp(t_freq)
        return t_emb


class ZSingleStreamAttnProcessor:
    """
    Processor for Z-Image single stream attention that adapts the existing Attention class to match the behavior of the
    original Z-ImageAttention module.
    """

    _attention_backend = None
    _parallel_config = None

    def __init__(self):
        if not hasattr(F, "scaled_dot_product_attention"):
            raise ImportError(
                "ZSingleStreamAttnProcessor requires PyTorch 2.0. To use it, please upgrade PyTorch to version 2.0 or higher."
            )

    def __call__(
        self,
        attn: Attention,
        hidden_states: torch.Tensor,
        encoder_hidden_states: Optional[torch.Tensor] = None,
        attention_mask: Optional[torch.Tensor] = None,
        freqs_cis: Optional[torch.Tensor] = None,
    ) -> torch.Tensor:
        query = attn.to_q(hidden_states)
        key = attn.to_k(hidden_states)
        value = attn.to_v(hidden_states)

        query = query.unflatten(-1, (attn.heads, -1))
        key = key.unflatten(-1, (attn.heads, -1))
        value = value.unflatten(-1, (attn.heads, -1))

        # Apply Norms
        if attn.norm_q is not None:
            query = attn.norm_q(query)
        if attn.norm_k is not None:
            key = attn.norm_k(key)

        # Apply RoPE
        def apply_rotary_emb(x_in: torch.Tensor, freqs_cis: torch.Tensor) -> torch.Tensor:
            with torch.amp.autocast("cuda", enabled=False):
                x = torch.view_as_complex(x_in.float().reshape(*x_in.shape[:-1], -1, 2))
                freqs_cis = freqs_cis.unsqueeze(2)
                x_out = torch.view_as_real(x * freqs_cis).flatten(3)
                return x_out.type_as(x_in)  # todo

        if freqs_cis is not None:
            query = apply_rotary_emb(query, freqs_cis)
            key = apply_rotary_emb(key, freqs_cis)

        # Cast to correct dtype
        dtype = query.dtype
        query, key = query.to(dtype), key.to(dtype)

        # From [batch, seq_len] to [batch, 1, 1, seq_len] -> broadcast to [batch, heads, seq_len, seq_len]
        if attention_mask is not None and attention_mask.ndim == 2:
            attention_mask = attention_mask[:, None, None, :]

        # Compute joint attention
        hidden_states = dispatch_attention_fn(
            query,
            key,
            value,
            attn_mask=attention_mask,
            dropout_p=0.0,
            is_causal=False,
            backend=self._attention_backend,
            parallel_config=self._parallel_config,
        )

        # Reshape back
        hidden_states = hidden_states.flatten(2, 3)
        hidden_states = hidden_states.to(dtype)

        output = attn.to_out[0](hidden_states)
        if len(attn.to_out) > 1:  # dropout
            output = attn.to_out[1](output)

        return output


class FeedForward(nn.Module):
    def __init__(self, dim: int, hidden_dim: int):
        super().__init__()
        self.w1 = nn.Linear(dim, hidden_dim, bias=False)
        self.w2 = nn.Linear(hidden_dim, dim, bias=False)
        self.w3 = nn.Linear(dim, hidden_dim, bias=False)

    def _forward_silu_gating(self, x1, x3):
        return F.silu(x1) * x3

    def forward(self, x):
        return self.w2(self._forward_silu_gating(self.w1(x), self.w3(x)))


@maybe_allow_in_graph
class ZImageTransformerBlock(nn.Module):
    def __init__(
        self,
        layer_id: int,
        dim: int,
        n_heads: int,
        n_kv_heads: int,
        norm_eps: float,
        qk_norm: bool,
        modulation=True,
    ):
        super().__init__()
        self.dim = dim
        self.head_dim = dim // n_heads

        # Refactored to use diffusers Attention with custom processor
        # Original Z-Image params: dim, n_heads, n_kv_heads, qk_norm
        self.attention = Attention(
            query_dim=dim,
            cross_attention_dim=None,
            dim_head=dim // n_heads,
            heads=n_heads,
            qk_norm="rms_norm" if qk_norm else None,
            eps=1e-5,
            bias=False,
            out_bias=False,
            processor=ZSingleStreamAttnProcessor(),
        )

        self.feed_forward = FeedForward(dim=dim, hidden_dim=int(dim / 3 * 8))
        self.layer_id = layer_id

        self.attention_norm1 = RMSNorm(dim, eps=norm_eps)
        self.ffn_norm1 = RMSNorm(dim, eps=norm_eps)

        self.attention_norm2 = RMSNorm(dim, eps=norm_eps)
        self.ffn_norm2 = RMSNorm(dim, eps=norm_eps)

        self.modulation = modulation
        if modulation:
            self.adaLN_modulation = nn.Sequential(nn.Linear(min(dim, ADALN_EMBED_DIM), 4 * dim, bias=True))

    def forward(
        self,
        x: torch.Tensor,
        attn_mask: torch.Tensor,
        freqs_cis: torch.Tensor,
        adaln_input: Optional[torch.Tensor] = None,
        noise_mask: Optional[torch.Tensor] = None,
        adaln_noisy: Optional[torch.Tensor] = None,
        adaln_clean: Optional[torch.Tensor] = None,
    ):
        if self.modulation:
            if noise_mask is not None and adaln_noisy is not None and adaln_clean is not None:
                # Per-token modulation based on noise_mask, (batch, seq_len), 1 for noisy tokens, 0 for clean tokens
                batch_size, seq_len = x.shape[0], x.shape[1]

                mod_noisy = self.adaLN_modulation(adaln_noisy)
                mod_clean = self.adaLN_modulation(adaln_clean)

                scale_msa_noisy, gate_msa_noisy, scale_mlp_noisy, gate_mlp_noisy = mod_noisy.chunk(4, dim=1)
                scale_msa_clean, gate_msa_clean, scale_mlp_clean, gate_mlp_clean = mod_clean.chunk(4, dim=1)

                gate_msa_noisy, gate_mlp_noisy = gate_msa_noisy.tanh(), gate_mlp_noisy.tanh()
                gate_msa_clean, gate_mlp_clean = gate_msa_clean.tanh(), gate_mlp_clean.tanh()

                scale_msa_noisy, scale_mlp_noisy = 1.0 + scale_msa_noisy, 1.0 + scale_mlp_noisy
                scale_msa_clean, scale_mlp_clean = 1.0 + scale_msa_clean, 1.0 + scale_mlp_clean

                noise_mask_expanded = noise_mask.unsqueeze(-1)  # (batch, seq_len, 1)
                scale_msa = torch.where(
                    noise_mask_expanded == 1,
                    scale_msa_noisy.unsqueeze(1).expand(-1, seq_len, -1),
                    scale_msa_clean.unsqueeze(1).expand(-1, seq_len, -1),
                )
                scale_mlp = torch.where(
                    noise_mask_expanded == 1,
                    scale_mlp_noisy.unsqueeze(1).expand(-1, seq_len, -1),
                    scale_mlp_clean.unsqueeze(1).expand(-1, seq_len, -1),
                )
                gate_msa = torch.where(
                    noise_mask_expanded == 1,
                    gate_msa_noisy.unsqueeze(1).expand(-1, seq_len, -1),
                    gate_msa_clean.unsqueeze(1).expand(-1, seq_len, -1),
                )
                gate_mlp = torch.where(
                    noise_mask_expanded == 1,
                    gate_mlp_noisy.unsqueeze(1).expand(-1, seq_len, -1),
                    gate_mlp_clean.unsqueeze(1).expand(-1, seq_len, -1),
                )
            else:
                # Original global modulation
                assert adaln_input is not None
                scale_msa, gate_msa, scale_mlp, gate_mlp = self.adaLN_modulation(adaln_input).unsqueeze(1).chunk(4, dim=2)
                gate_msa, gate_mlp = gate_msa.tanh(), gate_mlp.tanh()
                scale_msa, scale_mlp = 1.0 + scale_msa, 1.0 + scale_mlp

            # Attention block
            attn_out = self.attention(
                self.attention_norm1(x) * scale_msa, attention_mask=attn_mask, freqs_cis=freqs_cis
            )
            x = x + gate_msa * self.attention_norm2(attn_out)

            # FFN block
            x = x + gate_mlp * self.ffn_norm2(self.feed_forward(self.ffn_norm1(x) * scale_mlp))
        else:
            # Attention block
            attn_out = self.attention(self.attention_norm1(x), attention_mask=attn_mask, freqs_cis=freqs_cis)
            x = x + self.attention_norm2(attn_out)

            # FFN block
            x = x + self.ffn_norm2(self.feed_forward(self.ffn_norm1(x)))

        return x


class FinalLayer(nn.Module):
    def __init__(self, hidden_size, out_channels):
        super().__init__()
        self.norm_final = nn.LayerNorm(hidden_size, elementwise_affine=False, eps=1e-6)
        self.linear = nn.Linear(hidden_size, out_channels, bias=True)

        self.adaLN_modulation = nn.Sequential(
            nn.SiLU(),
            nn.Linear(min(hidden_size, ADALN_EMBED_DIM), hidden_size, bias=True),
        )

    def forward(self, x, c=None, noise_mask=None, c_noisy=None, c_clean=None):
        if noise_mask is not None and c_noisy is not None and c_clean is not None:
            # Per-token modulation based on noise_mask
            batch_size, seq_len = x.shape[0], x.shape[1]
            scale_noisy = 1.0 + self.adaLN_modulation(c_noisy)
            scale_clean = 1.0 + self.adaLN_modulation(c_clean)

            noise_mask_expanded = noise_mask.unsqueeze(-1)
            scale = torch.where(
                noise_mask_expanded == 1,
                scale_noisy.unsqueeze(1).expand(-1, seq_len, -1),
                scale_clean.unsqueeze(1).expand(-1, seq_len, -1),
            )
        else:
            # Original global modulation
            assert c is not None, "Either c or (c_noisy, c_clean) must be provided"
            scale = 1.0 + self.adaLN_modulation(c)
            scale = scale.unsqueeze(1)

        x = self.norm_final(x) * scale
        x = self.linear(x)
        return x


class RopeEmbedder:
    def __init__(
        self,
        theta: float = 256.0,
        axes_dims: List[int] = (16, 56, 56),
        axes_lens: List[int] = (64, 128, 128),
    ):
        self.theta = theta
        self.axes_dims = axes_dims
        self.axes_lens = axes_lens
        assert len(axes_dims) == len(axes_lens), "axes_dims and axes_lens must have the same length"
        self.freqs_cis = None

    @staticmethod
    def precompute_freqs_cis(dim: List[int], end: List[int], theta: float = 256.0):
        with torch.device("cpu"):
            freqs_cis = []
            for i, (d, e) in enumerate(zip(dim, end)):
                freqs = 1.0 / (theta ** (torch.arange(0, d, 2, dtype=torch.float64, device="cpu") / d))
                timestep = torch.arange(e, device=freqs.device, dtype=torch.float64)
                freqs = torch.outer(timestep, freqs).float()
                freqs_cis_i = torch.polar(torch.ones_like(freqs), freqs).to(torch.complex64)  # complex64
                freqs_cis.append(freqs_cis_i)

            return freqs_cis

    def __call__(self, ids: torch.Tensor):
        assert ids.ndim == 2
        assert ids.shape[-1] == len(self.axes_dims)
        device = ids.device

        if self.freqs_cis is None:
            self.freqs_cis = self.precompute_freqs_cis(self.axes_dims, self.axes_lens, theta=self.theta)
            self.freqs_cis = [freqs_cis.to(device) for freqs_cis in self.freqs_cis]
        else:
            # Ensure freqs_cis are on the same device as ids
            if self.freqs_cis[0].device != device:
                self.freqs_cis = [freqs_cis.to(device) for freqs_cis in self.freqs_cis]

        result = []
        for i in range(len(self.axes_dims)):
            index = ids[:, i]
            result.append(self.freqs_cis[i][index])
        return torch.cat(result, dim=-1)


class ZImageTransformer2DModel(ModelMixin, ConfigMixin, PeftAdapterMixin, FromOriginalModelMixin):
    _supports_gradient_checkpointing = True
    _no_split_modules = ["ZImageTransformerBlock"]
    _repeated_blocks = ["ZImageTransformerBlock"]
    _skip_layerwise_casting_patterns = ["t_embedder", "cap_embedder"]  # precision sensitive layers

    @register_to_config
    def __init__(
        self,
        all_patch_size=(2,),
        all_f_patch_size=(1,),
        in_channels=16,
        dim=3840,
        n_layers=30,
        n_refiner_layers=2,
        n_heads=30,
        n_kv_heads=30,
        norm_eps=1e-5,
        qk_norm=True,
        cap_feat_dim=2560,
        siglip_feat_dim=None,  # Optional: set to enable SigLIP support for Omni
        rope_theta=256.0,
        t_scale=1000.0,
        axes_dims=[32, 48, 48],
        axes_lens=[1024, 512, 512],
    ) -> None:
        super().__init__()
        self.in_channels = in_channels
        self.out_channels = in_channels
        self.all_patch_size = all_patch_size
        self.all_f_patch_size = all_f_patch_size
        self.dim = dim
        self.n_heads = n_heads

        self.rope_theta = rope_theta
        self.t_scale = t_scale
        self.gradient_checkpointing = False

        assert len(all_patch_size) == len(all_f_patch_size)

        all_x_embedder = {}
        all_final_layer = {}
        for patch_idx, (patch_size, f_patch_size) in enumerate(zip(all_patch_size, all_f_patch_size)):
            x_embedder = nn.Linear(f_patch_size * patch_size * patch_size * in_channels, dim, bias=True)
            all_x_embedder[f"{patch_size}-{f_patch_size}"] = x_embedder

            final_layer = FinalLayer(dim, patch_size * patch_size * f_patch_size * self.out_channels)
            all_final_layer[f"{patch_size}-{f_patch_size}"] = final_layer

        self.all_x_embedder = nn.ModuleDict(all_x_embedder)
        self.all_final_layer = nn.ModuleDict(all_final_layer)
        self.noise_refiner = nn.ModuleList(
            [
                ZImageTransformerBlock(
                    1000 + layer_id,
                    dim,
                    n_heads,
                    n_kv_heads,
                    norm_eps,
                    qk_norm,
                    modulation=True,
                )
                for layer_id in range(n_refiner_layers)
            ]
        )
        self.context_refiner = nn.ModuleList(
            [
                ZImageTransformerBlock(
                    layer_id,
                    dim,
                    n_heads,
                    n_kv_heads,
                    norm_eps,
                    qk_norm,
                    modulation=False,
                )
                for layer_id in range(n_refiner_layers)
            ]
        )
        self.t_embedder = TimestepEmbedder(min(dim, ADALN_EMBED_DIM), mid_size=1024)
        self.cap_embedder = nn.Sequential(RMSNorm(cap_feat_dim, eps=norm_eps), nn.Linear(cap_feat_dim, dim, bias=True))

        # Optional SigLIP components (for Omni variant)
        if siglip_feat_dim is not None:
            self.siglip_embedder = nn.Sequential(
                RMSNorm(siglip_feat_dim, eps=norm_eps), nn.Linear(siglip_feat_dim, dim, bias=True)
            )
            self.siglip_refiner = nn.ModuleList(
                [
                    ZImageTransformerBlock(
                        2000 + layer_id,
                        dim,
                        n_heads,
                        n_kv_heads,
                        norm_eps,
                        qk_norm,
                        modulation=False,
                    )
                    for layer_id in range(n_refiner_layers)
                ]
            )
            self.siglip_pad_token = nn.Parameter(torch.empty((1, dim)))
        else:
            self.siglip_embedder = None
            self.siglip_refiner = None
            self.siglip_pad_token = None

        self.x_pad_token = nn.Parameter(torch.empty((1, dim)))
        self.cap_pad_token = nn.Parameter(torch.empty((1, dim)))

        self.layers = nn.ModuleList(
            [
                ZImageTransformerBlock(layer_id, dim, n_heads, n_kv_heads, norm_eps, qk_norm)
                for layer_id in range(n_layers)
            ]
        )
        head_dim = dim // n_heads
        assert head_dim == sum(axes_dims)
        self.axes_dims = axes_dims
        self.axes_lens = axes_lens

        self.rope_embedder = RopeEmbedder(theta=rope_theta, axes_dims=axes_dims, axes_lens=axes_lens)

    def unpatchify(
        self,
        x: List[torch.Tensor],
        size: List[Tuple],
        patch_size,
        f_patch_size,
        x_pos_offsets: Optional[List[Tuple[int, int]]] = None,
    ) -> List[torch.Tensor]:
        pH = pW = patch_size
        pF = f_patch_size
        bsz = len(x)
        assert len(size) == bsz

        if x_pos_offsets is not None:
            # Omni: extract target image from unified sequence (cond_images + target)
            result = []
            for i in range(bsz):
                unified_x = x[i][x_pos_offsets[i][0] : x_pos_offsets[i][1]]
                cu_len = 0
                x_item = None
                for j in range(len(size[i])):
                    if size[i][j] is None:
                        ori_len = 0
                        pad_len = SEQ_MULTI_OF
                        cu_len += pad_len + ori_len
                    else:
                        F, H, W = size[i][j]
                        ori_len = (F // pF) * (H // pH) * (W // pW)
                        pad_len = (-ori_len) % SEQ_MULTI_OF
                        x_item = (
                            unified_x[cu_len : cu_len + ori_len]
                            .view(F // pF, H // pH, W // pW, pF, pH, pW, self.out_channels)
                            .permute(6, 0, 3, 1, 4, 2, 5)
                            .reshape(self.out_channels, F, H, W)
                        )
                        cu_len += ori_len + pad_len
                result.append(x_item)  # Return only the last (target) image
            return result
        else:
            # Original mode: simple unpatchify
            for i in range(bsz):
                F, H, W = size[i]
                ori_len = (F // pF) * (H // pH) * (W // pW)
                # "f h w pf ph pw c -> c (f pf) (h ph) (w pw)"
                x[i] = (
                    x[i][:ori_len]
                    .view(F // pF, H // pH, W // pW, pF, pH, pW, self.out_channels)
                    .permute(6, 0, 3, 1, 4, 2, 5)
                    .reshape(self.out_channels, F, H, W)
                )
            return x

    @staticmethod
    def create_coordinate_grid(size, start=None, device=None):
        if start is None:
            start = (0 for _ in size)

        axes = [torch.arange(x0, x0 + span, dtype=torch.int32, device=device) for x0, span in zip(start, size)]
        grids = torch.meshgrid(axes, indexing="ij")
        return torch.stack(grids, dim=-1)

    def patchify_and_embed(
        self,
        all_image: List[torch.Tensor],
        all_cap_feats: List[torch.Tensor],
        patch_size: int,
        f_patch_size: int,
    ):
        pH = pW = patch_size
        pF = f_patch_size
        device = all_image[0].device

        all_image_out = []
        all_image_size = []
        all_image_pos_ids = []
        all_image_pad_mask = []
        all_cap_pos_ids = []
        all_cap_pad_mask = []
        all_cap_feats_out = []

        for i, (image, cap_feat) in enumerate(zip(all_image, all_cap_feats)):
            ### Process Caption
            cap_ori_len = len(cap_feat)
            cap_padding_len = (-cap_ori_len) % SEQ_MULTI_OF
            # padded position ids
            cap_padded_pos_ids = self.create_coordinate_grid(
                size=(cap_ori_len + cap_padding_len, 1, 1),
                start=(1, 0, 0),
                device=device,
            ).flatten(0, 2)
            all_cap_pos_ids.append(cap_padded_pos_ids)
            # pad mask
            cap_pad_mask = torch.cat(
                [
                    torch.zeros((cap_ori_len,), dtype=torch.bool, device=device),
                    torch.ones((cap_padding_len,), dtype=torch.bool, device=device),
                ],
                dim=0,
            )
            all_cap_pad_mask.append(
                cap_pad_mask if cap_padding_len > 0 else torch.zeros((cap_ori_len,), dtype=torch.bool, device=device)
            )

            # padded feature
            cap_padded_feat = torch.cat([cap_feat, cap_feat[-1:].repeat(cap_padding_len, 1)], dim=0)
            all_cap_feats_out.append(cap_padded_feat)

            ### Process Image
            C, F, H, W = image.size()
            all_image_size.append((F, H, W))
            F_tokens, H_tokens, W_tokens = F // pF, H // pH, W // pW

            image = image.view(C, F_tokens, pF, H_tokens, pH, W_tokens, pW)
            # "c f pf h ph w pw -> (f h w) (pf ph pw c)"
            image = image.permute(1, 3, 5, 2, 4, 6, 0).reshape(F_tokens * H_tokens * W_tokens, pF * pH * pW * C)

            image_ori_len = len(image)
            image_padding_len = (-image_ori_len) % SEQ_MULTI_OF

            image_ori_pos_ids = self.create_coordinate_grid(
                size=(F_tokens, H_tokens, W_tokens),
                start=(cap_ori_len + cap_padding_len + 1, 0, 0),
                device=device,
            ).flatten(0, 2)
            image_padded_pos_ids = torch.cat(
                [
                    image_ori_pos_ids,
                    self.create_coordinate_grid(size=(1, 1, 1), start=(0, 0, 0), device=device)
                    .flatten(0, 2)
                    .repeat(image_padding_len, 1),
                ],
                dim=0,
            )
            all_image_pos_ids.append(image_padded_pos_ids if image_padding_len > 0 else image_ori_pos_ids)
            # pad mask
            image_pad_mask = torch.cat(
                [
                    torch.zeros((image_ori_len,), dtype=torch.bool, device=device),
                    torch.ones((image_padding_len,), dtype=torch.bool, device=device),
                ],
                dim=0,
            )
            all_image_pad_mask.append(
                image_pad_mask
                if image_padding_len > 0
                else torch.zeros((image_ori_len,), dtype=torch.bool, device=device)
            )
            # padded feature
            image_padded_feat = torch.cat(
                [image, image[-1:].repeat(image_padding_len, 1)],
                dim=0,
            )
            all_image_out.append(image_padded_feat if image_padding_len > 0 else image)

        return (
            all_image_out,
            all_cap_feats_out,
            all_image_size,
            all_image_pos_ids,
            all_cap_pos_ids,
            all_image_pad_mask,
            all_cap_pad_mask,
        )

    def patchify_and_embed_omni(
        self,
        all_x: List[List[torch.Tensor]],
        all_cap_feats: List[List[torch.Tensor]],
        all_siglip_feats: List[List[torch.Tensor]],
        patch_size: int,
        f_patch_size: int,
        images_noise_mask: List[List[int]],
    ):
        bsz = len(all_x)
        pH = pW = patch_size
        pF = f_patch_size
        device = all_x[0][-1].device
        dtype = all_x[0][-1].dtype

        all_x_padded = []
        all_x_size = []
        all_x_pos_ids = []
        all_x_pad_mask = []
        all_x_len = []
        all_x_noise_mask = []
        all_cap_padded_feats = []
        all_cap_pos_ids = []
        all_cap_pad_mask = []
        all_cap_len = []
        all_cap_noise_mask = []
        all_siglip_padded_feats = []
        all_siglip_pos_ids = []
        all_siglip_pad_mask = []
        all_siglip_len = []
        all_siglip_noise_mask = []

        for i in range(bsz):
            # Process captions
            num_images = len(all_x[i])
            cap_padded_feats = []
            cap_item_cu_len = 1
            cap_start_pos = []
            cap_end_pos = []
            cap_padded_pos_ids = []
            cap_pad_mask = []
            cap_len = []
            cap_noise_mask = []

            for j, cap_item in enumerate(all_cap_feats[i]):
                cap_item_ori_len = len(cap_item)
                cap_item_padding_len = (-cap_item_ori_len) % SEQ_MULTI_OF
                cap_len.append(cap_item_ori_len + cap_item_padding_len)

                cap_item_padding_pos_ids = (
                    self.create_coordinate_grid(size=(1, 1, 1), start=(0, 0, 0), device=device)
                    .flatten(0, 2)
                    .repeat(cap_item_padding_len, 1)
                )
                cap_start_pos.append(cap_item_cu_len)
                cap_item_ori_pos_ids = self.create_coordinate_grid(
                    size=(cap_item_ori_len, 1, 1), start=(cap_item_cu_len, 0, 0), device=device
                ).flatten(0, 2)
                cap_padded_pos_ids.append(cap_item_ori_pos_ids)
                cap_padded_pos_ids.append(cap_item_padding_pos_ids)
                cap_item_cu_len += cap_item_ori_len
                cap_end_pos.append(cap_item_cu_len)
                cap_item_cu_len += 2  # for image vae tokens and siglip tokens

                cap_pad_mask.append(torch.zeros((cap_item_ori_len,), dtype=torch.bool, device=device))
                cap_pad_mask.append(torch.ones((cap_item_padding_len,), dtype=torch.bool, device=device))
                cap_item_padded_feat = torch.cat([cap_item, cap_item[-1:].repeat(cap_item_padding_len, 1)], dim=0)
                cap_padded_feats.append(cap_item_padded_feat)

                if j < len(images_noise_mask[i]):
                    cap_noise_mask.extend([images_noise_mask[i][j]] * (cap_item_ori_len + cap_item_padding_len))
                else:
                    cap_noise_mask.extend([1] * (cap_item_ori_len + cap_item_padding_len))

            all_cap_noise_mask.append(cap_noise_mask)
            cap_padded_pos_ids = torch.cat(cap_padded_pos_ids, dim=0)
            all_cap_pos_ids.append(cap_padded_pos_ids)
            cap_pad_mask = torch.cat(cap_pad_mask, dim=0)
            all_cap_pad_mask.append(cap_pad_mask)
            all_cap_padded_feats.append(torch.cat(cap_padded_feats, dim=0))
            all_cap_len.append(cap_len)

            # Process images (x)
            x_padded = []
            x_padded_pos_ids = []
            x_pad_mask = []
            x_len = []
            x_size = []
            x_noise_mask = []

            for j, x_item in enumerate(all_x[i]):
                if x_item is not None:
                    C, F, H, W = x_item.size()
                    x_size.append((F, H, W))
                    F_tokens, H_tokens, W_tokens = F // pF, H // pH, W // pW

                    x_item = x_item.view(C, F_tokens, pF, H_tokens, pH, W_tokens, pW)
                    x_item = x_item.permute(1, 3, 5, 2, 4, 6, 0).reshape(
                        F_tokens * H_tokens * W_tokens, pF * pH * pW * C
                    )

                    x_item_ori_len = len(x_item)
                    x_item_padding_len = (-x_item_ori_len) % SEQ_MULTI_OF
                    x_len.append(x_item_ori_len + x_item_padding_len)

                    x_item_padding_pos_ids = (
                        self.create_coordinate_grid(size=(1, 1, 1), start=(0, 0, 0), device=device)
                        .flatten(0, 2)
                        .repeat(x_item_padding_len, 1)
                    )
                    x_item_ori_pos_ids = self.create_coordinate_grid(
                        size=(F_tokens, H_tokens, W_tokens), start=(cap_end_pos[j], 0, 0), device=device
                    ).flatten(0, 2)
                    x_padded_pos_ids.append(x_item_ori_pos_ids)
                    x_padded_pos_ids.append(x_item_padding_pos_ids)

                    x_pad_mask.append(torch.zeros((x_item_ori_len,), dtype=torch.bool, device=device))
                    x_pad_mask.append(torch.ones((x_item_padding_len,), dtype=torch.bool, device=device))
                    x_item_padded_feat = torch.cat([x_item, x_item[-1:].repeat(x_item_padding_len, 1)], dim=0)
                    x_padded.append(x_item_padded_feat)
                    x_noise_mask.extend([images_noise_mask[i][j]] * (x_item_ori_len + x_item_padding_len))
                else:
                    x_pad_dim = 64
                    x_item_padding_len = SEQ_MULTI_OF
                    x_size.append(None)
                    x_item_padding_pos_ids = (
                        self.create_coordinate_grid(size=(1, 1, 1), start=(0, 0, 0), device=device)
                        .flatten(0, 2)
                        .repeat(x_item_padding_len, 1)
                    )
                    x_len.append(x_item_padding_len)
                    x_padded_pos_ids.append(x_item_padding_pos_ids)
                    x_pad_mask.append(torch.ones((x_item_padding_len,), dtype=torch.bool, device=device))
                    x_padded.append(torch.zeros((x_item_padding_len, x_pad_dim), dtype=dtype, device=device))
                    x_noise_mask.extend([images_noise_mask[i][j]] * x_item_padding_len)

            all_x_noise_mask.append(x_noise_mask)
            all_x_size.append(x_size)
            x_padded_pos_ids = torch.cat(x_padded_pos_ids, dim=0)
            all_x_pos_ids.append(x_padded_pos_ids)
            x_pad_mask = torch.cat(x_pad_mask, dim=0)
            all_x_pad_mask.append(x_pad_mask)
            all_x_padded.append(torch.cat(x_padded, dim=0))
            all_x_len.append(x_len)

            # Process siglip_feats
            if all_siglip_feats[i] is None:
                all_siglip_len.append([0 for _ in range(num_images)])
                all_siglip_padded_feats.append(None)
            else:
                sig_padded_feats = []
                sig_padded_pos_ids = []
                sig_pad_mask = []
                sig_len = []
                sig_noise_mask = []

                for j, sig_item in enumerate(all_siglip_feats[i]):
                    if sig_item is not None:
                        sig_H, sig_W, sig_C = sig_item.size()
                        sig_H_tokens, sig_W_tokens, sig_F_tokens = sig_H, sig_W, 1

                        sig_item = sig_item.view(sig_C, sig_F_tokens, 1, sig_H_tokens, 1, sig_W_tokens, 1)
                        sig_item = sig_item.permute(1, 3, 5, 2, 4, 6, 0).reshape(
                            sig_F_tokens * sig_H_tokens * sig_W_tokens, sig_C
                        )

                        sig_item_ori_len = len(sig_item)
                        sig_item_padding_len = (-sig_item_ori_len) % SEQ_MULTI_OF
                        sig_len.append(sig_item_ori_len + sig_item_padding_len)

                        sig_item_padding_pos_ids = (
                            self.create_coordinate_grid(size=(1, 1, 1), start=(0, 0, 0), device=device)
                            .flatten(0, 2)
                            .repeat(sig_item_padding_len, 1)
                        )
                        sig_item_ori_pos_ids = self.create_coordinate_grid(
                            size=(sig_F_tokens, sig_H_tokens, sig_W_tokens),
                            start=(cap_end_pos[j] + 1, 0, 0),
                            device=device,
                        )
                        # Scale position IDs to match x resolution
                        sig_item_ori_pos_ids[..., 1] = (
                            sig_item_ori_pos_ids[..., 1] / (sig_H_tokens - 1) * (x_size[j][1] - 1)
                        )
                        sig_item_ori_pos_ids[..., 2] = (
                            sig_item_ori_pos_ids[..., 2] / (sig_W_tokens - 1) * (x_size[j][2] - 1)
                        )
                        sig_item_ori_pos_ids = sig_item_ori_pos_ids.flatten(0, 2)
                        sig_padded_pos_ids.append(sig_item_ori_pos_ids)
                        sig_padded_pos_ids.append(sig_item_padding_pos_ids)

                        sig_pad_mask.append(torch.zeros((sig_item_ori_len,), dtype=torch.bool, device=device))
                        sig_pad_mask.append(torch.ones((sig_item_padding_len,), dtype=torch.bool, device=device))
                        sig_item_padded_feat = torch.cat(
                            [sig_item, sig_item[-1:].repeat(sig_item_padding_len, 1)], dim=0
                        )
                        sig_padded_feats.append(sig_item_padded_feat)
                        sig_noise_mask.extend([images_noise_mask[i][j]] * (sig_item_ori_len + sig_item_padding_len))
                    else:
                        sig_pad_dim = self.config.siglip_feat_dim or 1152
                        sig_item_padding_len = SEQ_MULTI_OF
                        sig_item_padding_pos_ids = (
                            self.create_coordinate_grid(size=(1, 1, 1), start=(0, 0, 0), device=device)
                            .flatten(0, 2)
                            .repeat(sig_item_padding_len, 1)
                        )
                        sig_padded_pos_ids.append(sig_item_padding_pos_ids)
                        sig_pad_mask.append(torch.ones((sig_item_padding_len,), dtype=torch.bool, device=device))
                        sig_padded_feats.append(
                            torch.zeros((sig_item_padding_len, sig_pad_dim), dtype=dtype, device=device)
                        )
                        sig_noise_mask.extend([images_noise_mask[i][j]] * sig_item_padding_len)

                all_siglip_noise_mask.append(sig_noise_mask)
                sig_padded_pos_ids = torch.cat(sig_padded_pos_ids, dim=0)
                all_siglip_pos_ids.append(sig_padded_pos_ids)
                sig_pad_mask = torch.cat(sig_pad_mask, dim=0)
                all_siglip_pad_mask.append(sig_pad_mask)
                all_siglip_padded_feats.append(torch.cat(sig_padded_feats, dim=0))
                all_siglip_len.append(sig_len)

        # Compute x position offsets
        all_x_pos_offsets = []
        for i in range(bsz):
            start = sum(all_cap_len[i])
            end = start + sum(all_x_len[i])
            all_x_pos_offsets.append((start, end))

        return (
            all_x_padded,
            all_cap_padded_feats,
            all_siglip_padded_feats,
            all_x_size,
            all_x_pos_ids,
            all_cap_pos_ids,
            all_siglip_pos_ids,
            all_x_pad_mask,
            all_cap_pad_mask,
            all_siglip_pad_mask,
            all_x_pos_offsets,
            all_x_noise_mask,
            all_cap_noise_mask,
            all_siglip_noise_mask,
        )

    def forward(
        self,
        x: List[torch.Tensor],
        t,
        cap_feats: List[torch.Tensor],
<<<<<<< HEAD
        cond_latents: Optional[List[List[torch.Tensor]]] = None,
        siglip_feats: Optional[List[List[torch.Tensor]]] = None,
=======
        controlnet_block_samples: Optional[Dict[int, torch.Tensor]] = None,
>>>>>>> f7753b1b
        patch_size=2,
        f_patch_size=1,
        return_dict: bool = True,
    ):
        assert patch_size in self.all_patch_size
        assert f_patch_size in self.all_f_patch_size

        # Determine mode based on cond_latents
        omni_mode = cond_latents is not None

        if omni_mode:
            return self._forward_omni(
                x, t, cap_feats, cond_latents, siglip_feats, patch_size, f_patch_size, return_dict
            )
        else:
            return self._forward_basic(x, t, cap_feats, patch_size, f_patch_size, return_dict)

    def _forward_basic(
        self,
        x: List[torch.Tensor],
        t,
        cap_feats: List[torch.Tensor],
        patch_size: int,
        f_patch_size: int,
        return_dict: bool,
    ):
        """Original text-to-image forward pass."""
        bsz = len(x)
        device = x[0].device
        t = t * self.t_scale
        t = self.t_embedder(t)

        (
            x,
            cap_feats,
            x_size,
            x_pos_ids,
            cap_pos_ids,
            x_inner_pad_mask,
            cap_inner_pad_mask,
        ) = self.patchify_and_embed(x, cap_feats, patch_size, f_patch_size)

        # x embed & refine
        x_item_seqlens = [len(_) for _ in x]
        assert all(_ % SEQ_MULTI_OF == 0 for _ in x_item_seqlens)
        x_max_item_seqlen = max(x_item_seqlens)

        x = torch.cat(x, dim=0)
        x = self.all_x_embedder[f"{patch_size}-{f_patch_size}"](x)

        # Match t_embedder output dtype to x for layerwise casting compatibility
        adaln_input = t.type_as(x)
        x[torch.cat(x_inner_pad_mask)] = self.x_pad_token
        x = list(x.split(x_item_seqlens, dim=0))
        x_freqs_cis = list(self.rope_embedder(torch.cat(x_pos_ids, dim=0)).split([len(_) for _ in x_pos_ids], dim=0))

        x = pad_sequence(x, batch_first=True, padding_value=0.0)
        x_freqs_cis = pad_sequence(x_freqs_cis, batch_first=True, padding_value=0.0)
        # Clarify the length matches to satisfy Dynamo due to "Symbolic Shape Inference" to avoid compilation errors
        x_freqs_cis = x_freqs_cis[:, : x.shape[1]]

        x_attn_mask = torch.zeros((bsz, x_max_item_seqlen), dtype=torch.bool, device=device)
        for i, seq_len in enumerate(x_item_seqlens):
            x_attn_mask[i, :seq_len] = 1

        if torch.is_grad_enabled() and self.gradient_checkpointing:
            for layer in self.noise_refiner:
                x = self._gradient_checkpointing_func(layer, x, x_attn_mask, x_freqs_cis, adaln_input)
        else:
            for layer in self.noise_refiner:
                x = layer(x, x_attn_mask, x_freqs_cis, adaln_input)

        # cap embed & refine
        cap_item_seqlens = [len(_) for _ in cap_feats]
        cap_max_item_seqlen = max(cap_item_seqlens)

        cap_feats = torch.cat(cap_feats, dim=0)
        cap_feats = self.cap_embedder(cap_feats)
        cap_feats[torch.cat(cap_inner_pad_mask)] = self.cap_pad_token
        cap_feats = list(cap_feats.split(cap_item_seqlens, dim=0))
        cap_freqs_cis = list(
            self.rope_embedder(torch.cat(cap_pos_ids, dim=0)).split([len(_) for _ in cap_pos_ids], dim=0)
        )

        cap_feats = pad_sequence(cap_feats, batch_first=True, padding_value=0.0)
        cap_freqs_cis = pad_sequence(cap_freqs_cis, batch_first=True, padding_value=0.0)
        # Clarify the length matches to satisfy Dynamo due to "Symbolic Shape Inference" to avoid compilation errors
        cap_freqs_cis = cap_freqs_cis[:, : cap_feats.shape[1]]

        cap_attn_mask = torch.zeros((bsz, cap_max_item_seqlen), dtype=torch.bool, device=device)
        for i, seq_len in enumerate(cap_item_seqlens):
            cap_attn_mask[i, :seq_len] = 1

        if torch.is_grad_enabled() and self.gradient_checkpointing:
            for layer in self.context_refiner:
                cap_feats = self._gradient_checkpointing_func(layer, cap_feats, cap_attn_mask, cap_freqs_cis)
        else:
            for layer in self.context_refiner:
                cap_feats = layer(cap_feats, cap_attn_mask, cap_freqs_cis)

        # unified
        unified = []
        unified_freqs_cis = []
        for i in range(bsz):
            x_len = x_item_seqlens[i]
            cap_len = cap_item_seqlens[i]
            unified.append(torch.cat([x[i][:x_len], cap_feats[i][:cap_len]]))
            unified_freqs_cis.append(torch.cat([x_freqs_cis[i][:x_len], cap_freqs_cis[i][:cap_len]]))
        unified_item_seqlens = [a + b for a, b in zip(cap_item_seqlens, x_item_seqlens)]
        assert unified_item_seqlens == [len(_) for _ in unified]
        unified_max_item_seqlen = max(unified_item_seqlens)

        unified = pad_sequence(unified, batch_first=True, padding_value=0.0)
        unified_freqs_cis = pad_sequence(unified_freqs_cis, batch_first=True, padding_value=0.0)
        unified_attn_mask = torch.zeros((bsz, unified_max_item_seqlen), dtype=torch.bool, device=device)
        for i, seq_len in enumerate(unified_item_seqlens):
            unified_attn_mask[i, :seq_len] = 1

        if torch.is_grad_enabled() and self.gradient_checkpointing:
            for layer_idx, layer in enumerate(self.layers):
                unified = self._gradient_checkpointing_func(
                    layer, unified, unified_attn_mask, unified_freqs_cis, adaln_input
                )
                if controlnet_block_samples is not None:
                    if layer_idx in controlnet_block_samples:
                        unified = unified + controlnet_block_samples[layer_idx]
        else:
            for layer_idx, layer in enumerate(self.layers):
                unified = layer(unified, unified_attn_mask, unified_freqs_cis, adaln_input)
                if controlnet_block_samples is not None:
                    if layer_idx in controlnet_block_samples:
                        unified = unified + controlnet_block_samples[layer_idx]

        unified = self.all_final_layer[f"{patch_size}-{f_patch_size}"](unified, adaln_input)
        unified = list(unified.unbind(dim=0))
        x = self.unpatchify(unified, x_size, patch_size, f_patch_size)

        if not return_dict:
            return (x,)

        return Transformer2DModelOutput(sample=x)

    def _forward_omni(
        self,
        x: List[torch.Tensor],
        t,
        cap_feats: List[List[torch.Tensor]],
        cond_latents: List[List[torch.Tensor]],
        siglip_feats: List[List[torch.Tensor]],
        patch_size: int,
        f_patch_size: int,
        return_dict: bool,
    ):
        """Omni mode forward pass with image conditioning."""
        bsz = len(x)
        device = x[0].device

        # Create dual timestep embeddings: one for noisy tokens (t), one for clean tokens (t=1)
        t_combined = torch.cat([t, torch.ones_like(t, dtype=t.dtype, device=device)], dim=0)
        t_combined = t_combined * self.t_scale
        t_combined = self.t_embedder(t_combined)
        t_noisy = t_combined[:bsz]  # Original timestep for noisy tokens
        t_clean = t_combined[bsz:]  # t=1 for clean (condition) tokens

        # Combine condition latents with target latent
        x = [cond_latents[i] + [x[i]] for i in range(bsz)]
        image_noise_mask = [[0] * (len(x[i]) - 1) + [1] for i in range(bsz)]

        # Patchify and embed for Omni mode
        (
            x,
            cap_feats,
            siglip_feats,
            x_size,
            x_pos_ids,
            cap_pos_ids,
            siglip_pos_ids,
            x_inner_pad_mask,
            cap_inner_pad_mask,
            siglip_inner_pad_mask,
            x_pos_offsets,
            x_noise_mask,
            cap_noise_mask,
            siglip_noise_mask,
        ) = self.patchify_and_embed_omni(x, cap_feats, siglip_feats, patch_size, f_patch_size, image_noise_mask)

        # x embed & refine
        x_item_seqlens = [len(_) for _ in x]
        assert all(_ % SEQ_MULTI_OF == 0 for _ in x_item_seqlens)
        x_max_item_seqlen = max(x_item_seqlens)

        x = torch.cat(x, dim=0)
        x = self.all_x_embedder[f"{patch_size}-{f_patch_size}"](x)

        x[torch.cat(x_inner_pad_mask)] = self.x_pad_token
        x = list(x.split(x_item_seqlens, dim=0))
        x_freqs_cis = list(self.rope_embedder(torch.cat(x_pos_ids, dim=0)).split([len(_) for _ in x_pos_ids], dim=0))

        x = pad_sequence(x, batch_first=True, padding_value=0.0)
        x_freqs_cis = pad_sequence(x_freqs_cis, batch_first=True, padding_value=0.0)
        x_freqs_cis = x_freqs_cis[:, : x.shape[1]]

        # Create x_noise_mask tensor
        x_noise_mask_tensor = []
        for i in range(bsz):
            x_mask = torch.tensor(x_noise_mask[i], dtype=torch.long, device=device)
            x_noise_mask_tensor.append(x_mask)
        x_noise_mask_tensor = pad_sequence(x_noise_mask_tensor, batch_first=True, padding_value=0)
        x_noise_mask_tensor = x_noise_mask_tensor[:, : x.shape[1]]

        # Match t_embedder output dtype to x
        t_noisy_x = t_noisy.type_as(x)
        t_clean_x = t_clean.type_as(x)

        x_attn_mask = torch.zeros((bsz, x_max_item_seqlen), dtype=torch.bool, device=device)
        for i, seq_len in enumerate(x_item_seqlens):
            x_attn_mask[i, :seq_len] = 1

        if torch.is_grad_enabled() and self.gradient_checkpointing:
            for layer in self.noise_refiner:
                x = self._gradient_checkpointing_func(
                    layer, x, x_attn_mask, x_freqs_cis,
                    noise_mask=x_noise_mask_tensor, adaln_noisy=t_noisy_x, adaln_clean=t_clean_x
                )
        else:
            for layer in self.noise_refiner:
                x = layer(
                    x, x_attn_mask, x_freqs_cis,
                    noise_mask=x_noise_mask_tensor, adaln_noisy=t_noisy_x, adaln_clean=t_clean_x
                )

        # cap embed & refine (no modulation)
        cap_item_seqlens = [len(_) for _ in cap_feats]
        cap_max_item_seqlen = max(cap_item_seqlens)

        cap_feats = torch.cat(cap_feats, dim=0)
        cap_feats = self.cap_embedder(cap_feats)
        cap_feats[torch.cat(cap_inner_pad_mask)] = self.cap_pad_token
        cap_feats = list(cap_feats.split(cap_item_seqlens, dim=0))
        cap_freqs_cis = list(
            self.rope_embedder(torch.cat(cap_pos_ids, dim=0)).split([len(_) for _ in cap_pos_ids], dim=0)
        )

        cap_feats = pad_sequence(cap_feats, batch_first=True, padding_value=0.0)
        cap_freqs_cis = pad_sequence(cap_freqs_cis, batch_first=True, padding_value=0.0)
        cap_freqs_cis = cap_freqs_cis[:, : cap_feats.shape[1]]

        cap_attn_mask = torch.zeros((bsz, cap_max_item_seqlen), dtype=torch.bool, device=device)
        for i, seq_len in enumerate(cap_item_seqlens):
            cap_attn_mask[i, :seq_len] = 1

        if torch.is_grad_enabled() and self.gradient_checkpointing:
            for layer in self.context_refiner:
                cap_feats = self._gradient_checkpointing_func(layer, cap_feats, cap_attn_mask, cap_freqs_cis)
        else:
            for layer in self.context_refiner:
                cap_feats = layer(cap_feats, cap_attn_mask, cap_freqs_cis)

        # siglip embed & refine (if available)
        siglip_item_seqlens = None
        if siglip_feats[0] is not None and self.siglip_embedder is not None:
            siglip_item_seqlens = [len(_) for _ in siglip_feats]
            siglip_max_item_seqlen = max(siglip_item_seqlens)

            siglip_feats = torch.cat(siglip_feats, dim=0)
            siglip_feats = self.siglip_embedder(siglip_feats)
            siglip_feats[torch.cat(siglip_inner_pad_mask)] = self.siglip_pad_token
            siglip_feats = list(siglip_feats.split(siglip_item_seqlens, dim=0))
            siglip_freqs_cis = list(
                self.rope_embedder(torch.cat(siglip_pos_ids, dim=0)).split([len(_) for _ in siglip_pos_ids], dim=0)
            )

            siglip_feats = pad_sequence(siglip_feats, batch_first=True, padding_value=0.0)
            siglip_freqs_cis = pad_sequence(siglip_freqs_cis, batch_first=True, padding_value=0.0)
            siglip_freqs_cis = siglip_freqs_cis[:, : siglip_feats.shape[1]]

            siglip_attn_mask = torch.zeros((bsz, siglip_max_item_seqlen), dtype=torch.bool, device=device)
            for i, seq_len in enumerate(siglip_item_seqlens):
                siglip_attn_mask[i, :seq_len] = 1

            if torch.is_grad_enabled() and self.gradient_checkpointing:
                for layer in self.siglip_refiner:
                    siglip_feats = self._gradient_checkpointing_func(
                        layer, siglip_feats, siglip_attn_mask, siglip_freqs_cis
                    )
            else:
                for layer in self.siglip_refiner:
                    siglip_feats = layer(siglip_feats, siglip_attn_mask, siglip_freqs_cis)

        # Build unified sequence
        unified = []
        unified_freqs_cis = []
        unified_noise_mask = []

        if siglip_item_seqlens is not None:
            for i in range(bsz):
                x_len = x_item_seqlens[i]
                cap_len = cap_item_seqlens[i]
                siglip_len = siglip_item_seqlens[i]
                unified.append(
                    torch.cat([cap_feats[i][:cap_len], x[i][:x_len], siglip_feats[i][:siglip_len]])
                )
                unified_freqs_cis.append(
                    torch.cat([cap_freqs_cis[i][:cap_len], x_freqs_cis[i][:x_len], siglip_freqs_cis[i][:siglip_len]])
                )
                unified_noise_mask.append(
                    torch.tensor(
                        cap_noise_mask[i] + x_noise_mask[i] + siglip_noise_mask[i],
                        dtype=torch.long,
                        device=device,
                    )
                )
            unified_item_seqlens = [a + b + c for a, b, c in zip(cap_item_seqlens, x_item_seqlens, siglip_item_seqlens)]
        else:
            for i in range(bsz):
                x_len = x_item_seqlens[i]
                cap_len = cap_item_seqlens[i]
                unified.append(torch.cat([cap_feats[i][:cap_len], x[i][:x_len]]))
                unified_freqs_cis.append(torch.cat([cap_freqs_cis[i][:cap_len], x_freqs_cis[i][:x_len]]))
                unified_noise_mask.append(
                    torch.tensor(cap_noise_mask[i] + x_noise_mask[i], dtype=torch.long, device=device)
                )
            unified_item_seqlens = [a + b for a, b in zip(cap_item_seqlens, x_item_seqlens)]

        unified_max_item_seqlen = max(unified_item_seqlens)

        unified = pad_sequence(unified, batch_first=True, padding_value=0.0)
        unified_freqs_cis = pad_sequence(unified_freqs_cis, batch_first=True, padding_value=0.0)
        unified_attn_mask = torch.zeros((bsz, unified_max_item_seqlen), dtype=torch.bool, device=device)
        for i, seq_len in enumerate(unified_item_seqlens):
            unified_attn_mask[i, :seq_len] = 1

        # Create unified_noise_mask tensor
        unified_noise_mask_tensor = pad_sequence(unified_noise_mask, batch_first=True, padding_value=0)
        unified_noise_mask_tensor = unified_noise_mask_tensor[:, : unified.shape[1]]

        if torch.is_grad_enabled() and self.gradient_checkpointing:
            for layer in self.layers:
                unified = self._gradient_checkpointing_func(
                    layer, unified, unified_attn_mask, unified_freqs_cis,
                    noise_mask=unified_noise_mask_tensor, adaln_noisy=t_noisy_x, adaln_clean=t_clean_x
                )
        else:
            for layer in self.layers:
                unified = layer(
                    unified, unified_attn_mask, unified_freqs_cis,
                    noise_mask=unified_noise_mask_tensor, adaln_noisy=t_noisy_x, adaln_clean=t_clean_x
                )

        unified = self.all_final_layer[f"{patch_size}-{f_patch_size}"](
            unified, noise_mask=unified_noise_mask_tensor, c_noisy=t_noisy_x, c_clean=t_clean_x
        )

        x = self.unpatchify(unified, x_size, patch_size, f_patch_size, x_pos_offsets)

        if not return_dict:
            return (x,)

        return Transformer2DModelOutput(sample=x)<|MERGE_RESOLUTION|>--- conflicted
+++ resolved
@@ -901,12 +901,9 @@
         x: List[torch.Tensor],
         t,
         cap_feats: List[torch.Tensor],
-<<<<<<< HEAD
+        controlnet_block_samples: Optional[Dict[int, torch.Tensor]] = None,
         cond_latents: Optional[List[List[torch.Tensor]]] = None,
         siglip_feats: Optional[List[List[torch.Tensor]]] = None,
-=======
-        controlnet_block_samples: Optional[Dict[int, torch.Tensor]] = None,
->>>>>>> f7753b1b
         patch_size=2,
         f_patch_size=1,
         return_dict: bool = True,
