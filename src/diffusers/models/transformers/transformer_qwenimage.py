# Copyright 2025 Qwen-Image Team, The HuggingFace Team. All rights reserved.
#
# Licensed under the Apache License, Version 2.0 (the "License");
# you may not use this file except in compliance with the License.
# You may obtain a copy of the License at
#
#     http://www.apache.org/licenses/LICENSE-2.0
#
# Unless required by applicable law or agreed to in writing, software
# distributed under the License is distributed on an "AS IS" BASIS,
# WITHOUT WARRANTIES OR CONDITIONS OF ANY KIND, either express or implied.
# See the License for the specific language governing permissions and
# limitations under the License.

import functools
import math
from math import prod
from typing import Any, Dict, List, Optional, Tuple, Union

import numpy as np
import torch
import torch.nn as nn
import torch.nn.functional as F

from ...configuration_utils import ConfigMixin, register_to_config
from ...loaders import FromOriginalModelMixin, PeftAdapterMixin
from ...utils import USE_PEFT_BACKEND, deprecate, logging, scale_lora_layers, unscale_lora_layers
from ...utils.torch_utils import maybe_allow_in_graph
from .._modeling_parallel import ContextParallelInput, ContextParallelOutput
from ..attention import AttentionMixin, FeedForward
from ..attention_dispatch import dispatch_attention_fn
from ..attention_processor import Attention
from ..cache_utils import CacheMixin
from ..embeddings import TimestepEmbedding, Timesteps
from ..modeling_outputs import Transformer2DModelOutput
from ..modeling_utils import ModelMixin
from ..normalization import AdaLayerNormContinuous, RMSNorm


logger = logging.get_logger(__name__)  # pylint: disable=invalid-name


def get_timestep_embedding(
    timesteps: torch.Tensor,
    embedding_dim: int,
    flip_sin_to_cos: bool = False,
    downscale_freq_shift: float = 1,
    scale: float = 1,
    max_period: int = 10000,
) -> torch.Tensor:
    """
    This matches the implementation in Denoising Diffusion Probabilistic Models: Create sinusoidal timestep embeddings.

    Args
        timesteps (torch.Tensor):
            a 1-D Tensor of N indices, one per batch element. These may be fractional.
        embedding_dim (int):
            the dimension of the output.
        flip_sin_to_cos (bool):
            Whether the embedding order should be `cos, sin` (if True) or `sin, cos` (if False)
        downscale_freq_shift (float):
            Controls the delta between frequencies between dimensions
        scale (float):
            Scaling factor applied to the embeddings.
        max_period (int):
            Controls the maximum frequency of the embeddings
    Returns
        torch.Tensor: an [N x dim] Tensor of positional embeddings.
    """
    assert len(timesteps.shape) == 1, "Timesteps should be a 1d-array"

    half_dim = embedding_dim // 2
    exponent = -math.log(max_period) * torch.arange(
        start=0, end=half_dim, dtype=torch.float32, device=timesteps.device
    )
    exponent = exponent / (half_dim - downscale_freq_shift)

    emb = torch.exp(exponent).to(timesteps.dtype)
    emb = timesteps[:, None].float() * emb[None, :]

    # scale embeddings
    emb = scale * emb

    # concat sine and cosine embeddings
    emb = torch.cat([torch.sin(emb), torch.cos(emb)], dim=-1)

    # flip sine and cosine embeddings
    if flip_sin_to_cos:
        emb = torch.cat([emb[:, half_dim:], emb[:, :half_dim]], dim=-1)

    # zero pad
    if embedding_dim % 2 == 1:
        emb = torch.nn.functional.pad(emb, (0, 1, 0, 0))
    return emb


def apply_rotary_emb_qwen(
    x: torch.Tensor,
    freqs_cis: Union[torch.Tensor, Tuple[torch.Tensor]],
    use_real: bool = True,
    use_real_unbind_dim: int = -1,
) -> Tuple[torch.Tensor, torch.Tensor]:
    """
    Apply rotary embeddings to input tensors using the given frequency tensor. This function applies rotary embeddings
    to the given query or key 'x' tensors using the provided frequency tensor 'freqs_cis'. The input tensors are
    reshaped as complex numbers, and the frequency tensor is reshaped for broadcasting compatibility. The resulting
    tensors contain rotary embeddings and are returned as real tensors.

    Args:
        x (`torch.Tensor`):
            Query or key tensor to apply rotary embeddings. [B, S, H, D] xk (torch.Tensor): Key tensor to apply
        freqs_cis (`Tuple[torch.Tensor]`): Precomputed frequency tensor for complex exponentials. ([S, D], [S, D],)

    Returns:
        Tuple[torch.Tensor, torch.Tensor]: Tuple of modified query tensor and key tensor with rotary embeddings.
    """
    if use_real:
        cos, sin = freqs_cis  # [S, D]
        cos = cos[None, None]
        sin = sin[None, None]
        cos, sin = cos.to(x.device), sin.to(x.device)

        if use_real_unbind_dim == -1:
            # Used for flux, cogvideox, hunyuan-dit
            x_real, x_imag = x.reshape(*x.shape[:-1], -1, 2).unbind(-1)  # [B, S, H, D//2]
            x_rotated = torch.stack([-x_imag, x_real], dim=-1).flatten(3)
        elif use_real_unbind_dim == -2:
            # Used for Stable Audio, OmniGen, CogView4 and Cosmos
            x_real, x_imag = x.reshape(*x.shape[:-1], 2, -1).unbind(-2)  # [B, S, H, D//2]
            x_rotated = torch.cat([-x_imag, x_real], dim=-1)
        else:
            raise ValueError(f"`use_real_unbind_dim={use_real_unbind_dim}` but should be -1 or -2.")

        out = (x.float() * cos + x_rotated.float() * sin).to(x.dtype)

        return out
    else:
        x_rotated = torch.view_as_complex(x.float().reshape(*x.shape[:-1], -1, 2))
        freqs_cis = freqs_cis.unsqueeze(1)
        x_out = torch.view_as_real(x_rotated * freqs_cis).flatten(3)

        return x_out.type_as(x)


def compute_text_seq_len_from_mask(
    encoder_hidden_states: torch.Tensor, encoder_hidden_states_mask: Optional[torch.Tensor]
) -> Tuple[int, Optional[torch.Tensor], Optional[torch.Tensor]]:
    """
    Compute text sequence length without assuming contiguous masks. Returns length for RoPE and a normalized bool mask.
    """
    batch_size, text_seq_len = encoder_hidden_states.shape[:2]
    if encoder_hidden_states_mask is None:
        return text_seq_len, None, None

    if encoder_hidden_states_mask.shape[:2] != (batch_size, text_seq_len):
        raise ValueError(
            f"`encoder_hidden_states_mask` shape {encoder_hidden_states_mask.shape} must match "
            f"(batch_size, text_seq_len)=({batch_size}, {text_seq_len})."
        )

    if encoder_hidden_states_mask.dtype != torch.bool:
        encoder_hidden_states_mask = encoder_hidden_states_mask.to(torch.bool)

    position_ids = torch.arange(text_seq_len, device=encoder_hidden_states.device, dtype=torch.long)
    active_positions = torch.where(encoder_hidden_states_mask, position_ids, position_ids.new_zeros(()))
    has_active = encoder_hidden_states_mask.any(dim=1)
    per_sample_len = torch.where(has_active, active_positions.max(dim=1).values + 1, torch.as_tensor(text_seq_len))
    return text_seq_len, per_sample_len, encoder_hidden_states_mask


class QwenTimestepProjEmbeddings(nn.Module):
    def __init__(self, embedding_dim, use_additional_t_cond=False):
        super().__init__()

        self.time_proj = Timesteps(num_channels=256, flip_sin_to_cos=True, downscale_freq_shift=0, scale=1000)
        self.timestep_embedder = TimestepEmbedding(in_channels=256, time_embed_dim=embedding_dim)
        self.use_additional_t_cond = use_additional_t_cond
        if use_additional_t_cond:
            self.addition_t_embedding = nn.Embedding(2, embedding_dim)

    def forward(self, timestep, hidden_states, addition_t_cond=None):
        timesteps_proj = self.time_proj(timestep)
        timesteps_emb = self.timestep_embedder(timesteps_proj.to(dtype=hidden_states.dtype))  # (N, D)

        conditioning = timesteps_emb
        if self.use_additional_t_cond:
            if addition_t_cond is None:
                raise ValueError("When additional_t_cond is True, addition_t_cond must be provided.")
            addition_t_emb = self.addition_t_embedding(addition_t_cond)
            addition_t_emb = addition_t_emb.to(dtype=hidden_states.dtype)
            conditioning = conditioning + addition_t_emb

        return conditioning


class QwenEmbedRope(nn.Module):
    def __init__(self, theta: int, axes_dim: List[int], scale_rope=False):
        super().__init__()
        self.theta = theta
        self.axes_dim = axes_dim
        pos_index = torch.arange(4096)
        neg_index = torch.arange(4096).flip(0) * -1 - 1
        self.pos_freqs = torch.cat(
            [
                self.rope_params(pos_index, self.axes_dim[0], self.theta),
                self.rope_params(pos_index, self.axes_dim[1], self.theta),
                self.rope_params(pos_index, self.axes_dim[2], self.theta),
            ],
            dim=1,
        )
        self.neg_freqs = torch.cat(
            [
                self.rope_params(neg_index, self.axes_dim[0], self.theta),
                self.rope_params(neg_index, self.axes_dim[1], self.theta),
                self.rope_params(neg_index, self.axes_dim[2], self.theta),
            ],
            dim=1,
        )

        # DO NOT USING REGISTER BUFFER HERE, IT WILL CAUSE COMPLEX NUMBERS LOSE ITS IMAGINARY PART
        self.scale_rope = scale_rope

    def rope_params(self, index, dim, theta=10000):
        """
        Args:
            index: [0, 1, 2, 3] 1D Tensor representing the position index of the token
        """
        assert dim % 2 == 0
        freqs = torch.outer(index, 1.0 / torch.pow(theta, torch.arange(0, dim, 2).to(torch.float32).div(dim)))
        freqs = torch.polar(torch.ones_like(freqs), freqs)
        return freqs

    def forward(
        self,
        video_fhw: Union[Tuple[int, int, int], List[Tuple[int, int, int]]],
        txt_seq_lens: Optional[List[int]] = None,
        device: torch.device = None,
        max_txt_seq_len: Optional[Union[int, torch.Tensor]] = None,
    ) -> Tuple[torch.Tensor, torch.Tensor]:
        """
        Args:
            video_fhw (`Tuple[int, int, int]` or `List[Tuple[int, int, int]]`):
                A list of 3 integers [frame, height, width] representing the shape of the video.
            txt_seq_lens (`List[int]`, *optional*, **Deprecated**):
                Deprecated parameter. Use `max_txt_seq_len` instead. If provided, the maximum value will be used.
            device: (`torch.device`, *optional*):
                The device on which to perform the RoPE computation.
            max_txt_seq_len (`int` or `torch.Tensor`, *optional*):
                The maximum text sequence length for RoPE computation. This should match the encoder hidden states
                sequence length. Can be either an int or a scalar tensor (for torch.compile compatibility).
        """
        # Handle deprecated txt_seq_lens parameter
        if txt_seq_lens is not None:
            deprecate(
                "txt_seq_lens",
                "0.39.0",
                "Passing `txt_seq_lens` is deprecated and will be removed in version 0.39.0. "
                "Please use `max_txt_seq_len` instead. "
                "The new parameter accepts a single int or tensor value representing the maximum text sequence length.",
                standard_warn=False,
            )
            if max_txt_seq_len is None:
                # Use max of txt_seq_lens for backward compatibility
                max_txt_seq_len = max(txt_seq_lens) if isinstance(txt_seq_lens, list) else txt_seq_lens

        if max_txt_seq_len is None:
            raise ValueError("Either `max_txt_seq_len` or `txt_seq_lens` (deprecated) must be provided.")

        # Validate batch inference with variable-sized images
        if isinstance(video_fhw, list) and len(video_fhw) > 1:
            # Check if all instances have the same size
            first_fhw = video_fhw[0]
            if not all(fhw == first_fhw for fhw in video_fhw):
                logger.warning(
                    "Batch inference with variable-sized images is not currently supported in QwenEmbedRope. "
                    "All images in the batch should have the same dimensions (frame, height, width). "
                    f"Detected sizes: {video_fhw}. Using the first image's dimensions {first_fhw} "
                    "for RoPE computation, which may lead to incorrect results for other images in the batch."
                )

        if isinstance(video_fhw, list):
            video_fhw = video_fhw[0]
        if not isinstance(video_fhw, list):
            video_fhw = [video_fhw]

        vid_freqs = []
        max_vid_index = 0
        for idx, fhw in enumerate(video_fhw):
            frame, height, width = fhw
            # RoPE frequencies are cached via a lru_cache decorator on _compute_video_freqs
            video_freq = self._compute_video_freqs(frame, height, width, idx, device)
            vid_freqs.append(video_freq)

            if self.scale_rope:
                max_vid_index = max(height // 2, width // 2, max_vid_index)
            else:
                max_vid_index = max(height, width, max_vid_index)

        max_txt_seq_len_int = int(max_txt_seq_len)
        # Create device-specific copy for text freqs without modifying self.pos_freqs
        txt_freqs = self.pos_freqs.to(device)[max_vid_index : max_vid_index + max_txt_seq_len_int, ...]
        vid_freqs = torch.cat(vid_freqs, dim=0)

        return vid_freqs, txt_freqs

    @functools.lru_cache(maxsize=128)
    def _compute_video_freqs(self, frame: int, height: int, width: int, idx: int = 0, device: torch.device = None) -> torch.Tensor:
        seq_lens = frame * height * width
        pos_freqs = self.pos_freqs.to(device) if device is not None else self.pos_freqs
        neg_freqs = self.neg_freqs.to(device) if device is not None else self.neg_freqs

        freqs_pos = pos_freqs.split([x // 2 for x in self.axes_dim], dim=1)
        freqs_neg = neg_freqs.split([x // 2 for x in self.axes_dim], dim=1)

        freqs_frame = freqs_pos[0][idx : idx + frame].view(frame, 1, 1, -1).expand(frame, height, width, -1)
        if self.scale_rope:
            freqs_height = torch.cat([freqs_neg[1][-(height - height // 2) :], freqs_pos[1][: height // 2]], dim=0)
            freqs_height = freqs_height.view(1, height, 1, -1).expand(frame, height, width, -1)
            freqs_width = torch.cat([freqs_neg[2][-(width - width // 2) :], freqs_pos[2][: width // 2]], dim=0)
            freqs_width = freqs_width.view(1, 1, width, -1).expand(frame, height, width, -1)
        else:
            freqs_height = freqs_pos[1][:height].view(1, height, 1, -1).expand(frame, height, width, -1)
            freqs_width = freqs_pos[2][:width].view(1, 1, width, -1).expand(frame, height, width, -1)

        freqs = torch.cat([freqs_frame, freqs_height, freqs_width], dim=-1).reshape(seq_lens, -1)
        return freqs.clone().contiguous()


class QwenEmbedLayer3DRope(nn.Module):
    def __init__(self, theta: int, axes_dim: List[int], scale_rope=False):
        super().__init__()
        self.theta = theta
        self.axes_dim = axes_dim
        pos_index = torch.arange(4096)
        neg_index = torch.arange(4096).flip(0) * -1 - 1
        self.pos_freqs = torch.cat(
            [
                self.rope_params(pos_index, self.axes_dim[0], self.theta),
                self.rope_params(pos_index, self.axes_dim[1], self.theta),
                self.rope_params(pos_index, self.axes_dim[2], self.theta),
            ],
            dim=1,
        )
        self.neg_freqs = torch.cat(
            [
                self.rope_params(neg_index, self.axes_dim[0], self.theta),
                self.rope_params(neg_index, self.axes_dim[1], self.theta),
                self.rope_params(neg_index, self.axes_dim[2], self.theta),
            ],
            dim=1,
        )

        self.scale_rope = scale_rope

    def rope_params(self, index, dim, theta=10000):
        """
        Args:
            index: [0, 1, 2, 3] 1D Tensor representing the position index of the token
        """
        assert dim % 2 == 0
        freqs = torch.outer(index, 1.0 / torch.pow(theta, torch.arange(0, dim, 2).to(torch.float32).div(dim)))
        freqs = torch.polar(torch.ones_like(freqs), freqs)
        return freqs

    def forward(
        self,
        video_fhw: Union[Tuple[int, int, int], List[Tuple[int, int, int]]],
        max_txt_seq_len: Union[int, torch.Tensor],
        device: torch.device = None,
    ) -> Tuple[torch.Tensor, torch.Tensor]:
        """
        Args:
            video_fhw (`Tuple[int, int, int]` or `List[Tuple[int, int, int]]`):
                A list of 3 integers [frame, height, width] representing the shape of the video, or a list of layer
                structures.
            max_txt_seq_len (`int` or `torch.Tensor`):
                The maximum text sequence length for RoPE computation. This should match the encoder hidden states
                sequence length. Can be either an int or a scalar tensor (for torch.compile compatibility).
            device: (`torch.device`, *optional*):
                The device on which to perform the RoPE computation.
        """
        # Validate batch inference with variable-sized images
        # In Layer3DRope, the outer list represents batch, inner list/tuple represents layers
        if isinstance(video_fhw, list) and len(video_fhw) > 1:
            # Check if this is batch inference (list of layer lists/tuples)
            first_entry = video_fhw[0]
            if not all(entry == first_entry for entry in video_fhw):
                logger.warning(
                    "Batch inference with variable-sized images is not currently supported in QwenEmbedLayer3DRope. "
                    "All images in the batch should have the same layer structure. "
                    f"Detected sizes: {video_fhw}. Using the first image's layer structure {first_entry} "
                    "for RoPE computation, which may lead to incorrect results for other images in the batch."
                )

        if isinstance(video_fhw, list):
            video_fhw = video_fhw[0]
        if not isinstance(video_fhw, list):
            video_fhw = [video_fhw]

        vid_freqs = []
        max_vid_index = 0
        layer_num = len(video_fhw) - 1
        for idx, fhw in enumerate(video_fhw):
            frame, height, width = fhw
            if idx != layer_num:
                video_freq = self._compute_video_freqs(frame, height, width, idx, device)
            else:
                ### For the condition image, we set the layer index to -1
                video_freq = self._compute_condition_freqs(frame, height, width, device)
            vid_freqs.append(video_freq)

            if self.scale_rope:
                max_vid_index = max(height // 2, width // 2, max_vid_index)
            else:
                max_vid_index = max(height, width, max_vid_index)

        max_vid_index = max(max_vid_index, layer_num)
        max_txt_seq_len_int = int(max_txt_seq_len)
        # Create device-specific copy for text freqs without modifying self.pos_freqs
        txt_freqs = self.pos_freqs.to(device)[max_vid_index : max_vid_index + max_txt_seq_len_int, ...]
        vid_freqs = torch.cat(vid_freqs, dim=0)

        return vid_freqs, txt_freqs

    @functools.lru_cache(maxsize=None)
    def _compute_video_freqs(self, frame, height, width, idx=0, device: torch.device = None):
        seq_lens = frame * height * width
        pos_freqs = self.pos_freqs.to(device) if device is not None else self.pos_freqs
        neg_freqs = self.neg_freqs.to(device) if device is not None else self.neg_freqs

        freqs_pos = pos_freqs.split([x // 2 for x in self.axes_dim], dim=1)
        freqs_neg = neg_freqs.split([x // 2 for x in self.axes_dim], dim=1)

        freqs_frame = freqs_pos[0][idx : idx + frame].view(frame, 1, 1, -1).expand(frame, height, width, -1)
        if self.scale_rope:
            freqs_height = torch.cat([freqs_neg[1][-(height - height // 2) :], freqs_pos[1][: height // 2]], dim=0)
            freqs_height = freqs_height.view(1, height, 1, -1).expand(frame, height, width, -1)
            freqs_width = torch.cat([freqs_neg[2][-(width - width // 2) :], freqs_pos[2][: width // 2]], dim=0)
            freqs_width = freqs_width.view(1, 1, width, -1).expand(frame, height, width, -1)
        else:
            freqs_height = freqs_pos[1][:height].view(1, height, 1, -1).expand(frame, height, width, -1)
            freqs_width = freqs_pos[2][:width].view(1, 1, width, -1).expand(frame, height, width, -1)

        freqs = torch.cat([freqs_frame, freqs_height, freqs_width], dim=-1).reshape(seq_lens, -1)
        return freqs.clone().contiguous()

    @functools.lru_cache(maxsize=None)
    def _compute_condition_freqs(self, frame, height, width, device: torch.device = None):
        seq_lens = frame * height * width
        pos_freqs = self.pos_freqs.to(device) if device is not None else self.pos_freqs
        neg_freqs = self.neg_freqs.to(device) if device is not None else self.neg_freqs

        freqs_pos = pos_freqs.split([x // 2 for x in self.axes_dim], dim=1)
        freqs_neg = neg_freqs.split([x // 2 for x in self.axes_dim], dim=1)

        freqs_frame = freqs_neg[0][-1:].view(frame, 1, 1, -1).expand(frame, height, width, -1)
        if self.scale_rope:
            freqs_height = torch.cat([freqs_neg[1][-(height - height // 2) :], freqs_pos[1][: height // 2]], dim=0)
            freqs_height = freqs_height.view(1, height, 1, -1).expand(frame, height, width, -1)
            freqs_width = torch.cat([freqs_neg[2][-(width - width // 2) :], freqs_pos[2][: width // 2]], dim=0)
            freqs_width = freqs_width.view(1, 1, width, -1).expand(frame, height, width, -1)
        else:
            freqs_height = freqs_pos[1][:height].view(1, height, 1, -1).expand(frame, height, width, -1)
            freqs_width = freqs_pos[2][:width].view(1, 1, width, -1).expand(frame, height, width, -1)

        freqs = torch.cat([freqs_frame, freqs_height, freqs_width], dim=-1).reshape(seq_lens, -1)
        return freqs.clone().contiguous()


class QwenDoubleStreamAttnProcessor2_0:
    """
    Attention processor for Qwen double-stream architecture, matching DoubleStreamLayerMegatron logic. This processor
    implements joint attention computation where text and image streams are processed together.
    """

    _attention_backend = None
    _parallel_config = None

    def __init__(self):
        if not hasattr(F, "scaled_dot_product_attention"):
            raise ImportError(
                "QwenDoubleStreamAttnProcessor2_0 requires PyTorch 2.0, to use it, please upgrade PyTorch to 2.0."
            )

    def __call__(
        self,
        attn: Attention,
        hidden_states: torch.FloatTensor,  # Image stream
        encoder_hidden_states: torch.FloatTensor = None,  # Text stream
        encoder_hidden_states_mask: torch.FloatTensor = None,
        attention_mask: Optional[torch.FloatTensor] = None,
        image_rotary_emb: Optional[torch.Tensor] = None,
    ) -> torch.FloatTensor:
        if encoder_hidden_states is None:
            raise ValueError("QwenDoubleStreamAttnProcessor2_0 requires encoder_hidden_states (text stream)")

        seq_txt = encoder_hidden_states.shape[1]

        # Compute QKV for image stream (sample projections)
        img_query = attn.to_q(hidden_states)
        img_key = attn.to_k(hidden_states)
        img_value = attn.to_v(hidden_states)

        # Compute QKV for text stream (context projections)
        txt_query = attn.add_q_proj(encoder_hidden_states)
        txt_key = attn.add_k_proj(encoder_hidden_states)
        txt_value = attn.add_v_proj(encoder_hidden_states)

        # Reshape for multi-head attention
        img_query = img_query.unflatten(-1, (attn.heads, -1))
        img_key = img_key.unflatten(-1, (attn.heads, -1))
        img_value = img_value.unflatten(-1, (attn.heads, -1))

        txt_query = txt_query.unflatten(-1, (attn.heads, -1))
        txt_key = txt_key.unflatten(-1, (attn.heads, -1))
        txt_value = txt_value.unflatten(-1, (attn.heads, -1))

        # Apply QK normalization
        if attn.norm_q is not None:
            img_query = attn.norm_q(img_query)
        if attn.norm_k is not None:
            img_key = attn.norm_k(img_key)
        if attn.norm_added_q is not None:
            txt_query = attn.norm_added_q(txt_query)
        if attn.norm_added_k is not None:
            txt_key = attn.norm_added_k(txt_key)

        # Apply RoPE
        if image_rotary_emb is not None:
            img_freqs, txt_freqs = image_rotary_emb
            img_query = apply_rotary_emb_qwen(img_query, img_freqs, use_real=False)
            img_key = apply_rotary_emb_qwen(img_key, img_freqs, use_real=False)
            txt_query = apply_rotary_emb_qwen(txt_query, txt_freqs, use_real=False)
            txt_key = apply_rotary_emb_qwen(txt_key, txt_freqs, use_real=False)

        # Concatenate for joint attention
        # Order: [text, image]
        joint_query = torch.cat([txt_query, img_query], dim=1)
        joint_key = torch.cat([txt_key, img_key], dim=1)
        joint_value = torch.cat([txt_value, img_value], dim=1)

        # If an encoder_hidden_states_mask is provided, create a joint attention mask.
        # The encoder_hidden_states_mask is expected to have 1.0 for valid tokens and 0.0 for padding.
        # We convert it to a boolean mask where True means "attend" and False means "mask out" (don't attend).
        # Only create the mask if there's actual padding, otherwise keep attention_mask=None for better SDPA performance.
        if encoder_hidden_states_mask is not None and attention_mask is None:
            batch_size, image_seq_len = hidden_states.shape[:2]
            text_seq_len = encoder_hidden_states.shape[1]

            if encoder_hidden_states_mask.shape[0] != batch_size:
                raise ValueError(
                    f"`encoder_hidden_states_mask` batch size ({encoder_hidden_states_mask.shape[0]}) "
                    f"must match hidden_states batch size ({batch_size})."
                )
            if encoder_hidden_states_mask.shape[1] != text_seq_len:
                raise ValueError(
                    f"`encoder_hidden_states_mask` sequence length ({encoder_hidden_states_mask.shape[1]}) "
                    f"must match encoder_hidden_states sequence length ({text_seq_len})."
                )

            # Only create mask if there's actual padding (i.e., some False/0 values)
            # When all values are True/1.0, passing attention_mask=None is more efficient for SDPA
            text_attention_mask = encoder_hidden_states_mask.bool()
            if not text_attention_mask.all():
                image_attention_mask = torch.ones(
                    (batch_size, image_seq_len), dtype=torch.bool, device=hidden_states.device
                )
                # Create 2D joint mask [batch_size, text_seq_len + image_seq_len]
                # The attention dispatch will normalize this and extract sequence lengths
                attention_mask = torch.cat([text_attention_mask, image_attention_mask], dim=1)

        # Compute joint attention
        joint_hidden_states = dispatch_attention_fn(
            joint_query,
            joint_key,
            joint_value,
            attn_mask=attention_mask,
            dropout_p=0.0,
            is_causal=False,
            backend=self._attention_backend,
            parallel_config=self._parallel_config,
        )

        # Reshape back
        joint_hidden_states = joint_hidden_states.flatten(2, 3)
        joint_hidden_states = joint_hidden_states.to(joint_query.dtype)

        # Split attention outputs back
        txt_attn_output = joint_hidden_states[:, :seq_txt, :]  # Text part
        img_attn_output = joint_hidden_states[:, seq_txt:, :]  # Image part

        # Apply output projections
        img_attn_output = attn.to_out[0](img_attn_output)
        if len(attn.to_out) > 1:
            img_attn_output = attn.to_out[1](img_attn_output)  # dropout

        txt_attn_output = attn.to_add_out(txt_attn_output)

        return img_attn_output, txt_attn_output


@maybe_allow_in_graph
class QwenImageTransformerBlock(nn.Module):
    def __init__(
        self,
        dim: int,
        num_attention_heads: int,
        attention_head_dim: int,
        qk_norm: str = "rms_norm",
        eps: float = 1e-6,
        zero_cond_t: bool = False,
    ):
        super().__init__()

        self.dim = dim
        self.num_attention_heads = num_attention_heads
        self.attention_head_dim = attention_head_dim

        # Image processing modules
        self.img_mod = nn.Sequential(
            nn.SiLU(),
            nn.Linear(dim, 6 * dim, bias=True),  # For scale, shift, gate for norm1 and norm2
        )
        self.img_norm1 = nn.LayerNorm(dim, elementwise_affine=False, eps=eps)
        self.attn = Attention(
            query_dim=dim,
            cross_attention_dim=None,  # Enable cross attention for joint computation
            added_kv_proj_dim=dim,  # Enable added KV projections for text stream
            dim_head=attention_head_dim,
            heads=num_attention_heads,
            out_dim=dim,
            context_pre_only=False,
            bias=True,
            processor=QwenDoubleStreamAttnProcessor2_0(),
            qk_norm=qk_norm,
            eps=eps,
        )
        self.img_norm2 = nn.LayerNorm(dim, elementwise_affine=False, eps=eps)
        self.img_mlp = FeedForward(dim=dim, dim_out=dim, activation_fn="gelu-approximate")

        # Text processing modules
        self.txt_mod = nn.Sequential(
            nn.SiLU(),
            nn.Linear(dim, 6 * dim, bias=True),  # For scale, shift, gate for norm1 and norm2
        )
        self.txt_norm1 = nn.LayerNorm(dim, elementwise_affine=False, eps=eps)
        # Text doesn't need separate attention - it's handled by img_attn joint computation
        self.txt_norm2 = nn.LayerNorm(dim, elementwise_affine=False, eps=eps)
        self.txt_mlp = FeedForward(dim=dim, dim_out=dim, activation_fn="gelu-approximate")

        self.zero_cond_t = zero_cond_t

    def _modulate(self, x, mod_params, index=None):
        """Apply modulation to input tensor"""
        # x: b l d, shift: b d, scale: b d, gate: b d
        shift, scale, gate = mod_params.chunk(3, dim=-1)

        if index is not None:
            # Assuming mod_params batch dim is 2*actual_batch (chunked into 2 parts)
            # So shift, scale, gate have shape [2*actual_batch, d]
            actual_batch = shift.size(0) // 2
            shift_0, shift_1 = shift[:actual_batch], shift[actual_batch:]  # each: [actual_batch, d]
            scale_0, scale_1 = scale[:actual_batch], scale[actual_batch:]
            gate_0, gate_1 = gate[:actual_batch], gate[actual_batch:]

            # index: [b, l] where b is actual batch size
            # Expand to [b, l, 1] to match feature dimension
            index_expanded = index.unsqueeze(-1)  # [b, l, 1]

            # Expand chunks to [b, 1, d] then broadcast to [b, l, d]
            shift_0_exp = shift_0.unsqueeze(1)  # [b, 1, d]
            shift_1_exp = shift_1.unsqueeze(1)  # [b, 1, d]
            scale_0_exp = scale_0.unsqueeze(1)
            scale_1_exp = scale_1.unsqueeze(1)
            gate_0_exp = gate_0.unsqueeze(1)
            gate_1_exp = gate_1.unsqueeze(1)

            # Use torch.where to select based on index
            shift_result = torch.where(index_expanded == 0, shift_0_exp, shift_1_exp)
            scale_result = torch.where(index_expanded == 0, scale_0_exp, scale_1_exp)
            gate_result = torch.where(index_expanded == 0, gate_0_exp, gate_1_exp)
        else:
            shift_result = shift.unsqueeze(1)
            scale_result = scale.unsqueeze(1)
            gate_result = gate.unsqueeze(1)

        return x * (1 + scale_result) + shift_result, gate_result

    def forward(
        self,
        hidden_states: torch.Tensor,
        encoder_hidden_states: torch.Tensor,
        encoder_hidden_states_mask: torch.Tensor,
        temb: torch.Tensor,
        image_rotary_emb: Optional[Tuple[torch.Tensor, torch.Tensor]] = None,
        joint_attention_kwargs: Optional[Dict[str, Any]] = None,
        modulate_index: Optional[List[int]] = None,
    ) -> Tuple[torch.Tensor, torch.Tensor]:
        # Get modulation parameters for both streams
        img_mod_params = self.img_mod(temb)  # [B, 6*dim]

        if self.zero_cond_t:
            temb = torch.chunk(temb, 2, dim=0)[0]
        txt_mod_params = self.txt_mod(temb)  # [B, 6*dim]

        # Split modulation parameters for norm1 and norm2
        img_mod1, img_mod2 = img_mod_params.chunk(2, dim=-1)  # Each [B, 3*dim]
        txt_mod1, txt_mod2 = txt_mod_params.chunk(2, dim=-1)  # Each [B, 3*dim]

        # Process image stream - norm1 + modulation
        img_normed = self.img_norm1(hidden_states)
        img_modulated, img_gate1 = self._modulate(img_normed, img_mod1, modulate_index)

        # Process text stream - norm1 + modulation
        txt_normed = self.txt_norm1(encoder_hidden_states)
        txt_modulated, txt_gate1 = self._modulate(txt_normed, txt_mod1)

        # Use QwenAttnProcessor2_0 for joint attention computation
        # This directly implements the DoubleStreamLayerMegatron logic:
        # 1. Computes QKV for both streams
        # 2. Applies QK normalization and RoPE
        # 3. Concatenates and runs joint attention
        # 4. Splits results back to separate streams
        joint_attention_kwargs = joint_attention_kwargs or {}
        attn_output = self.attn(
            hidden_states=img_modulated,  # Image stream (will be processed as "sample")
            encoder_hidden_states=txt_modulated,  # Text stream (will be processed as "context")
            encoder_hidden_states_mask=encoder_hidden_states_mask,
            image_rotary_emb=image_rotary_emb,
            **joint_attention_kwargs,
        )

        # QwenAttnProcessor2_0 returns (img_output, txt_output) when encoder_hidden_states is provided
        img_attn_output, txt_attn_output = attn_output

        # Apply attention gates and add residual (like in Megatron)
        hidden_states = hidden_states + img_gate1 * img_attn_output
        encoder_hidden_states = encoder_hidden_states + txt_gate1 * txt_attn_output

        # Process image stream - norm2 + MLP
        img_normed2 = self.img_norm2(hidden_states)
        img_modulated2, img_gate2 = self._modulate(img_normed2, img_mod2, modulate_index)
        img_mlp_output = self.img_mlp(img_modulated2)
        hidden_states = hidden_states + img_gate2 * img_mlp_output

        # Process text stream - norm2 + MLP
        txt_normed2 = self.txt_norm2(encoder_hidden_states)
        txt_modulated2, txt_gate2 = self._modulate(txt_normed2, txt_mod2)
        txt_mlp_output = self.txt_mlp(txt_modulated2)
        encoder_hidden_states = encoder_hidden_states + txt_gate2 * txt_mlp_output

        # Clip to prevent overflow for fp16
        if encoder_hidden_states.dtype == torch.float16:
            encoder_hidden_states = encoder_hidden_states.clip(-65504, 65504)
        if hidden_states.dtype == torch.float16:
            hidden_states = hidden_states.clip(-65504, 65504)

        return encoder_hidden_states, hidden_states


class QwenImageTransformer2DModel(
    ModelMixin, ConfigMixin, PeftAdapterMixin, FromOriginalModelMixin, CacheMixin, AttentionMixin
):
    """
    The Transformer model introduced in Qwen.

    Args:
        patch_size (`int`, defaults to `2`):
            Patch size to turn the input data into small patches.
        in_channels (`int`, defaults to `64`):
            The number of channels in the input.
        out_channels (`int`, *optional*, defaults to `None`):
            The number of channels in the output. If not specified, it defaults to `in_channels`.
        num_layers (`int`, defaults to `60`):
            The number of layers of dual stream DiT blocks to use.
        attention_head_dim (`int`, defaults to `128`):
            The number of dimensions to use for each attention head.
        num_attention_heads (`int`, defaults to `24`):
            The number of attention heads to use.
        joint_attention_dim (`int`, defaults to `3584`):
            The number of dimensions to use for the joint attention (embedding/channel dimension of
            `encoder_hidden_states`).
        guidance_embeds (`bool`, defaults to `False`):
            Whether to use guidance embeddings for guidance-distilled variant of the model.
        axes_dims_rope (`Tuple[int]`, defaults to `(16, 56, 56)`):
            The dimensions to use for the rotary positional embeddings.
    """

    _supports_gradient_checkpointing = True
    _no_split_modules = ["QwenImageTransformerBlock"]
    _skip_layerwise_casting_patterns = ["pos_embed", "norm"]
    _repeated_blocks = ["QwenImageTransformerBlock"]
    _cp_plan = {
        "": {
            "hidden_states": ContextParallelInput(split_dim=1, expected_dims=3, split_output=False),
            "encoder_hidden_states": ContextParallelInput(split_dim=1, expected_dims=3, split_output=False),
            "encoder_hidden_states_mask": ContextParallelInput(split_dim=1, expected_dims=2, split_output=False),
        },
        "pos_embed": {
            0: ContextParallelInput(split_dim=0, expected_dims=2, split_output=True),
            1: ContextParallelInput(split_dim=0, expected_dims=2, split_output=True),
        },
        "proj_out": ContextParallelOutput(gather_dim=1, expected_dims=3),
    }

    @register_to_config
    def __init__(
        self,
        patch_size: int = 2,
        in_channels: int = 64,
        out_channels: Optional[int] = 16,
        num_layers: int = 60,
        attention_head_dim: int = 128,
        num_attention_heads: int = 24,
        joint_attention_dim: int = 3584,
        guidance_embeds: bool = False,  # TODO: this should probably be removed
        axes_dims_rope: Tuple[int, int, int] = (16, 56, 56),
        zero_cond_t: bool = False,
        use_additional_t_cond: bool = False,
        use_layer3d_rope: bool = False,
    ):
        super().__init__()
        self.out_channels = out_channels or in_channels
        self.inner_dim = num_attention_heads * attention_head_dim

        if not use_layer3d_rope:
            self.pos_embed = QwenEmbedRope(theta=10000, axes_dim=list(axes_dims_rope), scale_rope=True)
        else:
            self.pos_embed = QwenEmbedLayer3DRope(theta=10000, axes_dim=list(axes_dims_rope), scale_rope=True)

        self.time_text_embed = QwenTimestepProjEmbeddings(
            embedding_dim=self.inner_dim, use_additional_t_cond=use_additional_t_cond
        )

        self.txt_norm = RMSNorm(joint_attention_dim, eps=1e-6)

        self.img_in = nn.Linear(in_channels, self.inner_dim)
        self.txt_in = nn.Linear(joint_attention_dim, self.inner_dim)

        self.transformer_blocks = nn.ModuleList(
            [
                QwenImageTransformerBlock(
                    dim=self.inner_dim,
                    num_attention_heads=num_attention_heads,
                    attention_head_dim=attention_head_dim,
                    zero_cond_t=zero_cond_t,
                )
                for _ in range(num_layers)
            ]
        )

        self.norm_out = AdaLayerNormContinuous(self.inner_dim, self.inner_dim, elementwise_affine=False, eps=1e-6)
        self.proj_out = nn.Linear(self.inner_dim, patch_size * patch_size * self.out_channels, bias=True)

        self.gradient_checkpointing = False
        self.zero_cond_t = zero_cond_t

    def forward(
        self,
        hidden_states: torch.Tensor,
        encoder_hidden_states: torch.Tensor = None,
        encoder_hidden_states_mask: torch.Tensor = None,
        timestep: torch.LongTensor = None,
        img_shapes: Optional[List[Tuple[int, int, int]]] = None,
        txt_seq_lens: Optional[List[int]] = None,
        guidance: torch.Tensor = None,  # TODO: this should probably be removed
        attention_kwargs: Optional[Dict[str, Any]] = None,
        controlnet_block_samples=None,
        additional_t_cond=None,
        return_dict: bool = True,
    ) -> Union[torch.Tensor, Transformer2DModelOutput]:
        """
        The [`QwenTransformer2DModel`] forward method.

        Args:
            hidden_states (`torch.Tensor` of shape `(batch_size, image_sequence_length, in_channels)`):
                Input `hidden_states`.
            encoder_hidden_states (`torch.Tensor` of shape `(batch_size, text_sequence_length, joint_attention_dim)`):
                Conditional embeddings (embeddings computed from the input conditions such as prompts) to use.
            encoder_hidden_states_mask (`torch.Tensor` of shape `(batch_size, text_sequence_length)`, *optional*):
                Mask for the encoder hidden states. Expected to have 1.0 for valid tokens and 0.0 for padding tokens.
                Used in the attention processor to prevent attending to padding tokens. The mask can have any pattern
                (not just contiguous valid tokens followed by padding) since it's applied element-wise in attention.
            timestep ( `torch.LongTensor`):
                Used to indicate denoising step.
            img_shapes (`List[Tuple[int, int, int]]`, *optional*):
                Image shapes for RoPE computation.
            txt_seq_lens (`List[int]`, *optional*, **Deprecated**):
                Deprecated parameter. Use `encoder_hidden_states_mask` instead. If provided, the maximum value will be
                used to compute RoPE sequence length.
            guidance (`torch.Tensor`, *optional*):
                Guidance tensor for conditional generation.
            attention_kwargs (`dict`, *optional*):
                A kwargs dictionary that if specified is passed along to the `AttentionProcessor` as defined under
                `self.processor` in
                [diffusers.models.attention_processor](https://github.com/huggingface/diffusers/blob/main/src/diffusers/models/attention_processor.py).
            controlnet_block_samples (*optional*):
                ControlNet block samples to add to the transformer blocks.
            return_dict (`bool`, *optional*, defaults to `True`):
                Whether or not to return a [`~models.transformer_2d.Transformer2DModelOutput`] instead of a plain
                tuple.

        Returns:
            If `return_dict` is True, an [`~models.transformer_2d.Transformer2DModelOutput`] is returned, otherwise a
            `tuple` where the first element is the sample tensor.
        """
        if txt_seq_lens is not None:
            deprecate(
                "txt_seq_lens",
<<<<<<< HEAD
                "0.37.0",
                "Passing `txt_seq_lens` is deprecated and will be removed in version 0.37.0. "
                "Please use `encoder_hidden_states_mask` instead. "
                "The mask-based approach is more flexible and supports variable-length sequences.",
=======
                "0.39.0",
                "Passing `txt_seq_lens` is deprecated and will be removed in version 0.39.0. "
                "Please use `txt_seq_len` instead (singular, not plural). "
                "The new parameter accepts a single int or tensor value instead of a list.",
>>>>>>> 61f52658
                standard_warn=False,
            )
        if attention_kwargs is not None:
            attention_kwargs = attention_kwargs.copy()
            lora_scale = attention_kwargs.pop("scale", 1.0)
        else:
            lora_scale = 1.0

        if USE_PEFT_BACKEND:
            # weight the lora layers by setting `lora_scale` for each PEFT layer
            scale_lora_layers(self, lora_scale)
        else:
            if attention_kwargs is not None and attention_kwargs.get("scale", None) is not None:
                logger.warning(
                    "Passing `scale` via `joint_attention_kwargs` when not using the PEFT backend is ineffective."
                )

        hidden_states = self.img_in(hidden_states)

        timestep = timestep.to(hidden_states.dtype)

        if self.zero_cond_t:
            timestep = torch.cat([timestep, timestep * 0], dim=0)
            modulate_index = torch.tensor(
                [[0] * prod(sample[0]) + [1] * sum([prod(s) for s in sample[1:]]) for sample in img_shapes],
                device=timestep.device,
                dtype=torch.int,
            )
        else:
            modulate_index = None

        encoder_hidden_states = self.txt_norm(encoder_hidden_states)
        encoder_hidden_states = self.txt_in(encoder_hidden_states)

        # Use the encoder_hidden_states sequence length for RoPE computation and normalize mask
        text_seq_len, _, encoder_hidden_states_mask = compute_text_seq_len_from_mask(
            encoder_hidden_states, encoder_hidden_states_mask
        )

        if guidance is not None:
            guidance = guidance.to(hidden_states.dtype) * 1000

        temb = (
            self.time_text_embed(timestep, hidden_states, additional_t_cond)
            if guidance is None
            else self.time_text_embed(timestep, guidance, hidden_states, additional_t_cond)
        )

        image_rotary_emb = self.pos_embed(img_shapes, max_txt_seq_len=text_seq_len, device=hidden_states.device)

        for index_block, block in enumerate(self.transformer_blocks):
            if torch.is_grad_enabled() and self.gradient_checkpointing:
                encoder_hidden_states, hidden_states = self._gradient_checkpointing_func(
                    block,
                    hidden_states,
                    encoder_hidden_states,
                    encoder_hidden_states_mask,
                    temb,
                    image_rotary_emb,
                    attention_kwargs,
                    modulate_index,
                )

            else:
                encoder_hidden_states, hidden_states = block(
                    hidden_states=hidden_states,
                    encoder_hidden_states=encoder_hidden_states,
                    encoder_hidden_states_mask=encoder_hidden_states_mask,
                    temb=temb,
                    image_rotary_emb=image_rotary_emb,
                    joint_attention_kwargs=attention_kwargs,
                    modulate_index=modulate_index,
                )

            # controlnet residual
            if controlnet_block_samples is not None:
                interval_control = len(self.transformer_blocks) / len(controlnet_block_samples)
                interval_control = int(np.ceil(interval_control))
                hidden_states = hidden_states + controlnet_block_samples[index_block // interval_control]

        if self.zero_cond_t:
            temb = temb.chunk(2, dim=0)[0]
        # Use only the image part (hidden_states) from the dual-stream blocks
        hidden_states = self.norm_out(hidden_states, temb)
        output = self.proj_out(hidden_states)

        if USE_PEFT_BACKEND:
            # remove `lora_scale` from each PEFT layer
            unscale_lora_layers(self, lora_scale)

        if not return_dict:
            return (output,)

        return Transformer2DModelOutput(sample=output)<|MERGE_RESOLUTION|>--- conflicted
+++ resolved
@@ -907,17 +907,10 @@
         if txt_seq_lens is not None:
             deprecate(
                 "txt_seq_lens",
-<<<<<<< HEAD
-                "0.37.0",
-                "Passing `txt_seq_lens` is deprecated and will be removed in version 0.37.0. "
+                "0.39.0",
+                "Passing `txt_seq_lens` is deprecated and will be removed in version 0.39.0. "
                 "Please use `encoder_hidden_states_mask` instead. "
                 "The mask-based approach is more flexible and supports variable-length sequences.",
-=======
-                "0.39.0",
-                "Passing `txt_seq_lens` is deprecated and will be removed in version 0.39.0. "
-                "Please use `txt_seq_len` instead (singular, not plural). "
-                "The new parameter accepts a single int or tensor value instead of a list.",
->>>>>>> 61f52658
                 standard_warn=False,
             )
         if attention_kwargs is not None:
