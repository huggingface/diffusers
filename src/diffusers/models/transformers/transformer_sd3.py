# Copyright 2024 Stability AI, The HuggingFace Team and The InstantX Team. All rights reserved.
#
# Licensed under the Apache License, Version 2.0 (the "License");
# you may not use this file except in compliance with the License.
# You may obtain a copy of the License at
#
#     http://www.apache.org/licenses/LICENSE-2.0
#
# Unless required by applicable law or agreed to in writing, software
# distributed under the License is distributed on an "AS IS" BASIS,
# WITHOUT WARRANTIES OR CONDITIONS OF ANY KIND, either express or implied.
# See the License for the specific language governing permissions and
# limitations under the License.
import math
from typing import Any, Dict, List, Optional, Tuple, Union

import numpy as np
import torch
import torch.nn as nn

from ...configuration_utils import ConfigMixin, register_to_config
from ...loaders import FromOriginalModelMixin, PeftAdapterMixin
from ...models.attention import JointTransformerBlock
from ...models.attention_processor import Attention, AttentionProcessor, FusedJointAttnProcessor2_0
from ...models.modeling_utils import ModelMixin
from ...models.normalization import AdaLayerNormContinuous
from ...utils import USE_PEFT_BACKEND, is_torch_version, logging, scale_lora_layers, unscale_lora_layers
from ..embeddings import CombinedTimestepTextProjEmbeddings, PatchEmbed
from ..modeling_outputs import Transformer2DModelOutput


logger = logging.get_logger(__name__)  # pylint: disable=invalid-name


class SD3Transformer2DModel(ModelMixin, ConfigMixin, PeftAdapterMixin, FromOriginalModelMixin):
    """
    The Transformer model introduced in Stable Diffusion 3.

    Reference: https://arxiv.org/abs/2403.03206

    Parameters:
        sample_size (`int`): The width of the latent images. This is fixed during training since
            it is used to learn a number of position embeddings.
        patch_size (`int`): Patch size to turn the input data into small patches.
        in_channels (`int`, *optional*, defaults to 16): The number of channels in the input.
        num_layers (`int`, *optional*, defaults to 18): The number of layers of Transformer blocks to use.
        attention_head_dim (`int`, *optional*, defaults to 64): The number of channels in each head.
        num_attention_heads (`int`, *optional*, defaults to 18): The number of heads to use for multi-head attention.
        cross_attention_dim (`int`, *optional*): The number of `encoder_hidden_states` dimensions to use.
        caption_projection_dim (`int`): Number of dimensions to use when projecting the `encoder_hidden_states`.
        pooled_projection_dim (`int`): Number of dimensions to use when projecting the `pooled_projections`.
        out_channels (`int`, defaults to 16): Number of output channels.

    """

    _supports_gradient_checkpointing = True

    @register_to_config
    def __init__(
        self,
        sample_size: int = 128,
        patch_size: int = 2,
        in_channels: int = 16,
        num_layers: int = 18,
        attention_head_dim: int = 64,
        num_attention_heads: int = 18,
        joint_attention_dim: int = 4096,
        caption_projection_dim: int = 1152,
        pooled_projection_dim: int = 2048,
        out_channels: int = 16,
        pos_embed_max_size: int = 96,
        dual_attention_layers: Tuple[
            int, ...
        ] = (),  # () for sd3.0; (0, 1, 2, 3, 4, 5, 6, 7, 8, 9, 10, 11, 12) for sd3.5
        qk_norm: Optional[str] = None,
    ):
        super().__init__()
        default_out_channels = in_channels
        self.out_channels = out_channels if out_channels is not None else default_out_channels
        self.inner_dim = self.config.num_attention_heads * self.config.attention_head_dim

        self.pos_embed = PatchEmbed(
            height=self.config.sample_size,
            width=self.config.sample_size,
            patch_size=self.config.patch_size,
            in_channels=self.config.in_channels,
            embed_dim=self.inner_dim,
            pos_embed_max_size=pos_embed_max_size,  # hard-code for now.
        )
        self.time_text_embed = CombinedTimestepTextProjEmbeddings(
            embedding_dim=self.inner_dim, pooled_projection_dim=self.config.pooled_projection_dim
        )
        self.context_embedder = nn.Linear(self.config.joint_attention_dim, self.config.caption_projection_dim)

        # `attention_head_dim` is doubled to account for the mixing.
        # It needs to crafted when we get the actual checkpoints.
        self.transformer_blocks = nn.ModuleList(
            [
                JointTransformerBlock(
                    dim=self.inner_dim,
                    num_attention_heads=self.config.num_attention_heads,
                    attention_head_dim=self.config.attention_head_dim,
                    context_pre_only=i == num_layers - 1,
                    qk_norm=qk_norm,
                    use_dual_attention=True if i in dual_attention_layers else False,
                )
                for i in range(self.config.num_layers)
            ]
        )

        self.norm_out = AdaLayerNormContinuous(self.inner_dim, self.inner_dim, elementwise_affine=False, eps=1e-6)
        self.proj_out = nn.Linear(self.inner_dim, patch_size * patch_size * self.out_channels, bias=True)

        self.gradient_checkpointing = False

    # Copied from diffusers.models.unets.unet_3d_condition.UNet3DConditionModel.enable_forward_chunking
    def enable_forward_chunking(self, chunk_size: Optional[int] = None, dim: int = 0) -> None:
        """
        Sets the attention processor to use [feed forward
        chunking](https://huggingface.co/blog/reformer#2-chunked-feed-forward-layers).

        Parameters:
            chunk_size (`int`, *optional*):
                The chunk size of the feed-forward layers. If not specified, will run feed-forward layer individually
                over each tensor of dim=`dim`.
            dim (`int`, *optional*, defaults to `0`):
                The dimension over which the feed-forward computation should be chunked. Choose between dim=0 (batch)
                or dim=1 (sequence length).
        """
        if dim not in [0, 1]:
            raise ValueError(f"Make sure to set `dim` to either 0 or 1, not {dim}")

        # By default chunk size is 1
        chunk_size = chunk_size or 1

        def fn_recursive_feed_forward(module: torch.nn.Module, chunk_size: int, dim: int):
            if hasattr(module, "set_chunk_feed_forward"):
                module.set_chunk_feed_forward(chunk_size=chunk_size, dim=dim)

            for child in module.children():
                fn_recursive_feed_forward(child, chunk_size, dim)

        for module in self.children():
            fn_recursive_feed_forward(module, chunk_size, dim)

    # Copied from diffusers.models.unets.unet_3d_condition.UNet3DConditionModel.disable_forward_chunking
    def disable_forward_chunking(self):
        def fn_recursive_feed_forward(module: torch.nn.Module, chunk_size: int, dim: int):
            if hasattr(module, "set_chunk_feed_forward"):
                module.set_chunk_feed_forward(chunk_size=chunk_size, dim=dim)

            for child in module.children():
                fn_recursive_feed_forward(child, chunk_size, dim)

        for module in self.children():
            fn_recursive_feed_forward(module, None, 0)

    @property
    # Copied from diffusers.models.unets.unet_2d_condition.UNet2DConditionModel.attn_processors
    def attn_processors(self) -> Dict[str, AttentionProcessor]:
        r"""
        Returns:
            `dict` of attention processors: A dictionary containing all attention processors used in the model with
            indexed by its weight name.
        """
        # set recursively
        processors = {}

        def fn_recursive_add_processors(name: str, module: torch.nn.Module, processors: Dict[str, AttentionProcessor]):
            if hasattr(module, "get_processor"):
                processors[f"{name}.processor"] = module.get_processor()

            for sub_name, child in module.named_children():
                fn_recursive_add_processors(f"{name}.{sub_name}", child, processors)

            return processors

        for name, module in self.named_children():
            fn_recursive_add_processors(name, module, processors)

        return processors

    # Copied from diffusers.models.unets.unet_2d_condition.UNet2DConditionModel.set_attn_processor
    def set_attn_processor(self, processor: Union[AttentionProcessor, Dict[str, AttentionProcessor]]):
        r"""
        Sets the attention processor to use to compute attention.

        Parameters:
            processor (`dict` of `AttentionProcessor` or only `AttentionProcessor`):
                The instantiated processor class or a dictionary of processor classes that will be set as the processor
                for **all** `Attention` layers.

                If `processor` is a dict, the key needs to define the path to the corresponding cross attention
                processor. This is strongly recommended when setting trainable attention processors.

        """
        count = len(self.attn_processors.keys())

        if isinstance(processor, dict) and len(processor) != count:
            raise ValueError(
                f"A dict of processors was passed, but the number of processors {len(processor)} does not match the"
                f" number of attention layers: {count}. Please make sure to pass {count} processor classes."
            )

        def fn_recursive_attn_processor(name: str, module: torch.nn.Module, processor):
            if hasattr(module, "set_processor"):
                if not isinstance(processor, dict):
                    module.set_processor(processor)
                else:
                    module.set_processor(processor.pop(f"{name}.processor"))

            for sub_name, child in module.named_children():
                fn_recursive_attn_processor(f"{name}.{sub_name}", child, processor)

        for name, module in self.named_children():
            fn_recursive_attn_processor(name, module, processor)

    # Copied from diffusers.models.unets.unet_2d_condition.UNet2DConditionModel.fuse_qkv_projections with FusedAttnProcessor2_0->FusedJointAttnProcessor2_0
    def fuse_qkv_projections(self):
        """
        Enables fused QKV projections. For self-attention modules, all projection matrices (i.e., query, key, value)
        are fused. For cross-attention modules, key and value projection matrices are fused.

        <Tip warning={true}>

        This API is 🧪 experimental.

        </Tip>
        """
        self.original_attn_processors = None

        for _, attn_processor in self.attn_processors.items():
            if "Added" in str(attn_processor.__class__.__name__):
                raise ValueError("`fuse_qkv_projections()` is not supported for models having added KV projections.")

        self.original_attn_processors = self.attn_processors

        for module in self.modules():
            if isinstance(module, Attention):
                module.fuse_projections(fuse=True)

        self.set_attn_processor(FusedJointAttnProcessor2_0())

    # Copied from diffusers.models.unets.unet_2d_condition.UNet2DConditionModel.unfuse_qkv_projections
    def unfuse_qkv_projections(self):
        """Disables the fused QKV projection if enabled.

        <Tip warning={true}>

        This API is 🧪 experimental.

        </Tip>

        """
        if self.original_attn_processors is not None:
            self.set_attn_processor(self.original_attn_processors)

    def _set_gradient_checkpointing(self, module, value=False):
        if hasattr(module, "gradient_checkpointing"):
            module.gradient_checkpointing = value

    def forward(
        self,
        hidden_states: torch.FloatTensor,
        encoder_hidden_states: torch.FloatTensor = None,
        pooled_projections: torch.FloatTensor = None,
        timestep: torch.LongTensor = None,
        block_controlnet_hidden_states: List = None,
        joint_attention_kwargs: Optional[Dict[str, Any]] = None,
        return_dict: bool = True,
        skip_layers: Optional[List[int]] = None,
    ) -> Union[torch.FloatTensor, Transformer2DModelOutput]:
        """
        The [`SD3Transformer2DModel`] forward method.

        Args:
            hidden_states (`torch.FloatTensor` of shape `(batch size, channel, height, width)`):
                Input `hidden_states`.
            encoder_hidden_states (`torch.FloatTensor` of shape `(batch size, sequence_len, embed_dims)`):
                Conditional embeddings (embeddings computed from the input conditions such as prompts) to use.
            pooled_projections (`torch.FloatTensor` of shape `(batch_size, projection_dim)`): Embeddings projected
                from the embeddings of input conditions.
            timestep (`torch.LongTensor`):
                Used to indicate denoising step.
            block_controlnet_hidden_states (`list` of `torch.Tensor`):
                A list of tensors that if specified are added to the residuals of transformer blocks.
            joint_attention_kwargs (`dict`, *optional*):
                A kwargs dictionary that if specified is passed along to the `AttentionProcessor` as defined under
                `self.processor` in
                [diffusers.models.attention_processor](https://github.com/huggingface/diffusers/blob/main/src/diffusers/models/attention_processor.py).
            return_dict (`bool`, *optional*, defaults to `True`):
                Whether or not to return a [`~models.transformer_2d.Transformer2DModelOutput`] instead of a plain
                tuple.
            skip_layers (`list` of `int`, *optional*):
                A list of layer indices to skip during the forward pass.

        Returns:
            If `return_dict` is True, an [`~models.transformer_2d.Transformer2DModelOutput`] is returned, otherwise a
            `tuple` where the first element is the sample tensor.
        """
        if joint_attention_kwargs is not None:
            joint_attention_kwargs = joint_attention_kwargs.copy()
            lora_scale = joint_attention_kwargs.pop("scale", 1.0)
        else:
            lora_scale = 1.0

        if USE_PEFT_BACKEND:
            # weight the lora layers by setting `lora_scale` for each PEFT layer
            scale_lora_layers(self, lora_scale)
        else:
            if joint_attention_kwargs is not None and joint_attention_kwargs.get("scale", None) is not None:
                logger.warning(
                    "Passing `scale` via `joint_attention_kwargs` when not using the PEFT backend is ineffective."
                )

        height, width = hidden_states.shape[-2:]

        hidden_states = self.pos_embed(hidden_states)  # takes care of adding positional embeddings too.
        temb = self.time_text_embed(timestep, pooled_projections)
        encoder_hidden_states = self.context_embedder(encoder_hidden_states)

        for index_block, block in enumerate(self.transformer_blocks):
            # Skip specified layers
            is_skip = True if skip_layers is not None and index_block in skip_layers else False

            if torch.is_grad_enabled() and self.gradient_checkpointing and not is_skip:

                def create_custom_forward(module, return_dict=None):
                    def custom_forward(*inputs):
                        if return_dict is not None:
                            return module(*inputs, return_dict=return_dict)
                        else:
                            return module(*inputs)

                    return custom_forward

                ckpt_kwargs: Dict[str, Any] = {"use_reentrant": False} if is_torch_version(">=", "1.11.0") else {}
                encoder_hidden_states, hidden_states = torch.utils.checkpoint.checkpoint(
                    create_custom_forward(block),
                    hidden_states,
                    encoder_hidden_states,
                    temb,
                    **ckpt_kwargs,
                )
            elif not is_skip:
                encoder_hidden_states, hidden_states = block(
                    hidden_states=hidden_states, encoder_hidden_states=encoder_hidden_states, temb=temb
                )

            # controlnet residual
            if block_controlnet_hidden_states is not None and block.context_pre_only is False:
<<<<<<< HEAD
                interval_control = int(math.ceil(len(self.transformer_blocks) / len(block_controlnet_hidden_states)))
=======
                interval_control = len(self.transformer_blocks) / len(block_controlnet_hidden_states)
                interval_control = int(np.ceil(interval_control))
>>>>>>> cd6ca9df
                hidden_states = hidden_states + block_controlnet_hidden_states[index_block // interval_control]

        hidden_states = self.norm_out(hidden_states, temb)
        hidden_states = self.proj_out(hidden_states)

        # unpatchify
        patch_size = self.config.patch_size
        height = height // patch_size
        width = width // patch_size

        hidden_states = hidden_states.reshape(
            shape=(hidden_states.shape[0], height, width, patch_size, patch_size, self.out_channels)
        )
        hidden_states = torch.einsum("nhwpqc->nchpwq", hidden_states)
        output = hidden_states.reshape(
            shape=(hidden_states.shape[0], self.out_channels, height * patch_size, width * patch_size)
        )

        if USE_PEFT_BACKEND:
            # remove `lora_scale` from each PEFT layer
            unscale_lora_layers(self, lora_scale)

        if not return_dict:
            return (output,)

        return Transformer2DModelOutput(sample=output)<|MERGE_RESOLUTION|>--- conflicted
+++ resolved
@@ -349,12 +349,8 @@
 
             # controlnet residual
             if block_controlnet_hidden_states is not None and block.context_pre_only is False:
-<<<<<<< HEAD
-                interval_control = int(math.ceil(len(self.transformer_blocks) / len(block_controlnet_hidden_states)))
-=======
                 interval_control = len(self.transformer_blocks) / len(block_controlnet_hidden_states)
                 interval_control = int(np.ceil(interval_control))
->>>>>>> cd6ca9df
                 hidden_states = hidden_states + block_controlnet_hidden_states[index_block // interval_control]
 
         hidden_states = self.norm_out(hidden_states, temb)
