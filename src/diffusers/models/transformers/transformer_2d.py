# Copyright 2024 The HuggingFace Team. All rights reserved.
#
# Licensed under the Apache License, Version 2.0 (the "License");
# you may not use this file except in compliance with the License.
# You may obtain a copy of the License at
#
#     http://www.apache.org/licenses/LICENSE-2.0
#
# Unless required by applicable law or agreed to in writing, software
# distributed under the License is distributed on an "AS IS" BASIS,
# WITHOUT WARRANTIES OR CONDITIONS OF ANY KIND, either express or implied.
# See the License for the specific language governing permissions and
# limitations under the License.
from typing import Any, Dict, Optional

import torch
import torch.nn.functional as F
from torch import nn

from ...configuration_utils import ConfigMixin, register_to_config
from ...utils import deprecate, is_torch_version, logging
from ..attention import BasicTransformerBlock
from ..embeddings import ImagePositionalEmbeddings, PatchEmbed, PixArtAlphaTextProjection
from ..modeling_utils import ModelMixin
from ..normalization import AdaLayerNormSingle
from .transformer_2d_utils import Transformer2DModelOutput


logger = logging.get_logger(__name__)  # pylint: disable=invalid-name


<<<<<<< HEAD
class Transformer2DModelOutput(Transformer2DModelOutput):
    deprecation_message = "Importing `Transformer2DModelOutput` from `diffusers.models.transformer_2d` is deprecated and this will be removed in a future version. Please use `from diffusers.models.transformers.transformer_2d_utils import Transformer2DModelOutput`, instead."
    deprecate("Transformer2DModelOutput", "1.0.0", deprecation_message)
=======
@dataclass
class Transformer2DModelOutput(BaseOutput):
    """
    The output of [`Transformer2DModel`].

    Args:
        sample (`torch.Tensor` of shape `(batch_size, num_channels, height, width)` or `(batch size, num_vector_embeds - 1, num_latent_pixels)` if [`Transformer2DModel`] is discrete):
            The hidden states output conditioned on the `encoder_hidden_states` input. If discrete, returns probability
            distributions for the unnoised latent pixels.
    """

    sample: torch.Tensor
>>>>>>> cbea5d17


class Transformer2DModel(ModelMixin, ConfigMixin):
    """
    A 2D Transformer model for image-like data.

    Parameters:
        num_attention_heads (`int`, *optional*, defaults to 16): The number of heads to use for multi-head attention.
        attention_head_dim (`int`, *optional*, defaults to 88): The number of channels in each head.
        in_channels (`int`, *optional*):
            The number of channels in the input and output (specify if the input is **continuous**).
        num_layers (`int`, *optional*, defaults to 1): The number of layers of Transformer blocks to use.
        dropout (`float`, *optional*, defaults to 0.0): The dropout probability to use.
        cross_attention_dim (`int`, *optional*): The number of `encoder_hidden_states` dimensions to use.
        sample_size (`int`, *optional*): The width of the latent images (specify if the input is **discrete**).
            This is fixed during training since it is used to learn a number of position embeddings.
        num_vector_embeds (`int`, *optional*):
            The number of classes of the vector embeddings of the latent pixels (specify if the input is **discrete**).
            Includes the class for the masked latent pixel.
        activation_fn (`str`, *optional*, defaults to `"geglu"`): Activation function to use in feed-forward.
        num_embeds_ada_norm ( `int`, *optional*):
            The number of diffusion steps used during training. Pass if at least one of the norm_layers is
            `AdaLayerNorm`. This is fixed during training since it is used to learn a number of embeddings that are
            added to the hidden states.

            During inference, you can denoise for up to but not more steps than `num_embeds_ada_norm`.
        attention_bias (`bool`, *optional*):
            Configure if the `TransformerBlocks` attention should contain a bias parameter.
    """

    _supports_gradient_checkpointing = True
    _no_split_modules = ["BasicTransformerBlock"]

    @register_to_config
    def __init__(
        self,
        num_attention_heads: int = 16,
        attention_head_dim: int = 88,
        in_channels: Optional[int] = None,
        out_channels: Optional[int] = None,
        num_layers: int = 1,
        dropout: float = 0.0,
        norm_num_groups: int = 32,
        cross_attention_dim: Optional[int] = None,
        attention_bias: bool = False,
        sample_size: Optional[int] = None,
        num_vector_embeds: Optional[int] = None,
        patch_size: Optional[int] = None,
        activation_fn: str = "geglu",
        num_embeds_ada_norm: Optional[int] = None,
        use_linear_projection: bool = False,
        only_cross_attention: bool = False,
        double_self_attention: bool = False,
        upcast_attention: bool = False,
        norm_type: str = "layer_norm",  # 'layer_norm', 'ada_norm', 'ada_norm_zero', 'ada_norm_single', 'ada_norm_continuous', 'layer_norm_i2vgen'
        norm_elementwise_affine: bool = True,
        norm_eps: float = 1e-5,
        attention_type: str = "default",
        caption_channels: int = None,
        interpolation_scale: float = None,
        use_additional_conditions: Optional[bool] = None,
    ):
        super().__init__()

        # 1. Transformer2DModel can process both standard continuous images of shape `(batch_size, num_channels, width, height)` as well as quantized image embeddings of shape `(batch_size, num_image_vectors)`
        # Define whether input is continuous or discrete depending on configuration
        self.is_input_continuous = (in_channels is not None) and (patch_size is None)
        self.is_input_vectorized = num_vector_embeds is not None
        self.is_input_patches = in_channels is not None and patch_size is not None

        # Validate inputs.
        if patch_size is not None:
            if norm_type not in ["ada_norm", "ada_norm_zero", "ada_norm_single"]:
                raise NotImplementedError(
                    f"Forward pass is not implemented when `patch_size` is not None and `norm_type` is '{norm_type}'."
                )
            elif norm_type in ["ada_norm", "ada_norm_zero"] and num_embeds_ada_norm is None:
                raise ValueError(
                    f"When using a `patch_size` and this `norm_type` ({norm_type}), `num_embeds_ada_norm` cannot be None."
                )

        if norm_type == "layer_norm" and num_embeds_ada_norm is not None:
            deprecation_message = (
                f"The configuration file of this model: {self.__class__} is outdated. `norm_type` is either not set or"
                " incorrectly set to `'layer_norm'`. Make sure to set `norm_type` to `'ada_norm'` in the config."
                " Please make sure to update the config accordingly as leaving `norm_type` might led to incorrect"
                " results in future versions. If you have downloaded this checkpoint from the Hugging Face Hub, it"
                " would be very nice if you could open a Pull request for the `transformer/config.json` file"
            )
            deprecate("norm_type!=num_embeds_ada_norm", "1.0.0", deprecation_message, standard_warn=False)
            norm_type = "ada_norm"

        if self.is_input_continuous and self.is_input_vectorized:
            raise ValueError(
                f"Cannot define both `in_channels`: {in_channels} and `num_vector_embeds`: {num_vector_embeds}. Make"
                " sure that either `in_channels` or `num_vector_embeds` is None."
            )
        elif self.is_input_vectorized and self.is_input_patches:
            raise ValueError(
                f"Cannot define both `num_vector_embeds`: {num_vector_embeds} and `patch_size`: {patch_size}. Make"
                " sure that either `num_vector_embeds` or `num_patches` is None."
            )
        elif not self.is_input_continuous and not self.is_input_vectorized and not self.is_input_patches:
            raise ValueError(
                f"Has to define `in_channels`: {in_channels}, `num_vector_embeds`: {num_vector_embeds}, or patch_size:"
                f" {patch_size}. Make sure that `in_channels`, `num_vector_embeds` or `num_patches` is not None."
            )

        # Set some common variables used across the board.
        self.use_linear_projection = use_linear_projection
        self.interpolation_scale = interpolation_scale
        self.caption_channels = caption_channels
        self.num_attention_heads = num_attention_heads
        self.attention_head_dim = attention_head_dim
        self.inner_dim = self.config.num_attention_heads * self.config.attention_head_dim
        self.in_channels = in_channels
        self.out_channels = in_channels if out_channels is None else out_channels
        self.gradient_checkpointing = False

        # 2. Initialize the right blocks.
        # These functions follow a common structure:
        # a. Initialize the input blocks. b. Initialize the transformer blocks.
        # c. Initialize the output blocks and other projection blocks when necessary.
        if self.is_input_continuous:
            self._init_continuous_input(norm_type=norm_type)
        elif self.is_input_vectorized:
            self._init_vectorized_inputs(norm_type=norm_type)
        elif self.is_input_patches:
            self._init_patched_inputs(norm_type=norm_type)

    def _init_continuous_input(self, norm_type):
        self.norm = torch.nn.GroupNorm(
            num_groups=self.config.norm_num_groups, num_channels=self.in_channels, eps=1e-6, affine=True
        )
        if self.use_linear_projection:
            self.proj_in = torch.nn.Linear(self.in_channels, self.inner_dim)
        else:
            self.proj_in = torch.nn.Conv2d(self.in_channels, self.inner_dim, kernel_size=1, stride=1, padding=0)

        self.transformer_blocks = nn.ModuleList(
            [
                BasicTransformerBlock(
                    self.inner_dim,
                    self.config.num_attention_heads,
                    self.config.attention_head_dim,
                    dropout=self.config.dropout,
                    cross_attention_dim=self.config.cross_attention_dim,
                    activation_fn=self.config.activation_fn,
                    num_embeds_ada_norm=self.config.num_embeds_ada_norm,
                    attention_bias=self.config.attention_bias,
                    only_cross_attention=self.config.only_cross_attention,
                    double_self_attention=self.config.double_self_attention,
                    upcast_attention=self.config.upcast_attention,
                    norm_type=norm_type,
                    norm_elementwise_affine=self.config.norm_elementwise_affine,
                    norm_eps=self.config.norm_eps,
                    attention_type=self.config.attention_type,
                )
                for _ in range(self.config.num_layers)
            ]
        )

        if self.use_linear_projection:
            self.proj_out = torch.nn.Linear(self.inner_dim, self.out_channels)
        else:
            self.proj_out = torch.nn.Conv2d(self.inner_dim, self.out_channels, kernel_size=1, stride=1, padding=0)

    def _init_vectorized_inputs(self, norm_type):
        assert self.config.sample_size is not None, "Transformer2DModel over discrete input must provide sample_size"
        assert (
            self.config.num_vector_embeds is not None
        ), "Transformer2DModel over discrete input must provide num_embed"

        self.height = self.config.sample_size
        self.width = self.config.sample_size
        self.num_latent_pixels = self.height * self.width

        self.latent_image_embedding = ImagePositionalEmbeddings(
            num_embed=self.config.num_vector_embeds, embed_dim=self.inner_dim, height=self.height, width=self.width
        )

        self.transformer_blocks = nn.ModuleList(
            [
                BasicTransformerBlock(
                    self.inner_dim,
                    self.config.num_attention_heads,
                    self.config.attention_head_dim,
                    dropout=self.config.dropout,
                    cross_attention_dim=self.config.cross_attention_dim,
                    activation_fn=self.config.activation_fn,
                    num_embeds_ada_norm=self.config.num_embeds_ada_norm,
                    attention_bias=self.config.attention_bias,
                    only_cross_attention=self.config.only_cross_attention,
                    double_self_attention=self.config.double_self_attention,
                    upcast_attention=self.config.upcast_attention,
                    norm_type=norm_type,
                    norm_elementwise_affine=self.config.norm_elementwise_affine,
                    norm_eps=self.config.norm_eps,
                    attention_type=self.config.attention_type,
                )
                for _ in range(self.config.num_layers)
            ]
        )

        self.norm_out = nn.LayerNorm(self.inner_dim)
        self.out = nn.Linear(self.inner_dim, self.config.num_vector_embeds - 1)

    def _init_patched_inputs(self, norm_type):
        assert self.config.sample_size is not None, "Transformer2DModel over patched input must provide sample_size"

        self.height = self.config.sample_size
        self.width = self.config.sample_size

        self.patch_size = self.config.patch_size
        interpolation_scale = (
            self.config.interpolation_scale
            if self.config.interpolation_scale is not None
            else max(self.config.sample_size // 64, 1)
        )
        self.pos_embed = PatchEmbed(
            height=self.config.sample_size,
            width=self.config.sample_size,
            patch_size=self.config.patch_size,
            in_channels=self.in_channels,
            embed_dim=self.inner_dim,
            interpolation_scale=interpolation_scale,
        )

        self.transformer_blocks = nn.ModuleList(
            [
                BasicTransformerBlock(
                    self.inner_dim,
                    self.config.num_attention_heads,
                    self.config.attention_head_dim,
                    dropout=self.config.dropout,
                    cross_attention_dim=self.config.cross_attention_dim,
                    activation_fn=self.config.activation_fn,
                    num_embeds_ada_norm=self.config.num_embeds_ada_norm,
                    attention_bias=self.config.attention_bias,
                    only_cross_attention=self.config.only_cross_attention,
                    double_self_attention=self.config.double_self_attention,
                    upcast_attention=self.config.upcast_attention,
                    norm_type=norm_type,
                    norm_elementwise_affine=self.config.norm_elementwise_affine,
                    norm_eps=self.config.norm_eps,
                    attention_type=self.config.attention_type,
                )
                for _ in range(self.config.num_layers)
            ]
        )

        if self.config.norm_type != "ada_norm_single":
            self.norm_out = nn.LayerNorm(self.inner_dim, elementwise_affine=False, eps=1e-6)
            self.proj_out_1 = nn.Linear(self.inner_dim, 2 * self.inner_dim)
            self.proj_out_2 = nn.Linear(
                self.inner_dim, self.config.patch_size * self.config.patch_size * self.out_channels
            )
        elif self.config.norm_type == "ada_norm_single":
            self.norm_out = nn.LayerNorm(self.inner_dim, elementwise_affine=False, eps=1e-6)
            self.scale_shift_table = nn.Parameter(torch.randn(2, self.inner_dim) / self.inner_dim**0.5)
            self.proj_out = nn.Linear(
                self.inner_dim, self.config.patch_size * self.config.patch_size * self.out_channels
            )

        # PixArt-Alpha blocks.
        self.adaln_single = None
        if self.config.norm_type == "ada_norm_single":
            # TODO(Sayak, PVP) clean this, for now we use sample size to determine whether to use
            # additional conditions until we find better name
            self.adaln_single = AdaLayerNormSingle(
                self.inner_dim, use_additional_conditions=self.use_additional_conditions
            )

        self.caption_projection = None
        if self.caption_channels is not None:
            self.caption_projection = PixArtAlphaTextProjection(
                in_features=self.caption_channels, hidden_size=self.inner_dim
            )

    def _set_gradient_checkpointing(self, module, value=False):
        if hasattr(module, "gradient_checkpointing"):
            module.gradient_checkpointing = value

    def forward(
        self,
        hidden_states: torch.Tensor,
        encoder_hidden_states: Optional[torch.Tensor] = None,
        timestep: Optional[torch.LongTensor] = None,
        added_cond_kwargs: Dict[str, torch.Tensor] = None,
        class_labels: Optional[torch.LongTensor] = None,
        cross_attention_kwargs: Dict[str, Any] = None,
        attention_mask: Optional[torch.Tensor] = None,
        encoder_attention_mask: Optional[torch.Tensor] = None,
        return_dict: bool = True,
    ):
        """
        The [`Transformer2DModel`] forward method.

        Args:
            hidden_states (`torch.LongTensor` of shape `(batch size, num latent pixels)` if discrete, `torch.Tensor` of shape `(batch size, channel, height, width)` if continuous):
                Input `hidden_states`.
            encoder_hidden_states ( `torch.Tensor` of shape `(batch size, sequence len, embed dims)`, *optional*):
                Conditional embeddings for cross attention layer. If not given, cross-attention defaults to
                self-attention.
            timestep ( `torch.LongTensor`, *optional*):
                Used to indicate denoising step. Optional timestep to be applied as an embedding in `AdaLayerNorm`.
            class_labels ( `torch.LongTensor` of shape `(batch size, num classes)`, *optional*):
                Used to indicate class labels conditioning. Optional class labels to be applied as an embedding in
                `AdaLayerZeroNorm`.
            cross_attention_kwargs ( `Dict[str, Any]`, *optional*):
                A kwargs dictionary that if specified is passed along to the `AttentionProcessor` as defined under
                `self.processor` in
                [diffusers.models.attention_processor](https://github.com/huggingface/diffusers/blob/main/src/diffusers/models/attention_processor.py).
            attention_mask ( `torch.Tensor`, *optional*):
                An attention mask of shape `(batch, key_tokens)` is applied to `encoder_hidden_states`. If `1` the mask
                is kept, otherwise if `0` it is discarded. Mask will be converted into a bias, which adds large
                negative values to the attention scores corresponding to "discard" tokens.
            encoder_attention_mask ( `torch.Tensor`, *optional*):
                Cross-attention mask applied to `encoder_hidden_states`. Two formats supported:

                    * Mask `(batch, sequence_length)` True = keep, False = discard.
                    * Bias `(batch, 1, sequence_length)` 0 = keep, -10000 = discard.

                If `ndim == 2`: will be interpreted as a mask, then converted into a bias consistent with the format
                above. This bias will be added to the cross-attention scores.
            return_dict (`bool`, *optional*, defaults to `True`):
                Whether or not to return a [`~models.unets.unet_2d_condition.UNet2DConditionOutput`] instead of a plain
                tuple.

        Returns:
            If `return_dict` is True, an [`~models.transformer_2d.Transformer2DModelOutput`] is returned, otherwise a
            `tuple` where the first element is the sample tensor.
        """
        if cross_attention_kwargs is not None:
            if cross_attention_kwargs.get("scale", None) is not None:
                logger.warning("Passing `scale` to `cross_attention_kwargs` is deprecated. `scale` will be ignored.")
        # ensure attention_mask is a bias, and give it a singleton query_tokens dimension.
        #   we may have done this conversion already, e.g. if we came here via UNet2DConditionModel#forward.
        #   we can tell by counting dims; if ndim == 2: it's a mask rather than a bias.
        # expects mask of shape:
        #   [batch, key_tokens]
        # adds singleton query_tokens dimension:
        #   [batch,                    1, key_tokens]
        # this helps to broadcast it as a bias over attention scores, which will be in one of the following shapes:
        #   [batch,  heads, query_tokens, key_tokens] (e.g. torch sdp attn)
        #   [batch * heads, query_tokens, key_tokens] (e.g. xformers or classic attn)
        if attention_mask is not None and attention_mask.ndim == 2:
            # assume that mask is expressed as:
            #   (1 = keep,      0 = discard)
            # convert mask into a bias that can be added to attention scores:
            #       (keep = +0,     discard = -10000.0)
            attention_mask = (1 - attention_mask.to(hidden_states.dtype)) * -10000.0
            attention_mask = attention_mask.unsqueeze(1)

        # convert encoder_attention_mask to a bias the same way we do for attention_mask
        if encoder_attention_mask is not None and encoder_attention_mask.ndim == 2:
            encoder_attention_mask = (1 - encoder_attention_mask.to(hidden_states.dtype)) * -10000.0
            encoder_attention_mask = encoder_attention_mask.unsqueeze(1)

        # 1. Input
        if self.is_input_continuous:
            batch_size, _, height, width = hidden_states.shape
            residual = hidden_states
            hidden_states, inner_dim = self._operate_on_continuous_inputs(hidden_states)
        elif self.is_input_vectorized:
            hidden_states = self.latent_image_embedding(hidden_states)
        elif self.is_input_patches:
            height, width = hidden_states.shape[-2] // self.patch_size, hidden_states.shape[-1] // self.patch_size
            hidden_states, encoder_hidden_states, timestep, embedded_timestep = self._operate_on_patched_inputs(
                hidden_states, encoder_hidden_states, timestep, added_cond_kwargs
            )

        # 2. Blocks
        for block in self.transformer_blocks:
            if self.training and self.gradient_checkpointing:

                def create_custom_forward(module, return_dict=None):
                    def custom_forward(*inputs):
                        if return_dict is not None:
                            return module(*inputs, return_dict=return_dict)
                        else:
                            return module(*inputs)

                    return custom_forward

                ckpt_kwargs: Dict[str, Any] = {"use_reentrant": False} if is_torch_version(">=", "1.11.0") else {}
                hidden_states = torch.utils.checkpoint.checkpoint(
                    create_custom_forward(block),
                    hidden_states,
                    attention_mask,
                    encoder_hidden_states,
                    encoder_attention_mask,
                    timestep,
                    cross_attention_kwargs,
                    class_labels,
                    **ckpt_kwargs,
                )
            else:
                hidden_states = block(
                    hidden_states,
                    attention_mask=attention_mask,
                    encoder_hidden_states=encoder_hidden_states,
                    encoder_attention_mask=encoder_attention_mask,
                    timestep=timestep,
                    cross_attention_kwargs=cross_attention_kwargs,
                    class_labels=class_labels,
                )

        # 3. Output
        if self.is_input_continuous:
            output = self._get_output_for_continuous_inputs(
                hidden_states=hidden_states,
                residual=residual,
                batch_size=batch_size,
                height=height,
                width=width,
                inner_dim=inner_dim,
            )
        elif self.is_input_vectorized:
            output = self._get_output_for_vectorized_inputs(hidden_states)
        elif self.is_input_patches:
            output = self._get_output_for_patched_inputs(
                hidden_states=hidden_states,
                timestep=timestep,
                class_labels=class_labels,
                embedded_timestep=embedded_timestep,
                height=height,
                width=width,
            )

        if not return_dict:
            return (output,)

        return Transformer2DModelOutput(sample=output)

    def _operate_on_continuous_inputs(self, hidden_states):
        batch, _, height, width = hidden_states.shape
        hidden_states = self.norm(hidden_states)

        if not self.use_linear_projection:
            hidden_states = self.proj_in(hidden_states)
            inner_dim = hidden_states.shape[1]
            hidden_states = hidden_states.permute(0, 2, 3, 1).reshape(batch, height * width, inner_dim)
        else:
            inner_dim = hidden_states.shape[1]
            hidden_states = hidden_states.permute(0, 2, 3, 1).reshape(batch, height * width, inner_dim)
            hidden_states = self.proj_in(hidden_states)

        return hidden_states, inner_dim

    def _operate_on_patched_inputs(self, hidden_states, encoder_hidden_states, timestep, added_cond_kwargs):
        batch_size = hidden_states.shape[0]
        hidden_states = self.pos_embed(hidden_states)
        embedded_timestep = None

        if self.adaln_single is not None:
            if self.use_additional_conditions and added_cond_kwargs is None:
                raise ValueError(
                    "`added_cond_kwargs` cannot be None when using additional conditions for `adaln_single`."
                )
            timestep, embedded_timestep = self.adaln_single(
                timestep, added_cond_kwargs, batch_size=batch_size, hidden_dtype=hidden_states.dtype
            )

        if self.caption_projection is not None:
            encoder_hidden_states = self.caption_projection(encoder_hidden_states)
            encoder_hidden_states = encoder_hidden_states.view(batch_size, -1, hidden_states.shape[-1])

        return hidden_states, encoder_hidden_states, timestep, embedded_timestep

    def _get_output_for_continuous_inputs(self, hidden_states, residual, batch_size, height, width, inner_dim):
        if not self.use_linear_projection:
            hidden_states = (
                hidden_states.reshape(batch_size, height, width, inner_dim).permute(0, 3, 1, 2).contiguous()
            )
            hidden_states = self.proj_out(hidden_states)
        else:
            hidden_states = self.proj_out(hidden_states)
            hidden_states = (
                hidden_states.reshape(batch_size, height, width, inner_dim).permute(0, 3, 1, 2).contiguous()
            )

        output = hidden_states + residual
        return output

    def _get_output_for_vectorized_inputs(self, hidden_states):
        hidden_states = self.norm_out(hidden_states)
        logits = self.out(hidden_states)
        # (batch, self.num_vector_embeds - 1, self.num_latent_pixels)
        logits = logits.permute(0, 2, 1)
        # log(p(x_0))
        output = F.log_softmax(logits.double(), dim=1).float()
        return output

    def _get_output_for_patched_inputs(
        self, hidden_states, timestep, class_labels, embedded_timestep, height=None, width=None
    ):
        if self.config.norm_type != "ada_norm_single":
            conditioning = self.transformer_blocks[0].norm1.emb(
                timestep, class_labels, hidden_dtype=hidden_states.dtype
            )
            shift, scale = self.proj_out_1(F.silu(conditioning)).chunk(2, dim=1)
            hidden_states = self.norm_out(hidden_states) * (1 + scale[:, None]) + shift[:, None]
            hidden_states = self.proj_out_2(hidden_states)
        elif self.config.norm_type == "ada_norm_single":
            shift, scale = (self.scale_shift_table[None] + embedded_timestep[:, None]).chunk(2, dim=1)
            hidden_states = self.norm_out(hidden_states)
            # Modulation
            hidden_states = hidden_states * (1 + scale) + shift
            hidden_states = self.proj_out(hidden_states)
            hidden_states = hidden_states.squeeze(1)

        # unpatchify
        if self.adaln_single is None:
            height = width = int(hidden_states.shape[1] ** 0.5)
        hidden_states = hidden_states.reshape(
            shape=(-1, height, width, self.patch_size, self.patch_size, self.out_channels)
        )
        hidden_states = torch.einsum("nhwpqc->nchpwq", hidden_states)
        output = hidden_states.reshape(
            shape=(-1, self.out_channels, height * self.patch_size, width * self.patch_size)
        )
        return output<|MERGE_RESOLUTION|>--- conflicted
+++ resolved
@@ -29,24 +29,9 @@
 logger = logging.get_logger(__name__)  # pylint: disable=invalid-name
 
 
-<<<<<<< HEAD
 class Transformer2DModelOutput(Transformer2DModelOutput):
     deprecation_message = "Importing `Transformer2DModelOutput` from `diffusers.models.transformer_2d` is deprecated and this will be removed in a future version. Please use `from diffusers.models.transformers.transformer_2d_utils import Transformer2DModelOutput`, instead."
     deprecate("Transformer2DModelOutput", "1.0.0", deprecation_message)
-=======
-@dataclass
-class Transformer2DModelOutput(BaseOutput):
-    """
-    The output of [`Transformer2DModel`].
-
-    Args:
-        sample (`torch.Tensor` of shape `(batch_size, num_channels, height, width)` or `(batch size, num_vector_embeds - 1, num_latent_pixels)` if [`Transformer2DModel`] is discrete):
-            The hidden states output conditioned on the `encoder_hidden_states` input. If discrete, returns probability
-            distributions for the unnoised latent pixels.
-    """
-
-    sample: torch.Tensor
->>>>>>> cbea5d17
 
 
 class Transformer2DModel(ModelMixin, ConfigMixin):
