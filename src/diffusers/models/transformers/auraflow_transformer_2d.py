--- conflicted
+++ resolved
@@ -13,24 +13,15 @@
 # limitations under the License.
 
 
-<<<<<<< HEAD
 from typing import Any, Dict, Optional, Union
-=======
-from typing import Dict, Union
->>>>>>> 3fab6624
 
 import torch
 import torch.nn as nn
 import torch.nn.functional as F
 
 from ...configuration_utils import ConfigMixin, register_to_config
-<<<<<<< HEAD
 from ...loaders import FromOriginalModelMixin, PeftAdapterMixin
 from ...utils import USE_PEFT_BACKEND, is_torch_version, logging, scale_lora_layers, unscale_lora_layers
-=======
-from ...loaders import FromOriginalModelMixin
-from ...utils import logging
->>>>>>> 3fab6624
 from ...utils.torch_utils import maybe_allow_in_graph
 from ..attention_processor import (
     Attention,
