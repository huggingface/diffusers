# Copyright 2024 AuraFlow Authors, The HuggingFace Team. All rights reserved.
#
# Licensed under the Apache License, Version 2.0 (the "License");
# you may not use this file except in compliance with the License.
# You may obtain a copy of the License at
#
#     http://www.apache.org/licenses/LICENSE-2.0
#
# Unless required by applicable law or agreed to in writing, software
# distributed under the License is distributed on an "AS IS" BASIS,
# WITHOUT WARRANTIES OR CONDITIONS OF ANY KIND, either express or implied.
# See the License for the specific language governing permissions and
# limitations under the License.


from typing import Any, Dict, Optional, Union

import torch
import torch.nn as nn
import torch.nn.functional as F

from ...configuration_utils import ConfigMixin, register_to_config
<<<<<<< HEAD
from ...loaders import PeftAdapterMixin
from ...utils import USE_PEFT_BACKEND, is_torch_version, logging, scale_lora_layers, unscale_lora_layers
=======
from ...loaders import FromOriginalModelMixin
from ...utils import is_torch_version, logging
>>>>>>> e2deb82e
from ...utils.torch_utils import maybe_allow_in_graph
from ..attention_processor import (
    Attention,
    AttentionProcessor,
    AuraFlowAttnProcessor2_0,
    FusedAuraFlowAttnProcessor2_0,
)
from ..embeddings import TimestepEmbedding, Timesteps
from ..modeling_outputs import Transformer2DModelOutput
from ..modeling_utils import ModelMixin
from ..normalization import AdaLayerNormZero, FP32LayerNorm


logger = logging.get_logger(__name__)  # pylint: disable=invalid-name


# Taken from the original aura flow inference code.
def find_multiple(n: int, k: int) -> int:
    if n % k == 0:
        return n
    return n + k - (n % k)


# Aura Flow patch embed doesn't use convs for projections.
# Additionally, it uses learned positional embeddings.
class AuraFlowPatchEmbed(nn.Module):
    def __init__(
        self,
        height=224,
        width=224,
        patch_size=16,
        in_channels=3,
        embed_dim=768,
        pos_embed_max_size=None,
    ):
        super().__init__()

        self.num_patches = (height // patch_size) * (width // patch_size)
        self.pos_embed_max_size = pos_embed_max_size

        self.proj = nn.Linear(patch_size * patch_size * in_channels, embed_dim)
        self.pos_embed = nn.Parameter(torch.randn(1, pos_embed_max_size, embed_dim) * 0.1)

        self.patch_size = patch_size
        self.height, self.width = height // patch_size, width // patch_size
        self.base_size = height // patch_size

    def pe_selection_index_based_on_dim(self, h, w):
        # select subset of positional embedding based on H, W, where H, W is size of latent
        # PE will be viewed as 2d-grid, and H/p x W/p of the PE will be selected
        # because original input are in flattened format, we have to flatten this 2d grid as well.
        h_p, w_p = h // self.patch_size, w // self.patch_size
        original_pe_indexes = torch.arange(self.pos_embed.shape[1])
        h_max, w_max = int(self.pos_embed_max_size**0.5), int(self.pos_embed_max_size**0.5)
        original_pe_indexes = original_pe_indexes.view(h_max, w_max)
        starth = h_max // 2 - h_p // 2
        endh = starth + h_p
        startw = w_max // 2 - w_p // 2
        endw = startw + w_p
        original_pe_indexes = original_pe_indexes[starth:endh, startw:endw]
        return original_pe_indexes.flatten()

    def forward(self, latent):
        batch_size, num_channels, height, width = latent.size()
        latent = latent.view(
            batch_size,
            num_channels,
            height // self.patch_size,
            self.patch_size,
            width // self.patch_size,
            self.patch_size,
        )
        latent = latent.permute(0, 2, 4, 1, 3, 5).flatten(-3).flatten(1, 2)
        latent = self.proj(latent)
        pe_index = self.pe_selection_index_based_on_dim(height, width)
        return latent + self.pos_embed[:, pe_index]


# Taken from the original Aura flow inference code.
# Our feedforward only has GELU but Aura uses SiLU.
class AuraFlowFeedForward(nn.Module):
    def __init__(self, dim, hidden_dim=None) -> None:
        super().__init__()
        if hidden_dim is None:
            hidden_dim = 4 * dim

        final_hidden_dim = int(2 * hidden_dim / 3)
        final_hidden_dim = find_multiple(final_hidden_dim, 256)

        self.linear_1 = nn.Linear(dim, final_hidden_dim, bias=False)
        self.linear_2 = nn.Linear(dim, final_hidden_dim, bias=False)
        self.out_projection = nn.Linear(final_hidden_dim, dim, bias=False)

    def forward(self, x: torch.Tensor) -> torch.Tensor:
        x = F.silu(self.linear_1(x)) * self.linear_2(x)
        x = self.out_projection(x)
        return x


class AuraFlowPreFinalBlock(nn.Module):
    def __init__(self, embedding_dim: int, conditioning_embedding_dim: int):
        super().__init__()

        self.silu = nn.SiLU()
        self.linear = nn.Linear(conditioning_embedding_dim, embedding_dim * 2, bias=False)

    def forward(self, x: torch.Tensor, conditioning_embedding: torch.Tensor) -> torch.Tensor:
        emb = self.linear(self.silu(conditioning_embedding).to(x.dtype))
        scale, shift = torch.chunk(emb, 2, dim=1)
        x = x * (1 + scale)[:, None, :] + shift[:, None, :]
        return x


@maybe_allow_in_graph
class AuraFlowSingleTransformerBlock(nn.Module):
    """Similar to `AuraFlowJointTransformerBlock` with a single DiT instead of an MMDiT."""

    def __init__(self, dim, num_attention_heads, attention_head_dim):
        super().__init__()

        self.norm1 = AdaLayerNormZero(dim, bias=False, norm_type="fp32_layer_norm")

        processor = AuraFlowAttnProcessor2_0()
        self.attn = Attention(
            query_dim=dim,
            cross_attention_dim=None,
            dim_head=attention_head_dim,
            heads=num_attention_heads,
            qk_norm="fp32_layer_norm",
            out_dim=dim,
            bias=False,
            out_bias=False,
            processor=processor,
        )

        self.norm2 = FP32LayerNorm(dim, elementwise_affine=False, bias=False)
        self.ff = AuraFlowFeedForward(dim, dim * 4)

    def forward(self, hidden_states: torch.FloatTensor, temb: torch.FloatTensor):
        residual = hidden_states

        # Norm + Projection.
        norm_hidden_states, gate_msa, shift_mlp, scale_mlp, gate_mlp = self.norm1(hidden_states, emb=temb)

        # Attention.
        attn_output = self.attn(hidden_states=norm_hidden_states)

        # Process attention outputs for the `hidden_states`.
        hidden_states = self.norm2(residual + gate_msa.unsqueeze(1) * attn_output)
        hidden_states = hidden_states * (1 + scale_mlp[:, None]) + shift_mlp[:, None]
        ff_output = self.ff(hidden_states)
        hidden_states = gate_mlp.unsqueeze(1) * ff_output
        hidden_states = residual + hidden_states

        return hidden_states


@maybe_allow_in_graph
class AuraFlowJointTransformerBlock(nn.Module):
    r"""
    Transformer block for Aura Flow. Similar to SD3 MMDiT. Differences (non-exhaustive):

        * QK Norm in the attention blocks
        * No bias in the attention blocks
        * Most LayerNorms are in FP32

    Parameters:
        dim (`int`): The number of channels in the input and output.
        num_attention_heads (`int`): The number of heads to use for multi-head attention.
        attention_head_dim (`int`): The number of channels in each head.
        is_last (`bool`): Boolean to determine if this is the last block in the model.
    """

    def __init__(self, dim, num_attention_heads, attention_head_dim):
        super().__init__()

        self.norm1 = AdaLayerNormZero(dim, bias=False, norm_type="fp32_layer_norm")
        self.norm1_context = AdaLayerNormZero(dim, bias=False, norm_type="fp32_layer_norm")

        processor = AuraFlowAttnProcessor2_0()
        self.attn = Attention(
            query_dim=dim,
            cross_attention_dim=None,
            added_kv_proj_dim=dim,
            added_proj_bias=False,
            dim_head=attention_head_dim,
            heads=num_attention_heads,
            qk_norm="fp32_layer_norm",
            out_dim=dim,
            bias=False,
            out_bias=False,
            processor=processor,
            context_pre_only=False,
        )

        self.norm2 = FP32LayerNorm(dim, elementwise_affine=False, bias=False)
        self.ff = AuraFlowFeedForward(dim, dim * 4)
        self.norm2_context = FP32LayerNorm(dim, elementwise_affine=False, bias=False)
        self.ff_context = AuraFlowFeedForward(dim, dim * 4)

    def forward(
        self, hidden_states: torch.FloatTensor, encoder_hidden_states: torch.FloatTensor, temb: torch.FloatTensor
    ):
        residual = hidden_states
        residual_context = encoder_hidden_states

        # Norm + Projection.
        norm_hidden_states, gate_msa, shift_mlp, scale_mlp, gate_mlp = self.norm1(hidden_states, emb=temb)
        norm_encoder_hidden_states, c_gate_msa, c_shift_mlp, c_scale_mlp, c_gate_mlp = self.norm1_context(
            encoder_hidden_states, emb=temb
        )

        # Attention.
        attn_output, context_attn_output = self.attn(
            hidden_states=norm_hidden_states, encoder_hidden_states=norm_encoder_hidden_states
        )

        # Process attention outputs for the `hidden_states`.
        hidden_states = self.norm2(residual + gate_msa.unsqueeze(1) * attn_output)
        hidden_states = hidden_states * (1 + scale_mlp[:, None]) + shift_mlp[:, None]
        hidden_states = gate_mlp.unsqueeze(1) * self.ff(hidden_states)
        hidden_states = residual + hidden_states

        # Process attention outputs for the `encoder_hidden_states`.
        encoder_hidden_states = self.norm2_context(residual_context + c_gate_msa.unsqueeze(1) * context_attn_output)
        encoder_hidden_states = encoder_hidden_states * (1 + c_scale_mlp[:, None]) + c_shift_mlp[:, None]
        encoder_hidden_states = c_gate_mlp.unsqueeze(1) * self.ff_context(encoder_hidden_states)
        encoder_hidden_states = residual_context + encoder_hidden_states

        return encoder_hidden_states, hidden_states


<<<<<<< HEAD
class AuraFlowTransformer2DModel(ModelMixin, ConfigMixin, PeftAdapterMixin):
=======
class AuraFlowTransformer2DModel(ModelMixin, ConfigMixin, FromOriginalModelMixin):
>>>>>>> e2deb82e
    r"""
    A 2D Transformer model as introduced in AuraFlow (https://blog.fal.ai/auraflow/).

    Parameters:
        sample_size (`int`): The width of the latent images. This is fixed during training since
            it is used to learn a number of position embeddings.
        patch_size (`int`): Patch size to turn the input data into small patches.
        in_channels (`int`, *optional*, defaults to 16): The number of channels in the input.
        num_mmdit_layers (`int`, *optional*, defaults to 4): The number of layers of MMDiT Transformer blocks to use.
        num_single_dit_layers (`int`, *optional*, defaults to 4):
            The number of layers of Transformer blocks to use. These blocks use concatenated image and text
            representations.
        attention_head_dim (`int`, *optional*, defaults to 64): The number of channels in each head.
        num_attention_heads (`int`, *optional*, defaults to 18): The number of heads to use for multi-head attention.
        joint_attention_dim (`int`, *optional*): The number of `encoder_hidden_states` dimensions to use.
        caption_projection_dim (`int`): Number of dimensions to use when projecting the `encoder_hidden_states`.
        out_channels (`int`, defaults to 16): Number of output channels.
        pos_embed_max_size (`int`, defaults to 4096): Maximum positions to embed from the image latents.
    """

    _no_split_modules = ["AuraFlowJointTransformerBlock", "AuraFlowSingleTransformerBlock", "AuraFlowPatchEmbed"]
    _supports_gradient_checkpointing = True

    @register_to_config
    def __init__(
        self,
        sample_size: int = 64,
        patch_size: int = 2,
        in_channels: int = 4,
        num_mmdit_layers: int = 4,
        num_single_dit_layers: int = 32,
        attention_head_dim: int = 256,
        num_attention_heads: int = 12,
        joint_attention_dim: int = 2048,
        caption_projection_dim: int = 3072,
        out_channels: int = 4,
        pos_embed_max_size: int = 1024,
    ):
        super().__init__()
        default_out_channels = in_channels
        self.out_channels = out_channels if out_channels is not None else default_out_channels
        self.inner_dim = self.config.num_attention_heads * self.config.attention_head_dim

        self.pos_embed = AuraFlowPatchEmbed(
            height=self.config.sample_size,
            width=self.config.sample_size,
            patch_size=self.config.patch_size,
            in_channels=self.config.in_channels,
            embed_dim=self.inner_dim,
            pos_embed_max_size=pos_embed_max_size,
        )

        self.context_embedder = nn.Linear(
            self.config.joint_attention_dim, self.config.caption_projection_dim, bias=False
        )
        self.time_step_embed = Timesteps(num_channels=256, downscale_freq_shift=0, scale=1000, flip_sin_to_cos=True)
        self.time_step_proj = TimestepEmbedding(in_channels=256, time_embed_dim=self.inner_dim)

        self.joint_transformer_blocks = nn.ModuleList(
            [
                AuraFlowJointTransformerBlock(
                    dim=self.inner_dim,
                    num_attention_heads=self.config.num_attention_heads,
                    attention_head_dim=self.config.attention_head_dim,
                )
                for i in range(self.config.num_mmdit_layers)
            ]
        )
        self.single_transformer_blocks = nn.ModuleList(
            [
                AuraFlowSingleTransformerBlock(
                    dim=self.inner_dim,
                    num_attention_heads=self.config.num_attention_heads,
                    attention_head_dim=self.config.attention_head_dim,
                )
                for _ in range(self.config.num_single_dit_layers)
            ]
        )

        self.norm_out = AuraFlowPreFinalBlock(self.inner_dim, self.inner_dim)
        self.proj_out = nn.Linear(self.inner_dim, patch_size * patch_size * self.out_channels, bias=False)

        # https://arxiv.org/abs/2309.16588
        # prevents artifacts in the attention maps
        self.register_tokens = nn.Parameter(torch.randn(1, 8, self.inner_dim) * 0.02)

        self.gradient_checkpointing = False

    @property
    # Copied from diffusers.models.unets.unet_2d_condition.UNet2DConditionModel.attn_processors
    def attn_processors(self) -> Dict[str, AttentionProcessor]:
        r"""
        Returns:
            `dict` of attention processors: A dictionary containing all attention processors used in the model with
            indexed by its weight name.
        """
        # set recursively
        processors = {}

        def fn_recursive_add_processors(name: str, module: torch.nn.Module, processors: Dict[str, AttentionProcessor]):
            if hasattr(module, "get_processor"):
                processors[f"{name}.processor"] = module.get_processor()

            for sub_name, child in module.named_children():
                fn_recursive_add_processors(f"{name}.{sub_name}", child, processors)

            return processors

        for name, module in self.named_children():
            fn_recursive_add_processors(name, module, processors)

        return processors

    # Copied from diffusers.models.unets.unet_2d_condition.UNet2DConditionModel.set_attn_processor
    def set_attn_processor(self, processor: Union[AttentionProcessor, Dict[str, AttentionProcessor]]):
        r"""
        Sets the attention processor to use to compute attention.

        Parameters:
            processor (`dict` of `AttentionProcessor` or only `AttentionProcessor`):
                The instantiated processor class or a dictionary of processor classes that will be set as the processor
                for **all** `Attention` layers.

                If `processor` is a dict, the key needs to define the path to the corresponding cross attention
                processor. This is strongly recommended when setting trainable attention processors.

        """
        count = len(self.attn_processors.keys())

        if isinstance(processor, dict) and len(processor) != count:
            raise ValueError(
                f"A dict of processors was passed, but the number of processors {len(processor)} does not match the"
                f" number of attention layers: {count}. Please make sure to pass {count} processor classes."
            )

        def fn_recursive_attn_processor(name: str, module: torch.nn.Module, processor):
            if hasattr(module, "set_processor"):
                if not isinstance(processor, dict):
                    module.set_processor(processor)
                else:
                    module.set_processor(processor.pop(f"{name}.processor"))

            for sub_name, child in module.named_children():
                fn_recursive_attn_processor(f"{name}.{sub_name}", child, processor)

        for name, module in self.named_children():
            fn_recursive_attn_processor(name, module, processor)

    # Copied from diffusers.models.unets.unet_2d_condition.UNet2DConditionModel.fuse_qkv_projections with FusedAttnProcessor2_0->FusedAuraFlowAttnProcessor2_0
    def fuse_qkv_projections(self):
        """
        Enables fused QKV projections. For self-attention modules, all projection matrices (i.e., query, key, value)
        are fused. For cross-attention modules, key and value projection matrices are fused.

        <Tip warning={true}>

        This API is 🧪 experimental.

        </Tip>
        """
        self.original_attn_processors = None

        for _, attn_processor in self.attn_processors.items():
            if "Added" in str(attn_processor.__class__.__name__):
                raise ValueError("`fuse_qkv_projections()` is not supported for models having added KV projections.")

        self.original_attn_processors = self.attn_processors

        for module in self.modules():
            if isinstance(module, Attention):
                module.fuse_projections(fuse=True)

        self.set_attn_processor(FusedAuraFlowAttnProcessor2_0())

    # Copied from diffusers.models.unets.unet_2d_condition.UNet2DConditionModel.unfuse_qkv_projections
    def unfuse_qkv_projections(self):
        """Disables the fused QKV projection if enabled.

        <Tip warning={true}>

        This API is 🧪 experimental.

        </Tip>

        """
        if self.original_attn_processors is not None:
            self.set_attn_processor(self.original_attn_processors)

    def _set_gradient_checkpointing(self, module, value=False):
        if hasattr(module, "gradient_checkpointing"):
            module.gradient_checkpointing = value

    def forward(
        self,
        hidden_states: torch.FloatTensor,
        encoder_hidden_states: torch.FloatTensor = None,
        timestep: torch.LongTensor = None,
        attention_kwargs: Optional[Dict[str, Any]] = None,
        return_dict: bool = True,
    ) -> Union[torch.FloatTensor, Transformer2DModelOutput]:
        height, width = hidden_states.shape[-2:]

        # Apply patch embedding, timestep embedding, and project the caption embeddings.
        hidden_states = self.pos_embed(hidden_states)  # takes care of adding positional embeddings too.
        temb = self.time_step_embed(timestep).to(dtype=next(self.parameters()).dtype)
        temb = self.time_step_proj(temb)
        encoder_hidden_states = self.context_embedder(encoder_hidden_states)
        encoder_hidden_states = torch.cat(
            [self.register_tokens.repeat(encoder_hidden_states.size(0), 1, 1), encoder_hidden_states], dim=1
        )
        if attention_kwargs is not None:
            attention_kwargs = attention_kwargs.copy()
            lora_scale = attention_kwargs.pop("scale", 1.0)
        else:
            lora_scale = 1.0
        if USE_PEFT_BACKEND:
            # weight the lora layers by setting `lora_scale` for each PEFT layer
            scale_lora_layers(self, lora_scale)
        else:
            if attention_kwargs is not None and attention_kwargs.get("scale", None) is not None:
                logger.warning(
                    "Passing `scale` via `attention_kwargs` when not using the PEFT backend is ineffective."
                )
        # MMDiT blocks.
        for index_block, block in enumerate(self.joint_transformer_blocks):
            if torch.is_grad_enabled() and self.gradient_checkpointing:

                def create_custom_forward(module, return_dict=None):
                    def custom_forward(*inputs):
                        if return_dict is not None:
                            return module(*inputs, return_dict=return_dict)
                        else:
                            return module(*inputs)

                    return custom_forward

                ckpt_kwargs: Dict[str, Any] = {"use_reentrant": False} if is_torch_version(">=", "1.11.0") else {}
                encoder_hidden_states, hidden_states = torch.utils.checkpoint.checkpoint(
                    create_custom_forward(block),
                    hidden_states,
                    encoder_hidden_states,
                    temb,
                    **ckpt_kwargs,
                )

            else:
                encoder_hidden_states, hidden_states = block(
                    hidden_states=hidden_states, encoder_hidden_states=encoder_hidden_states, temb=temb
                )

        # Single DiT blocks that combine the `hidden_states` (image) and `encoder_hidden_states` (text)
        if len(self.single_transformer_blocks) > 0:
            encoder_seq_len = encoder_hidden_states.size(1)
            combined_hidden_states = torch.cat([encoder_hidden_states, hidden_states], dim=1)

            for index_block, block in enumerate(self.single_transformer_blocks):
                if torch.is_grad_enabled() and self.gradient_checkpointing:

                    def create_custom_forward(module, return_dict=None):
                        def custom_forward(*inputs):
                            if return_dict is not None:
                                return module(*inputs, return_dict=return_dict)
                            else:
                                return module(*inputs)

                        return custom_forward

                    ckpt_kwargs: Dict[str, Any] = {"use_reentrant": False} if is_torch_version(">=", "1.11.0") else {}
                    combined_hidden_states = torch.utils.checkpoint.checkpoint(
                        create_custom_forward(block),
                        combined_hidden_states,
                        temb,
                        **ckpt_kwargs,
                    )

                else:
                    combined_hidden_states = block(hidden_states=combined_hidden_states, temb=temb)

            hidden_states = combined_hidden_states[:, encoder_seq_len:]

        hidden_states = self.norm_out(hidden_states, temb)
        hidden_states = self.proj_out(hidden_states)

        # unpatchify
        patch_size = self.config.patch_size
        out_channels = self.config.out_channels
        height = height // patch_size
        width = width // patch_size

        hidden_states = hidden_states.reshape(
            shape=(hidden_states.shape[0], height, width, patch_size, patch_size, out_channels)
        )
        hidden_states = torch.einsum("nhwpqc->nchpwq", hidden_states)
        output = hidden_states.reshape(
            shape=(hidden_states.shape[0], out_channels, height * patch_size, width * patch_size)
        )

        if USE_PEFT_BACKEND:
            # remove `lora_scale` from each PEFT layer
            unscale_lora_layers(self, lora_scale)

        if not return_dict:
            return (output,)

        return Transformer2DModelOutput(sample=output)<|MERGE_RESOLUTION|>--- conflicted
+++ resolved
@@ -20,13 +20,8 @@
 import torch.nn.functional as F
 
 from ...configuration_utils import ConfigMixin, register_to_config
-<<<<<<< HEAD
-from ...loaders import PeftAdapterMixin
+from ...loaders import FromOriginalModelMixin, PeftAdapterMixin
 from ...utils import USE_PEFT_BACKEND, is_torch_version, logging, scale_lora_layers, unscale_lora_layers
-=======
-from ...loaders import FromOriginalModelMixin
-from ...utils import is_torch_version, logging
->>>>>>> e2deb82e
 from ...utils.torch_utils import maybe_allow_in_graph
 from ..attention_processor import (
     Attention,
@@ -259,11 +254,7 @@
         return encoder_hidden_states, hidden_states
 
 
-<<<<<<< HEAD
-class AuraFlowTransformer2DModel(ModelMixin, ConfigMixin, PeftAdapterMixin):
-=======
-class AuraFlowTransformer2DModel(ModelMixin, ConfigMixin, FromOriginalModelMixin):
->>>>>>> e2deb82e
+class AuraFlowTransformer2DModel(ModelMixin, ConfigMixin, FromOriginalModelMixin, PeftAdapterMixin):
     r"""
     A 2D Transformer model as introduced in AuraFlow (https://blog.fal.ai/auraflow/).
 
