--- conflicted
+++ resolved
@@ -4,11 +4,8 @@
 if is_torch_available():
     from .auraflow_transformer_2d import AuraFlowTransformer2DModel
     from .cogvideox_transformer_3d import CogVideoXTransformer3DModel
-<<<<<<< HEAD
     from .easyanimate_transformer_3d import EasyAnimateTransformer3DModel
-=======
     from .consisid_transformer_3d import ConsisIDTransformer3DModel
->>>>>>> a6476822
     from .dit_transformer_2d import DiTTransformer2DModel
     from .dual_transformer_2d import DualTransformer2DModel
     from .hunyuan_transformer_2d import HunyuanDiT2DModel
