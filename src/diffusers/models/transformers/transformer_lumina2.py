# Copyright 2024 Alpha-VLLM Authors and The HuggingFace Team. All rights reserved.
#
# Licensed under the Apache License, Version 2.0 (the "License");
# you may not use this file except in compliance with the License.
# You may obtain a copy of the License at
#
#     http://www.apache.org/licenses/LICENSE-2.0
#
# Unless required by applicable law or agreed to in writing, software
# distributed under the License is distributed on an "AS IS" BASIS,
# WITHOUT WARRANTIES OR CONDITIONS OF ANY KIND, either express or implied.
# See the License for the specific language governing permissions and
# limitations under the License.

from typing import Any, Dict, Optional

import torch
import torch.nn as nn

from ...configuration_utils import ConfigMixin, register_to_config
from ...utils import logging
from ..attention import LuminaFeedForward
from ..attention_processor import Attention, Lumina2AttnProcessor2_0
from ..embeddings import (
    Lumina2CombinedTimestepCaptionEmbedding,
    Lumina2PosEmbed,
)
from ..modeling_outputs import Transformer2DModelOutput
from ..modeling_utils import ModelMixin
from ..normalization import LuminaLayerNormContinuous, LuminaRMSNormZero, RMSNorm


logger = logging.get_logger(__name__)  # pylint: disable=invalid-name


class Lumina2TransformerBlock(nn.Module):
    """
    A Lumina2TransformerBlock for Lumina2Transformer2DModel.

    Parameters:
        dim (`int`): Embedding dimension of the input features.
        num_attention_heads (`int`): Number of attention heads.
        num_kv_heads (`int`):
            Number of attention heads in key and value features (if using GQA), or set to None for the same as query.
        multiple_of (`int`): The number of multiple of ffn layer.
        ffn_dim_multiplier (`float`): The multipier factor of ffn layer dimension.
        norm_eps (`float`): The eps for norm layer.
        qk_norm (`bool`): normalization for query and key.
        cross_attention_dim (`int`): Cross attention embedding dimension of the input text prompt hidden_states.
        modulation (`bool`): Whether to use modulation.
    """

    def __init__(
        self,
        dim: int,
        num_attention_heads: int,
        num_kv_heads: int,
        multiple_of: int,
        ffn_dim_multiplier: float,
        norm_eps: float,
        modulation: bool = True,
    ) -> None:
        super().__init__()
        self.head_dim = dim // num_attention_heads
        self.modulation = modulation

        # Self-attention
        self.attn = Attention(
            query_dim=dim,
            cross_attention_dim=None,
            dim_head=dim // num_attention_heads,
            qk_norm="rms_norm",
            heads=num_attention_heads,
            kv_heads=num_kv_heads,
            eps=1e-5,
            bias=False,
            out_bias=False,
            processor=Lumina2AttnProcessor2_0(),
        )
        
        self.feed_forward = LuminaFeedForward(
            dim=dim,
            inner_dim=4 * dim,
            multiple_of=multiple_of,
            ffn_dim_multiplier=ffn_dim_multiplier,
        )
        
<<<<<<< HEAD
        if modulation:
            self.norm1 = LuminaRMSNormZero(
                embedding_dim=dim,
                norm_eps=norm_eps,
            )
        else:
            self.norm1 = RMSNorm(dim, eps=norm_eps)
=======
        self.norm1 = LuminaRMSNormZero() if modulation else RMSNorm(...)
>>>>>>> 81f47df6
        self.ffn_norm1 = RMSNorm(dim, eps=norm_eps)

        self.norm2 = RMSNorm(dim, eps=norm_eps)
        self.ffn_norm2 = RMSNorm(dim, eps=norm_eps)

    def forward(
        self,
        hidden_states: torch.Tensor,
        attention_mask: torch.Tensor,
        image_rotary_emb: torch.Tensor,
        temb: Optional[torch.Tensor] = None,
    ):
        """
        Perform a forward pass through the Lumina2TransformerBlock.

        Parameters:
            hidden_states (`torch.Tensor`): The input of hidden_states for Lumina2TransformerBlock.
            attention_mask (`torch.Tensor): The input of hidden_states corresponse attention mask.
            image_rotary_emb (`torch.Tensor`): Precomputed cosine and sine frequencies.
            encoder_hidden_states: (`torch.Tensor`): The hidden_states of text prompt are processed by Gemma encoder.
            encoder_mask (`torch.Tensor`): The hidden_states of text prompt attention mask.
            temb (`torch.Tensor`): Timestep embedding with text prompt embedding.
        """

        norm_hidden_states, gate_msa, scale_mlp, gate_mlp = self.norm1(hidden_states, temb)
        attn_output = self.attn(
            hidden_states=norm_hidden_states,
            encoder_hidden_states=norm_hidden_states,
            attention_mask=attention_mask,
            query_rotary_emb=image_rotary_emb,
            key_rotary_emb=image_rotary_emb,
        )

        if self.modulation:
            hidden_states = hidden_states + gate_msa.unsqueeze(1).tanh() * self.norm2(attn_output)
            mlp_output = self.feed_forward(self.ffn_norm1(hidden_states) * (1 + scale_mlp.unsqueeze(1)))
            hidden_states = hidden_states + gate_mlp.unsqueeze(1).tanh() * self.ffn_norm2(mlp_output)
        else:
            hidden_states = hidden_states + self.norm2(attn_output)
            mlp_output = self.feed_forward(self.ffn_norm1(hidden_states))
            hidden_states = hidden_states + self.ffn_norm2(mlp_output)

        return hidden_states


class Lumina2Transformer2DModel(ModelMixin, ConfigMixin):
    """
    LuminaNextDiT: Diffusion model with a Transformer backbone.

    Inherit ModelMixin and ConfigMixin to be compatible with the sampler StableDiffusionPipeline of diffusers.

    Parameters:
        sample_size (`int`): The width of the latent images. This is fixed during training since
            it is used to learn a number of position embeddings.
        patch_size (`int`, *optional*, (`int`, *optional*, defaults to 2):
            The size of each patch in the image. This parameter defines the resolution of patches fed into the model.
        in_channels (`int`, *optional*, defaults to 4):
            The number of input channels for the model. Typically, this matches the number of channels in the input
            images.
        hidden_size (`int`, *optional*, defaults to 4096):
            The dimensionality of the hidden layers in the model. This parameter determines the width of the model's
            hidden representations.
        num_layers (`int`, *optional*, default to 32):
            The number of layers in the model. This defines the depth of the neural network.
        num_attention_heads (`int`, *optional*, defaults to 32):
            The number of attention heads in each attention layer. This parameter specifies how many separate attention
            mechanisms are used.
        num_kv_heads (`int`, *optional*, defaults to 8):
            The number of key-value heads in the attention mechanism, if different from the number of attention heads.
            If None, it defaults to num_attention_heads.
        multiple_of (`int`, *optional*, defaults to 256):
            A factor that the hidden size should be a multiple of. This can help optimize certain hardware
            configurations.
        ffn_dim_multiplier (`float`, *optional*):
            A multiplier for the dimensionality of the feed-forward network. If None, it uses a default value based on
            the model configuration.
        norm_eps (`float`, *optional*, defaults to 1e-5):
            A small value added to the denominator for numerical stability in normalization layers.
        scaling_factor (`float`, *optional*, defaults to 1.0):
            A scaling factor applied to certain parameters or layers in the model. This can be used for adjusting the
            overall scale of the model's operations.
    """

    @register_to_config
    def __init__(
        self,
        sample_size: int = 128,
        patch_size: Optional[int] = 2,
        in_channels: Optional[int] = 16,
        out_channels: Optional[int] = None,
        hidden_size: Optional[int] = 2304,
        num_layers: Optional[int] = 26,
        num_refiner_layers: Optional[int] = 2,
        num_attention_heads: Optional[int] = 24,
        num_kv_heads: Optional[int] = 8,
        multiple_of: Optional[int] = 256,
        ffn_dim_multiplier: Optional[float] = None,
        norm_eps: Optional[float] = 1e-5,
        scaling_factor: Optional[float] = 1.0,
        axes_dim_rope: Optional[tuple[int, int, int]] = (32, 32, 32),
        axes_lens: Optional[tuple[int, int, int]] = (300, 512, 512),
        cap_feat_dim: Optional[int] = 1024,
    ) -> None:
        super().__init__()
        self.sample_size = sample_size
        self.patch_size = patch_size
        self.in_channels = in_channels
        self.out_channels = out_channels or in_channels
        self.hidden_size = hidden_size
        self.num_attention_heads = num_attention_heads
        self.head_dim = hidden_size // num_attention_heads
        self.scaling_factor = scaling_factor

        self.rope_embedder = Lumina2PosEmbed(
            theta=10000,
            axes_dim=axes_dim_rope,
            axes_lens=axes_lens,
        )
        self.x_embedder = nn.Linear(
            in_features=patch_size * patch_size * in_channels,
            out_features=hidden_size,
            bias=True,
        )

        self.time_caption_embed = Lumina2CombinedTimestepCaptionEmbedding(
            hidden_size=hidden_size,
            cap_feat_dim=cap_feat_dim,
            norm_eps=norm_eps,
        )

        self.noise_refiner = nn.ModuleList(
            [
                Lumina2TransformerBlock(
                    hidden_size,
                    num_attention_heads,
                    num_kv_heads,
                    multiple_of,
                    ffn_dim_multiplier,
                    norm_eps,
                    modulation=True,
                )
                for _ in range(num_refiner_layers)
            ]
        )
        
        self.context_refiner = nn.ModuleList(
            [
                Lumina2TransformerBlock(
                    hidden_size,
                    num_attention_heads,
                    num_kv_heads,
                    multiple_of,
                    ffn_dim_multiplier,
                    norm_eps,
                    modulation=False,
                )
                for _ in range(num_refiner_layers)
            ]
        )
        
        self.layers = nn.ModuleList(
            [
                Lumina2TransformerBlock(
                    hidden_size,
                    num_attention_heads,
                    num_kv_heads,
                    multiple_of,
                    ffn_dim_multiplier,
                    norm_eps,
                    modulation=True,
                )
                for _ in range(num_layers)
            ]
        )
        self.norm_out = LuminaLayerNormContinuous(
            embedding_dim=hidden_size,
            conditioning_embedding_dim=min(hidden_size, 1024),
            elementwise_affine=False,
            eps=1e-6,
            bias=True,
            out_dim=patch_size * patch_size * self.out_channels,
        )
        # self.final_layer = LuminaFinalLayer(hidden_size, patch_size, self.out_channels)

        assert (hidden_size // num_attention_heads) % 4 == 0, "2d rope needs head dim to be divisible by 4"
        
    def patchify_and_embed(
        self,
        x: list[torch.Tensor] | torch.Tensor,
        cap_feats: torch.Tensor,
        cap_mask: torch.Tensor,
        t: torch.Tensor,
    ) -> tuple[torch.Tensor, torch.Tensor, list[tuple[int, int]], list[int], torch.Tensor]:
        bsz = len(x)
        pH = pW = self.patch_size
        device = x[0].device

        l_effective_cap_len = cap_mask.sum(dim=1).tolist()
        img_sizes = [(img.size(1), img.size(2)) for img in x]
        l_effective_img_len = [(H // pH) * (W // pW) for (H, W) in img_sizes]

        max_seq_len = max(
            (cap_len+img_len for cap_len, img_len in zip(l_effective_cap_len, l_effective_img_len))
        )
        max_cap_len = max(l_effective_cap_len)
        max_img_len = max(l_effective_img_len)
        
        position_ids = torch.zeros(bsz, max_seq_len, 3, dtype=torch.int32, device=device)
        
        for i in range(bsz):
            cap_len = l_effective_cap_len[i]
            img_len = l_effective_img_len[i]
            H, W = img_sizes[i]
            H_tokens, W_tokens = H // pH, W // pW
            assert H_tokens * W_tokens == img_len

            position_ids[i, :cap_len, 0] = torch.arange(cap_len, dtype=torch.int32, device=device)
            position_ids[i, cap_len:cap_len+img_len, 0] = cap_len
            row_ids = torch.arange(H_tokens, dtype=torch.int32, device=device).view(-1, 1).repeat(1, W_tokens).flatten()
            col_ids = torch.arange(W_tokens, dtype=torch.int32, device=device).view(1, -1).repeat(H_tokens, 1).flatten()
            position_ids[i, cap_len:cap_len+img_len, 1] = row_ids
            position_ids[i, cap_len:cap_len+img_len, 2] = col_ids

        freqs_cis = self.rope_embedder(position_ids)
        
        cap_freqs_cis_shape = list(freqs_cis.shape)
        cap_freqs_cis_shape[1] = cap_feats.shape[1]
        cap_freqs_cis = torch.zeros(*cap_freqs_cis_shape, device=device, dtype=freqs_cis.dtype)

        img_freqs_cis_shape = list(freqs_cis.shape)
        img_freqs_cis_shape[1] = max_img_len
        img_freqs_cis = torch.zeros(*img_freqs_cis_shape, device=device, dtype=freqs_cis.dtype)
        
        for i in range(bsz):
            cap_len = l_effective_cap_len[i]
            img_len = l_effective_img_len[i]
            cap_freqs_cis[i, :cap_len] = freqs_cis[i, :cap_len]
            img_freqs_cis[i, :img_len] = freqs_cis[i, cap_len:cap_len+img_len]
        
        for layer in self.context_refiner:
            cap_feats = layer(cap_feats, cap_mask, cap_freqs_cis)
        
        flat_x = []
        for i in range(bsz):
            img = x[i]
            C, H, W = img.size()
            img = img.view(C, H // pH, pH, W // pW, pW).permute(1, 3, 2, 4, 0).flatten(2).flatten(0, 1)
            flat_x.append(img)
        x = flat_x
        padded_img_embed = torch.zeros(bsz, max_img_len, x[0].shape[-1], device=device, dtype=x[0].dtype)
        padded_img_mask = torch.zeros(bsz, max_img_len, dtype=torch.bool, device=device)
        for i in range(bsz):
            padded_img_embed[i, :l_effective_img_len[i]] = x[i]
            padded_img_mask[i, :l_effective_img_len[i]] = True
            
        padded_img_embed = self.x_embedder(padded_img_embed)
        for layer in self.noise_refiner:
            padded_img_embed = layer(padded_img_embed, padded_img_mask, img_freqs_cis, t)
            
        mask = torch.zeros(bsz, max_seq_len, dtype=torch.bool, device=device)
        padded_full_embed = torch.zeros(bsz, max_seq_len, self.hidden_size, device=device, dtype=x[0].dtype)
        for i in range(bsz):
            cap_len = l_effective_cap_len[i]
            img_len = l_effective_img_len[i]
            mask[i, :cap_len+img_len] = True
            padded_full_embed[i, :cap_len] = cap_feats[i, :cap_len]
            padded_full_embed[i, cap_len:cap_len+img_len] = padded_img_embed[i, :img_len]
            
        return padded_full_embed, mask, img_sizes, l_effective_cap_len, freqs_cis


    def forward(
        self,
        hidden_states: torch.Tensor,
        timestep: torch.Tensor,
        encoder_hidden_states: torch.Tensor,
        encoder_mask: torch.Tensor,
        return_dict=True,
    ) -> torch.Tensor:
        """
        Forward pass of LuminaNextDiT.

        Parameters:
            hidden_states (torch.Tensor): Input tensor of shape (N, C, H, W).
            timestep (torch.Tensor): Tensor of diffusion timesteps of shape (N,).
            encoder_hidden_states (torch.Tensor): Tensor of caption features of shape (N, D).
            encoder_mask (torch.Tensor): Tensor of caption masks of shape (N, L).
        """
        
        temb, encoder_hidden_states = self.time_caption_embed(timestep, encoder_hidden_states)
        hidden_states, mask, img_size, cap_size, image_rotary_emb = self.patchify_and_embed(hidden_states, encoder_hidden_states, encoder_mask, temb)
        image_rotary_emb = image_rotary_emb.to(hidden_states.device)

        for layer in self.layers:
            hidden_states = layer(
                hidden_states,
                mask,
                image_rotary_emb,
                temb=temb,
            )

        hidden_states = self.norm_out(hidden_states, temb)

        # unpatchify
        height_tokens = width_tokens = self.patch_size
        output = []
        for i in range(len(img_size)):
            height, width = img_size[i]
            begin = cap_size[i]
            end = begin + (height // height_tokens) * (width // width_tokens)
            output.append(
                hidden_states[i][begin:end]
                .view(height // height_tokens, width // width_tokens, height_tokens, width_tokens, self.out_channels)
                .permute(4, 0, 2, 1, 3)
                .flatten(3, 4)
                .flatten(1, 2)
            )
        output = torch.stack(output, dim=0)

        if not return_dict:
            return (output,)

        return Transformer2DModelOutput(sample=output)<|MERGE_RESOLUTION|>--- conflicted
+++ resolved
@@ -85,17 +85,14 @@
             ffn_dim_multiplier=ffn_dim_multiplier,
         )
         
-<<<<<<< HEAD
         if modulation:
             self.norm1 = LuminaRMSNormZero(
                 embedding_dim=dim,
                 norm_eps=norm_eps,
+                norm_elementwise_affine=True,
             )
         else:
             self.norm1 = RMSNorm(dim, eps=norm_eps)
-=======
-        self.norm1 = LuminaRMSNormZero() if modulation else RMSNorm(...)
->>>>>>> 81f47df6
         self.ffn_norm1 = RMSNorm(dim, eps=norm_eps)
 
         self.norm2 = RMSNorm(dim, eps=norm_eps)
