# Copyright 2025 The SkyReels Team, The Wan Team and The HuggingFace Team. All rights reserved.
#
# Licensed under the Apache License, Version 2.0 (the "License");
# you may not use this file except in compliance with the License.
# You may obtain a copy of the License at
#
#     http://www.apache.org/licenses/LICENSE-2.0
#
# Unless required by applicable law or agreed to in writing, software
# distributed under the License is distributed on an "AS IS" BASIS,
# WITHOUT WARRANTIES OR CONDITIONS OF ANY KIND, either express or implied.
# See the License for the specific language governing permissions and
# limitations under the License.

import math
from typing import Any, Dict, Optional, Tuple, Union

import torch
import torch.nn as nn
import torch.nn.functional as F

from ...configuration_utils import ConfigMixin, register_to_config
from ...loaders import FromOriginalModelMixin, PeftAdapterMixin
from ...utils import USE_PEFT_BACKEND, deprecate, logging, scale_lora_layers, unscale_lora_layers
from ...utils.torch_utils import maybe_allow_in_graph
from ..attention import AttentionMixin, AttentionModuleMixin, FeedForward
from ..attention_dispatch import dispatch_attention_fn
from ..cache_utils import CacheMixin
from ..embeddings import (
    PixArtAlphaTextProjection,
    TimestepEmbedding,
    get_1d_rotary_pos_embed,
    get_1d_sincos_pos_embed_from_grid,
)
from ..modeling_outputs import Transformer2DModelOutput
from ..modeling_utils import ModelMixin, get_parameter_dtype
from ..normalization import FP32LayerNorm


logger = logging.get_logger(__name__)  # pylint: disable=invalid-name


<<<<<<< HEAD
class SkyReelsV2AdaLayerNorm(nn.Module):
    r"""
    Norm layer modified to incorporate timestep embeddings.

    Parameters:
        embedding_dim (`int`): The size of each embedding vector.
        output_dim (`int`, *optional*):
        norm_elementwise_affine (`bool`, defaults to `False):
        norm_eps (`bool`, defaults to `False`):
    """

    def __init__(
        self,
        embedding_dim: int,
        output_dim: Optional[int] = None,
        norm_elementwise_affine: bool = False,
        norm_eps: float = 1e-5,
    ):
        super().__init__()

        output_dim = output_dim or embedding_dim * 2

        self.linear = nn.Linear(embedding_dim, output_dim)
        self.linear.weight.data[:embedding_dim, :] = torch.eye(embedding_dim)
        self.linear.weight.data[embedding_dim:, :] = torch.eye(embedding_dim)
        self.norm = FP32LayerNorm(embedding_dim, norm_eps, norm_elementwise_affine)

    def forward(self, x: torch.Tensor, temb: torch.Tensor) -> torch.Tensor:
        if temb.ndim == 2:
            # If temb is 2D, we assume it has 1-D time embedding values for each batch.
            # For models:
            # - Skywork/SkyReels-V2-T2V-14B-540P-Diffusers
            # - Skywork/SkyReels-V2-T2V-14B-720P-Diffusers
            # - Skywork/SkyReels-V2-I2V-1.3B-540P-Diffusers
            # - Skywork/SkyReels-V2-I2V-14B-540P-Diffusers
            # - Skywork/SkyReels-V2-I2V-14B-720P-Diffusers
            # 2D temb: (batch, embedding_dim)
            temb = self.linear(temb.unsqueeze(1))  # (batch, 1, embedding_dim * 2)
            shift, scale = temb.chunk(2, dim=2)
        elif temb.ndim == 3:
            # If temb is 3D, we assume it has 2-D time embedding values for each batch.
            # Each time embedding tensor includes values for each latent frame; thus Diffusion Forcing.
            # For models:
            # - Skywork/SkyReels-V2-DF-1.3B-540P-Diffusers
            # - Skywork/SkyReels-V2-DF-14B-540P-Diffusers
            # - Skywork/SkyReels-V2-DF-14B-720P-Diffusers
            # 3D temb: (batch, num_latent_frames * post_patch_height * post_patch_width, embedding_dim)
            temb = self.linear(
                temb
            )  # (batch, num_latent_frames * post_patch_height * post_patch_width, embedding_dim * 2)
            shift, scale = temb.chunk(2, dim=2)

        x = self.norm(x) * (1 + scale) + shift
        return x


class SkyReelsV2AttnProcessor2_0:
=======
def _get_qkv_projections(
    attn: "SkyReelsV2Attention", hidden_states: torch.Tensor, encoder_hidden_states: torch.Tensor
):
    # encoder_hidden_states is only passed for cross-attention
    if encoder_hidden_states is None:
        encoder_hidden_states = hidden_states

    if attn.fused_projections:
        if attn.cross_attention_dim_head is None:
            # In self-attention layers, we can fuse the entire QKV projection into a single linear
            query, key, value = attn.to_qkv(hidden_states).chunk(3, dim=-1)
        else:
            # In cross-attention layers, we can only fuse the KV projections into a single linear
            query = attn.to_q(hidden_states)
            key, value = attn.to_kv(encoder_hidden_states).chunk(2, dim=-1)
    else:
        query = attn.to_q(hidden_states)
        key = attn.to_k(encoder_hidden_states)
        value = attn.to_v(encoder_hidden_states)
    return query, key, value


def _get_added_kv_projections(attn: "SkyReelsV2Attention", encoder_hidden_states_img: torch.Tensor):
    if attn.fused_projections:
        key_img, value_img = attn.to_added_kv(encoder_hidden_states_img).chunk(2, dim=-1)
    else:
        key_img = attn.add_k_proj(encoder_hidden_states_img)
        value_img = attn.add_v_proj(encoder_hidden_states_img)
    return key_img, value_img


class SkyReelsV2AttnProcessor:
    _attention_backend = None

>>>>>>> 552c127c
    def __init__(self):
        if not hasattr(F, "scaled_dot_product_attention"):
            raise ImportError(
                "SkyReelsV2AttnProcessor requires PyTorch 2.0. To use it, please upgrade PyTorch to 2.0."
            )

    def __call__(
        self,
        attn: "SkyReelsV2Attention",
        hidden_states: torch.Tensor,
        encoder_hidden_states: Optional[torch.Tensor] = None,
        attention_mask: Optional[torch.Tensor] = None,
        rotary_emb: Optional[Tuple[torch.Tensor, torch.Tensor]] = None,
    ) -> torch.Tensor:
        encoder_hidden_states_img = None
        if attn.add_k_proj is not None:
            # 512 is the context length of the text encoder, hardcoded for now
            image_context_length = encoder_hidden_states.shape[1] - 512
            encoder_hidden_states_img = encoder_hidden_states[:, :image_context_length]
            encoder_hidden_states = encoder_hidden_states[:, image_context_length:]

        query, key, value = _get_qkv_projections(attn, hidden_states, encoder_hidden_states)

        query = attn.norm_q(query)
        key = attn.norm_k(key)

        query = query.unflatten(2, (attn.heads, -1))
        key = key.unflatten(2, (attn.heads, -1))
        value = value.unflatten(2, (attn.heads, -1))

        if rotary_emb is not None:

            def apply_rotary_emb(
                hidden_states: torch.Tensor,
                freqs_cos: torch.Tensor,
                freqs_sin: torch.Tensor,
            ):
                x1, x2 = hidden_states.unflatten(-1, (-1, 2)).unbind(-1)
                cos = freqs_cos[..., 0::2]
                sin = freqs_sin[..., 1::2]
                out = torch.empty_like(hidden_states)
                out[..., 0::2] = x1 * cos - x2 * sin
                out[..., 1::2] = x1 * sin + x2 * cos
                return out.type_as(hidden_states)

            query = apply_rotary_emb(query, *rotary_emb)
            key = apply_rotary_emb(key, *rotary_emb)

        # I2V task
        hidden_states_img = None
        if encoder_hidden_states_img is not None:
            key_img, value_img = _get_added_kv_projections(attn, encoder_hidden_states_img)
            key_img = attn.norm_added_k(key_img)

            key_img = key_img.unflatten(2, (attn.heads, -1))
            value_img = value_img.unflatten(2, (attn.heads, -1))

            hidden_states_img = dispatch_attention_fn(
                query,
                key_img,
                value_img,
                attn_mask=None,
                dropout_p=0.0,
                is_causal=False,
                backend=self._attention_backend,
            )
            hidden_states_img = hidden_states_img.flatten(2, 3)
            hidden_states_img = hidden_states_img.type_as(query)

        hidden_states = dispatch_attention_fn(
            query,
            key,
            value,
            attn_mask=attention_mask,
            dropout_p=0.0,
            is_causal=False,
            backend=self._attention_backend,
        )

        hidden_states = hidden_states.flatten(2, 3)
        hidden_states = hidden_states.type_as(query)

        if hidden_states_img is not None:
            hidden_states = hidden_states + hidden_states_img

        hidden_states = attn.to_out[0](hidden_states)
        hidden_states = attn.to_out[1](hidden_states)
        return hidden_states


class SkyReelsV2AttnProcessor2_0:
    def __new__(cls, *args, **kwargs):
        deprecation_message = (
            "The SkyReelsV2AttnProcessor2_0 class is deprecated and will be removed in a future version. "
            "Please use SkyReelsV2AttnProcessor instead. "
        )
        deprecate("SkyReelsV2AttnProcessor2_0", "1.0.0", deprecation_message, standard_warn=False)
        return SkyReelsV2AttnProcessor(*args, **kwargs)


class SkyReelsV2Attention(torch.nn.Module, AttentionModuleMixin):
    _default_processor_cls = SkyReelsV2AttnProcessor
    _available_processors = [SkyReelsV2AttnProcessor]

    def __init__(
        self,
        dim: int,
        heads: int = 8,
        dim_head: int = 64,
        eps: float = 1e-5,
        dropout: float = 0.0,
        added_kv_proj_dim: Optional[int] = None,
        cross_attention_dim_head: Optional[int] = None,
        processor=None,
        is_cross_attention=None,
    ):
        super().__init__()

        self.inner_dim = dim_head * heads
        self.heads = heads
        self.added_kv_proj_dim = added_kv_proj_dim
        self.cross_attention_dim_head = cross_attention_dim_head
        self.kv_inner_dim = self.inner_dim if cross_attention_dim_head is None else cross_attention_dim_head * heads

        self.to_q = torch.nn.Linear(dim, self.inner_dim, bias=True)
        self.to_k = torch.nn.Linear(dim, self.kv_inner_dim, bias=True)
        self.to_v = torch.nn.Linear(dim, self.kv_inner_dim, bias=True)
        self.to_out = torch.nn.ModuleList(
            [
                torch.nn.Linear(self.inner_dim, dim, bias=True),
                torch.nn.Dropout(dropout),
            ]
        )
        self.norm_q = torch.nn.RMSNorm(dim_head * heads, eps=eps, elementwise_affine=True)
        self.norm_k = torch.nn.RMSNorm(dim_head * heads, eps=eps, elementwise_affine=True)

        self.add_k_proj = self.add_v_proj = None
        if added_kv_proj_dim is not None:
            self.add_k_proj = torch.nn.Linear(added_kv_proj_dim, self.inner_dim, bias=True)
            self.add_v_proj = torch.nn.Linear(added_kv_proj_dim, self.inner_dim, bias=True)
            self.norm_added_k = torch.nn.RMSNorm(dim_head * heads, eps=eps)

        self.is_cross_attention = cross_attention_dim_head is not None

        self.set_processor(processor)

    def fuse_projections(self):
        if getattr(self, "fused_projections", False):
            return

        if self.cross_attention_dim_head is None:
            concatenated_weights = torch.cat([self.to_q.weight.data, self.to_k.weight.data, self.to_v.weight.data])
            concatenated_bias = torch.cat([self.to_q.bias.data, self.to_k.bias.data, self.to_v.bias.data])
            out_features, in_features = concatenated_weights.shape
            with torch.device("meta"):
                self.to_qkv = nn.Linear(in_features, out_features, bias=True)
            self.to_qkv.load_state_dict(
                {"weight": concatenated_weights, "bias": concatenated_bias}, strict=True, assign=True
            )
        else:
            concatenated_weights = torch.cat([self.to_k.weight.data, self.to_v.weight.data])
            concatenated_bias = torch.cat([self.to_k.bias.data, self.to_v.bias.data])
            out_features, in_features = concatenated_weights.shape
            with torch.device("meta"):
                self.to_kv = nn.Linear(in_features, out_features, bias=True)
            self.to_kv.load_state_dict(
                {"weight": concatenated_weights, "bias": concatenated_bias}, strict=True, assign=True
            )

        if self.added_kv_proj_dim is not None:
            concatenated_weights = torch.cat([self.add_k_proj.weight.data, self.add_v_proj.weight.data])
            concatenated_bias = torch.cat([self.add_k_proj.bias.data, self.add_v_proj.bias.data])
            out_features, in_features = concatenated_weights.shape
            with torch.device("meta"):
                self.to_added_kv = nn.Linear(in_features, out_features, bias=True)
            self.to_added_kv.load_state_dict(
                {"weight": concatenated_weights, "bias": concatenated_bias}, strict=True, assign=True
            )

        self.fused_projections = True

    @torch.no_grad()
    def unfuse_projections(self):
        if not getattr(self, "fused_projections", False):
            return

        if hasattr(self, "to_qkv"):
            delattr(self, "to_qkv")
        if hasattr(self, "to_kv"):
            delattr(self, "to_kv")
        if hasattr(self, "to_added_kv"):
            delattr(self, "to_added_kv")

        self.fused_projections = False

    def forward(
        self,
        hidden_states: torch.Tensor,
        encoder_hidden_states: Optional[torch.Tensor] = None,
        attention_mask: Optional[torch.Tensor] = None,
        rotary_emb: Optional[Tuple[torch.Tensor, torch.Tensor]] = None,
        **kwargs,
    ) -> torch.Tensor:
        return self.processor(self, hidden_states, encoder_hidden_states, attention_mask, rotary_emb, **kwargs)


class SkyReelsV2ImageEmbedding(torch.nn.Module):
    def __init__(self, in_features: int, out_features: int, pos_embed_seq_len=None):
        super().__init__()

        self.norm1 = FP32LayerNorm(in_features)
        self.ff = FeedForward(in_features, out_features, mult=1, activation_fn="gelu")
        self.norm2 = FP32LayerNorm(out_features)
        if pos_embed_seq_len is not None:
            self.pos_embed = nn.Parameter(torch.zeros(1, pos_embed_seq_len, in_features))
        else:
            self.pos_embed = None

    def forward(self, encoder_hidden_states_image: torch.Tensor) -> torch.Tensor:
        if self.pos_embed is not None:
            batch_size, seq_len, embed_dim = encoder_hidden_states_image.shape
            encoder_hidden_states_image = encoder_hidden_states_image.view(-1, 2 * seq_len, embed_dim)
            encoder_hidden_states_image = encoder_hidden_states_image + self.pos_embed

        hidden_states = self.norm1(encoder_hidden_states_image)
        hidden_states = self.ff(hidden_states)
        hidden_states = self.norm2(hidden_states)
        return hidden_states


class SkyReelsV2Timesteps(nn.Module):
    def __init__(self, num_channels: int, flip_sin_to_cos: bool, output_type: str = "pt"):
        super().__init__()
        self.num_channels = num_channels
        self.output_type = output_type
        self.flip_sin_to_cos = flip_sin_to_cos

    def forward(self, timesteps: torch.Tensor) -> torch.Tensor:
        original_shape = timesteps.shape
        t_emb = get_1d_sincos_pos_embed_from_grid(
            self.num_channels,
            timesteps,
            output_type=self.output_type,
            flip_sin_to_cos=self.flip_sin_to_cos,
        )
        # Reshape back to maintain batch structure
        if len(original_shape) > 1:
            t_emb = t_emb.reshape(*original_shape, self.num_channels)
        return t_emb


class SkyReelsV2TimeTextImageEmbedding(nn.Module):
    def __init__(
        self,
        dim: int,
        time_freq_dim: int,
        time_proj_dim: int,
        text_embed_dim: int,
        image_embed_dim: Optional[int] = None,
        pos_embed_seq_len: Optional[int] = None,
    ):
        super().__init__()

        self.timesteps_proj = SkyReelsV2Timesteps(num_channels=time_freq_dim, flip_sin_to_cos=True)
        self.time_embedder = TimestepEmbedding(in_channels=time_freq_dim, time_embed_dim=dim)
        self.act_fn = nn.SiLU()
        self.time_proj = nn.Linear(dim, time_proj_dim)
        self.text_embedder = PixArtAlphaTextProjection(text_embed_dim, dim, act_fn="gelu_tanh")

        self.image_embedder = None
        if image_embed_dim is not None:
            self.image_embedder = SkyReelsV2ImageEmbedding(image_embed_dim, dim, pos_embed_seq_len=pos_embed_seq_len)

    def forward(
        self,
        timestep: torch.Tensor,
        encoder_hidden_states: torch.Tensor,
        encoder_hidden_states_image: Optional[torch.Tensor] = None,
    ):
        timestep = self.timesteps_proj(timestep)

        time_embedder_dtype = get_parameter_dtype(self.time_embedder)
        if timestep.dtype != time_embedder_dtype and time_embedder_dtype != torch.int8:
            timestep = timestep.to(time_embedder_dtype)
        temb = self.time_embedder(timestep).type_as(encoder_hidden_states)
        timestep_proj = self.time_proj(self.act_fn(temb))

        encoder_hidden_states = self.text_embedder(encoder_hidden_states)
        if encoder_hidden_states_image is not None:
            encoder_hidden_states_image = self.image_embedder(encoder_hidden_states_image)

        return temb, timestep_proj, encoder_hidden_states, encoder_hidden_states_image


class SkyReelsV2RotaryPosEmbed(nn.Module):
    def __init__(
        self,
        attention_head_dim: int,
        patch_size: Tuple[int, int, int],
        max_seq_len: int,
        theta: float = 10000.0,
    ):
        super().__init__()

        self.attention_head_dim = attention_head_dim
        self.patch_size = patch_size
        self.max_seq_len = max_seq_len

        h_dim = w_dim = 2 * (attention_head_dim // 6)
        t_dim = attention_head_dim - h_dim - w_dim
        freqs_dtype = torch.float32 if torch.backends.mps.is_available() else torch.float64

        freqs_cos = []
        freqs_sin = []

        for dim in [t_dim, h_dim, w_dim]:
            freq_cos, freq_sin = get_1d_rotary_pos_embed(
                dim,
                max_seq_len,
                theta,
                use_real=True,
                repeat_interleave_real=True,
                freqs_dtype=freqs_dtype,
            )
            freqs_cos.append(freq_cos)
            freqs_sin.append(freq_sin)

        self.register_buffer("freqs_cos", torch.cat(freqs_cos, dim=1), persistent=False)
        self.register_buffer("freqs_sin", torch.cat(freqs_sin, dim=1), persistent=False)

    def forward(self, hidden_states: torch.Tensor) -> torch.Tensor:
        batch_size, num_channels, num_frames, height, width = hidden_states.shape
        p_t, p_h, p_w = self.patch_size
        ppf, pph, ppw = num_frames // p_t, height // p_h, width // p_w

        split_sizes = [
            self.attention_head_dim - 2 * (self.attention_head_dim // 3),
            self.attention_head_dim // 3,
            self.attention_head_dim // 3,
        ]

        freqs_cos = self.freqs_cos.split(split_sizes, dim=1)
        freqs_sin = self.freqs_sin.split(split_sizes, dim=1)

        freqs_cos_f = freqs_cos[0][:ppf].view(ppf, 1, 1, -1).expand(ppf, pph, ppw, -1)
        freqs_cos_h = freqs_cos[1][:pph].view(1, pph, 1, -1).expand(ppf, pph, ppw, -1)
        freqs_cos_w = freqs_cos[2][:ppw].view(1, 1, ppw, -1).expand(ppf, pph, ppw, -1)

        freqs_sin_f = freqs_sin[0][:ppf].view(ppf, 1, 1, -1).expand(ppf, pph, ppw, -1)
        freqs_sin_h = freqs_sin[1][:pph].view(1, pph, 1, -1).expand(ppf, pph, ppw, -1)
        freqs_sin_w = freqs_sin[2][:ppw].view(1, 1, ppw, -1).expand(ppf, pph, ppw, -1)

        freqs_cos = torch.cat([freqs_cos_f, freqs_cos_h, freqs_cos_w], dim=-1).reshape(1, ppf * pph * ppw, 1, -1)
        freqs_sin = torch.cat([freqs_sin_f, freqs_sin_h, freqs_sin_w], dim=-1).reshape(1, ppf * pph * ppw, 1, -1)

        return freqs_cos, freqs_sin


@maybe_allow_in_graph
class SkyReelsV2TransformerBlock(nn.Module):
    def __init__(
        self,
        dim: int,
        ffn_dim: int,
        num_heads: int,
        qk_norm: str = "rms_norm_across_heads",
        cross_attn_norm: bool = False,
        eps: float = 1e-6,
        added_kv_proj_dim: Optional[int] = None,
    ):
        super().__init__()

        # 1. Self-attention
        self.norm1 = FP32LayerNorm(dim, eps, elementwise_affine=False)
        self.attn1 = SkyReelsV2Attention(
            dim=dim,
            heads=num_heads,
            dim_head=dim // num_heads,
            eps=eps,
            cross_attention_dim_head=None,
            processor=SkyReelsV2AttnProcessor(),
        )

        # 2. Cross-attention
        self.attn2 = SkyReelsV2Attention(
            dim=dim,
            heads=num_heads,
            dim_head=dim // num_heads,
            eps=eps,
            added_kv_proj_dim=added_kv_proj_dim,
            cross_attention_dim_head=dim // num_heads,
            processor=SkyReelsV2AttnProcessor(),
        )
        self.norm2 = FP32LayerNorm(dim, eps, elementwise_affine=True) if cross_attn_norm else nn.Identity()

        # 3. Feed-forward
        self.ffn = FeedForward(dim, inner_dim=ffn_dim, activation_fn="gelu-approximate")
        self.norm3 = FP32LayerNorm(dim, eps, elementwise_affine=False)

        self.scale_shift_table = nn.Parameter(torch.randn(1, 6, dim) / dim**0.5)

    def forward(
        self,
        hidden_states: torch.Tensor,
        encoder_hidden_states: torch.Tensor,
        temb: torch.Tensor,
        rotary_emb: torch.Tensor,
        attention_mask: torch.Tensor,
    ) -> torch.Tensor:
        if temb.dim() == 3:
            shift_msa, scale_msa, gate_msa, c_shift_msa, c_scale_msa, c_gate_msa = (
                self.scale_shift_table + temb.float()
            ).chunk(6, dim=1)
        elif temb.dim() == 4:
            # For 4D temb in Diffusion Forcing framework, we assume the shape is  (b, 6, f * pp_h * pp_w, inner_dim)
            e = (self.scale_shift_table.unsqueeze(2) + temb.float()).chunk(6, dim=1)
            shift_msa, scale_msa, gate_msa, c_shift_msa, c_scale_msa, c_gate_msa = [ei.squeeze(1) for ei in e]

        # 1. Self-attention
        norm_hidden_states = (self.norm1(hidden_states.float()) * (1 + scale_msa) + shift_msa).type_as(hidden_states)
        attn_output = self.attn1(norm_hidden_states, None, attention_mask, rotary_emb)
        hidden_states = (hidden_states.float() + attn_output * gate_msa).type_as(hidden_states)

        # 2. Cross-attention
        norm_hidden_states = self.norm2(hidden_states.float()).type_as(hidden_states)
        attn_output = self.attn2(norm_hidden_states, encoder_hidden_states, None, None)
        hidden_states = hidden_states + attn_output

        # 3. Feed-forward
        norm_hidden_states = (self.norm3(hidden_states.float()) * (1 + c_scale_msa) + c_shift_msa).type_as(
            hidden_states
        )
        ff_output = self.ffn(norm_hidden_states)
        hidden_states = (hidden_states.float() + ff_output.float() * c_gate_msa).type_as(hidden_states)

        return hidden_states


class SkyReelsV2Transformer3DModel(
    ModelMixin, ConfigMixin, PeftAdapterMixin, FromOriginalModelMixin, CacheMixin, AttentionMixin
):
    r"""
    A Transformer model for video-like data used in the Wan-based SkyReels-V2 model.

    Args:
        patch_size (`Tuple[int]`, defaults to `(1, 2, 2)`):
            3D patch dimensions for video embedding (t_patch, h_patch, w_patch).
        num_attention_heads (`int`, defaults to `16`):
            Fixed length for text embeddings.
        attention_head_dim (`int`, defaults to `128`):
            The number of channels in each head.
        in_channels (`int`, defaults to `16`):
            The number of channels in the input.
        out_channels (`int`, defaults to `16`):
            The number of channels in the output.
        text_dim (`int`, defaults to `4096`):
            Input dimension for text embeddings.
        freq_dim (`int`, defaults to `256`):
            Dimension for sinusoidal time embeddings.
        ffn_dim (`int`, defaults to `8192`):
            Intermediate dimension in feed-forward network.
        num_layers (`int`, defaults to `32`):
            The number of layers of transformer blocks to use.
        window_size (`Tuple[int]`, defaults to `(-1, -1)`):
            Window size for local attention (-1 indicates global attention).
        cross_attn_norm (`bool`, defaults to `True`):
            Enable cross-attention normalization.
        qk_norm (`str`, *optional*, defaults to `"rms_norm_across_heads"`):
            Enable query/key normalization.
        eps (`float`, defaults to `1e-6`):
            Epsilon value for normalization layers.
        inject_sample_info (`bool`, defaults to `False`):
            Whether to inject sample information into the model.
        image_dim (`int`, *optional*):
            The dimension of the image embeddings.
        added_kv_proj_dim (`int`, *optional*):
            The dimension of the added key/value projection.
        rope_max_seq_len (`int`, defaults to `1024`):
            The maximum sequence length for the rotary embeddings.
        pos_embed_seq_len (`int`, *optional*):
            The sequence length for the positional embeddings.
    """

    _supports_gradient_checkpointing = True
    _skip_layerwise_casting_patterns = ["patch_embedding", "condition_embedder", "norm"]
    _no_split_modules = ["SkyReelsV2TransformerBlock", "SkyReelsV2AdaLayerNorm"]
    _keep_in_fp32_modules = ["time_embedder", "scale_shift_table", "norm1", "norm2", "norm3"]
<<<<<<< HEAD
    _keys_to_ignore_on_load_unexpected = ["norm_added_q", "scale_shift_table"]
    _keys_to_ignore_on_load_missing = ["norm_out.linear.weight", "norm_out.linear.bias"]
=======
    _keys_to_ignore_on_load_unexpected = ["norm_added_q"]
    _repeated_blocks = ["SkyReelsV2TransformerBlock"]
>>>>>>> 552c127c

    @register_to_config
    def __init__(
        self,
        patch_size: Tuple[int] = (1, 2, 2),
        num_attention_heads: int = 16,
        attention_head_dim: int = 128,
        in_channels: int = 16,
        out_channels: int = 16,
        text_dim: int = 4096,
        freq_dim: int = 256,
        ffn_dim: int = 8192,
        num_layers: int = 32,
        cross_attn_norm: bool = True,
        qk_norm: Optional[str] = "rms_norm_across_heads",
        eps: float = 1e-6,
        image_dim: Optional[int] = None,
        added_kv_proj_dim: Optional[int] = None,
        rope_max_seq_len: int = 1024,
        pos_embed_seq_len: Optional[int] = None,
        inject_sample_info: bool = False,
        num_frame_per_block: int = 1,
    ) -> None:
        super().__init__()

        inner_dim = num_attention_heads * attention_head_dim
        out_channels = out_channels or in_channels

        # 1. Patch & position embedding
        self.rope = SkyReelsV2RotaryPosEmbed(attention_head_dim, patch_size, rope_max_seq_len)
        self.patch_embedding = nn.Conv3d(in_channels, inner_dim, kernel_size=patch_size, stride=patch_size)

        # 2. Condition embeddings
        # image_embedding_dim=1280 for I2V model
        self.condition_embedder = SkyReelsV2TimeTextImageEmbedding(
            dim=inner_dim,
            time_freq_dim=freq_dim,
            time_proj_dim=inner_dim * 6,
            text_embed_dim=text_dim,
            image_embed_dim=image_dim,
            pos_embed_seq_len=pos_embed_seq_len,
        )

        # 3. Transformer blocks
        self.blocks = nn.ModuleList(
            [
                SkyReelsV2TransformerBlock(
                    inner_dim, ffn_dim, num_attention_heads, qk_norm, cross_attn_norm, eps, added_kv_proj_dim
                )
                for _ in range(num_layers)
            ]
        )

        # 4. Output norm & projection
        self.norm_out = SkyReelsV2AdaLayerNorm(
            embedding_dim=inner_dim,
            output_dim=2 * inner_dim,
            norm_elementwise_affine=False,
            norm_eps=eps,
        )
        self.proj_out = nn.Linear(inner_dim, out_channels * math.prod(patch_size))

        if inject_sample_info:
            self.fps_embedding = nn.Embedding(2, inner_dim)
            self.fps_projection = FeedForward(inner_dim, inner_dim * 6, mult=1, activation_fn="linear-silu")

        self.gradient_checkpointing = False

    def forward(
        self,
        hidden_states: torch.Tensor,
        timestep: torch.LongTensor,
        encoder_hidden_states: torch.Tensor,
        encoder_hidden_states_image: Optional[torch.Tensor] = None,
        enable_diffusion_forcing: bool = False,
        fps: Optional[torch.Tensor] = None,
        return_dict: bool = True,
        attention_kwargs: Optional[Dict[str, Any]] = None,
    ) -> Union[torch.Tensor, Dict[str, torch.Tensor]]:
        if attention_kwargs is not None:
            attention_kwargs = attention_kwargs.copy()
            lora_scale = attention_kwargs.pop("scale", 1.0)
        else:
            lora_scale = 1.0

        if USE_PEFT_BACKEND:
            # weight the lora layers by setting `lora_scale` for each PEFT layer
            scale_lora_layers(self, lora_scale)
        else:
            if attention_kwargs is not None and attention_kwargs.get("scale", None) is not None:
                logger.warning(
                    "Passing `scale` via `attention_kwargs` when not using the PEFT backend is ineffective."
                )

        batch_size, num_channels, num_frames, height, width = hidden_states.shape
        p_t, p_h, p_w = self.config.patch_size
        post_patch_num_frames = num_frames // p_t
        post_patch_height = height // p_h
        post_patch_width = width // p_w

        rotary_emb = self.rope(hidden_states)

        hidden_states = self.patch_embedding(hidden_states)
        hidden_states = hidden_states.flatten(2).transpose(1, 2)

        causal_mask = None
        if self.config.num_frame_per_block > 1:
            block_num = post_patch_num_frames // self.config.num_frame_per_block
            range_tensor = torch.arange(block_num, device=hidden_states.device).repeat_interleave(
                self.config.num_frame_per_block
            )
            causal_mask = range_tensor.unsqueeze(0) <= range_tensor.unsqueeze(1)  # f, f
            causal_mask = causal_mask.view(post_patch_num_frames, 1, 1, post_patch_num_frames, 1, 1)
            causal_mask = causal_mask.repeat(
                1, post_patch_height, post_patch_width, 1, post_patch_height, post_patch_width
            )
            causal_mask = causal_mask.reshape(
                post_patch_num_frames * post_patch_height * post_patch_width,
                post_patch_num_frames * post_patch_height * post_patch_width,
            )
            causal_mask = causal_mask.unsqueeze(0).unsqueeze(0)

        temb, timestep_proj, encoder_hidden_states, encoder_hidden_states_image = self.condition_embedder(
            timestep, encoder_hidden_states, encoder_hidden_states_image
        )

        timestep_proj = timestep_proj.unflatten(-1, (6, -1))

        if encoder_hidden_states_image is not None:
            encoder_hidden_states = torch.concat([encoder_hidden_states_image, encoder_hidden_states], dim=1)

        if self.config.inject_sample_info:
            fps = torch.tensor(fps, dtype=torch.long, device=hidden_states.device)

            fps_emb = self.fps_embedding(fps)
            if enable_diffusion_forcing:
                timestep_proj = timestep_proj + self.fps_projection(fps_emb).unflatten(1, (6, -1)).repeat(
                    timestep.shape[1], 1, 1
                )
            else:
                timestep_proj = timestep_proj + self.fps_projection(fps_emb).unflatten(1, (6, -1))

        if enable_diffusion_forcing:
            b, f = timestep.shape
            temb = temb.view(b, f, 1, 1, -1)
            timestep_proj = timestep_proj.view(b, f, 1, 1, 6, -1)  # (b, f, 1, 1, 6, inner_dim)
            temb = temb.repeat(1, 1, post_patch_height, post_patch_width, 1).flatten(1, 3)
            timestep_proj = timestep_proj.repeat(1, 1, post_patch_height, post_patch_width, 1, 1).flatten(
                1, 3
            )  # (b, f, pp_h, pp_w, 6, inner_dim) -> (b, f * pp_h * pp_w, 6, inner_dim)
            timestep_proj = timestep_proj.transpose(1, 2).contiguous()  # (b, 6, f * pp_h * pp_w, inner_dim)

        # 4. Transformer blocks
        if torch.is_grad_enabled() and self.gradient_checkpointing:
            for block in self.blocks:
                hidden_states = self._gradient_checkpointing_func(
                    block,
                    hidden_states,
                    encoder_hidden_states,
                    timestep_proj,
                    rotary_emb,
                    causal_mask,
                )
        else:
            for block in self.blocks:
                hidden_states = block(
                    hidden_states,
                    encoder_hidden_states,
                    timestep_proj,
                    rotary_emb,
                    causal_mask,
                )

        hidden_states = self.norm_out(hidden_states, temb=temb)
        hidden_states = self.proj_out(hidden_states)

        hidden_states = hidden_states.reshape(
            batch_size, post_patch_num_frames, post_patch_height, post_patch_width, p_t, p_h, p_w, -1
        )
        hidden_states = hidden_states.permute(0, 7, 1, 4, 2, 5, 3, 6)
        output = hidden_states.flatten(6, 7).flatten(4, 5).flatten(2, 3)

        if USE_PEFT_BACKEND:
            # remove `lora_scale` from each PEFT layer
            unscale_lora_layers(self, lora_scale)

        if not return_dict:
            return (output,)

        return Transformer2DModelOutput(sample=output)

    def _set_ar_attention(self, causal_block_size: int):
        self.register_to_config(num_frame_per_block=causal_block_size)<|MERGE_RESOLUTION|>--- conflicted
+++ resolved
@@ -40,7 +40,6 @@
 logger = logging.get_logger(__name__)  # pylint: disable=invalid-name
 
 
-<<<<<<< HEAD
 class SkyReelsV2AdaLayerNorm(nn.Module):
     r"""
     Norm layer modified to incorporate timestep embeddings.
@@ -97,8 +96,6 @@
         return x
 
 
-class SkyReelsV2AttnProcessor2_0:
-=======
 def _get_qkv_projections(
     attn: "SkyReelsV2Attention", hidden_states: torch.Tensor, encoder_hidden_states: torch.Tensor
 ):
@@ -133,7 +130,6 @@
 class SkyReelsV2AttnProcessor:
     _attention_backend = None
 
->>>>>>> 552c127c
     def __init__(self):
         if not hasattr(F, "scaled_dot_product_attention"):
             raise ImportError(
@@ -621,13 +617,9 @@
     _skip_layerwise_casting_patterns = ["patch_embedding", "condition_embedder", "norm"]
     _no_split_modules = ["SkyReelsV2TransformerBlock", "SkyReelsV2AdaLayerNorm"]
     _keep_in_fp32_modules = ["time_embedder", "scale_shift_table", "norm1", "norm2", "norm3"]
-<<<<<<< HEAD
     _keys_to_ignore_on_load_unexpected = ["norm_added_q", "scale_shift_table"]
     _keys_to_ignore_on_load_missing = ["norm_out.linear.weight", "norm_out.linear.bias"]
-=======
-    _keys_to_ignore_on_load_unexpected = ["norm_added_q"]
     _repeated_blocks = ["SkyReelsV2TransformerBlock"]
->>>>>>> 552c127c
 
     @register_to_config
     def __init__(
