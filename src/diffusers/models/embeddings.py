--- conflicted
+++ resolved
@@ -1247,14 +1247,9 @@
         cos_out = []
         sin_out = []
         pos = ids.float()
-<<<<<<< HEAD
-        is_mps_or_npu = ids.device.type == "mps" or ids.device.type == "npu"
-        freqs_dtype = torch.float32 if is_mps_or_npu else torch.float64
-=======
         is_mps = ids.device.type == "mps"
         is_npu = ids.device.type == "npu"
         freqs_dtype = torch.float32 if (is_mps or is_npu) else torch.float64
->>>>>>> 12fbe3f7
         for i in range(n_axes):
             cos, sin = get_1d_rotary_pos_embed(
                 self.axes_dim[i],
