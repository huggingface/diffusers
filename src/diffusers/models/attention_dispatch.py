# Copyright 2025 The HuggingFace Team. All rights reserved.
#
# Licensed under the Apache License, Version 2.0 (the "License");
# you may not use this file except in compliance with the License.
# You may obtain a copy of the License at
#
#     http://www.apache.org/licenses/LICENSE-2.0
#
# Unless required by applicable law or agreed to in writing, software
# distributed under the License is distributed on an "AS IS" BASIS,
# WITHOUT WARRANTIES OR CONDITIONS OF ANY KIND, either express or implied.
# See the License for the specific language governing permissions and
# limitations under the License.

import contextlib
import functools
import inspect
import math
from dataclasses import dataclass
from enum import Enum
from typing import TYPE_CHECKING, Any, Callable, Dict, List, Optional, Tuple, Union

import torch


if torch.distributed.is_available():
    import torch.distributed._functional_collectives as funcol

from ..utils import (
    get_logger,
    is_aiter_available,
    is_aiter_version,
    is_flash_attn_3_available,
    is_flash_attn_available,
    is_flash_attn_version,
    is_kernels_available,
    is_sageattention_available,
    is_sageattention_version,
    is_torch_npu_available,
    is_torch_version,
    is_torch_xla_available,
    is_torch_xla_version,
    is_xformers_available,
    is_xformers_version,
)
from ..utils.constants import DIFFUSERS_ATTN_BACKEND, DIFFUSERS_ATTN_CHECKS


if TYPE_CHECKING:
    from ._modeling_parallel import ParallelConfig

_REQUIRED_FLASH_VERSION = "2.6.3"
_REQUIRED_AITER_VERSION = "0.1.5"
_REQUIRED_SAGE_VERSION = "2.1.1"
_REQUIRED_FLEX_VERSION = "2.5.0"
_REQUIRED_XLA_VERSION = "2.2"
_REQUIRED_XFORMERS_VERSION = "0.0.29"

_CAN_USE_FLASH_ATTN = is_flash_attn_available() and is_flash_attn_version(">=", _REQUIRED_FLASH_VERSION)
_CAN_USE_FLASH_ATTN_3 = is_flash_attn_3_available()
_CAN_USE_AITER_ATTN = is_aiter_available() and is_aiter_version(">=", _REQUIRED_AITER_VERSION)
_CAN_USE_SAGE_ATTN = is_sageattention_available() and is_sageattention_version(">=", _REQUIRED_SAGE_VERSION)
_CAN_USE_FLEX_ATTN = is_torch_version(">=", _REQUIRED_FLEX_VERSION)
_CAN_USE_NPU_ATTN = is_torch_npu_available()
_CAN_USE_XLA_ATTN = is_torch_xla_available() and is_torch_xla_version(">=", _REQUIRED_XLA_VERSION)
_CAN_USE_XFORMERS_ATTN = is_xformers_available() and is_xformers_version(">=", _REQUIRED_XFORMERS_VERSION)


if _CAN_USE_FLASH_ATTN:
    from flash_attn import flash_attn_func, flash_attn_varlen_func
    from flash_attn.flash_attn_interface import _wrapped_flash_attn_backward, _wrapped_flash_attn_forward
else:
    flash_attn_func = None
    flash_attn_varlen_func = None
    _wrapped_flash_attn_backward = None
    _wrapped_flash_attn_forward = None


if _CAN_USE_FLASH_ATTN_3:
    from flash_attn_interface import flash_attn_func as flash_attn_3_func
    from flash_attn_interface import flash_attn_varlen_func as flash_attn_3_varlen_func
else:
    flash_attn_3_func = None
    flash_attn_3_varlen_func = None

<<<<<<< HEAD
if DIFFUSERS_ENABLE_HUB_KERNELS:
    if not is_kernels_available():
        raise ImportError(
            "To use FA3 kernel for your hardware from the Hub, the `kernels` library must be installed. Install with `pip install kernels`."
        )
    from ..utils.kernels_utils import _DEFAULT_HUB_ID_FA3, _DEFAULT_HUB_ID_SAGE, _get_kernel_from_hub

    flash_attn_interface_hub = _get_kernel_from_hub(_DEFAULT_HUB_ID_FA3)
    flash_attn_3_func_hub = flash_attn_interface_hub.flash_attn_func

    sage_interface_hub = _get_kernel_from_hub(_DEFAULT_HUB_ID_SAGE)
    sage_attn_func_hub = sage_interface_hub.sageattn

else:
    flash_attn_3_func_hub = None
    sage_attn_func_hub = None
=======
if _CAN_USE_AITER_ATTN:
    from aiter import flash_attn_func as aiter_flash_attn_func
else:
    aiter_flash_attn_func = None
>>>>>>> d5da453d

if _CAN_USE_SAGE_ATTN:
    from sageattention import (
        sageattn,
        sageattn_qk_int8_pv_fp8_cuda,
        sageattn_qk_int8_pv_fp8_cuda_sm90,
        sageattn_qk_int8_pv_fp16_cuda,
        sageattn_qk_int8_pv_fp16_triton,
        sageattn_varlen,
    )
else:
    sageattn = None
    sageattn_qk_int8_pv_fp16_cuda = None
    sageattn_qk_int8_pv_fp16_triton = None
    sageattn_qk_int8_pv_fp8_cuda = None
    sageattn_qk_int8_pv_fp8_cuda_sm90 = None
    sageattn_varlen = None


if _CAN_USE_FLEX_ATTN:
    # We cannot import the flex_attention function from the package directly because it is expected (from the
    # pytorch documentation) that the user may compile it. If we import directly, we will not have access to the
    # compiled function.
    import torch.nn.attention.flex_attention as flex_attention


if _CAN_USE_NPU_ATTN:
    from torch_npu import npu_fusion_attention
else:
    npu_fusion_attention = None


if _CAN_USE_XLA_ATTN:
    from torch_xla.experimental.custom_kernel import flash_attention as xla_flash_attention
else:
    xla_flash_attention = None


if _CAN_USE_XFORMERS_ATTN:
    import xformers.ops as xops
else:
    xops = None

# Version guard for PyTorch compatibility - custom_op was added in PyTorch 2.4
if torch.__version__ >= "2.4.0":
    _custom_op = torch.library.custom_op
    _register_fake = torch.library.register_fake
else:

    def custom_op_no_op(name, fn=None, /, *, mutates_args, device_types=None, schema=None):
        def wrap(func):
            return func

        return wrap if fn is None else fn

    def register_fake_no_op(op, fn=None, /, *, lib=None, _stacklevel=1):
        def wrap(func):
            return func

        return wrap if fn is None else fn

    _custom_op = custom_op_no_op
    _register_fake = register_fake_no_op


logger = get_logger(__name__)  # pylint: disable=invalid-name

# TODO(aryan): Add support for the following:
# - Sage Attention++
# - block sparse, radial and other attention methods
# - CP with sage attention, flex, xformers, other missing backends
# - Add support for normal and CP training with backends that don't support it yet


class AttentionBackendName(str, Enum):
    # EAGER = "eager"

    # `flash-attn`
    FLASH = "flash"
    FLASH_VARLEN = "flash_varlen"
    _FLASH_3 = "_flash_3"
    _FLASH_VARLEN_3 = "_flash_varlen_3"
    _FLASH_3_HUB = "_flash_3_hub"
    # _FLASH_VARLEN_3_HUB = "_flash_varlen_3_hub"  # not supported yet.

    # `aiter`
    AITER = "aiter"

    # PyTorch native
    FLEX = "flex"
    NATIVE = "native"
    _NATIVE_CUDNN = "_native_cudnn"
    _NATIVE_EFFICIENT = "_native_efficient"
    _NATIVE_FLASH = "_native_flash"
    _NATIVE_MATH = "_native_math"
    _NATIVE_NPU = "_native_npu"
    _NATIVE_XLA = "_native_xla"

    # `sageattention`
    SAGE = "sage"
    SAGE_HUB = "sage_hub"
    SAGE_VARLEN = "sage_varlen"
    _SAGE_QK_INT8_PV_FP8_CUDA = "_sage_qk_int8_pv_fp8_cuda"
    _SAGE_QK_INT8_PV_FP8_CUDA_SM90 = "_sage_qk_int8_pv_fp8_cuda_sm90"
    _SAGE_QK_INT8_PV_FP16_CUDA = "_sage_qk_int8_pv_fp16_cuda"
    _SAGE_QK_INT8_PV_FP16_TRITON = "_sage_qk_int8_pv_fp16_triton"
    # TODO: let's not add support for Sparge Attention now because it requires tuning per model
    # We can look into supporting something "autotune"-ing in the future
    # SPARGE = "sparge"

    # `xformers`
    XFORMERS = "xformers"


class _AttentionBackendRegistry:
    _backends = {}
    _constraints = {}
    _supported_arg_names = {}
    _supports_context_parallel = set()
    _active_backend = AttentionBackendName(DIFFUSERS_ATTN_BACKEND)
    _checks_enabled = DIFFUSERS_ATTN_CHECKS

    @classmethod
    def register(
        cls,
        backend: AttentionBackendName,
        constraints: Optional[List[Callable]] = None,
        supports_context_parallel: bool = False,
    ):
        logger.debug(f"Registering attention backend: {backend} with constraints: {constraints}")

        def decorator(func):
            cls._backends[backend] = func
            cls._constraints[backend] = constraints or []
            cls._supported_arg_names[backend] = set(inspect.signature(func).parameters.keys())
            if supports_context_parallel:
                cls._supports_context_parallel.add(backend.value)

            return func

        return decorator

    @classmethod
    def get_active_backend(cls):
        return cls._active_backend, cls._backends[cls._active_backend]

    @classmethod
    def list_backends(cls):
        return list(cls._backends.keys())

    @classmethod
    def _is_context_parallel_available(
        cls,
        backend: AttentionBackendName,
    ) -> bool:
        supports_context_parallel = backend.value in cls._supports_context_parallel
        return supports_context_parallel


@dataclass
class _HubKernelConfig:
    """Configuration for downloading and using a hub-based attention kernel."""

    repo_id: str
    function_attr: str
    revision: Optional[str] = None
    kernel_fn: Optional[Callable] = None


# Registry for hub-based attention kernels
_HUB_KERNELS_REGISTRY: Dict["AttentionBackendName", _HubKernelConfig] = {
    # TODO: temporary revision for now. Remove when merged upstream into `main`.
    AttentionBackendName._FLASH_3_HUB: _HubKernelConfig(
        repo_id="kernels-community/flash-attn3", function_attr="flash_attn_func", revision="fake-ops-return-probs"
    )
}


@contextlib.contextmanager
def attention_backend(backend: Union[str, AttentionBackendName] = AttentionBackendName.NATIVE):
    """
    Context manager to set the active attention backend.
    """
    if backend not in _AttentionBackendRegistry._backends:
        raise ValueError(f"Backend {backend} is not registered.")

    backend = AttentionBackendName(backend)
    _check_attention_backend_requirements(backend)

    old_backend = _AttentionBackendRegistry._active_backend
    _AttentionBackendRegistry._active_backend = backend

    try:
        yield
    finally:
        _AttentionBackendRegistry._active_backend = old_backend


def dispatch_attention_fn(
    query: torch.Tensor,
    key: torch.Tensor,
    value: torch.Tensor,
    attn_mask: Optional[torch.Tensor] = None,
    dropout_p: float = 0.0,
    is_causal: bool = False,
    scale: Optional[float] = None,
    enable_gqa: bool = False,
    attention_kwargs: Optional[Dict[str, Any]] = None,
    *,
    backend: Optional[AttentionBackendName] = None,
    parallel_config: Optional["ParallelConfig"] = None,
) -> torch.Tensor:
    attention_kwargs = attention_kwargs or {}

    if backend is None:
        # If no backend is specified, we either use the default backend (set via the DIFFUSERS_ATTN_BACKEND environment
        # variable), or we use a custom backend based on whether user is using the `attention_backend` context manager
        backend_name, backend_fn = _AttentionBackendRegistry.get_active_backend()
    else:
        backend_name = AttentionBackendName(backend)
        backend_fn = _AttentionBackendRegistry._backends.get(backend_name)

    kwargs = {
        "query": query,
        "key": key,
        "value": value,
        "attn_mask": attn_mask,
        "dropout_p": dropout_p,
        "is_causal": is_causal,
        "scale": scale,
        **attention_kwargs,
        "_parallel_config": parallel_config,
    }
    if is_torch_version(">=", "2.5.0"):
        kwargs["enable_gqa"] = enable_gqa

    if _AttentionBackendRegistry._checks_enabled:
        removed_kwargs = set(kwargs) - set(_AttentionBackendRegistry._supported_arg_names[backend_name])
        if removed_kwargs:
            logger.warning(f"Removing unsupported arguments for attention backend {backend_name}: {removed_kwargs}.")
        for check in _AttentionBackendRegistry._constraints.get(backend_name):
            check(**kwargs)

    kwargs = {k: v for k, v in kwargs.items() if k in _AttentionBackendRegistry._supported_arg_names[backend_name]}
    return backend_fn(**kwargs)


# ===== Checks =====
# A list of very simple functions to catch common errors quickly when debugging.


def _check_attn_mask_or_causal(attn_mask: Optional[torch.Tensor], is_causal: bool, **kwargs) -> None:
    if attn_mask is not None and is_causal:
        raise ValueError("`is_causal` cannot be True when `attn_mask` is not None.")


def _check_device(query: torch.Tensor, key: torch.Tensor, value: torch.Tensor, **kwargs) -> None:
    if query.device != key.device or query.device != value.device:
        raise ValueError("Query, key, and value must be on the same device.")
    if query.dtype != key.dtype or query.dtype != value.dtype:
        raise ValueError("Query, key, and value must have the same dtype.")


def _check_device_cuda(query: torch.Tensor, key: torch.Tensor, value: torch.Tensor, **kwargs) -> None:
    _check_device(query, key, value)
    if query.device.type != "cuda":
        raise ValueError("Query, key, and value must be on a CUDA device.")


def _check_device_cuda_atleast_smXY(major: int, minor: int) -> Callable:
    def check_device_cuda(query: torch.Tensor, key: torch.Tensor, value: torch.Tensor, **kwargs) -> None:
        _check_device_cuda(query, key, value)
        if torch.cuda.get_device_capability(query.device) < (major, minor):
            raise ValueError(
                f"Query, key, and value must be on a CUDA device with compute capability >= {major}.{minor}."
            )

    return check_device_cuda


def _check_qkv_dtype_match(query: torch.Tensor, key: torch.Tensor, value: torch.Tensor, **kwargs) -> None:
    if query.dtype != key.dtype:
        raise ValueError("Query and key must have the same dtype.")
    if query.dtype != value.dtype:
        raise ValueError("Query and value must have the same dtype.")


def _check_qkv_dtype_bf16_or_fp16(query: torch.Tensor, key: torch.Tensor, value: torch.Tensor, **kwargs) -> None:
    _check_qkv_dtype_match(query, key, value)
    if query.dtype not in (torch.bfloat16, torch.float16):
        raise ValueError("Query, key, and value must be either bfloat16 or float16.")


def _check_shape(
    query: torch.Tensor,
    key: torch.Tensor,
    value: torch.Tensor,
    attn_mask: Optional[torch.Tensor] = None,
    **kwargs,
) -> None:
    # Expected shapes:
    # query: (batch_size, seq_len_q, num_heads, head_dim)
    # key:   (batch_size, seq_len_kv, num_heads, head_dim)
    # value: (batch_size, seq_len_kv, num_heads, head_dim)
    # attn_mask: (seq_len_q, seq_len_kv) or (batch_size, seq_len_q, seq_len_kv)
    #            or (batch_size, num_heads, seq_len_q, seq_len_kv)
    if query.shape[-1] != key.shape[-1]:
        raise ValueError("Query and key must have the same head dimension.")
    if key.shape[-3] != value.shape[-3]:
        raise ValueError("Key and value must have the same sequence length.")
    if attn_mask is not None and attn_mask.shape[-1] != key.shape[-3]:
        raise ValueError("Attention mask must match the key's sequence length.")


# ===== Helper functions =====


def _check_attention_backend_requirements(backend: AttentionBackendName) -> None:
    if backend in [AttentionBackendName.FLASH, AttentionBackendName.FLASH_VARLEN]:
        if not _CAN_USE_FLASH_ATTN:
            raise RuntimeError(
                f"Flash Attention backend '{backend.value}' is not usable because of missing package or the version is too old. Please install `flash-attn>={_REQUIRED_FLASH_VERSION}`."
            )

    elif backend in [AttentionBackendName._FLASH_3, AttentionBackendName._FLASH_VARLEN_3]:
        if not _CAN_USE_FLASH_ATTN_3:
            raise RuntimeError(
                f"Flash Attention 3 backend '{backend.value}' is not usable because of missing package or the version is too old. Please build FA3 beta release from source."
            )

    # TODO: add support Hub variant of FA3 varlen later
<<<<<<< HEAD
    elif backend in [AttentionBackendName._FLASH_3_HUB, AttentionBackendName.SAGE_HUB]:
        if not DIFFUSERS_ENABLE_HUB_KERNELS:
            raise RuntimeError(
                f"Attention backend '{backend.value}' is not usable because the `DIFFUSERS_ENABLE_HUB_KERNELS` env var isn't set. Please set it like `export DIFFUSERS_ENABLE_HUB_KERNELS=yes`."
=======
    elif backend in [AttentionBackendName._FLASH_3_HUB]:
        if not is_kernels_available():
            raise RuntimeError(
                f"Backend '{backend.value}' is not usable because the `kernels` package isn't available. Please install it with `pip install kernels`."
>>>>>>> d5da453d
            )

    elif backend == AttentionBackendName.AITER:
        if not _CAN_USE_AITER_ATTN:
            raise RuntimeError(
<<<<<<< HEAD
                f"Attention backend '{backend.value}' is not usable because the `kernels` package isn't available. Please install it with `pip install kernels`."
=======
                f"Aiter Attention backend '{backend.value}' is not usable because of missing package or the version is too old. Please install `aiter>={_REQUIRED_AITER_VERSION}`."
>>>>>>> d5da453d
            )

    elif backend in [
        AttentionBackendName.SAGE,
        AttentionBackendName.SAGE_VARLEN,
        AttentionBackendName._SAGE_QK_INT8_PV_FP8_CUDA,
        AttentionBackendName._SAGE_QK_INT8_PV_FP8_CUDA_SM90,
        AttentionBackendName._SAGE_QK_INT8_PV_FP16_CUDA,
        AttentionBackendName._SAGE_QK_INT8_PV_FP16_TRITON,
    ]:
        if not _CAN_USE_SAGE_ATTN:
            raise RuntimeError(
                f"Sage Attention backend '{backend.value}' is not usable because of missing package or the version is too old. Please install `sageattention>={_REQUIRED_SAGE_VERSION}`."
            )

    elif backend == AttentionBackendName.FLEX:
        if not _CAN_USE_FLEX_ATTN:
            raise RuntimeError(
                f"Flex Attention backend '{backend.value}' is not usable because of missing package or the version is too old. Please install `torch>=2.5.0`."
            )

    elif backend == AttentionBackendName._NATIVE_NPU:
        if not _CAN_USE_NPU_ATTN:
            raise RuntimeError(
                f"NPU Attention backend '{backend.value}' is not usable because of missing package or the version is too old. Please install `torch_npu`."
            )

    elif backend == AttentionBackendName._NATIVE_XLA:
        if not _CAN_USE_XLA_ATTN:
            raise RuntimeError(
                f"XLA Attention backend '{backend.value}' is not usable because of missing package or the version is too old. Please install `torch_xla>={_REQUIRED_XLA_VERSION}`."
            )

    elif backend == AttentionBackendName.XFORMERS:
        if not _CAN_USE_XFORMERS_ATTN:
            raise RuntimeError(
                f"Xformers Attention backend '{backend.value}' is not usable because of missing package or the version is too old. Please install `xformers>={_REQUIRED_XFORMERS_VERSION}`."
            )


@functools.lru_cache(maxsize=128)
def _prepare_for_flash_attn_or_sage_varlen_without_mask(
    batch_size: int,
    seq_len_q: int,
    seq_len_kv: int,
    device: Optional[torch.device] = None,
):
    seqlens_q = torch.full((batch_size,), seq_len_q, dtype=torch.int32, device=device)
    seqlens_k = torch.full((batch_size,), seq_len_kv, dtype=torch.int32, device=device)
    cu_seqlens_q = torch.zeros(batch_size + 1, dtype=torch.int32, device=device)
    cu_seqlens_k = torch.zeros(batch_size + 1, dtype=torch.int32, device=device)
    cu_seqlens_q[1:] = torch.cumsum(seqlens_q, dim=0)
    cu_seqlens_k[1:] = torch.cumsum(seqlens_k, dim=0)
    max_seqlen_q = seqlens_q.max().item()
    max_seqlen_k = seqlens_k.max().item()
    return (seqlens_q, seqlens_k), (cu_seqlens_q, cu_seqlens_k), (max_seqlen_q, max_seqlen_k)


def _prepare_for_flash_attn_or_sage_varlen_with_mask(
    batch_size: int,
    seq_len_q: int,
    attn_mask: torch.Tensor,
    device: Optional[torch.device] = None,
):
    seqlens_q = torch.full((batch_size,), seq_len_q, dtype=torch.int32, device=device)
    seqlens_k = attn_mask.sum(dim=1, dtype=torch.int32)
    cu_seqlens_q = torch.zeros(batch_size + 1, dtype=torch.int32, device=device)
    cu_seqlens_k = torch.zeros(batch_size + 1, dtype=torch.int32, device=device)
    cu_seqlens_q[1:] = torch.cumsum(seqlens_q, dim=0)
    cu_seqlens_k[1:] = torch.cumsum(seqlens_k, dim=0)
    max_seqlen_q = seqlens_q.max().item()
    max_seqlen_k = seqlens_k.max().item()
    return (seqlens_q, seqlens_k), (cu_seqlens_q, cu_seqlens_k), (max_seqlen_q, max_seqlen_k)


def _prepare_for_flash_attn_or_sage_varlen(
    batch_size: int,
    seq_len_q: int,
    seq_len_kv: int,
    attn_mask: Optional[torch.Tensor] = None,
    device: Optional[torch.device] = None,
) -> None:
    if attn_mask is None:
        return _prepare_for_flash_attn_or_sage_varlen_without_mask(batch_size, seq_len_q, seq_len_kv, device)
    return _prepare_for_flash_attn_or_sage_varlen_with_mask(batch_size, seq_len_q, attn_mask, device)


def _normalize_attn_mask(attn_mask: torch.Tensor, batch_size: int, seq_len_k: int) -> torch.Tensor:
    """
    Normalize an attention mask to shape [batch_size, seq_len_k] (bool) suitable for inferring seqlens_[q|k] in
    FlashAttention/Sage varlen.

    Supports 1D to 4D shapes and common broadcasting patterns.
    """
    if attn_mask.dtype != torch.bool:
        raise ValueError(f"Attention mask must be of type bool, got {attn_mask.dtype}.")

    if attn_mask.ndim == 1:
        # [seq_len_k] -> broadcast across batch
        attn_mask = attn_mask.unsqueeze(0).expand(batch_size, seq_len_k)

    elif attn_mask.ndim == 2:
        # [batch_size, seq_len_k]. Maybe broadcast across batch
        if attn_mask.size(0) not in [1, batch_size]:
            raise ValueError(
                f"attn_mask.shape[0] ({attn_mask.shape[0]}) must be 1 or {batch_size} for 2D attention mask."
            )
        attn_mask = attn_mask.expand(batch_size, seq_len_k)

    elif attn_mask.ndim == 3:
        # [batch_size, seq_len_q, seq_len_k] -> reduce over query dimension
        # We do this reduction because we know that arbitrary QK masks is not supported in Flash/Sage varlen.
        if attn_mask.size(0) not in [1, batch_size]:
            raise ValueError(
                f"attn_mask.shape[0] ({attn_mask.shape[0]}) must be 1 or {batch_size} for 3D attention mask."
            )
        attn_mask = attn_mask.any(dim=1)
        attn_mask = attn_mask.expand(batch_size, seq_len_k)

    elif attn_mask.ndim == 4:
        # [batch_size, num_heads, seq_len_q, seq_len_k] or broadcastable versions
        if attn_mask.size(0) not in [1, batch_size]:
            raise ValueError(
                f"attn_mask.shape[0] ({attn_mask.shape[0]}) must be 1 or {batch_size} for 4D attention mask."
            )
        attn_mask = attn_mask.expand(batch_size, -1, -1, seq_len_k)  # [B, H, Q, K]
        attn_mask = attn_mask.any(dim=(1, 2))  # [B, K]

    else:
        raise ValueError(f"Unsupported attention mask shape: {attn_mask.shape}")

    if attn_mask.shape != (batch_size, seq_len_k):
        raise ValueError(
            f"Normalized attention mask shape mismatch: got {attn_mask.shape}, expected ({batch_size}, {seq_len_k})"
        )

    return attn_mask


def _flex_attention_causal_mask_mod(batch_idx, head_idx, q_idx, kv_idx):
    return q_idx >= kv_idx


# ===== Helpers for downloading kernels =====
def _maybe_download_kernel_for_backend(backend: AttentionBackendName) -> None:
    if backend not in _HUB_KERNELS_REGISTRY:
        return
    config = _HUB_KERNELS_REGISTRY[backend]

    if config.kernel_fn is not None:
        return

    try:
        from kernels import get_kernel

        kernel_module = get_kernel(config.repo_id, revision=config.revision)
        kernel_func = getattr(kernel_module, config.function_attr)

        # Cache the downloaded kernel function in the config object
        config.kernel_fn = kernel_func

    except Exception as e:
        logger.error(f"An error occurred while fetching kernel '{config.repo_id}' from the Hub: {e}")
        raise


# ===== torch op registrations =====
# Registrations are required for fullgraph tracing compatibility
# TODO: this is only required because the beta release FA3 does not have it. There is a PR adding
# this but it was never merged: https://github.com/Dao-AILab/flash-attention/pull/1590
@_custom_op("_diffusers_flash_attn_3::_flash_attn_forward", mutates_args=(), device_types="cuda")
def _wrapped_flash_attn_3(
    q: torch.Tensor,
    k: torch.Tensor,
    v: torch.Tensor,
    softmax_scale: Optional[float] = None,
    causal: bool = False,
    qv: Optional[torch.Tensor] = None,
    q_descale: Optional[torch.Tensor] = None,
    k_descale: Optional[torch.Tensor] = None,
    v_descale: Optional[torch.Tensor] = None,
    attention_chunk: int = 0,
    softcap: float = 0.0,
    num_splits: int = 1,
    pack_gqa: Optional[bool] = None,
    deterministic: bool = False,
    sm_margin: int = 0,
) -> Tuple[torch.Tensor, torch.Tensor]:
    # Hardcoded for now because pytorch does not support tuple/int type hints
    window_size = (-1, -1)
    out, lse, *_ = flash_attn_3_func(
        q=q,
        k=k,
        v=v,
        softmax_scale=softmax_scale,
        causal=causal,
        qv=qv,
        q_descale=q_descale,
        k_descale=k_descale,
        v_descale=v_descale,
        window_size=window_size,
        attention_chunk=attention_chunk,
        softcap=softcap,
        num_splits=num_splits,
        pack_gqa=pack_gqa,
        deterministic=deterministic,
        sm_margin=sm_margin,
    )
    lse = lse.permute(0, 2, 1)
    return out, lse


@_register_fake("_diffusers_flash_attn_3::_flash_attn_forward")
def _(
    q: torch.Tensor,
    k: torch.Tensor,
    v: torch.Tensor,
    softmax_scale: Optional[float] = None,
    causal: bool = False,
    qv: Optional[torch.Tensor] = None,
    q_descale: Optional[torch.Tensor] = None,
    k_descale: Optional[torch.Tensor] = None,
    v_descale: Optional[torch.Tensor] = None,
    attention_chunk: int = 0,
    softcap: float = 0.0,
    num_splits: int = 1,
    pack_gqa: Optional[bool] = None,
    deterministic: bool = False,
    sm_margin: int = 0,
) -> Tuple[torch.Tensor, torch.Tensor]:
    window_size = (-1, -1)  # noqa: F841
    # A lot of the parameters here are not yet used in any way within diffusers.
    # We can safely ignore for now and keep the fake op shape propagation simple.
    batch_size, seq_len, num_heads, head_dim = q.shape
    lse_shape = (batch_size, seq_len, num_heads)
    return torch.empty_like(q), q.new_empty(lse_shape)


# ===== Helper functions to use attention backends with templated CP autograd functions =====


def _native_attention_forward_op(
    ctx: torch.autograd.function.FunctionCtx,
    query: torch.Tensor,
    key: torch.Tensor,
    value: torch.Tensor,
    attn_mask: Optional[torch.Tensor] = None,
    dropout_p: float = 0.0,
    is_causal: bool = False,
    scale: Optional[float] = None,
    enable_gqa: bool = False,
    return_lse: bool = False,
    _save_ctx: bool = True,
    _parallel_config: Optional["ParallelConfig"] = None,
):
    # Native attention does not return_lse
    if return_lse:
        raise ValueError("Native attention does not support return_lse=True")

    # used for backward pass
    if _save_ctx:
        ctx.save_for_backward(query, key, value)
        ctx.attn_mask = attn_mask
        ctx.dropout_p = dropout_p
        ctx.is_causal = is_causal
        ctx.scale = scale
        ctx.enable_gqa = enable_gqa

    query, key, value = (x.permute(0, 2, 1, 3) for x in (query, key, value))
    out = torch.nn.functional.scaled_dot_product_attention(
        query=query,
        key=key,
        value=value,
        attn_mask=attn_mask,
        dropout_p=dropout_p,
        is_causal=is_causal,
        scale=scale,
        enable_gqa=enable_gqa,
    )
    out = out.permute(0, 2, 1, 3)

    return out


def _native_attention_backward_op(
    ctx: torch.autograd.function.FunctionCtx,
    grad_out: torch.Tensor,
    *args,
    **kwargs,
):
    query, key, value = ctx.saved_tensors

    query.requires_grad_(True)
    key.requires_grad_(True)
    value.requires_grad_(True)

    query_t, key_t, value_t = (x.permute(0, 2, 1, 3) for x in (query, key, value))
    out = torch.nn.functional.scaled_dot_product_attention(
        query=query_t,
        key=key_t,
        value=value_t,
        attn_mask=ctx.attn_mask,
        dropout_p=ctx.dropout_p,
        is_causal=ctx.is_causal,
        scale=ctx.scale,
        enable_gqa=ctx.enable_gqa,
    )
    out = out.permute(0, 2, 1, 3)

    grad_out_t = grad_out.permute(0, 2, 1, 3)
    grad_query_t, grad_key_t, grad_value_t = torch.autograd.grad(
        outputs=out, inputs=[query_t, key_t, value_t], grad_outputs=grad_out_t, retain_graph=False
    )

    grad_query = grad_query_t.permute(0, 2, 1, 3)
    grad_key = grad_key_t.permute(0, 2, 1, 3)
    grad_value = grad_value_t.permute(0, 2, 1, 3)

    return grad_query, grad_key, grad_value


# https://github.com/pytorch/pytorch/blob/8904ba638726f8c9a5aff5977c4aa76c9d2edfa6/aten/src/ATen/native/native_functions.yaml#L14958
# forward declaration:
#   aten::_scaled_dot_product_cudnn_attention(Tensor query, Tensor key, Tensor value, Tensor? attn_bias, bool compute_log_sumexp, float dropout_p=0., bool is_causal=False, bool return_debug_mask=False, *, float? scale=None) -> (Tensor output, Tensor logsumexp, Tensor cum_seq_q, Tensor cum_seq_k, SymInt max_q, SymInt max_k, Tensor philox_seed, Tensor philox_offset, Tensor debug_attn_mask)
def _cudnn_attention_forward_op(
    ctx: torch.autograd.function.FunctionCtx,
    query: torch.Tensor,
    key: torch.Tensor,
    value: torch.Tensor,
    attn_mask: Optional[torch.Tensor] = None,
    dropout_p: float = 0.0,
    is_causal: bool = False,
    scale: Optional[float] = None,
    enable_gqa: bool = False,
    return_lse: bool = False,
    _save_ctx: bool = True,
    _parallel_config: Optional["ParallelConfig"] = None,
):
    if enable_gqa:
        raise ValueError("`enable_gqa` is not yet supported for cuDNN attention.")

    tensors_to_save = ()

    # Contiguous is a must here! Calling cuDNN backend with aten ops produces incorrect results
    # if the input tensors are not contiguous.
    query = query.transpose(1, 2).contiguous()
    key = key.transpose(1, 2).contiguous()
    value = value.transpose(1, 2).contiguous()
    tensors_to_save += (query, key, value)

    out, lse, cum_seq_q, cum_seq_k, max_q, max_k, philox_seed, philox_offset, debug_attn_mask = (
        torch.ops.aten._scaled_dot_product_cudnn_attention(
            query=query,
            key=key,
            value=value,
            attn_bias=attn_mask,
            compute_log_sumexp=return_lse,
            dropout_p=dropout_p,
            is_causal=is_causal,
            return_debug_mask=False,
            scale=scale,
        )
    )

    tensors_to_save += (out, lse, cum_seq_q, cum_seq_k, philox_seed, philox_offset)
    if _save_ctx:
        ctx.save_for_backward(*tensors_to_save)
        ctx.dropout_p = dropout_p
        ctx.is_causal = is_causal
        ctx.scale = scale
        ctx.attn_mask = attn_mask
        ctx.max_q = max_q
        ctx.max_k = max_k

    out = out.transpose(1, 2).contiguous()
    if lse is not None:
        lse = lse.transpose(1, 2).contiguous()
    return (out, lse) if return_lse else out


# backward declaration:
#   aten::_scaled_dot_product_cudnn_attention_backward(Tensor grad_out, Tensor query, Tensor key, Tensor value, Tensor out, Tensor logsumexp, Tensor philox_seed, Tensor philox_offset, Tensor attn_bias, Tensor cum_seq_q, Tensor cum_seq_k, SymInt max_q, SymInt max_k, float dropout_p, bool is_causal, *, float? scale=None) -> (Tensor, Tensor, Tensor)
def _cudnn_attention_backward_op(
    ctx: torch.autograd.function.FunctionCtx,
    grad_out: torch.Tensor,
    *args,
    **kwargs,
):
    query, key, value, out, lse, cum_seq_q, cum_seq_k, philox_seed, philox_offset = ctx.saved_tensors

    grad_out = grad_out.transpose(1, 2).contiguous()
    key = key.transpose(1, 2).contiguous()
    value = value.transpose(1, 2).contiguous()

    # Cannot pass first 5 arguments as kwargs because: https://github.com/pytorch/pytorch/blob/d26ca5de058dbcf56ac52bb43e84dd98df2ace97/torch/_dynamo/variables/torch.py#L1341
    grad_query, grad_key, grad_value = torch.ops.aten._scaled_dot_product_cudnn_attention_backward(
        grad_out,
        query,
        key,
        value,
        out,
        logsumexp=lse,
        philox_seed=philox_seed,
        philox_offset=philox_offset,
        attn_bias=ctx.attn_mask,
        cum_seq_q=cum_seq_q,
        cum_seq_k=cum_seq_k,
        max_q=ctx.max_q,
        max_k=ctx.max_k,
        dropout_p=ctx.dropout_p,
        is_causal=ctx.is_causal,
        scale=ctx.scale,
    )
    grad_query, grad_key, grad_value = (x.transpose(1, 2).contiguous() for x in (grad_query, grad_key, grad_value))

    return grad_query, grad_key, grad_value


# Adapted from: https://github.com/Dao-AILab/flash-attention/blob/fd2fc9d85c8e54e5c20436465bca709bc1a6c5a1/flash_attn/flash_attn_interface.py#L807
def _flash_attention_forward_op(
    ctx: torch.autograd.function.FunctionCtx,
    query: torch.Tensor,
    key: torch.Tensor,
    value: torch.Tensor,
    attn_mask: Optional[torch.Tensor] = None,
    dropout_p: float = 0.0,
    is_causal: bool = False,
    scale: Optional[float] = None,
    enable_gqa: bool = False,
    return_lse: bool = False,
    _save_ctx: bool = True,
    _parallel_config: Optional["ParallelConfig"] = None,
):
    if attn_mask is not None:
        raise ValueError("`attn_mask` is not yet supported for flash-attn 2.")
    if enable_gqa:
        raise ValueError("`enable_gqa` is not yet supported for flash-attn 2.")

    # Hardcoded for now
    window_size = (-1, -1)
    softcap = 0.0
    alibi_slopes = None
    deterministic = False
    grad_enabled = any(x.requires_grad for x in (query, key, value))

    if scale is None:
        scale = query.shape[-1] ** (-0.5)

    # flash-attn only returns LSE if dropout_p > 0. So, we need to workaround.
    if grad_enabled or (_parallel_config is not None and _parallel_config.context_parallel_config._world_size > 1):
        dropout_p = dropout_p if dropout_p > 0 else 1e-30

    with torch.set_grad_enabled(grad_enabled):
        out, lse, S_dmask, rng_state = _wrapped_flash_attn_forward(
            query,
            key,
            value,
            dropout_p,
            scale,
            is_causal,
            window_size[0],
            window_size[1],
            softcap,
            alibi_slopes,
            return_lse,
        )
        lse = lse.permute(0, 2, 1)

    if _save_ctx:
        ctx.save_for_backward(query, key, value, out, lse, rng_state)
        ctx.dropout_p = dropout_p
        ctx.scale = scale
        ctx.is_causal = is_causal
        ctx.window_size = window_size
        ctx.softcap = softcap
        ctx.alibi_slopes = alibi_slopes
        ctx.deterministic = deterministic

    return (out, lse) if return_lse else out


def _flash_attention_backward_op(
    ctx: torch.autograd.function.FunctionCtx,
    grad_out: torch.Tensor,
    *args,
    **kwargs,
):
    query, key, value, out, lse, rng_state = ctx.saved_tensors
    grad_query, grad_key, grad_value = torch.empty_like(query), torch.empty_like(key), torch.empty_like(value)

    lse_d = _wrapped_flash_attn_backward(  # noqa: F841
        grad_out,
        query,
        key,
        value,
        out,
        lse,
        grad_query,
        grad_key,
        grad_value,
        ctx.dropout_p,
        ctx.scale,
        ctx.is_causal,
        ctx.window_size[0],
        ctx.window_size[1],
        ctx.softcap,
        ctx.alibi_slopes,
        ctx.deterministic,
        rng_state,
    )

    # Head dimension may have been padded
    grad_query = grad_query[..., : grad_out.shape[-1]]
    grad_key = grad_key[..., : grad_out.shape[-1]]
    grad_value = grad_value[..., : grad_out.shape[-1]]

    return grad_query, grad_key, grad_value


def _sage_attention_forward_op(
    ctx: torch.autograd.function.FunctionCtx,
    query: torch.Tensor,
    key: torch.Tensor,
    value: torch.Tensor,
    attn_mask: Optional[torch.Tensor] = None,
    dropout_p: float = 0.0,
    is_causal: bool = False,
    scale: Optional[float] = None,
    enable_gqa: bool = False,
    return_lse: bool = False,
    _save_ctx: bool = True,
    _parallel_config: Optional["ParallelConfig"] = None,
):
    if attn_mask is not None:
        raise ValueError("`attn_mask` is not yet supported for Sage attention.")
    if dropout_p > 0.0:
        raise ValueError("`dropout_p` is not yet supported for Sage attention.")
    if enable_gqa:
        raise ValueError("`enable_gqa` is not yet supported for Sage attention.")

    out = sageattn(
        q=query,
        k=key,
        v=value,
        tensor_layout="NHD",
        is_causal=is_causal,
        sm_scale=scale,
        return_lse=return_lse,
    )
    lse = None
    if return_lse:
        out, lse, *_ = out
        lse = lse.permute(0, 2, 1)

    return (out, lse) if return_lse else out


def _sage_attention_backward_op(
    ctx: torch.autograd.function.FunctionCtx,
    grad_out: torch.Tensor,
    *args,
):
    raise NotImplementedError("Backward pass is not implemented for Sage attention.")


# ===== Context parallel =====


# Reference:
# - https://github.com/pytorch/pytorch/blob/f58a680d09e13658a52c6ba05c63c15759846bcc/torch/distributed/_functional_collectives.py#L827
# - https://github.com/pytorch/pytorch/blob/f58a680d09e13658a52c6ba05c63c15759846bcc/torch/distributed/_functional_collectives.py#L246
# For fullgraph=True tracing compatibility (since FakeTensor does not have a `wait` method):
def _wait_tensor(tensor):
    if isinstance(tensor, funcol.AsyncCollectiveTensor):
        tensor = tensor.wait()
    return tensor


def _all_to_all_single(x: torch.Tensor, group) -> torch.Tensor:
    shape = x.shape
    # HACK: We need to flatten because despite making tensors contiguous, torch single-file-ization
    # to benchmark triton codegen fails somewhere:
    # buf25 = torch.ops._c10d_functional.all_to_all_single.default(buf24, [1, 1], [1, 1], '3')
    # ValueError: Tensors must be contiguous
    x = x.flatten()
    x = funcol.all_to_all_single(x, None, None, group)
    x = x.reshape(shape)
    x = _wait_tensor(x)
    return x


class TemplatedRingAttention(torch.autograd.Function):
    @staticmethod
    def forward(
        ctx: torch.autograd.function.FunctionCtx,
        query: torch.Tensor,
        key: torch.Tensor,
        value: torch.Tensor,
        attn_mask: Optional[torch.Tensor],
        dropout_p: float,
        is_causal: bool,
        scale: Optional[float],
        enable_gqa: bool,
        return_lse: bool,
        forward_op,
        backward_op,
        _parallel_config: Optional["ParallelConfig"] = None,
    ):
        ring_mesh = _parallel_config.context_parallel_config._ring_mesh
        rank = _parallel_config.context_parallel_config._ring_local_rank
        world_size = _parallel_config.context_parallel_config.ring_degree
        next_rank = (rank + 1) % world_size
        prev_out = prev_lse = None

        ctx.forward_op = forward_op
        ctx.backward_op = backward_op
        ctx.q_shape = query.shape
        ctx.kv_shape = key.shape
        ctx._parallel_config = _parallel_config

        kv_buffer = torch.cat([key.flatten(), value.flatten()]).contiguous()
        kv_buffer = funcol.all_gather_tensor(kv_buffer, gather_dim=0, group=ring_mesh.get_group())
        kv_buffer = kv_buffer.chunk(world_size)

        for i in range(world_size):
            if i > 0:
                kv = kv_buffer[next_rank]
                key_numel = key.numel()
                key = kv[:key_numel].reshape_as(key)
                value = kv[key_numel:].reshape_as(value)
                next_rank = (next_rank + 1) % world_size

            out, lse = forward_op(
                ctx,
                query,
                key,
                value,
                attn_mask,
                dropout_p,
                is_causal,
                scale,
                enable_gqa,
                True,
                _save_ctx=i == 0,
                _parallel_config=_parallel_config,
            )

            if _parallel_config.context_parallel_config.convert_to_fp32:
                out = out.to(torch.float32)
                lse = lse.to(torch.float32)

            lse = lse.unsqueeze(-1)
            if prev_out is not None:
                out = prev_out - torch.nn.functional.sigmoid(lse - prev_lse) * (prev_out - out)
                lse = prev_lse - torch.nn.functional.logsigmoid(prev_lse - lse)
            prev_out = out
            prev_lse = lse

        out = out.to(query.dtype)
        lse = lse.squeeze(-1)

        return (out, lse) if return_lse else out

    @staticmethod
    def backward(
        ctx: torch.autograd.function.FunctionCtx,
        grad_out: torch.Tensor,
        *args,
    ):
        ring_mesh = ctx._parallel_config.context_parallel_config._ring_mesh
        rank = ctx._parallel_config.context_parallel_config._ring_local_rank
        world_size = ctx._parallel_config.context_parallel_config.ring_degree
        next_rank = (rank + 1) % world_size
        next_ranks = list(range(1, world_size)) + [0]

        accum_dtype = torch.float32 if ctx._parallel_config.context_parallel_config.convert_to_fp32 else grad_out.dtype
        grad_query = torch.zeros(ctx.q_shape, dtype=accum_dtype, device=grad_out.device)
        grad_key = torch.zeros(ctx.kv_shape, dtype=accum_dtype, device=grad_out.device)
        grad_value = torch.zeros(ctx.kv_shape, dtype=accum_dtype, device=grad_out.device)
        next_grad_kv = None

        query, key, value, *_ = ctx.saved_tensors
        kv_buffer = torch.cat([key.flatten(), value.flatten()]).contiguous()
        kv_buffer = funcol.all_gather_tensor(kv_buffer, gather_dim=0, group=ring_mesh.get_group())
        kv_buffer = kv_buffer.chunk(world_size)

        for i in range(world_size):
            if i > 0:
                kv = kv_buffer[next_rank]
                key_numel = key.numel()
                key = kv[:key_numel].reshape_as(key)
                value = kv[key_numel:].reshape_as(value)
                next_rank = (next_rank + 1) % world_size

            grad_query_op, grad_key_op, grad_value_op, *_ = ctx.backward_op(ctx, grad_out)

            if i > 0:
                grad_kv_buffer = _wait_tensor(next_grad_kv)
                grad_key_numel = grad_key.numel()
                grad_key = grad_kv_buffer[:grad_key_numel].reshape_as(grad_key)
                grad_value = grad_kv_buffer[grad_key_numel:].reshape_as(grad_value)

            grad_query += grad_query_op
            grad_key += grad_key_op
            grad_value += grad_value_op

            if i < world_size - 1:
                grad_kv_buffer = torch.cat([grad_key.flatten(), grad_value.flatten()]).contiguous()
                next_grad_kv = funcol.permute_tensor(grad_kv_buffer, next_ranks, group=ring_mesh.get_group())

        grad_query, grad_key, grad_value = (x.to(grad_out.dtype) for x in (grad_query, grad_key, grad_value))

        return grad_query, grad_key, grad_value, None, None, None, None, None, None, None, None


class TemplatedUlyssesAttention(torch.autograd.Function):
    @staticmethod
    def forward(
        ctx: torch.autograd.function.FunctionCtx,
        query: torch.Tensor,
        key: torch.Tensor,
        value: torch.Tensor,
        attn_mask: Optional[torch.Tensor],
        dropout_p: float,
        is_causal: bool,
        scale: Optional[float],
        enable_gqa: bool,
        return_lse: bool,
        forward_op,
        backward_op,
        _parallel_config: Optional["ParallelConfig"] = None,
    ):
        ulysses_mesh = _parallel_config.context_parallel_config._ulysses_mesh
        world_size = _parallel_config.context_parallel_config.ulysses_degree
        group = ulysses_mesh.get_group()

        ctx.forward_op = forward_op
        ctx.backward_op = backward_op
        ctx._parallel_config = _parallel_config

        B, S_Q_LOCAL, H, D = query.shape
        _, S_KV_LOCAL, _, _ = key.shape
        H_LOCAL = H // world_size
        query = query.reshape(B, S_Q_LOCAL, world_size, H_LOCAL, D).permute(2, 1, 0, 3, 4).contiguous()
        key = key.reshape(B, S_KV_LOCAL, world_size, H_LOCAL, D).permute(2, 1, 0, 3, 4).contiguous()
        value = value.reshape(B, S_KV_LOCAL, world_size, H_LOCAL, D).permute(2, 1, 0, 3, 4).contiguous()
        query, key, value = (_all_to_all_single(x, group) for x in (query, key, value))
        query, key, value = (x.flatten(0, 1).permute(1, 0, 2, 3).contiguous() for x in (query, key, value))

        out = forward_op(
            ctx,
            query,
            key,
            value,
            attn_mask,
            dropout_p,
            is_causal,
            scale,
            enable_gqa,
            return_lse,
            _save_ctx=True,
            _parallel_config=_parallel_config,
        )
        if return_lse:
            out, lse, *_ = out

        out = out.reshape(B, world_size, S_Q_LOCAL, H_LOCAL, D).permute(1, 3, 0, 2, 4).contiguous()
        out = _all_to_all_single(out, group)
        out = out.flatten(0, 1).permute(1, 2, 0, 3).contiguous()

        if return_lse:
            lse = lse.reshape(B, world_size, S_Q_LOCAL, H_LOCAL).permute(1, 3, 0, 2).contiguous()
            lse = _all_to_all_single(lse, group)
            lse = lse.flatten(0, 1).permute(1, 2, 0).contiguous()
        else:
            lse = None

        return (out, lse) if return_lse else out

    @staticmethod
    def backward(
        ctx: torch.autograd.function.FunctionCtx,
        grad_out: torch.Tensor,
        *args,
    ):
        ulysses_mesh = ctx._parallel_config.context_parallel_config._ulysses_mesh
        world_size = ctx._parallel_config.context_parallel_config.ulysses_degree
        group = ulysses_mesh.get_group()

        B, S_LOCAL, H, D = grad_out.shape
        H_LOCAL = H // world_size

        grad_out = grad_out.reshape(B, S_LOCAL, world_size, H_LOCAL, D).permute(2, 1, 0, 3, 4).contiguous()
        grad_out = _all_to_all_single(grad_out, group)
        grad_out = grad_out.flatten(0, 1).permute(1, 0, 2, 3).contiguous()

        grad_query_op, grad_key_op, grad_value_op, *_ = ctx.backward_op(ctx, grad_out)

        grad_query, grad_key, grad_value = (
            x.reshape(B, world_size, S_LOCAL, H_LOCAL, D).permute(1, 3, 0, 2, 4).contiguous()
            for x in (grad_query_op, grad_key_op, grad_value_op)
        )
        grad_query, grad_key, grad_value = (_all_to_all_single(x, group) for x in (grad_query, grad_key, grad_value))
        grad_query, grad_key, grad_value = (
            x.flatten(0, 1).permute(1, 2, 0, 3).contiguous() for x in (grad_query, grad_key, grad_value)
        )

        return grad_query, grad_key, grad_value, None, None, None, None, None, None, None, None


def _templated_context_parallel_attention(
    query: torch.Tensor,
    key: torch.Tensor,
    value: torch.Tensor,
    attn_mask: Optional[torch.Tensor] = None,
    dropout_p: float = 0.0,
    is_causal: bool = False,
    scale: Optional[float] = None,
    enable_gqa: bool = False,
    return_lse: bool = False,
    *,
    forward_op,
    backward_op,
    _parallel_config: Optional["ParallelConfig"] = None,
):
    if attn_mask is not None:
        raise ValueError("Attention mask is not yet supported for templated attention.")
    if is_causal:
        raise ValueError("Causal attention is not yet supported for templated attention.")
    if enable_gqa:
        raise ValueError("GQA is not yet supported for templated attention.")

    # TODO: add support for unified attention with ring/ulysses degree both being > 1
    if _parallel_config.context_parallel_config.ring_degree > 1:
        return TemplatedRingAttention.apply(
            query,
            key,
            value,
            attn_mask,
            dropout_p,
            is_causal,
            scale,
            enable_gqa,
            return_lse,
            forward_op,
            backward_op,
            _parallel_config,
        )
    elif _parallel_config.context_parallel_config.ulysses_degree > 1:
        return TemplatedUlyssesAttention.apply(
            query,
            key,
            value,
            attn_mask,
            dropout_p,
            is_causal,
            scale,
            enable_gqa,
            return_lse,
            forward_op,
            backward_op,
            _parallel_config,
        )
    else:
        raise ValueError("Reaching this branch of code is unexpected. Please report a bug.")


# ===== Attention backends =====


@_AttentionBackendRegistry.register(
    AttentionBackendName.FLASH,
    constraints=[_check_device, _check_qkv_dtype_bf16_or_fp16, _check_shape],
    supports_context_parallel=True,
)
def _flash_attention(
    query: torch.Tensor,
    key: torch.Tensor,
    value: torch.Tensor,
    dropout_p: float = 0.0,
    is_causal: bool = False,
    scale: Optional[float] = None,
    return_lse: bool = False,
    _parallel_config: Optional["ParallelConfig"] = None,
) -> torch.Tensor:
    lse = None
    if _parallel_config is None:
        out = flash_attn_func(
            q=query,
            k=key,
            v=value,
            dropout_p=dropout_p,
            softmax_scale=scale,
            causal=is_causal,
            return_attn_probs=return_lse,
        )
        if return_lse:
            out, lse, *_ = out
    else:
        out = _templated_context_parallel_attention(
            query,
            key,
            value,
            None,
            dropout_p,
            is_causal,
            scale,
            False,
            return_lse,
            forward_op=_flash_attention_forward_op,
            backward_op=_flash_attention_backward_op,
            _parallel_config=_parallel_config,
        )
        if return_lse:
            out, lse = out

    return (out, lse) if return_lse else out


@_AttentionBackendRegistry.register(
    AttentionBackendName.FLASH_VARLEN,
    constraints=[_check_device, _check_qkv_dtype_bf16_or_fp16, _check_shape],
)
def _flash_varlen_attention(
    query: torch.Tensor,
    key: torch.Tensor,
    value: torch.Tensor,
    attn_mask: Optional[torch.Tensor] = None,
    dropout_p: float = 0.0,
    scale: Optional[float] = None,
    is_causal: bool = False,
    return_lse: bool = False,
    _parallel_config: Optional["ParallelConfig"] = None,
) -> torch.Tensor:
    batch_size, seq_len_q, _, _ = query.shape
    _, seq_len_kv, _, _ = key.shape

    if attn_mask is not None:
        attn_mask = _normalize_attn_mask(attn_mask, batch_size, seq_len_kv)

    (_, seqlens_k), (cu_seqlens_q, cu_seqlens_k), (max_seqlen_q, max_seqlen_k) = (
        _prepare_for_flash_attn_or_sage_varlen(
            batch_size, seq_len_q, seq_len_kv, attn_mask=attn_mask, device=query.device
        )
    )

    key_valid, value_valid = [], []
    for b in range(batch_size):
        valid_len = seqlens_k[b]
        key_valid.append(key[b, :valid_len])
        value_valid.append(value[b, :valid_len])

    query_packed = query.flatten(0, 1)
    key_packed = torch.cat(key_valid, dim=0)
    value_packed = torch.cat(value_valid, dim=0)

    out = flash_attn_varlen_func(
        q=query_packed,
        k=key_packed,
        v=value_packed,
        cu_seqlens_q=cu_seqlens_q,
        cu_seqlens_k=cu_seqlens_k,
        max_seqlen_q=max_seqlen_q,
        max_seqlen_k=max_seqlen_k,
        dropout_p=dropout_p,
        softmax_scale=scale,
        causal=is_causal,
        return_attn_probs=return_lse,
    )
    out = out.unflatten(0, (batch_size, -1))

    return out


@_AttentionBackendRegistry.register(
    AttentionBackendName._FLASH_3,
    constraints=[_check_device, _check_qkv_dtype_bf16_or_fp16, _check_shape],
)
def _flash_attention_3(
    query: torch.Tensor,
    key: torch.Tensor,
    value: torch.Tensor,
    scale: Optional[float] = None,
    is_causal: bool = False,
    return_lse: bool = False,
    _parallel_config: Optional["ParallelConfig"] = None,
) -> torch.Tensor:
    out, lse = _wrapped_flash_attn_3(
        q=query,
        k=key,
        v=value,
        softmax_scale=scale,
        causal=is_causal,
    )
    return (out, lse) if return_lse else out


@_AttentionBackendRegistry.register(
    AttentionBackendName._FLASH_3_HUB,
    constraints=[_check_device, _check_qkv_dtype_bf16_or_fp16, _check_shape],
)
def _flash_attention_3_hub(
    query: torch.Tensor,
    key: torch.Tensor,
    value: torch.Tensor,
    scale: Optional[float] = None,
    is_causal: bool = False,
    window_size: Tuple[int, int] = (-1, -1),
    softcap: float = 0.0,
    deterministic: bool = False,
    return_attn_probs: bool = False,
    _parallel_config: Optional["ParallelConfig"] = None,
) -> torch.Tensor:
    func = _HUB_KERNELS_REGISTRY[AttentionBackendName._FLASH_3_HUB].kernel_fn
    out = func(
        q=query,
        k=key,
        v=value,
        softmax_scale=scale,
        causal=is_causal,
        qv=None,
        q_descale=None,
        k_descale=None,
        v_descale=None,
        window_size=window_size,
        softcap=softcap,
        num_splits=1,
        pack_gqa=None,
        deterministic=deterministic,
        sm_margin=0,
        return_attn_probs=return_attn_probs,
    )
    # When `return_attn_probs` is True, the above returns a tuple of
    # actual outputs and lse.
    return (out[0], out[1]) if return_attn_probs else out


@_AttentionBackendRegistry.register(
    AttentionBackendName._FLASH_VARLEN_3,
    constraints=[_check_device, _check_qkv_dtype_bf16_or_fp16, _check_shape],
)
def _flash_varlen_attention_3(
    query: torch.Tensor,
    key: torch.Tensor,
    value: torch.Tensor,
    attn_mask: Optional[torch.Tensor] = None,
    scale: Optional[float] = None,
    is_causal: bool = False,
    return_lse: bool = False,
    _parallel_config: Optional["ParallelConfig"] = None,
) -> torch.Tensor:
    batch_size, seq_len_q, _, _ = query.shape
    _, seq_len_kv, _, _ = key.shape

    if attn_mask is not None:
        attn_mask = _normalize_attn_mask(attn_mask, batch_size, seq_len_kv)

    (_, seqlens_k), (cu_seqlens_q, cu_seqlens_k), (max_seqlen_q, max_seqlen_k) = (
        _prepare_for_flash_attn_or_sage_varlen(
            batch_size, seq_len_q, seq_len_kv, attn_mask=attn_mask, device=query.device
        )
    )

    key_valid, value_valid = [], []
    for b in range(batch_size):
        valid_len = seqlens_k[b]
        key_valid.append(key[b, :valid_len])
        value_valid.append(value[b, :valid_len])

    query_packed = query.flatten(0, 1)
    key_packed = torch.cat(key_valid, dim=0)
    value_packed = torch.cat(value_valid, dim=0)

    out, lse, *_ = flash_attn_3_varlen_func(
        q=query_packed,
        k=key_packed,
        v=value_packed,
        cu_seqlens_q=cu_seqlens_q,
        cu_seqlens_k=cu_seqlens_k,
        max_seqlen_q=max_seqlen_q,
        max_seqlen_k=max_seqlen_k,
        softmax_scale=scale,
        causal=is_causal,
    )
    out = out.unflatten(0, (batch_size, -1))

    return (out, lse) if return_lse else out


@_AttentionBackendRegistry.register(
    AttentionBackendName.AITER,
    constraints=[_check_device_cuda, _check_qkv_dtype_bf16_or_fp16, _check_shape],
)
def _aiter_flash_attention(
    query: torch.Tensor,
    key: torch.Tensor,
    value: torch.Tensor,
    dropout_p: float = 0.0,
    is_causal: bool = False,
    scale: Optional[float] = None,
    return_lse: bool = False,
    _parallel_config: Optional["ParallelConfig"] = None,
) -> torch.Tensor:
    if not return_lse and torch.is_grad_enabled():
        # aiter requires return_lse=True by assertion when gradients are enabled.
        out, lse, *_ = aiter_flash_attn_func(
            q=query,
            k=key,
            v=value,
            dropout_p=dropout_p,
            softmax_scale=scale,
            causal=is_causal,
            return_lse=True,
        )
    else:
        out = aiter_flash_attn_func(
            q=query,
            k=key,
            v=value,
            dropout_p=dropout_p,
            softmax_scale=scale,
            causal=is_causal,
            return_lse=return_lse,
        )
        if return_lse:
            out, lse, *_ = out

    return (out, lse) if return_lse else out


@_AttentionBackendRegistry.register(
    AttentionBackendName.FLEX,
    constraints=[_check_attn_mask_or_causal, _check_device, _check_shape],
)
def _native_flex_attention(
    query: torch.Tensor,
    key: torch.Tensor,
    value: torch.Tensor,
    attn_mask: Optional[Union[torch.Tensor, "flex_attention.BlockMask"]] = None,
    is_causal: bool = False,
    scale: Optional[float] = None,
    enable_gqa: bool = False,
    return_lse: bool = False,
    _parallel_config: Optional["ParallelConfig"] = None,
) -> torch.Tensor:
    # TODO: should we LRU cache the block mask creation?
    score_mod = None
    block_mask = None
    batch_size, seq_len_q, num_heads, _ = query.shape
    _, seq_len_kv, _, _ = key.shape

    if attn_mask is None or isinstance(attn_mask, flex_attention.BlockMask):
        block_mask = attn_mask
    elif is_causal:
        block_mask = flex_attention.create_block_mask(
            _flex_attention_causal_mask_mod, batch_size, num_heads, seq_len_q, seq_len_kv, query.device
        )
    elif torch.is_tensor(attn_mask):
        if attn_mask.ndim == 2:
            attn_mask = attn_mask.view(attn_mask.size(0), 1, attn_mask.size(1), 1)

        attn_mask = attn_mask.expand(batch_size, num_heads, seq_len_q, seq_len_kv)

        if attn_mask.dtype == torch.bool:
            # TODO: this probably does not work but verify!
            def mask_mod(batch_idx, head_idx, q_idx, kv_idx):
                return attn_mask[batch_idx, head_idx, q_idx, kv_idx]

            block_mask = flex_attention.create_block_mask(
                mask_mod, batch_size, None, seq_len_q, seq_len_kv, query.device
            )
        else:

            def score_mod(score, batch_idx, head_idx, q_idx, kv_idx):
                return score + attn_mask[batch_idx, head_idx, q_idx, kv_idx]
    else:
        raise ValueError("Attention mask must be either None, a BlockMask, or a 2D/4D tensor.")

    query, key, value = (x.permute(0, 2, 1, 3) for x in (query, key, value))
    out = flex_attention.flex_attention(
        query=query,
        key=key,
        value=value,
        score_mod=score_mod,
        block_mask=block_mask,
        scale=scale,
        enable_gqa=enable_gqa,
        return_lse=return_lse,
    )
    out = out.permute(0, 2, 1, 3)
    return out


@_AttentionBackendRegistry.register(
    AttentionBackendName.NATIVE,
    constraints=[_check_device, _check_shape],
    supports_context_parallel=True,
)
def _native_attention(
    query: torch.Tensor,
    key: torch.Tensor,
    value: torch.Tensor,
    attn_mask: Optional[torch.Tensor] = None,
    dropout_p: float = 0.0,
    is_causal: bool = False,
    scale: Optional[float] = None,
    enable_gqa: bool = False,
    return_lse: bool = False,
    _parallel_config: Optional["ParallelConfig"] = None,
) -> torch.Tensor:
    if return_lse:
        raise ValueError("Native attention backend does not support setting `return_lse=True`.")
    if _parallel_config is None:
        query, key, value = (x.permute(0, 2, 1, 3) for x in (query, key, value))
        out = torch.nn.functional.scaled_dot_product_attention(
            query=query,
            key=key,
            value=value,
            attn_mask=attn_mask,
            dropout_p=dropout_p,
            is_causal=is_causal,
            scale=scale,
            enable_gqa=enable_gqa,
        )
        out = out.permute(0, 2, 1, 3)
    else:
        out = _templated_context_parallel_attention(
            query,
            key,
            value,
            attn_mask,
            dropout_p,
            is_causal,
            scale,
            enable_gqa,
            return_lse,
            forward_op=_native_attention_forward_op,
            backward_op=_native_attention_backward_op,
            _parallel_config=_parallel_config,
        )

    return out


@_AttentionBackendRegistry.register(
    AttentionBackendName._NATIVE_CUDNN,
    constraints=[_check_device, _check_qkv_dtype_bf16_or_fp16, _check_shape],
    supports_context_parallel=True,
)
def _native_cudnn_attention(
    query: torch.Tensor,
    key: torch.Tensor,
    value: torch.Tensor,
    attn_mask: Optional[torch.Tensor] = None,
    dropout_p: float = 0.0,
    is_causal: bool = False,
    scale: Optional[float] = None,
    enable_gqa: bool = False,
    return_lse: bool = False,
    _parallel_config: Optional["ParallelConfig"] = None,
) -> torch.Tensor:
    lse = None
    if _parallel_config is None and not return_lse:
        query, key, value = (x.permute(0, 2, 1, 3).contiguous() for x in (query, key, value))
        with torch.nn.attention.sdpa_kernel(torch.nn.attention.SDPBackend.CUDNN_ATTENTION):
            out = torch.nn.functional.scaled_dot_product_attention(
                query=query,
                key=key,
                value=value,
                attn_mask=attn_mask,
                dropout_p=dropout_p,
                is_causal=is_causal,
                scale=scale,
                enable_gqa=enable_gqa,
            )
        out = out.permute(0, 2, 1, 3)
    else:
        out = _templated_context_parallel_attention(
            query,
            key,
            value,
            attn_mask,
            dropout_p,
            is_causal,
            scale,
            enable_gqa,
            return_lse,
            forward_op=_cudnn_attention_forward_op,
            backward_op=_cudnn_attention_backward_op,
            _parallel_config=_parallel_config,
        )
        if return_lse:
            out, lse = out

    return (out, lse) if return_lse else out


@_AttentionBackendRegistry.register(
    AttentionBackendName._NATIVE_EFFICIENT,
    constraints=[_check_device, _check_shape],
)
def _native_efficient_attention(
    query: torch.Tensor,
    key: torch.Tensor,
    value: torch.Tensor,
    attn_mask: Optional[torch.Tensor] = None,
    dropout_p: float = 0.0,
    is_causal: bool = False,
    scale: Optional[float] = None,
    enable_gqa: bool = False,
    return_lse: bool = False,
    _parallel_config: Optional["ParallelConfig"] = None,
) -> torch.Tensor:
    if return_lse:
        raise ValueError("Native efficient attention backend does not support setting `return_lse=True`.")
    query, key, value = (x.permute(0, 2, 1, 3) for x in (query, key, value))
    with torch.nn.attention.sdpa_kernel(torch.nn.attention.SDPBackend.EFFICIENT_ATTENTION):
        out = torch.nn.functional.scaled_dot_product_attention(
            query=query,
            key=key,
            value=value,
            attn_mask=attn_mask,
            dropout_p=dropout_p,
            is_causal=is_causal,
            scale=scale,
            enable_gqa=enable_gqa,
        )
    out = out.permute(0, 2, 1, 3)
    return out


@_AttentionBackendRegistry.register(
    AttentionBackendName._NATIVE_FLASH,
    constraints=[_check_device, _check_qkv_dtype_bf16_or_fp16, _check_shape],
)
def _native_flash_attention(
    query: torch.Tensor,
    key: torch.Tensor,
    value: torch.Tensor,
    dropout_p: float = 0.0,
    is_causal: bool = False,
    scale: Optional[float] = None,
    enable_gqa: bool = False,
    return_lse: bool = False,
    _parallel_config: Optional["ParallelConfig"] = None,
) -> torch.Tensor:
    if return_lse:
        raise ValueError("Native flash attention backend does not support setting `return_lse=True`.")
    query, key, value = (x.permute(0, 2, 1, 3) for x in (query, key, value))
    with torch.nn.attention.sdpa_kernel(torch.nn.attention.SDPBackend.FLASH_ATTENTION):
        out = torch.nn.functional.scaled_dot_product_attention(
            query=query,
            key=key,
            value=value,
            attn_mask=None,  # not supported
            dropout_p=dropout_p,
            is_causal=is_causal,
            scale=scale,
            enable_gqa=enable_gqa,
        )
    out = out.permute(0, 2, 1, 3)
    return out


@_AttentionBackendRegistry.register(
    AttentionBackendName._NATIVE_MATH,
    constraints=[_check_device, _check_shape],
)
def _native_math_attention(
    query: torch.Tensor,
    key: torch.Tensor,
    value: torch.Tensor,
    attn_mask: Optional[torch.Tensor] = None,
    dropout_p: float = 0.0,
    is_causal: bool = False,
    scale: Optional[float] = None,
    enable_gqa: bool = False,
    return_lse: bool = False,
    _parallel_config: Optional["ParallelConfig"] = None,
) -> torch.Tensor:
    if return_lse:
        raise ValueError("Native math attention backend does not support setting `return_lse=True`.")
    query, key, value = (x.permute(0, 2, 1, 3) for x in (query, key, value))
    with torch.nn.attention.sdpa_kernel(torch.nn.attention.SDPBackend.MATH):
        out = torch.nn.functional.scaled_dot_product_attention(
            query=query,
            key=key,
            value=value,
            attn_mask=attn_mask,
            dropout_p=dropout_p,
            is_causal=is_causal,
            scale=scale,
            enable_gqa=enable_gqa,
        )
    out = out.permute(0, 2, 1, 3)
    return out


@_AttentionBackendRegistry.register(
    AttentionBackendName._NATIVE_NPU,
    constraints=[_check_device, _check_qkv_dtype_bf16_or_fp16, _check_shape],
)
def _native_npu_attention(
    query: torch.Tensor,
    key: torch.Tensor,
    value: torch.Tensor,
    dropout_p: float = 0.0,
    scale: Optional[float] = None,
    return_lse: bool = False,
    _parallel_config: Optional["ParallelConfig"] = None,
) -> torch.Tensor:
    if return_lse:
        raise ValueError("NPU attention backend does not support setting `return_lse=True`.")
    query, key, value = (x.transpose(1, 2).contiguous() for x in (query, key, value))
    out = npu_fusion_attention(
        query,
        key,
        value,
        query.size(1),  # num_heads
        input_layout="BNSD",
        pse=None,
        scale=1.0 / math.sqrt(query.shape[-1]) if scale is None else scale,
        pre_tockens=65536,
        next_tockens=65536,
        keep_prob=1.0 - dropout_p,
        sync=False,
        inner_precise=0,
    )[0]
    out = out.transpose(1, 2).contiguous()
    return out


# Reference: https://github.com/pytorch/xla/blob/06c5533de6588f6b90aa1655d9850bcf733b90b4/torch_xla/experimental/custom_kernel.py#L853
@_AttentionBackendRegistry.register(
    AttentionBackendName._NATIVE_XLA,
    constraints=[_check_device, _check_shape],
)
def _native_xla_attention(
    query: torch.Tensor,
    key: torch.Tensor,
    value: torch.Tensor,
    is_causal: bool = False,
    return_lse: bool = False,
    _parallel_config: Optional["ParallelConfig"] = None,
) -> torch.Tensor:
    if return_lse:
        raise ValueError("XLA attention backend does not support setting `return_lse=True`.")
    query, key, value = (x.permute(0, 2, 1, 3) for x in (query, key, value))
    query = query / math.sqrt(query.shape[-1])
    out = xla_flash_attention(
        q=query,
        k=key,
        v=value,
        causal=is_causal,
    )
    out = out.permute(0, 2, 1, 3)
    return out


@_AttentionBackendRegistry.register(
    AttentionBackendName.SAGE,
    constraints=[_check_device_cuda, _check_qkv_dtype_bf16_or_fp16, _check_shape],
    supports_context_parallel=True,
)
def _sage_attention(
    query: torch.Tensor,
    key: torch.Tensor,
    value: torch.Tensor,
    is_causal: bool = False,
    scale: Optional[float] = None,
    return_lse: bool = False,
    _parallel_config: Optional["ParallelConfig"] = None,
) -> torch.Tensor:
    lse = None
    if _parallel_config is None:
        out = sageattn(
            q=query,
            k=key,
            v=value,
            tensor_layout="NHD",
            is_causal=is_causal,
            sm_scale=scale,
            return_lse=return_lse,
        )
        if return_lse:
            out, lse, *_ = out
    else:
        out = _templated_context_parallel_attention(
            query,
            key,
            value,
            None,
            0.0,
            is_causal,
            scale,
            False,
            return_lse,
            forward_op=_sage_attention_forward_op,
            backward_op=_sage_attention_backward_op,
            _parallel_config=_parallel_config,
        )
        if return_lse:
            out, lse = out

    return (out, lse) if return_lse else out


@_AttentionBackendRegistry.register(
    AttentionBackendName.SAGE_HUB,
    constraints=[_check_device_cuda, _check_qkv_dtype_bf16_or_fp16, _check_shape],
    supports_context_parallel=False,
)
def _sage_attention_hub(
    query: torch.Tensor,
    key: torch.Tensor,
    value: torch.Tensor,
    is_causal: bool = False,
    scale: Optional[float] = None,
    return_lse: bool = False,
    _parallel_config: Optional["ParallelConfig"] = None,
) -> torch.Tensor:
    lse = None
    if _parallel_config is None:
        out = sage_attn_func_hub(q=query, k=key, v=value)
        if return_lse:
            out, lse, *_ = out
    else:
        raise NotImplementedError("SAGE attention doesn't yet support parallelism.")

    return (out, lse) if return_lse else out


@_AttentionBackendRegistry.register(
    AttentionBackendName.SAGE_VARLEN,
    constraints=[_check_device_cuda, _check_qkv_dtype_bf16_or_fp16, _check_shape],
)
def _sage_varlen_attention(
    query: torch.Tensor,
    key: torch.Tensor,
    value: torch.Tensor,
    attn_mask: Optional[torch.Tensor] = None,
    is_causal: bool = False,
    scale: Optional[float] = None,
    return_lse: bool = False,
    _parallel_config: Optional["ParallelConfig"] = None,
) -> torch.Tensor:
    if return_lse:
        raise ValueError("Sage varlen backend does not support setting `return_lse=True`.")

    batch_size, seq_len_q, _, _ = query.shape
    _, seq_len_kv, _, _ = key.shape

    if attn_mask is not None:
        attn_mask = _normalize_attn_mask(attn_mask, batch_size, seq_len_kv)

    (_, seqlens_k), (cu_seqlens_q, cu_seqlens_k), (max_seqlen_q, max_seqlen_k) = (
        _prepare_for_flash_attn_or_sage_varlen(
            batch_size, seq_len_q, seq_len_kv, attn_mask=attn_mask, device=query.device
        )
    )

    key_valid, value_valid = [], []
    for b in range(batch_size):
        valid_len = seqlens_k[b]
        key_valid.append(key[b, :valid_len])
        value_valid.append(value[b, :valid_len])

    query_packed = query.flatten(0, 1)
    key_packed = torch.cat(key_valid, dim=0)
    value_packed = torch.cat(value_valid, dim=0)

    out = sageattn_varlen(
        q=query_packed,
        k=key_packed,
        v=value_packed,
        cu_seqlens_q=cu_seqlens_q,
        cu_seqlens_k=cu_seqlens_k,
        max_seqlen_q=max_seqlen_q,
        max_seqlen_k=max_seqlen_k,
        is_causal=is_causal,
        sm_scale=scale,
    )
    out = out.unflatten(0, (batch_size, -1))

    return out


@_AttentionBackendRegistry.register(
    AttentionBackendName._SAGE_QK_INT8_PV_FP8_CUDA,
    constraints=[_check_device_cuda_atleast_smXY(9, 0), _check_shape],
)
def _sage_qk_int8_pv_fp8_cuda_attention(
    query: torch.Tensor,
    key: torch.Tensor,
    value: torch.Tensor,
    is_causal: bool = False,
    scale: Optional[float] = None,
    return_lse: bool = False,
    _parallel_config: Optional["ParallelConfig"] = None,
) -> torch.Tensor:
    return sageattn_qk_int8_pv_fp8_cuda(
        q=query,
        k=key,
        v=value,
        tensor_layout="NHD",
        is_causal=is_causal,
        sm_scale=scale,
        return_lse=return_lse,
    )


@_AttentionBackendRegistry.register(
    AttentionBackendName._SAGE_QK_INT8_PV_FP8_CUDA_SM90,
    constraints=[_check_device_cuda_atleast_smXY(9, 0), _check_shape],
)
def _sage_qk_int8_pv_fp8_cuda_sm90_attention(
    query: torch.Tensor,
    key: torch.Tensor,
    value: torch.Tensor,
    is_causal: bool = False,
    scale: Optional[float] = None,
    return_lse: bool = False,
    _parallel_config: Optional["ParallelConfig"] = None,
) -> torch.Tensor:
    return sageattn_qk_int8_pv_fp8_cuda_sm90(
        q=query,
        k=key,
        v=value,
        tensor_layout="NHD",
        is_causal=is_causal,
        sm_scale=scale,
        return_lse=return_lse,
    )


@_AttentionBackendRegistry.register(
    AttentionBackendName._SAGE_QK_INT8_PV_FP16_CUDA,
    constraints=[_check_device_cuda_atleast_smXY(8, 0), _check_shape],
)
def _sage_qk_int8_pv_fp16_cuda_attention(
    query: torch.Tensor,
    key: torch.Tensor,
    value: torch.Tensor,
    is_causal: bool = False,
    scale: Optional[float] = None,
    return_lse: bool = False,
    _parallel_config: Optional["ParallelConfig"] = None,
) -> torch.Tensor:
    return sageattn_qk_int8_pv_fp16_cuda(
        q=query,
        k=key,
        v=value,
        tensor_layout="NHD",
        is_causal=is_causal,
        sm_scale=scale,
        return_lse=return_lse,
    )


@_AttentionBackendRegistry.register(
    AttentionBackendName._SAGE_QK_INT8_PV_FP16_TRITON,
    constraints=[_check_device_cuda_atleast_smXY(8, 0), _check_shape],
)
def _sage_qk_int8_pv_fp16_triton_attention(
    query: torch.Tensor,
    key: torch.Tensor,
    value: torch.Tensor,
    is_causal: bool = False,
    scale: Optional[float] = None,
    return_lse: bool = False,
    _parallel_config: Optional["ParallelConfig"] = None,
) -> torch.Tensor:
    return sageattn_qk_int8_pv_fp16_triton(
        q=query,
        k=key,
        v=value,
        tensor_layout="NHD",
        is_causal=is_causal,
        sm_scale=scale,
        return_lse=return_lse,
    )


@_AttentionBackendRegistry.register(
    AttentionBackendName.XFORMERS,
    constraints=[_check_attn_mask_or_causal, _check_device, _check_shape],
)
def _xformers_attention(
    query: torch.Tensor,
    key: torch.Tensor,
    value: torch.Tensor,
    attn_mask: Optional[torch.Tensor] = None,
    dropout_p: float = 0.0,
    is_causal: bool = False,
    scale: Optional[float] = None,
    enable_gqa: bool = False,
    return_lse: bool = False,
    _parallel_config: Optional["ParallelConfig"] = None,
) -> torch.Tensor:
    if return_lse:
        raise ValueError("xformers attention backend does not support setting `return_lse=True`.")

    batch_size, seq_len_q, num_heads_q, _ = query.shape
    _, seq_len_kv, num_heads_kv, _ = key.shape

    if is_causal:
        attn_mask = xops.LowerTriangularMask()
    elif attn_mask is not None:
        if attn_mask.ndim == 2:
            attn_mask = attn_mask.view(attn_mask.size(0), 1, attn_mask.size(1), 1)
        elif attn_mask.ndim != 4:
            raise ValueError("Only 2D and 4D attention masks are supported for xformers attention.")
        attn_mask = attn_mask.expand(batch_size, num_heads_q, seq_len_q, seq_len_kv).type_as(query)

    if enable_gqa:
        if num_heads_q % num_heads_kv != 0:
            raise ValueError("Number of heads in query must be divisible by number of heads in key/value.")
        num_heads_per_group = num_heads_q // num_heads_kv
        query = query.unflatten(2, (num_heads_kv, -1))
        key = key.unflatten(2, (num_heads_kv, -1)).expand(-1, -1, -1, num_heads_per_group, -1)
        value = value.unflatten(2, (num_heads_kv, -1)).expand(-1, -1, -1, num_heads_per_group, -1)

    out = xops.memory_efficient_attention(query, key, value, attn_mask, dropout_p, scale)

    if enable_gqa:
        out = out.flatten(2, 3)

    return out<|MERGE_RESOLUTION|>--- conflicted
+++ resolved
@@ -83,29 +83,10 @@
     flash_attn_3_func = None
     flash_attn_3_varlen_func = None
 
-<<<<<<< HEAD
-if DIFFUSERS_ENABLE_HUB_KERNELS:
-    if not is_kernels_available():
-        raise ImportError(
-            "To use FA3 kernel for your hardware from the Hub, the `kernels` library must be installed. Install with `pip install kernels`."
-        )
-    from ..utils.kernels_utils import _DEFAULT_HUB_ID_FA3, _DEFAULT_HUB_ID_SAGE, _get_kernel_from_hub
-
-    flash_attn_interface_hub = _get_kernel_from_hub(_DEFAULT_HUB_ID_FA3)
-    flash_attn_3_func_hub = flash_attn_interface_hub.flash_attn_func
-
-    sage_interface_hub = _get_kernel_from_hub(_DEFAULT_HUB_ID_SAGE)
-    sage_attn_func_hub = sage_interface_hub.sageattn
-
-else:
-    flash_attn_3_func_hub = None
-    sage_attn_func_hub = None
-=======
 if _CAN_USE_AITER_ATTN:
     from aiter import flash_attn_func as aiter_flash_attn_func
 else:
     aiter_flash_attn_func = None
->>>>>>> d5da453d
 
 if _CAN_USE_SAGE_ATTN:
     from sageattention import (
@@ -280,7 +261,10 @@
     # TODO: temporary revision for now. Remove when merged upstream into `main`.
     AttentionBackendName._FLASH_3_HUB: _HubKernelConfig(
         repo_id="kernels-community/flash-attn3", function_attr="flash_attn_func", revision="fake-ops-return-probs"
-    )
+    ),
+    AttentionBackendName.SAGE_HUB: _HubKernelConfig(
+        repo_id="kernels-community/sage_attention", function_attr="sageattn", revision=None
+    ),
 }
 
 
@@ -437,27 +421,16 @@
             )
 
     # TODO: add support Hub variant of FA3 varlen later
-<<<<<<< HEAD
     elif backend in [AttentionBackendName._FLASH_3_HUB, AttentionBackendName.SAGE_HUB]:
-        if not DIFFUSERS_ENABLE_HUB_KERNELS:
-            raise RuntimeError(
-                f"Attention backend '{backend.value}' is not usable because the `DIFFUSERS_ENABLE_HUB_KERNELS` env var isn't set. Please set it like `export DIFFUSERS_ENABLE_HUB_KERNELS=yes`."
-=======
-    elif backend in [AttentionBackendName._FLASH_3_HUB]:
         if not is_kernels_available():
             raise RuntimeError(
                 f"Backend '{backend.value}' is not usable because the `kernels` package isn't available. Please install it with `pip install kernels`."
->>>>>>> d5da453d
             )
 
     elif backend == AttentionBackendName.AITER:
         if not _CAN_USE_AITER_ATTN:
             raise RuntimeError(
-<<<<<<< HEAD
-                f"Attention backend '{backend.value}' is not usable because the `kernels` package isn't available. Please install it with `pip install kernels`."
-=======
                 f"Aiter Attention backend '{backend.value}' is not usable because of missing package or the version is too old. Please install `aiter>={_REQUIRED_AITER_VERSION}`."
->>>>>>> d5da453d
             )
 
     elif backend in [
@@ -1980,12 +1953,13 @@
     _parallel_config: Optional["ParallelConfig"] = None,
 ) -> torch.Tensor:
     lse = None
+    func = _HUB_KERNELS_REGISTRY[AttentionBackendName.SAGE_HUB].kernel_fn
     if _parallel_config is None:
-        out = sage_attn_func_hub(q=query, k=key, v=value)
+        out = func(q=query, k=key, v=value)
         if return_lse:
             out, lse, *_ = out
     else:
-        raise NotImplementedError("SAGE attention doesn't yet support parallelism.")
+        raise NotImplementedError("SAGE attention from Hub doesn't yet support parallelism.")
 
     return (out, lse) if return_lse else out
 
