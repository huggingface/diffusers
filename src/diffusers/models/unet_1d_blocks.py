# Copyright 2022 The HuggingFace Team. All rights reserved.
#
# Licensed under the Apache License, Version 2.0 (the "License");
# you may not use this file except in compliance with the License.
# You may obtain a copy of the License at
#
#     http://www.apache.org/licenses/LICENSE-2.0
#
# Unless required by applicable law or agreed to in writing, software
# distributed under the License is distributed on an "AS IS" BASIS,
# WITHOUT WARRANTIES OR CONDITIONS OF ANY KIND, either express or implied.
# See the License for the specific language governing permissions and
# limitations under the License.


import torch
import torch.nn.functional as F
from torch import nn

from .resnet import Downsample1D, ResidualTemporalBlock1D, Upsample1D, rearrange_dims


class DownResnetBlock1D(nn.Module):
    def __init__(
        self,
        in_channels,
        out_channels=None,
        num_layers=1,
        conv_shortcut=False,
        temb_channels=32,
        groups=32,
        groups_out=None,
        non_linearity=None,
        time_embedding_norm="default",
        output_scale_factor=1.0,
        add_downsample=True,
    ):
        super().__init__()
        self.in_channels = in_channels
        out_channels = in_channels if out_channels is None else out_channels
        self.out_channels = out_channels
        self.use_conv_shortcut = conv_shortcut
        self.time_embedding_norm = time_embedding_norm
        self.add_downsample = add_downsample
        self.output_scale_factor = output_scale_factor

        if groups_out is None:
            groups_out = groups

        # there will always be at least one resnet
        resnets = [ResidualTemporalBlock1D(in_channels, out_channels, embed_dim=temb_channels)]

        for _ in range(num_layers):
            resnets.append(ResidualTemporalBlock1D(out_channels, out_channels, embed_dim=temb_channels))

        self.resnets = nn.ModuleList(resnets)

        if non_linearity == "swish":
            self.nonlinearity = lambda x: F.silu(x)
        elif non_linearity == "mish":
            self.nonlinearity = nn.Mish()
        elif non_linearity == "silu":
            self.nonlinearity = nn.SiLU()
        else:
            self.nonlinearity = None

        self.downsample = None
        if add_downsample:
            self.downsample = Downsample1D(out_channels, use_conv=True, padding=1)

    def forward(self, hidden_states, temb=None):
        output_states = ()

        hidden_states = self.resnets[0](hidden_states, temb)
        for resnet in self.resnets[1:]:
            hidden_states = resnet(hidden_states, temb)

        output_states += (hidden_states,)

        if self.nonlinearity is not None:
            hidden_states = self.nonlinearity(hidden_states)

        if self.downsample is not None:
            hidden_states = self.downsample(hidden_states)

        return hidden_states, output_states


class UpResnetBlock1D(nn.Module):
    def __init__(
        self,
        in_channels,
        out_channels=None,
        num_layers=1,
        temb_channels=32,
        groups=32,
        groups_out=None,
        non_linearity=None,
        time_embedding_norm="default",
        output_scale_factor=1.0,
        add_upsample=True,
    ):
        super().__init__()
        self.in_channels = in_channels
        out_channels = in_channels if out_channels is None else out_channels
        self.out_channels = out_channels
        self.time_embedding_norm = time_embedding_norm
        self.add_upsample = add_upsample
        self.output_scale_factor = output_scale_factor

        if groups_out is None:
            groups_out = groups

        # there will always be at least one resnet
        resnets = [ResidualTemporalBlock1D(2 * in_channels, out_channels, embed_dim=temb_channels)]

        for _ in range(num_layers):
            resnets.append(ResidualTemporalBlock1D(out_channels, out_channels, embed_dim=temb_channels))

        self.resnets = nn.ModuleList(resnets)

        if non_linearity == "swish":
            self.nonlinearity = lambda x: F.silu(x)
        elif non_linearity == "mish":
            self.nonlinearity = nn.Mish()
        elif non_linearity == "silu":
            self.nonlinearity = nn.SiLU()
        else:
            self.nonlinearity = None

        self.upsample = None
        if add_upsample:
            self.upsample = Upsample1D(out_channels, use_conv_transpose=True)

    def forward(self, hidden_states, res_hidden_states=None, temb=None):
        if res_hidden_states is not None:
            hidden_states = torch.cat((hidden_states, res_hidden_states), dim=1)

        hidden_states = self.resnets[0](hidden_states, temb)
        for resnet in self.resnets[1:]:
            hidden_states = resnet(hidden_states, temb)

        if self.nonlinearity is not None:
            hidden_states = self.nonlinearity(hidden_states)

        if self.upsample is not None:
            hidden_states = self.upsample(hidden_states)

        return hidden_states


class DownBlock1D(nn.Module):
    pass


class AttnDownBlock1D(nn.Module):
    pass


class DownBlock1DNoSkip(nn.Module):
    pass


class UpBlock1D(nn.Module):
    pass


class AttnUpBlock1D(nn.Module):
    pass


class UpBlock1DNoSkip(nn.Module):
    pass


class ValueFunctionMidBlock1D(nn.Module):
    def __init__(self, in_channels, out_channels, embed_dim):
        super().__init__()
        self.in_channels = in_channels
        self.out_channels = out_channels
        self.embed_dim = embed_dim

        self.res1 = ResidualTemporalBlock1D(in_channels, in_channels // 2, embed_dim=embed_dim)
        self.down1 = Downsample1D(out_channels // 2, use_conv=True)
        self.res2 = ResidualTemporalBlock1D(in_channels // 2, in_channels // 4, embed_dim=embed_dim)
        self.down2 = Downsample1D(out_channels // 4, use_conv=True)

    def forward(self, x, temb=None):
        x = self.res1(x, temb)
        x = self.down1(x)
        x = self.res2(x, temb)
        x = self.down2(x)
        return x


class MidResTemporalBlock1D(nn.Module):
    def __init__(
        self,
        in_channels,
        out_channels,
        embed_dim,
        num_layers: int = 1,
        add_downsample: bool = False,
        add_upsample: bool = False,
        non_linearity=None,
    ):
        super().__init__()
        self.in_channels = in_channels
        self.out_channels = out_channels
        self.add_downsample = add_downsample

        # there will always be at least one resnet
        resnets = [ResidualTemporalBlock1D(in_channels, out_channels, embed_dim=embed_dim)]

        for _ in range(num_layers):
            resnets.append(ResidualTemporalBlock1D(out_channels, out_channels, embed_dim=embed_dim))

        self.resnets = nn.ModuleList(resnets)

        if non_linearity == "swish":
            self.nonlinearity = lambda x: F.silu(x)
        elif non_linearity == "mish":
            self.nonlinearity = nn.Mish()
        elif non_linearity == "silu":
            self.nonlinearity = nn.SiLU()
        else:
            self.nonlinearity = None

        self.upsample = None
        if add_upsample:
            self.upsample = Downsample1D(out_channels, use_conv=True)

        self.downsample = None
        if add_downsample:
            self.downsample = Downsample1D(out_channels, use_conv=True)

        if self.upsample and self.downsample:
            raise ValueError("Block cannot downsample and upsample")

    def forward(self, hidden_states, temb):
        hidden_states = self.resnets[0](hidden_states, temb)
        for resnet in self.resnets[1:]:
            hidden_states = resnet(hidden_states, temb)

        if self.upsample:
            hidden_states = self.upsample(hidden_states)
        if self.downsample:
            self.downsample = self.downsample(hidden_states)

        return hidden_states


class OutConv1DBlock(nn.Module):
    def __init__(self, num_groups_out, out_channels, embed_dim, act_fn):
        super().__init__()
        self.final_conv1d_1 = nn.Conv1d(embed_dim, embed_dim, 5, padding=2)
        self.final_conv1d_gn = nn.GroupNorm(num_groups_out, embed_dim)
        if act_fn == "silu":
            self.final_conv1d_act = nn.SiLU()
        if act_fn == "mish":
            self.final_conv1d_act = nn.Mish()
        self.final_conv1d_2 = nn.Conv1d(embed_dim, out_channels, 1)

    def forward(self, hidden_states, temb=None):
        hidden_states = self.final_conv1d_1(hidden_states)
        hidden_states = rearrange_dims(hidden_states)
        hidden_states = self.final_conv1d_gn(hidden_states)
        hidden_states = rearrange_dims(hidden_states)
        hidden_states = self.final_conv1d_act(hidden_states)
        hidden_states = self.final_conv1d_2(hidden_states)
        return hidden_states


class OutValueFunctionBlock(nn.Module):
    def __init__(self, fc_dim, embed_dim):
        super().__init__()
        self.final_block = nn.ModuleList(
            [
                nn.Linear(fc_dim + embed_dim, fc_dim // 2),
                nn.Mish(),
                nn.Linear(fc_dim // 2, 1),
            ]
        )

    def forward(self, hidden_states, temb):
        hidden_states = hidden_states.view(hidden_states.shape[0], -1)
        hidden_states = torch.cat((hidden_states, temb), dim=-1)
        for layer in self.final_block:
            hidden_states = layer(hidden_states)

        return hidden_states


def get_down_block(down_block_type, num_layers, in_channels, out_channels, temb_channels, add_downsample):
    if down_block_type == "DownResnetBlock1D":
        return DownResnetBlock1D(
            in_channels=in_channels,
            num_layers=num_layers,
            out_channels=out_channels,
            temb_channels=temb_channels,
            add_downsample=add_downsample,
        )

    raise ValueError(f"{down_block_type} does not exist.")


def get_up_block(up_block_type, num_layers, in_channels, out_channels, temb_channels, add_upsample):
    if up_block_type == "UpResnetBlock1D":
        return UpResnetBlock1D(
            in_channels=in_channels,
            num_layers=num_layers,
            out_channels=out_channels,
            temb_channels=temb_channels,
            add_upsample=add_upsample,
        )
    elif up_block_type == "Identity":
        return nn.Identity()
    raise ValueError(f"{up_block_type} does not exist.")


def get_mid_block(mid_block_type, num_layers, in_channels, out_channels, embed_dim, add_downsample):
    if mid_block_type == "MidResTemporalBlock1D":
        return MidResTemporalBlock1D(
            num_layers=num_layers,
            in_channels=in_channels,
            out_channels=out_channels,
            embed_dim=embed_dim,
            add_downsample=add_downsample,
        )
<<<<<<< HEAD
    elif mid_block_type == "ValueFunctionMidBlock1D":
        return ValueFunctionMidBlock1D(in_channels=in_channels, out_channels=out_channels, embed_dim=embed_dim)
=======
>>>>>>> ea5f2310
    raise ValueError(f"{mid_block_type} does not exist.")


def get_out_block(*, out_block_type, num_groups_out, embed_dim, out_channels, act_fn, fc_dim):
    if out_block_type == "OutConv1DBlock":
        return OutConv1DBlock(num_groups_out, out_channels, embed_dim, act_fn)
    elif out_block_type == "ValueFunction":
        return OutValueFunctionBlock(fc_dim, embed_dim)<|MERGE_RESOLUTION|>--- conflicted
+++ resolved
@@ -327,11 +327,8 @@
             embed_dim=embed_dim,
             add_downsample=add_downsample,
         )
-<<<<<<< HEAD
     elif mid_block_type == "ValueFunctionMidBlock1D":
         return ValueFunctionMidBlock1D(in_channels=in_channels, out_channels=out_channels, embed_dim=embed_dim)
-=======
->>>>>>> ea5f2310
     raise ValueError(f"{mid_block_type} does not exist.")
 
 
