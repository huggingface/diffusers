# Copyright 2024 The HuggingFace Team. All rights reserved.
#
# Licensed under the Apache License, Version 2.0 (the "License");
# you may not use this file except in compliance with the License.
# You may obtain a copy of the License at
#
#     http://www.apache.org/licenses/LICENSE-2.0
#
# Unless required by applicable law or agreed to in writing, software
# distributed under the License is distributed on an "AS IS" BASIS,
# WITHOUT WARRANTIES OR CONDITIONS OF ANY KIND, either express or implied.
# See the License for the specific language governing permissions and
# limitations under the License.
import inspect
import math
from typing import Callable, List, Optional, Union

import torch
import torch.nn.functional as F
from torch import nn

from ..image_processor import IPAdapterMaskProcessor
from ..utils import deprecate, logging
from ..utils.import_utils import is_torch_npu_available, is_xformers_available
from ..utils.torch_utils import is_torch_version, maybe_allow_in_graph


logger = logging.get_logger(__name__)  # pylint: disable=invalid-name

if is_torch_npu_available():
    import torch_npu

if is_xformers_available():
    import xformers
    import xformers.ops
else:
    xformers = None


@maybe_allow_in_graph
class Attention(nn.Module):
    r"""
    A cross attention layer.

    Parameters:
        query_dim (`int`):
            The number of channels in the query.
        cross_attention_dim (`int`, *optional*):
            The number of channels in the encoder_hidden_states. If not given, defaults to `query_dim`.
        heads (`int`,  *optional*, defaults to 8):
            The number of heads to use for multi-head attention.
        dim_head (`int`,  *optional*, defaults to 64):
            The number of channels in each head.
        dropout (`float`, *optional*, defaults to 0.0):
            The dropout probability to use.
        bias (`bool`, *optional*, defaults to False):
            Set to `True` for the query, key, and value linear layers to contain a bias parameter.
        upcast_attention (`bool`, *optional*, defaults to False):
            Set to `True` to upcast the attention computation to `float32`.
        upcast_softmax (`bool`, *optional*, defaults to False):
            Set to `True` to upcast the softmax computation to `float32`.
        cross_attention_norm (`str`, *optional*, defaults to `None`):
            The type of normalization to use for the cross attention. Can be `None`, `layer_norm`, or `group_norm`.
        cross_attention_norm_num_groups (`int`, *optional*, defaults to 32):
            The number of groups to use for the group norm in the cross attention.
        added_kv_proj_dim (`int`, *optional*, defaults to `None`):
            The number of channels to use for the added key and value projections. If `None`, no projection is used.
        norm_num_groups (`int`, *optional*, defaults to `None`):
            The number of groups to use for the group norm in the attention.
        spatial_norm_dim (`int`, *optional*, defaults to `None`):
            The number of channels to use for the spatial normalization.
        out_bias (`bool`, *optional*, defaults to `True`):
            Set to `True` to use a bias in the output linear layer.
        scale_qk (`bool`, *optional*, defaults to `True`):
            Set to `True` to scale the query and key by `1 / sqrt(dim_head)`.
        only_cross_attention (`bool`, *optional*, defaults to `False`):
            Set to `True` to only use cross attention and not added_kv_proj_dim. Can only be set to `True` if
            `added_kv_proj_dim` is not `None`.
        kv_heads (`int`,  *optional*, defaults to `None`):
            The number of key and value heads to use for multi-head attention. Defaults to `heads`.
            If `kv_heads=heads`, the model will use Multi Head Attention (MHA), if `kv_heads=1` the model will use 
            Multi Query Attention (MQA) otherwise GQA is used.
        eps (`float`, *optional*, defaults to 1e-5):
            An additional value added to the denominator in group normalization that is used for numerical stability.
        rescale_output_factor (`float`, *optional*, defaults to 1.0):
            A factor to rescale the output by dividing it with this value.
        residual_connection (`bool`, *optional*, defaults to `False`):
            Set to `True` to add the residual connection to the output.
        _from_deprecated_attn_block (`bool`, *optional*, defaults to `False`):
            Set to `True` if the attention block is loaded from a deprecated state dict.
        processor (`AttnProcessor`, *optional*, defaults to `None`):
            The attention processor to use. If `None`, defaults to `AttnProcessor2_0` if `torch 2.x` is used and
            `AttnProcessor` otherwise.
    """

    def __init__(
        self,
        query_dim: int,
        cross_attention_dim: Optional[int] = None,
        heads: int = 8,
        kv_heads: Optional[int] = None,
        dim_head: int = 64,
        dropout: float = 0.0,
        bias: bool = False,
        upcast_attention: bool = False,
        upcast_softmax: bool = False,
        cross_attention_norm: Optional[str] = None,
        cross_attention_norm_num_groups: int = 32,
        qk_norm: Optional[str] = None,
        added_kv_proj_dim: Optional[int] = None,
        added_proj_bias: Optional[bool] = True,
        norm_num_groups: Optional[int] = None,
        spatial_norm_dim: Optional[int] = None,
        out_bias: bool = True,
        scale_qk: bool = True,
        only_cross_attention: bool = False,
        kv_heads: Optional[int] = None,
        eps: float = 1e-5,
        rescale_output_factor: float = 1.0,
        residual_connection: bool = False,
        _from_deprecated_attn_block: bool = False,
        processor: Optional["AttnProcessor"] = None,
        out_dim: int = None,
        context_pre_only=None,
    ):
        super().__init__()

        # To prevent circular import.
        from .normalization import FP32LayerNorm

        self.inner_dim = out_dim if out_dim is not None else dim_head * heads
        self.inner_kv_dim = self.inner_dim if kv_heads is None else dim_head * kv_heads
        self.query_dim = query_dim
        self.use_bias = bias
        self.is_cross_attention = cross_attention_dim is not None
        self.cross_attention_dim = cross_attention_dim if cross_attention_dim is not None else query_dim
        self.upcast_attention = upcast_attention
        self.upcast_softmax = upcast_softmax
        self.rescale_output_factor = rescale_output_factor
        self.residual_connection = residual_connection
        self.dropout = dropout
        self.fused_projections = False
        self.out_dim = out_dim if out_dim is not None else query_dim
        self.context_pre_only = context_pre_only
        self.kv_heads = heads if kv_heads is None else kv_heads

        # we make use of this private variable to know whether this class is loaded
        # with an deprecated state dict so that we can convert it on the fly
        self._from_deprecated_attn_block = _from_deprecated_attn_block

        self.scale_qk = scale_qk
        self.scale = dim_head**-0.5 if self.scale_qk else 1.0

        self.heads = out_dim // dim_head if out_dim is not None else heads
        # for slice_size > 0 the attention score computation
        # is split across the batch axis to save memory
        # You can set slice_size with `set_attention_slice`
        self.sliceable_head_dim = heads

        self.added_kv_proj_dim = added_kv_proj_dim
        self.only_cross_attention = only_cross_attention

        if self.added_kv_proj_dim is None and self.only_cross_attention:
            raise ValueError(
                "`only_cross_attention` can only be set to True if `added_kv_proj_dim` is not None. Make sure to set either `only_cross_attention=False` or define `added_kv_proj_dim`."
            )

        if norm_num_groups is not None:
            self.group_norm = nn.GroupNorm(num_channels=query_dim, num_groups=norm_num_groups, eps=eps, affine=True)
        else:
            self.group_norm = None

        if spatial_norm_dim is not None:
            self.spatial_norm = SpatialNorm(f_channels=query_dim, zq_channels=spatial_norm_dim)
        else:
            self.spatial_norm = None

        if qk_norm is None:
            self.norm_q = None
            self.norm_k = None
        elif qk_norm == "layer_norm":
            self.norm_q = nn.LayerNorm(dim_head, eps=eps)
            self.norm_k = nn.LayerNorm(dim_head, eps=eps)
        elif qk_norm == "fp32_layer_norm":
            self.norm_q = FP32LayerNorm(dim_head, elementwise_affine=False, bias=False, eps=eps)
            self.norm_k = FP32LayerNorm(dim_head, elementwise_affine=False, bias=False, eps=eps)
        elif qk_norm == "layer_norm_across_heads":
            # Lumina applys qk norm across all heads
            self.norm_q = nn.LayerNorm(dim_head * heads, eps=eps)
            self.norm_k = nn.LayerNorm(dim_head * kv_heads, eps=eps)
        else:
            raise ValueError(f"unknown qk_norm: {qk_norm}. Should be None or 'layer_norm'")

        if cross_attention_norm is None:
            self.norm_cross = None
        elif cross_attention_norm == "layer_norm":
            self.norm_cross = nn.LayerNorm(self.cross_attention_dim)
        elif cross_attention_norm == "group_norm":
            if self.added_kv_proj_dim is not None:
                # The given `encoder_hidden_states` are initially of shape
                # (batch_size, seq_len, added_kv_proj_dim) before being projected
                # to (batch_size, seq_len, cross_attention_dim). The norm is applied
                # before the projection, so we need to use `added_kv_proj_dim` as
                # the number of channels for the group norm.
                norm_cross_num_channels = added_kv_proj_dim
            else:
                norm_cross_num_channels = self.cross_attention_dim

            self.norm_cross = nn.GroupNorm(
                num_channels=norm_cross_num_channels, num_groups=cross_attention_norm_num_groups, eps=1e-5, affine=True
            )
        else:
            raise ValueError(
                f"unknown cross_attention_norm: {cross_attention_norm}. Should be None, 'layer_norm' or 'group_norm'"
            )

        self.to_q = nn.Linear(query_dim, self.inner_dim, bias=bias)

        if not self.only_cross_attention:
            # only relevant for the `AddedKVProcessor` classes
<<<<<<< HEAD
            # `dim_head * self.kv_heads = self.inner_dim`, except if `kv_heads` < `heads`
            self.to_k = nn.Linear(self.cross_attention_dim, dim_head * self.kv_heads, bias=bias)
            self.to_v = nn.Linear(self.cross_attention_dim, dim_head * self.kv_heads, bias=bias)
=======
            self.to_k = nn.Linear(self.cross_attention_dim, self.inner_kv_dim, bias=bias)
            self.to_v = nn.Linear(self.cross_attention_dim, self.inner_kv_dim, bias=bias)
>>>>>>> bbd2f9d4
        else:
            self.to_k = None
            self.to_v = None

        if self.added_kv_proj_dim is not None:
            self.add_k_proj = nn.Linear(added_kv_proj_dim, self.inner_kv_dim, bias=added_proj_bias)
            self.add_v_proj = nn.Linear(added_kv_proj_dim, self.inner_kv_dim, bias=added_proj_bias)
            if self.context_pre_only is not None:
                self.add_q_proj = nn.Linear(added_kv_proj_dim, self.inner_dim, bias=added_proj_bias)

        self.to_out = nn.ModuleList([])
        self.to_out.append(nn.Linear(self.inner_dim, self.out_dim, bias=out_bias))
        self.to_out.append(nn.Dropout(dropout))

        if self.context_pre_only is not None and not self.context_pre_only:
            self.to_add_out = nn.Linear(self.inner_dim, self.out_dim, bias=out_bias)

        if qk_norm is not None and added_kv_proj_dim is not None:
            if qk_norm == "fp32_layer_norm":
                self.norm_added_q = FP32LayerNorm(dim_head, elementwise_affine=False, bias=False, eps=eps)
                self.norm_added_k = FP32LayerNorm(dim_head, elementwise_affine=False, bias=False, eps=eps)
        else:
            self.norm_added_q = None
            self.norm_added_k = None

        # set attention processor
        # We use the AttnProcessor2_0 by default when torch 2.x is used which uses
        # torch.nn.functional.scaled_dot_product_attention for native Flash/memory_efficient_attention
        # but only if it has the default `scale` argument. TODO remove scale_qk check when we move to torch 2.1
        if processor is None:
            processor = (
                AttnProcessor2_0() if hasattr(F, "scaled_dot_product_attention") and self.scale_qk else AttnProcessor()
            )
        self.set_processor(processor)

    def set_use_npu_flash_attention(self, use_npu_flash_attention: bool) -> None:
        r"""
        Set whether to use npu flash attention from `torch_npu` or not.

        """
        if use_npu_flash_attention:
            processor = AttnProcessorNPU()
        else:
            # set attention processor
            # We use the AttnProcessor2_0 by default when torch 2.x is used which uses
            # torch.nn.functional.scaled_dot_product_attention for native Flash/memory_efficient_attention
            # but only if it has the default `scale` argument. TODO remove scale_qk check when we move to torch 2.1
            processor = (
                AttnProcessor2_0() if hasattr(F, "scaled_dot_product_attention") and self.scale_qk else AttnProcessor()
            )
        self.set_processor(processor)

    def set_use_memory_efficient_attention_xformers(
        self, use_memory_efficient_attention_xformers: bool, attention_op: Optional[Callable] = None
    ) -> None:
        r"""
        Set whether to use memory efficient attention from `xformers` or not.

        Args:
            use_memory_efficient_attention_xformers (`bool`):
                Whether to use memory efficient attention from `xformers` or not.
            attention_op (`Callable`, *optional*):
                The attention operation to use. Defaults to `None` which uses the default attention operation from
                `xformers`.
        """
        is_custom_diffusion = hasattr(self, "processor") and isinstance(
            self.processor,
            (CustomDiffusionAttnProcessor, CustomDiffusionXFormersAttnProcessor, CustomDiffusionAttnProcessor2_0),
        )
        is_added_kv_processor = hasattr(self, "processor") and isinstance(
            self.processor,
            (
                AttnAddedKVProcessor,
                AttnAddedKVProcessor2_0,
                SlicedAttnAddedKVProcessor,
                XFormersAttnAddedKVProcessor,
            ),
        )

        if use_memory_efficient_attention_xformers:
            if is_added_kv_processor and is_custom_diffusion:
                raise NotImplementedError(
                    f"Memory efficient attention is currently not supported for custom diffusion for attention processor type {self.processor}"
                )
            if not is_xformers_available():
                raise ModuleNotFoundError(
                    (
                        "Refer to https://github.com/facebookresearch/xformers for more information on how to install"
                        " xformers"
                    ),
                    name="xformers",
                )
            elif not torch.cuda.is_available():
                raise ValueError(
                    "torch.cuda.is_available() should be True but is False. xformers' memory efficient attention is"
                    " only available for GPU "
                )
            else:
                try:
                    # Make sure we can run the memory efficient attention
                    _ = xformers.ops.memory_efficient_attention(
                        torch.randn((1, 2, 40), device="cuda"),
                        torch.randn((1, 2, 40), device="cuda"),
                        torch.randn((1, 2, 40), device="cuda"),
                    )
                except Exception as e:
                    raise e

            if is_custom_diffusion:
                processor = CustomDiffusionXFormersAttnProcessor(
                    train_kv=self.processor.train_kv,
                    train_q_out=self.processor.train_q_out,
                    hidden_size=self.processor.hidden_size,
                    cross_attention_dim=self.processor.cross_attention_dim,
                    attention_op=attention_op,
                )
                processor.load_state_dict(self.processor.state_dict())
                if hasattr(self.processor, "to_k_custom_diffusion"):
                    processor.to(self.processor.to_k_custom_diffusion.weight.device)
            elif is_added_kv_processor:
                # TODO(Patrick, Suraj, William) - currently xformers doesn't work for UnCLIP
                # which uses this type of cross attention ONLY because the attention mask of format
                # [0, ..., -10.000, ..., 0, ...,] is not supported
                # throw warning
                logger.info(
                    "Memory efficient attention with `xformers` might currently not work correctly if an attention mask is required for the attention operation."
                )
                processor = XFormersAttnAddedKVProcessor(attention_op=attention_op)
            else:
                processor = XFormersAttnProcessor(attention_op=attention_op)
        else:
            if is_custom_diffusion:
                attn_processor_class = (
                    CustomDiffusionAttnProcessor2_0
                    if hasattr(F, "scaled_dot_product_attention")
                    else CustomDiffusionAttnProcessor
                )
                processor = attn_processor_class(
                    train_kv=self.processor.train_kv,
                    train_q_out=self.processor.train_q_out,
                    hidden_size=self.processor.hidden_size,
                    cross_attention_dim=self.processor.cross_attention_dim,
                )
                processor.load_state_dict(self.processor.state_dict())
                if hasattr(self.processor, "to_k_custom_diffusion"):
                    processor.to(self.processor.to_k_custom_diffusion.weight.device)
            else:
                # set attention processor
                # We use the AttnProcessor2_0 by default when torch 2.x is used which uses
                # torch.nn.functional.scaled_dot_product_attention for native Flash/memory_efficient_attention
                # but only if it has the default `scale` argument. TODO remove scale_qk check when we move to torch 2.1
                processor = (
                    AttnProcessor2_0()
                    if hasattr(F, "scaled_dot_product_attention") and self.scale_qk
                    else AttnProcessor()
                )

        self.set_processor(processor)

    def set_attention_slice(self, slice_size: int) -> None:
        r"""
        Set the slice size for attention computation.

        Args:
            slice_size (`int`):
                The slice size for attention computation.
        """
        if slice_size is not None and slice_size > self.sliceable_head_dim:
            raise ValueError(f"slice_size {slice_size} has to be smaller or equal to {self.sliceable_head_dim}.")

        if slice_size is not None and self.added_kv_proj_dim is not None:
            processor = SlicedAttnAddedKVProcessor(slice_size)
        elif slice_size is not None:
            processor = SlicedAttnProcessor(slice_size)
        elif self.added_kv_proj_dim is not None:
            processor = AttnAddedKVProcessor()
        else:
            # set attention processor
            # We use the AttnProcessor2_0 by default when torch 2.x is used which uses
            # torch.nn.functional.scaled_dot_product_attention for native Flash/memory_efficient_attention
            # but only if it has the default `scale` argument. TODO remove scale_qk check when we move to torch 2.1
            processor = (
                AttnProcessor2_0() if hasattr(F, "scaled_dot_product_attention") and self.scale_qk else AttnProcessor()
            )

        self.set_processor(processor)

    def set_processor(self, processor: "AttnProcessor") -> None:
        r"""
        Set the attention processor to use.

        Args:
            processor (`AttnProcessor`):
                The attention processor to use.
        """
        # if current processor is in `self._modules` and if passed `processor` is not, we need to
        # pop `processor` from `self._modules`
        if (
            hasattr(self, "processor")
            and isinstance(self.processor, torch.nn.Module)
            and not isinstance(processor, torch.nn.Module)
        ):
            logger.info(f"You are removing possibly trained weights of {self.processor} with {processor}")
            self._modules.pop("processor")

        self.processor = processor

    def get_processor(self, return_deprecated_lora: bool = False) -> "AttentionProcessor":
        r"""
        Get the attention processor in use.

        Args:
            return_deprecated_lora (`bool`, *optional*, defaults to `False`):
                Set to `True` to return the deprecated LoRA attention processor.

        Returns:
            "AttentionProcessor": The attention processor in use.
        """
        if not return_deprecated_lora:
            return self.processor

    def forward(
        self,
        hidden_states: torch.Tensor,
        encoder_hidden_states: Optional[torch.Tensor] = None,
        attention_mask: Optional[torch.Tensor] = None,
        **cross_attention_kwargs,
    ) -> torch.Tensor:
        r"""
        The forward method of the `Attention` class.

        Args:
            hidden_states (`torch.Tensor`):
                The hidden states of the query.
            encoder_hidden_states (`torch.Tensor`, *optional*):
                The hidden states of the encoder.
            attention_mask (`torch.Tensor`, *optional*):
                The attention mask to use. If `None`, no mask is applied.
            **cross_attention_kwargs:
                Additional keyword arguments to pass along to the cross attention.

        Returns:
            `torch.Tensor`: The output of the attention layer.
        """
        # The `Attention` class can call different attention processors / attention functions
        # here we simply pass along all tensors to the selected processor class
        # For standard processors that are defined here, `**cross_attention_kwargs` is empty

        attn_parameters = set(inspect.signature(self.processor.__call__).parameters.keys())
        quiet_attn_parameters = {"ip_adapter_masks"}
        unused_kwargs = [
            k for k, _ in cross_attention_kwargs.items() if k not in attn_parameters and k not in quiet_attn_parameters
        ]
        if len(unused_kwargs) > 0:
            logger.warning(
                f"cross_attention_kwargs {unused_kwargs} are not expected by {self.processor.__class__.__name__} and will be ignored."
            )
        cross_attention_kwargs = {k: w for k, w in cross_attention_kwargs.items() if k in attn_parameters}

        return self.processor(
            self,
            hidden_states,
            encoder_hidden_states=encoder_hidden_states,
            attention_mask=attention_mask,
            **cross_attention_kwargs,
        )

    def batch_to_head_dim(self, tensor: torch.Tensor) -> torch.Tensor:
        r"""
        Reshape the tensor from `[batch_size, seq_len, dim]` to `[batch_size // heads, seq_len, dim * heads]`. `heads`
        is the number of heads initialized while constructing the `Attention` class.

        Args:
            tensor (`torch.Tensor`): The tensor to reshape.

        Returns:
            `torch.Tensor`: The reshaped tensor.
        """
        head_size = self.heads
        batch_size, seq_len, dim = tensor.shape
        tensor = tensor.reshape(batch_size // head_size, head_size, seq_len, dim)
        tensor = tensor.permute(0, 2, 1, 3).reshape(batch_size // head_size, seq_len, dim * head_size)
        return tensor

    def head_to_batch_dim(self, tensor: torch.Tensor, out_dim: int = 3) -> torch.Tensor:
        r"""
        Reshape the tensor from `[batch_size, seq_len, dim]` to `[batch_size, seq_len, heads, dim // heads]` `heads` is
        the number of heads initialized while constructing the `Attention` class.

        Args:
            tensor (`torch.Tensor`): The tensor to reshape.
            out_dim (`int`, *optional*, defaults to `3`): The output dimension of the tensor. If `3`, the tensor is
                reshaped to `[batch_size * heads, seq_len, dim // heads]`.

        Returns:
            `torch.Tensor`: The reshaped tensor.
        """
        head_size = self.heads
        if tensor.ndim == 3:
            batch_size, seq_len, dim = tensor.shape
            extra_dim = 1
        else:
            batch_size, extra_dim, seq_len, dim = tensor.shape
        tensor = tensor.reshape(batch_size, seq_len * extra_dim, head_size, dim // head_size)
        tensor = tensor.permute(0, 2, 1, 3)

        if out_dim == 3:
            tensor = tensor.reshape(batch_size * head_size, seq_len * extra_dim, dim // head_size)

        return tensor

    def get_attention_scores(
        self, query: torch.Tensor, key: torch.Tensor, attention_mask: torch.Tensor = None
    ) -> torch.Tensor:
        r"""
        Compute the attention scores.

        Args:
            query (`torch.Tensor`): The query tensor.
            key (`torch.Tensor`): The key tensor.
            attention_mask (`torch.Tensor`, *optional*): The attention mask to use. If `None`, no mask is applied.

        Returns:
            `torch.Tensor`: The attention probabilities/scores.
        """
        dtype = query.dtype
        if self.upcast_attention:
            query = query.float()
            key = key.float()

        if attention_mask is None:
            baddbmm_input = torch.empty(
                query.shape[0], query.shape[1], key.shape[1], dtype=query.dtype, device=query.device
            )
            beta = 0
        else:
            baddbmm_input = attention_mask
            beta = 1

        attention_scores = torch.baddbmm(
            baddbmm_input,
            query,
            key.transpose(-1, -2),
            beta=beta,
            alpha=self.scale,
        )
        del baddbmm_input

        if self.upcast_softmax:
            attention_scores = attention_scores.float()

        attention_probs = attention_scores.softmax(dim=-1)
        del attention_scores

        attention_probs = attention_probs.to(dtype)

        return attention_probs

    def prepare_attention_mask(
        self, attention_mask: torch.Tensor, target_length: int, batch_size: int, out_dim: int = 3
    ) -> torch.Tensor:
        r"""
        Prepare the attention mask for the attention computation.

        Args:
            attention_mask (`torch.Tensor`):
                The attention mask to prepare.
            target_length (`int`):
                The target length of the attention mask. This is the length of the attention mask after padding.
            batch_size (`int`):
                The batch size, which is used to repeat the attention mask.
            out_dim (`int`, *optional*, defaults to `3`):
                The output dimension of the attention mask. Can be either `3` or `4`.

        Returns:
            `torch.Tensor`: The prepared attention mask.
        """
        head_size = self.heads
        if attention_mask is None:
            return attention_mask

        current_length: int = attention_mask.shape[-1]
        if current_length != target_length:
            if attention_mask.device.type == "mps":
                # HACK: MPS: Does not support padding by greater than dimension of input tensor.
                # Instead, we can manually construct the padding tensor.
                padding_shape = (attention_mask.shape[0], attention_mask.shape[1], target_length)
                padding = torch.zeros(padding_shape, dtype=attention_mask.dtype, device=attention_mask.device)
                attention_mask = torch.cat([attention_mask, padding], dim=2)
            else:
                # TODO: for pipelines such as stable-diffusion, padding cross-attn mask:
                #       we want to instead pad by (0, remaining_length), where remaining_length is:
                #       remaining_length: int = target_length - current_length
                # TODO: re-enable tests/models/test_models_unet_2d_condition.py#test_model_xattn_padding
                attention_mask = F.pad(attention_mask, (0, target_length), value=0.0)

        if out_dim == 3:
            if attention_mask.shape[0] < batch_size * head_size:
                attention_mask = attention_mask.repeat_interleave(head_size, dim=0)
        elif out_dim == 4:
            attention_mask = attention_mask.unsqueeze(1)
            attention_mask = attention_mask.repeat_interleave(head_size, dim=1)

        return attention_mask

    def norm_encoder_hidden_states(self, encoder_hidden_states: torch.Tensor) -> torch.Tensor:
        r"""
        Normalize the encoder hidden states. Requires `self.norm_cross` to be specified when constructing the
        `Attention` class.

        Args:
            encoder_hidden_states (`torch.Tensor`): Hidden states of the encoder.

        Returns:
            `torch.Tensor`: The normalized encoder hidden states.
        """
        assert self.norm_cross is not None, "self.norm_cross must be defined to call self.norm_encoder_hidden_states"

        if isinstance(self.norm_cross, nn.LayerNorm):
            encoder_hidden_states = self.norm_cross(encoder_hidden_states)
        elif isinstance(self.norm_cross, nn.GroupNorm):
            # Group norm norms along the channels dimension and expects
            # input to be in the shape of (N, C, *). In this case, we want
            # to norm along the hidden dimension, so we need to move
            # (batch_size, sequence_length, hidden_size) ->
            # (batch_size, hidden_size, sequence_length)
            encoder_hidden_states = encoder_hidden_states.transpose(1, 2)
            encoder_hidden_states = self.norm_cross(encoder_hidden_states)
            encoder_hidden_states = encoder_hidden_states.transpose(1, 2)
        else:
            assert False

        return encoder_hidden_states

    @torch.no_grad()
    def fuse_projections(self, fuse=True):
        device = self.to_q.weight.data.device
        dtype = self.to_q.weight.data.dtype

        if not self.is_cross_attention:
            # fetch weight matrices.
            concatenated_weights = torch.cat([self.to_q.weight.data, self.to_k.weight.data, self.to_v.weight.data])
            in_features = concatenated_weights.shape[1]
            out_features = concatenated_weights.shape[0]

            # create a new single projection layer and copy over the weights.
            self.to_qkv = nn.Linear(in_features, out_features, bias=self.use_bias, device=device, dtype=dtype)
            self.to_qkv.weight.copy_(concatenated_weights)
            if self.use_bias:
                concatenated_bias = torch.cat([self.to_q.bias.data, self.to_k.bias.data, self.to_v.bias.data])
                self.to_qkv.bias.copy_(concatenated_bias)

        else:
            concatenated_weights = torch.cat([self.to_k.weight.data, self.to_v.weight.data])
            in_features = concatenated_weights.shape[1]
            out_features = concatenated_weights.shape[0]

            self.to_kv = nn.Linear(in_features, out_features, bias=self.use_bias, device=device, dtype=dtype)
            self.to_kv.weight.copy_(concatenated_weights)
            if self.use_bias:
                concatenated_bias = torch.cat([self.to_k.bias.data, self.to_v.bias.data])
                self.to_kv.bias.copy_(concatenated_bias)

        self.fused_projections = fuse


class AttnProcessor:
    r"""
    Default processor for performing attention-related computations.
    """

    def __call__(
        self,
        attn: Attention,
        hidden_states: torch.Tensor,
        encoder_hidden_states: Optional[torch.Tensor] = None,
        attention_mask: Optional[torch.Tensor] = None,
        temb: Optional[torch.Tensor] = None,
        *args,
        **kwargs,
    ) -> torch.Tensor:
        if len(args) > 0 or kwargs.get("scale", None) is not None:
            deprecation_message = "The `scale` argument is deprecated and will be ignored. Please remove it, as passing it will raise an error in the future. `scale` should directly be passed while calling the underlying pipeline component i.e., via `cross_attention_kwargs`."
            deprecate("scale", "1.0.0", deprecation_message)

        residual = hidden_states

        if attn.spatial_norm is not None:
            hidden_states = attn.spatial_norm(hidden_states, temb)

        input_ndim = hidden_states.ndim

        if input_ndim == 4:
            batch_size, channel, height, width = hidden_states.shape
            hidden_states = hidden_states.view(batch_size, channel, height * width).transpose(1, 2)

        batch_size, sequence_length, _ = (
            hidden_states.shape if encoder_hidden_states is None else encoder_hidden_states.shape
        )
        attention_mask = attn.prepare_attention_mask(attention_mask, sequence_length, batch_size)

        if attn.group_norm is not None:
            hidden_states = attn.group_norm(hidden_states.transpose(1, 2)).transpose(1, 2)

        query = attn.to_q(hidden_states)

        if encoder_hidden_states is None:
            encoder_hidden_states = hidden_states
        elif attn.norm_cross:
            encoder_hidden_states = attn.norm_encoder_hidden_states(encoder_hidden_states)

        key = attn.to_k(encoder_hidden_states)
        value = attn.to_v(encoder_hidden_states)

        query = attn.head_to_batch_dim(query)
        key = attn.head_to_batch_dim(key)
        value = attn.head_to_batch_dim(value)

        attention_probs = attn.get_attention_scores(query, key, attention_mask)
        hidden_states = torch.bmm(attention_probs, value)
        hidden_states = attn.batch_to_head_dim(hidden_states)

        # linear proj
        hidden_states = attn.to_out[0](hidden_states)
        # dropout
        hidden_states = attn.to_out[1](hidden_states)

        if input_ndim == 4:
            hidden_states = hidden_states.transpose(-1, -2).reshape(batch_size, channel, height, width)

        if attn.residual_connection:
            hidden_states = hidden_states + residual

        hidden_states = hidden_states / attn.rescale_output_factor

        return hidden_states


class CustomDiffusionAttnProcessor(nn.Module):
    r"""
    Processor for implementing attention for the Custom Diffusion method.

    Args:
        train_kv (`bool`, defaults to `True`):
            Whether to newly train the key and value matrices corresponding to the text features.
        train_q_out (`bool`, defaults to `True`):
            Whether to newly train query matrices corresponding to the latent image features.
        hidden_size (`int`, *optional*, defaults to `None`):
            The hidden size of the attention layer.
        cross_attention_dim (`int`, *optional*, defaults to `None`):
            The number of channels in the `encoder_hidden_states`.
        out_bias (`bool`, defaults to `True`):
            Whether to include the bias parameter in `train_q_out`.
        dropout (`float`, *optional*, defaults to 0.0):
            The dropout probability to use.
    """

    def __init__(
        self,
        train_kv: bool = True,
        train_q_out: bool = True,
        hidden_size: Optional[int] = None,
        cross_attention_dim: Optional[int] = None,
        out_bias: bool = True,
        dropout: float = 0.0,
    ):
        super().__init__()
        self.train_kv = train_kv
        self.train_q_out = train_q_out

        self.hidden_size = hidden_size
        self.cross_attention_dim = cross_attention_dim

        # `_custom_diffusion` id for easy serialization and loading.
        if self.train_kv:
            self.to_k_custom_diffusion = nn.Linear(cross_attention_dim or hidden_size, hidden_size, bias=False)
            self.to_v_custom_diffusion = nn.Linear(cross_attention_dim or hidden_size, hidden_size, bias=False)
        if self.train_q_out:
            self.to_q_custom_diffusion = nn.Linear(hidden_size, hidden_size, bias=False)
            self.to_out_custom_diffusion = nn.ModuleList([])
            self.to_out_custom_diffusion.append(nn.Linear(hidden_size, hidden_size, bias=out_bias))
            self.to_out_custom_diffusion.append(nn.Dropout(dropout))

    def __call__(
        self,
        attn: Attention,
        hidden_states: torch.Tensor,
        encoder_hidden_states: Optional[torch.Tensor] = None,
        attention_mask: Optional[torch.Tensor] = None,
    ) -> torch.Tensor:
        batch_size, sequence_length, _ = hidden_states.shape
        attention_mask = attn.prepare_attention_mask(attention_mask, sequence_length, batch_size)
        if self.train_q_out:
            query = self.to_q_custom_diffusion(hidden_states).to(attn.to_q.weight.dtype)
        else:
            query = attn.to_q(hidden_states.to(attn.to_q.weight.dtype))

        if encoder_hidden_states is None:
            crossattn = False
            encoder_hidden_states = hidden_states
        else:
            crossattn = True
            if attn.norm_cross:
                encoder_hidden_states = attn.norm_encoder_hidden_states(encoder_hidden_states)

        if self.train_kv:
            key = self.to_k_custom_diffusion(encoder_hidden_states.to(self.to_k_custom_diffusion.weight.dtype))
            value = self.to_v_custom_diffusion(encoder_hidden_states.to(self.to_v_custom_diffusion.weight.dtype))
            key = key.to(attn.to_q.weight.dtype)
            value = value.to(attn.to_q.weight.dtype)
        else:
            key = attn.to_k(encoder_hidden_states)
            value = attn.to_v(encoder_hidden_states)

        if crossattn:
            detach = torch.ones_like(key)
            detach[:, :1, :] = detach[:, :1, :] * 0.0
            key = detach * key + (1 - detach) * key.detach()
            value = detach * value + (1 - detach) * value.detach()

        query = attn.head_to_batch_dim(query)
        key = attn.head_to_batch_dim(key)
        value = attn.head_to_batch_dim(value)

        attention_probs = attn.get_attention_scores(query, key, attention_mask)
        hidden_states = torch.bmm(attention_probs, value)
        hidden_states = attn.batch_to_head_dim(hidden_states)

        if self.train_q_out:
            # linear proj
            hidden_states = self.to_out_custom_diffusion[0](hidden_states)
            # dropout
            hidden_states = self.to_out_custom_diffusion[1](hidden_states)
        else:
            # linear proj
            hidden_states = attn.to_out[0](hidden_states)
            # dropout
            hidden_states = attn.to_out[1](hidden_states)

        return hidden_states


class AttnAddedKVProcessor:
    r"""
    Processor for performing attention-related computations with extra learnable key and value matrices for the text
    encoder.
    """

    def __call__(
        self,
        attn: Attention,
        hidden_states: torch.Tensor,
        encoder_hidden_states: Optional[torch.Tensor] = None,
        attention_mask: Optional[torch.Tensor] = None,
        *args,
        **kwargs,
    ) -> torch.Tensor:
        if len(args) > 0 or kwargs.get("scale", None) is not None:
            deprecation_message = "The `scale` argument is deprecated and will be ignored. Please remove it, as passing it will raise an error in the future. `scale` should directly be passed while calling the underlying pipeline component i.e., via `cross_attention_kwargs`."
            deprecate("scale", "1.0.0", deprecation_message)

        residual = hidden_states

        hidden_states = hidden_states.view(hidden_states.shape[0], hidden_states.shape[1], -1).transpose(1, 2)
        batch_size, sequence_length, _ = hidden_states.shape

        attention_mask = attn.prepare_attention_mask(attention_mask, sequence_length, batch_size)

        if encoder_hidden_states is None:
            encoder_hidden_states = hidden_states
        elif attn.norm_cross:
            encoder_hidden_states = attn.norm_encoder_hidden_states(encoder_hidden_states)

        hidden_states = attn.group_norm(hidden_states.transpose(1, 2)).transpose(1, 2)

        query = attn.to_q(hidden_states)
        query = attn.head_to_batch_dim(query)

        encoder_hidden_states_key_proj = attn.add_k_proj(encoder_hidden_states)
        encoder_hidden_states_value_proj = attn.add_v_proj(encoder_hidden_states)
        encoder_hidden_states_key_proj = attn.head_to_batch_dim(encoder_hidden_states_key_proj)
        encoder_hidden_states_value_proj = attn.head_to_batch_dim(encoder_hidden_states_value_proj)

        if not attn.only_cross_attention:
            key = attn.to_k(hidden_states)
            value = attn.to_v(hidden_states)
            key = attn.head_to_batch_dim(key)
            value = attn.head_to_batch_dim(value)
            key = torch.cat([encoder_hidden_states_key_proj, key], dim=1)
            value = torch.cat([encoder_hidden_states_value_proj, value], dim=1)
        else:
            key = encoder_hidden_states_key_proj
            value = encoder_hidden_states_value_proj

        attention_probs = attn.get_attention_scores(query, key, attention_mask)
        hidden_states = torch.bmm(attention_probs, value)
        hidden_states = attn.batch_to_head_dim(hidden_states)

        # linear proj
        hidden_states = attn.to_out[0](hidden_states)
        # dropout
        hidden_states = attn.to_out[1](hidden_states)

        hidden_states = hidden_states.transpose(-1, -2).reshape(residual.shape)
        hidden_states = hidden_states + residual

        return hidden_states


class AttnAddedKVProcessor2_0:
    r"""
    Processor for performing scaled dot-product attention (enabled by default if you're using PyTorch 2.0), with extra
    learnable key and value matrices for the text encoder.
    """

    def __init__(self):
        if not hasattr(F, "scaled_dot_product_attention"):
            raise ImportError(
                "AttnAddedKVProcessor2_0 requires PyTorch 2.0, to use it, please upgrade PyTorch to 2.0."
            )

    def __call__(
        self,
        attn: Attention,
        hidden_states: torch.Tensor,
        encoder_hidden_states: Optional[torch.Tensor] = None,
        attention_mask: Optional[torch.Tensor] = None,
        *args,
        **kwargs,
    ) -> torch.Tensor:
        if len(args) > 0 or kwargs.get("scale", None) is not None:
            deprecation_message = "The `scale` argument is deprecated and will be ignored. Please remove it, as passing it will raise an error in the future. `scale` should directly be passed while calling the underlying pipeline component i.e., via `cross_attention_kwargs`."
            deprecate("scale", "1.0.0", deprecation_message)

        residual = hidden_states

        hidden_states = hidden_states.view(hidden_states.shape[0], hidden_states.shape[1], -1).transpose(1, 2)
        batch_size, sequence_length, _ = hidden_states.shape

        attention_mask = attn.prepare_attention_mask(attention_mask, sequence_length, batch_size, out_dim=4)

        if encoder_hidden_states is None:
            encoder_hidden_states = hidden_states
        elif attn.norm_cross:
            encoder_hidden_states = attn.norm_encoder_hidden_states(encoder_hidden_states)

        hidden_states = attn.group_norm(hidden_states.transpose(1, 2)).transpose(1, 2)

        query = attn.to_q(hidden_states)
        query = attn.head_to_batch_dim(query, out_dim=4)

        encoder_hidden_states_key_proj = attn.add_k_proj(encoder_hidden_states)
        encoder_hidden_states_value_proj = attn.add_v_proj(encoder_hidden_states)
        encoder_hidden_states_key_proj = attn.head_to_batch_dim(encoder_hidden_states_key_proj, out_dim=4)
        encoder_hidden_states_value_proj = attn.head_to_batch_dim(encoder_hidden_states_value_proj, out_dim=4)

        if not attn.only_cross_attention:
            key = attn.to_k(hidden_states)
            value = attn.to_v(hidden_states)
            key = attn.head_to_batch_dim(key, out_dim=4)
            value = attn.head_to_batch_dim(value, out_dim=4)
            key = torch.cat([encoder_hidden_states_key_proj, key], dim=2)
            value = torch.cat([encoder_hidden_states_value_proj, value], dim=2)
        else:
            key = encoder_hidden_states_key_proj
            value = encoder_hidden_states_value_proj

        # the output of sdp = (batch, num_heads, seq_len, head_dim)
        # TODO: add support for attn.scale when we move to Torch 2.1
        hidden_states = F.scaled_dot_product_attention(
            query, key, value, attn_mask=attention_mask, dropout_p=0.0, is_causal=False
        )
        hidden_states = hidden_states.transpose(1, 2).reshape(batch_size, -1, residual.shape[1])

        # linear proj
        hidden_states = attn.to_out[0](hidden_states)
        # dropout
        hidden_states = attn.to_out[1](hidden_states)

        hidden_states = hidden_states.transpose(-1, -2).reshape(residual.shape)
        hidden_states = hidden_states + residual

        return hidden_states


class JointAttnProcessor2_0:
    """Attention processor used typically in processing the SD3-like self-attention projections."""

    def __init__(self):
        if not hasattr(F, "scaled_dot_product_attention"):
            raise ImportError("AttnProcessor2_0 requires PyTorch 2.0, to use it, please upgrade PyTorch to 2.0.")

    def __call__(
        self,
        attn: Attention,
        hidden_states: torch.FloatTensor,
        encoder_hidden_states: torch.FloatTensor = None,
        attention_mask: Optional[torch.FloatTensor] = None,
        *args,
        **kwargs,
    ) -> torch.FloatTensor:
        residual = hidden_states

        input_ndim = hidden_states.ndim
        if input_ndim == 4:
            batch_size, channel, height, width = hidden_states.shape
            hidden_states = hidden_states.view(batch_size, channel, height * width).transpose(1, 2)
        context_input_ndim = encoder_hidden_states.ndim
        if context_input_ndim == 4:
            batch_size, channel, height, width = encoder_hidden_states.shape
            encoder_hidden_states = encoder_hidden_states.view(batch_size, channel, height * width).transpose(1, 2)

        batch_size = encoder_hidden_states.shape[0]

        # `sample` projections.
        query = attn.to_q(hidden_states)
        key = attn.to_k(hidden_states)
        value = attn.to_v(hidden_states)

        # `context` projections.
        encoder_hidden_states_query_proj = attn.add_q_proj(encoder_hidden_states)
        encoder_hidden_states_key_proj = attn.add_k_proj(encoder_hidden_states)
        encoder_hidden_states_value_proj = attn.add_v_proj(encoder_hidden_states)

        # attention
        query = torch.cat([query, encoder_hidden_states_query_proj], dim=1)
        key = torch.cat([key, encoder_hidden_states_key_proj], dim=1)
        value = torch.cat([value, encoder_hidden_states_value_proj], dim=1)

        inner_dim = key.shape[-1]
        head_dim = inner_dim // attn.heads
        query = query.view(batch_size, -1, attn.heads, head_dim).transpose(1, 2)
        key = key.view(batch_size, -1, attn.heads, head_dim).transpose(1, 2)
        value = value.view(batch_size, -1, attn.heads, head_dim).transpose(1, 2)

        hidden_states = F.scaled_dot_product_attention(query, key, value, dropout_p=0.0, is_causal=False)
        hidden_states = hidden_states.transpose(1, 2).reshape(batch_size, -1, attn.heads * head_dim)
        hidden_states = hidden_states.to(query.dtype)

        # Split the attention outputs.
        hidden_states, encoder_hidden_states = (
            hidden_states[:, : residual.shape[1]],
            hidden_states[:, residual.shape[1] :],
        )

        # linear proj
        hidden_states = attn.to_out[0](hidden_states)
        # dropout
        hidden_states = attn.to_out[1](hidden_states)
        if not attn.context_pre_only:
            encoder_hidden_states = attn.to_add_out(encoder_hidden_states)

        if input_ndim == 4:
            hidden_states = hidden_states.transpose(-1, -2).reshape(batch_size, channel, height, width)
        if context_input_ndim == 4:
            encoder_hidden_states = encoder_hidden_states.transpose(-1, -2).reshape(batch_size, channel, height, width)

        return hidden_states, encoder_hidden_states


class FusedJointAttnProcessor2_0:
    """Attention processor used typically in processing the SD3-like self-attention projections."""

    def __init__(self):
        if not hasattr(F, "scaled_dot_product_attention"):
            raise ImportError("AttnProcessor2_0 requires PyTorch 2.0, to use it, please upgrade PyTorch to 2.0.")

    def __call__(
        self,
        attn: Attention,
        hidden_states: torch.FloatTensor,
        encoder_hidden_states: torch.FloatTensor = None,
        attention_mask: Optional[torch.FloatTensor] = None,
        *args,
        **kwargs,
    ) -> torch.FloatTensor:
        residual = hidden_states

        input_ndim = hidden_states.ndim
        if input_ndim == 4:
            batch_size, channel, height, width = hidden_states.shape
            hidden_states = hidden_states.view(batch_size, channel, height * width).transpose(1, 2)
        context_input_ndim = encoder_hidden_states.ndim
        if context_input_ndim == 4:
            batch_size, channel, height, width = encoder_hidden_states.shape
            encoder_hidden_states = encoder_hidden_states.view(batch_size, channel, height * width).transpose(1, 2)

        batch_size = encoder_hidden_states.shape[0]

        # `sample` projections.
        qkv = attn.to_qkv(hidden_states)
        split_size = qkv.shape[-1] // 3
        query, key, value = torch.split(qkv, split_size, dim=-1)

        # `context` projections.
        encoder_qkv = attn.to_added_qkv(encoder_hidden_states)
        split_size = encoder_qkv.shape[-1] // 3
        (
            encoder_hidden_states_query_proj,
            encoder_hidden_states_key_proj,
            encoder_hidden_states_value_proj,
        ) = torch.split(encoder_qkv, split_size, dim=-1)

        # attention
        query = torch.cat([query, encoder_hidden_states_query_proj], dim=1)
        key = torch.cat([key, encoder_hidden_states_key_proj], dim=1)
        value = torch.cat([value, encoder_hidden_states_value_proj], dim=1)

        inner_dim = key.shape[-1]
        head_dim = inner_dim // attn.heads
        query = query.view(batch_size, -1, attn.heads, head_dim).transpose(1, 2)
        key = key.view(batch_size, -1, attn.heads, head_dim).transpose(1, 2)
        value = value.view(batch_size, -1, attn.heads, head_dim).transpose(1, 2)

        hidden_states = F.scaled_dot_product_attention(query, key, value, dropout_p=0.0, is_causal=False)
        hidden_states = hidden_states.transpose(1, 2).reshape(batch_size, -1, attn.heads * head_dim)
        hidden_states = hidden_states.to(query.dtype)

        # Split the attention outputs.
        hidden_states, encoder_hidden_states = (
            hidden_states[:, : residual.shape[1]],
            hidden_states[:, residual.shape[1] :],
        )

        # linear proj
        hidden_states = attn.to_out[0](hidden_states)
        # dropout
        hidden_states = attn.to_out[1](hidden_states)
        if not attn.context_pre_only:
            encoder_hidden_states = attn.to_add_out(encoder_hidden_states)

        if input_ndim == 4:
            hidden_states = hidden_states.transpose(-1, -2).reshape(batch_size, channel, height, width)
        if context_input_ndim == 4:
            encoder_hidden_states = encoder_hidden_states.transpose(-1, -2).reshape(batch_size, channel, height, width)

        return hidden_states, encoder_hidden_states


class AuraFlowAttnProcessor2_0:
    """Attention processor used typically in processing Aura Flow."""

    def __init__(self):
        if not hasattr(F, "scaled_dot_product_attention") and is_torch_version("<", "2.1"):
            raise ImportError(
                "AuraFlowAttnProcessor2_0 requires PyTorch 2.0, to use it, please upgrade PyTorch to at least 2.1 or above as we use `scale` in `F.scaled_dot_product_attention()`. "
            )

    def __call__(
        self,
        attn: Attention,
        hidden_states: torch.FloatTensor,
        encoder_hidden_states: torch.FloatTensor = None,
        i=0,
        *args,
        **kwargs,
    ) -> torch.FloatTensor:
        batch_size = hidden_states.shape[0]

        # `sample` projections.
        query = attn.to_q(hidden_states)
        key = attn.to_k(hidden_states)
        value = attn.to_v(hidden_states)

        # `context` projections.
        if encoder_hidden_states is not None:
            encoder_hidden_states_query_proj = attn.add_q_proj(encoder_hidden_states)
            encoder_hidden_states_key_proj = attn.add_k_proj(encoder_hidden_states)
            encoder_hidden_states_value_proj = attn.add_v_proj(encoder_hidden_states)

        # Reshape.
        inner_dim = key.shape[-1]
        head_dim = inner_dim // attn.heads
        query = query.view(batch_size, -1, attn.heads, head_dim)
        key = key.view(batch_size, -1, attn.heads, head_dim)
        value = value.view(batch_size, -1, attn.heads, head_dim)

        # Apply QK norm.
        if attn.norm_q is not None:
            query = attn.norm_q(query)
        if attn.norm_k is not None:
            key = attn.norm_k(key)

        # Concatenate the projections.
        if encoder_hidden_states is not None:
            encoder_hidden_states_query_proj = encoder_hidden_states_query_proj.view(
                batch_size, -1, attn.heads, head_dim
            )
            encoder_hidden_states_key_proj = encoder_hidden_states_key_proj.view(batch_size, -1, attn.heads, head_dim)
            encoder_hidden_states_value_proj = encoder_hidden_states_value_proj.view(
                batch_size, -1, attn.heads, head_dim
            )

            if attn.norm_added_q is not None:
                encoder_hidden_states_query_proj = attn.norm_added_q(encoder_hidden_states_query_proj)
            if attn.norm_added_k is not None:
                encoder_hidden_states_key_proj = attn.norm_added_q(encoder_hidden_states_key_proj)

            query = torch.cat([encoder_hidden_states_query_proj, query], dim=1)
            key = torch.cat([encoder_hidden_states_key_proj, key], dim=1)
            value = torch.cat([encoder_hidden_states_value_proj, value], dim=1)

        query = query.transpose(1, 2)
        key = key.transpose(1, 2)
        value = value.transpose(1, 2)

        # Attention.
        hidden_states = F.scaled_dot_product_attention(
            query, key, value, dropout_p=0.0, scale=attn.scale, is_causal=False
        )
        hidden_states = hidden_states.transpose(1, 2).reshape(batch_size, -1, attn.heads * head_dim)
        hidden_states = hidden_states.to(query.dtype)

        # Split the attention outputs.
        if encoder_hidden_states is not None:
            hidden_states, encoder_hidden_states = (
                hidden_states[:, encoder_hidden_states.shape[1] :],
                hidden_states[:, : encoder_hidden_states.shape[1]],
            )

        # linear proj
        hidden_states = attn.to_out[0](hidden_states)
        # dropout
        hidden_states = attn.to_out[1](hidden_states)
        if encoder_hidden_states is not None:
            encoder_hidden_states = attn.to_add_out(encoder_hidden_states)

        if encoder_hidden_states is not None:
            return hidden_states, encoder_hidden_states
        else:
            return hidden_states


class XFormersAttnAddedKVProcessor:
    r"""
    Processor for implementing memory efficient attention using xFormers.

    Args:
        attention_op (`Callable`, *optional*, defaults to `None`):
            The base
            [operator](https://facebookresearch.github.io/xformers/components/ops.html#xformers.ops.AttentionOpBase) to
            use as the attention operator. It is recommended to set to `None`, and allow xFormers to choose the best
            operator.
    """

    def __init__(self, attention_op: Optional[Callable] = None):
        self.attention_op = attention_op

    def __call__(
        self,
        attn: Attention,
        hidden_states: torch.Tensor,
        encoder_hidden_states: Optional[torch.Tensor] = None,
        attention_mask: Optional[torch.Tensor] = None,
    ) -> torch.Tensor:
        residual = hidden_states
        hidden_states = hidden_states.view(hidden_states.shape[0], hidden_states.shape[1], -1).transpose(1, 2)
        batch_size, sequence_length, _ = hidden_states.shape

        attention_mask = attn.prepare_attention_mask(attention_mask, sequence_length, batch_size)

        if encoder_hidden_states is None:
            encoder_hidden_states = hidden_states
        elif attn.norm_cross:
            encoder_hidden_states = attn.norm_encoder_hidden_states(encoder_hidden_states)

        hidden_states = attn.group_norm(hidden_states.transpose(1, 2)).transpose(1, 2)

        query = attn.to_q(hidden_states)
        query = attn.head_to_batch_dim(query)

        encoder_hidden_states_key_proj = attn.add_k_proj(encoder_hidden_states)
        encoder_hidden_states_value_proj = attn.add_v_proj(encoder_hidden_states)
        encoder_hidden_states_key_proj = attn.head_to_batch_dim(encoder_hidden_states_key_proj)
        encoder_hidden_states_value_proj = attn.head_to_batch_dim(encoder_hidden_states_value_proj)

        if not attn.only_cross_attention:
            key = attn.to_k(hidden_states)
            value = attn.to_v(hidden_states)
            key = attn.head_to_batch_dim(key)
            value = attn.head_to_batch_dim(value)
            key = torch.cat([encoder_hidden_states_key_proj, key], dim=1)
            value = torch.cat([encoder_hidden_states_value_proj, value], dim=1)
        else:
            key = encoder_hidden_states_key_proj
            value = encoder_hidden_states_value_proj

        hidden_states = xformers.ops.memory_efficient_attention(
            query, key, value, attn_bias=attention_mask, op=self.attention_op, scale=attn.scale
        )
        hidden_states = hidden_states.to(query.dtype)
        hidden_states = attn.batch_to_head_dim(hidden_states)

        # linear proj
        hidden_states = attn.to_out[0](hidden_states)
        # dropout
        hidden_states = attn.to_out[1](hidden_states)

        hidden_states = hidden_states.transpose(-1, -2).reshape(residual.shape)
        hidden_states = hidden_states + residual

        return hidden_states


class XFormersAttnProcessor:
    r"""
    Processor for implementing memory efficient attention using xFormers.

    Args:
        attention_op (`Callable`, *optional*, defaults to `None`):
            The base
            [operator](https://facebookresearch.github.io/xformers/components/ops.html#xformers.ops.AttentionOpBase) to
            use as the attention operator. It is recommended to set to `None`, and allow xFormers to choose the best
            operator.
    """

    def __init__(self, attention_op: Optional[Callable] = None):
        self.attention_op = attention_op

    def __call__(
        self,
        attn: Attention,
        hidden_states: torch.Tensor,
        encoder_hidden_states: Optional[torch.Tensor] = None,
        attention_mask: Optional[torch.Tensor] = None,
        temb: Optional[torch.Tensor] = None,
        *args,
        **kwargs,
    ) -> torch.Tensor:
        if len(args) > 0 or kwargs.get("scale", None) is not None:
            deprecation_message = "The `scale` argument is deprecated and will be ignored. Please remove it, as passing it will raise an error in the future. `scale` should directly be passed while calling the underlying pipeline component i.e., via `cross_attention_kwargs`."
            deprecate("scale", "1.0.0", deprecation_message)

        residual = hidden_states

        if attn.spatial_norm is not None:
            hidden_states = attn.spatial_norm(hidden_states, temb)

        input_ndim = hidden_states.ndim

        if input_ndim == 4:
            batch_size, channel, height, width = hidden_states.shape
            hidden_states = hidden_states.view(batch_size, channel, height * width).transpose(1, 2)

        batch_size, key_tokens, _ = (
            hidden_states.shape if encoder_hidden_states is None else encoder_hidden_states.shape
        )

        attention_mask = attn.prepare_attention_mask(attention_mask, key_tokens, batch_size)
        if attention_mask is not None:
            # expand our mask's singleton query_tokens dimension:
            #   [batch*heads,            1, key_tokens] ->
            #   [batch*heads, query_tokens, key_tokens]
            # so that it can be added as a bias onto the attention scores that xformers computes:
            #   [batch*heads, query_tokens, key_tokens]
            # we do this explicitly because xformers doesn't broadcast the singleton dimension for us.
            _, query_tokens, _ = hidden_states.shape
            attention_mask = attention_mask.expand(-1, query_tokens, -1)

        if attn.group_norm is not None:
            hidden_states = attn.group_norm(hidden_states.transpose(1, 2)).transpose(1, 2)

        query = attn.to_q(hidden_states)

        if encoder_hidden_states is None:
            encoder_hidden_states = hidden_states
        elif attn.norm_cross:
            encoder_hidden_states = attn.norm_encoder_hidden_states(encoder_hidden_states)

        key = attn.to_k(encoder_hidden_states)
        value = attn.to_v(encoder_hidden_states)

        query = attn.head_to_batch_dim(query).contiguous()
        key = attn.head_to_batch_dim(key).contiguous()
        value = attn.head_to_batch_dim(value).contiguous()

        hidden_states = xformers.ops.memory_efficient_attention(
            query, key, value, attn_bias=attention_mask, op=self.attention_op, scale=attn.scale
        )
        hidden_states = hidden_states.to(query.dtype)
        hidden_states = attn.batch_to_head_dim(hidden_states)

        # linear proj
        hidden_states = attn.to_out[0](hidden_states)
        # dropout
        hidden_states = attn.to_out[1](hidden_states)

        if input_ndim == 4:
            hidden_states = hidden_states.transpose(-1, -2).reshape(batch_size, channel, height, width)

        if attn.residual_connection:
            hidden_states = hidden_states + residual

        hidden_states = hidden_states / attn.rescale_output_factor

        return hidden_states


class AttnProcessorNPU:
    r"""
    Processor for implementing flash attention using torch_npu. Torch_npu supports only fp16 and bf16 data types. If
    fp32 is used, F.scaled_dot_product_attention will be used for computation, but the acceleration effect on NPU is
    not significant.

    """

    def __init__(self):
        if not is_torch_npu_available():
            raise ImportError("AttnProcessorNPU requires torch_npu extensions and is supported only on npu devices.")

    def __call__(
        self,
        attn: Attention,
        hidden_states: torch.Tensor,
        encoder_hidden_states: Optional[torch.Tensor] = None,
        attention_mask: Optional[torch.Tensor] = None,
        temb: Optional[torch.Tensor] = None,
        *args,
        **kwargs,
    ) -> torch.Tensor:
        if len(args) > 0 or kwargs.get("scale", None) is not None:
            deprecation_message = "The `scale` argument is deprecated and will be ignored. Please remove it, as passing it will raise an error in the future. `scale` should directly be passed while calling the underlying pipeline component i.e., via `cross_attention_kwargs`."
            deprecate("scale", "1.0.0", deprecation_message)

        residual = hidden_states
        if attn.spatial_norm is not None:
            hidden_states = attn.spatial_norm(hidden_states, temb)

        input_ndim = hidden_states.ndim

        if input_ndim == 4:
            batch_size, channel, height, width = hidden_states.shape
            hidden_states = hidden_states.view(batch_size, channel, height * width).transpose(1, 2)

        batch_size, sequence_length, _ = (
            hidden_states.shape if encoder_hidden_states is None else encoder_hidden_states.shape
        )

        if attention_mask is not None:
            attention_mask = attn.prepare_attention_mask(attention_mask, sequence_length, batch_size)
            # scaled_dot_product_attention expects attention_mask shape to be
            # (batch, heads, source_length, target_length)
            attention_mask = attention_mask.view(batch_size, attn.heads, -1, attention_mask.shape[-1])

        if attn.group_norm is not None:
            hidden_states = attn.group_norm(hidden_states.transpose(1, 2)).transpose(1, 2)

        query = attn.to_q(hidden_states)

        if encoder_hidden_states is None:
            encoder_hidden_states = hidden_states
        elif attn.norm_cross:
            encoder_hidden_states = attn.norm_encoder_hidden_states(encoder_hidden_states)

        key = attn.to_k(encoder_hidden_states)
        value = attn.to_v(encoder_hidden_states)

        inner_dim = key.shape[-1]
        head_dim = inner_dim // attn.heads

        query = query.view(batch_size, -1, attn.heads, head_dim).transpose(1, 2)

        key = key.view(batch_size, -1, attn.heads, head_dim).transpose(1, 2)
        value = value.view(batch_size, -1, attn.heads, head_dim).transpose(1, 2)

        # the output of sdp = (batch, num_heads, seq_len, head_dim)
        if query.dtype in (torch.float16, torch.bfloat16):
            hidden_states = torch_npu.npu_fusion_attention(
                query,
                key,
                value,
                attn.heads,
                input_layout="BNSD",
                pse=None,
                atten_mask=attention_mask,
                scale=1.0 / math.sqrt(query.shape[-1]),
                pre_tockens=65536,
                next_tockens=65536,
                keep_prob=1.0,
                sync=False,
                inner_precise=0,
            )[0]
        else:
            # TODO: add support for attn.scale when we move to Torch 2.1
            hidden_states = F.scaled_dot_product_attention(
                query, key, value, attn_mask=attention_mask, dropout_p=0.0, is_causal=False
            )

        hidden_states = hidden_states.transpose(1, 2).reshape(batch_size, -1, attn.heads * head_dim)
        hidden_states = hidden_states.to(query.dtype)

        # linear proj
        hidden_states = attn.to_out[0](hidden_states)
        # dropout
        hidden_states = attn.to_out[1](hidden_states)

        if input_ndim == 4:
            hidden_states = hidden_states.transpose(-1, -2).reshape(batch_size, channel, height, width)

        if attn.residual_connection:
            hidden_states = hidden_states + residual

        hidden_states = hidden_states / attn.rescale_output_factor

        return hidden_states


class AttnProcessor2_0:
    r"""
    Processor for implementing scaled dot-product attention (enabled by default if you're using PyTorch 2.0).
    """

    def __init__(self):
        if not hasattr(F, "scaled_dot_product_attention"):
            raise ImportError("AttnProcessor2_0 requires PyTorch 2.0, to use it, please upgrade PyTorch to 2.0.")

    def __call__(
        self,
        attn: Attention,
        hidden_states: torch.Tensor,
        encoder_hidden_states: Optional[torch.Tensor] = None,
        attention_mask: Optional[torch.Tensor] = None,
        temb: Optional[torch.Tensor] = None,
        *args,
        **kwargs,
    ) -> torch.Tensor:
        if len(args) > 0 or kwargs.get("scale", None) is not None:
            deprecation_message = "The `scale` argument is deprecated and will be ignored. Please remove it, as passing it will raise an error in the future. `scale` should directly be passed while calling the underlying pipeline component i.e., via `cross_attention_kwargs`."
            deprecate("scale", "1.0.0", deprecation_message)

        residual = hidden_states
        if attn.spatial_norm is not None:
            hidden_states = attn.spatial_norm(hidden_states, temb)

        input_ndim = hidden_states.ndim

        if input_ndim == 4:
            batch_size, channel, height, width = hidden_states.shape
            hidden_states = hidden_states.view(batch_size, channel, height * width).transpose(1, 2)

        batch_size, sequence_length, _ = (
            hidden_states.shape if encoder_hidden_states is None else encoder_hidden_states.shape
        )

        if attention_mask is not None:
            attention_mask = attn.prepare_attention_mask(attention_mask, sequence_length, batch_size)
            # scaled_dot_product_attention expects attention_mask shape to be
            # (batch, heads, source_length, target_length)
            attention_mask = attention_mask.view(batch_size, attn.heads, -1, attention_mask.shape[-1])

        if attn.group_norm is not None:
            hidden_states = attn.group_norm(hidden_states.transpose(1, 2)).transpose(1, 2)

        query = attn.to_q(hidden_states)

        if encoder_hidden_states is None:
            encoder_hidden_states = hidden_states
        elif attn.norm_cross:
            encoder_hidden_states = attn.norm_encoder_hidden_states(encoder_hidden_states)

        key = attn.to_k(encoder_hidden_states)
        value = attn.to_v(encoder_hidden_states)

        inner_dim = key.shape[-1]
        head_dim = inner_dim // attn.heads

        query = query.view(batch_size, -1, attn.heads, head_dim).transpose(1, 2)

        key = key.view(batch_size, -1, attn.heads, head_dim).transpose(1, 2)
        value = value.view(batch_size, -1, attn.heads, head_dim).transpose(1, 2)

        # the output of sdp = (batch, num_heads, seq_len, head_dim)
        # TODO: add support for attn.scale when we move to Torch 2.1
        hidden_states = F.scaled_dot_product_attention(
            query, key, value, attn_mask=attention_mask, dropout_p=0.0, is_causal=False
        )

        hidden_states = hidden_states.transpose(1, 2).reshape(batch_size, -1, attn.heads * head_dim)
        hidden_states = hidden_states.to(query.dtype)

        # linear proj
        hidden_states = attn.to_out[0](hidden_states)
        # dropout
        hidden_states = attn.to_out[1](hidden_states)

        if input_ndim == 4:
            hidden_states = hidden_states.transpose(-1, -2).reshape(batch_size, channel, height, width)

        if attn.residual_connection:
            hidden_states = hidden_states + residual

        hidden_states = hidden_states / attn.rescale_output_factor

        return hidden_states

class StableAudioAttnProcessor2_0:
    r"""
    Processor for implementing scaled dot-product attention (enabled by default if you're using PyTorch 2.0). This is
    used in the Stable Audio model. It applies rotary embedding on query and key vector, and allows MHA, GQA or MQA.
    """

    def __init__(self):
        if not hasattr(F, "scaled_dot_product_attention"):
            raise ImportError("AttnProcessor2_0 requires PyTorch 2.0, to use it, please upgrade PyTorch to 2.0.")

    def __call__(
        self,
        attn: Attention,
        hidden_states: torch.Tensor,
        encoder_hidden_states: Optional[torch.Tensor] = None,
        attention_mask: Optional[torch.Tensor] = None,
        temb: Optional[torch.Tensor] = None,
        rotary_emb: Optional[torch.Tensor] = None,
    ) -> torch.Tensor:
        from .embeddings import apply_partial_rotary_emb

        residual = hidden_states

        input_ndim = hidden_states.ndim

        if input_ndim == 4:
            batch_size, channel, height, width = hidden_states.shape
            hidden_states = hidden_states.view(batch_size, channel, height * width).transpose(1, 2)

        batch_size, sequence_length, _ = (
            hidden_states.shape if encoder_hidden_states is None else encoder_hidden_states.shape
        )

        if attention_mask is not None:
            attention_mask = attn.prepare_attention_mask(attention_mask, sequence_length, batch_size)
            # scaled_dot_product_attention expects attention_mask shape to be
            # (batch, heads, source_length, target_length)
            attention_mask = attention_mask.view(batch_size, attn.heads, -1, attention_mask.shape[-1])

        query = attn.to_q(hidden_states)

        if encoder_hidden_states is None:
            encoder_hidden_states = hidden_states
        elif attn.norm_cross:
            encoder_hidden_states = attn.norm_encoder_hidden_states(encoder_hidden_states)

        key = attn.to_k(encoder_hidden_states)
        value = attn.to_v(encoder_hidden_states)

        head_dim = query.shape[-1] // attn.heads
        kv_head_dim = key.shape[-1] // attn.kv_heads

        query = query.view(batch_size, -1, attn.heads, head_dim).transpose(1, 2)

        key = key.view(batch_size, -1, attn.kv_heads, kv_head_dim).transpose(1, 2)
        value = value.view(batch_size, -1, attn.kv_heads, kv_head_dim).transpose(1, 2)
        
        if attn.kv_heads != attn.heads:
            # if GQA or MQA, repeat the key/value heads to reach the number of query heads.
            heads_per_kv_head = attn.heads // attn.kv_heads
            key = torch.repeat_interleave(key, heads_per_kv_head, dim=1)
            value = torch.repeat_interleave(value, heads_per_kv_head, dim=1)

        if attn.norm_q is not None:
            query = attn.norm_q(query)
        if attn.norm_k is not None:
            key = attn.norm_k(key)

        # Apply RoPE if needed
        if rotary_emb is not None:

            query_dtype = query.dtype            
            key_dtype = key.dtype
            query = query.to(torch.float32)
            key = key.to(torch.float32)

            query = apply_partial_rotary_emb(query, rotary_emb)
            if not attn.is_cross_attention:
                key = apply_partial_rotary_emb(key, rotary_emb)
                
            query = query.to(query_dtype)
            key = key.to(key_dtype)

        # the output of sdp = (batch, num_heads, seq_len, head_dim)
        # TODO: add support for attn.scale when we move to Torch 2.1
        hidden_states = F.scaled_dot_product_attention(
            query, key, value, attn_mask=attention_mask, dropout_p=0.0, is_causal=False
        )

        hidden_states = hidden_states.transpose(1, 2).reshape(batch_size, -1, attn.heads * head_dim)
        hidden_states = hidden_states.to(query.dtype)

        # linear proj
        hidden_states = attn.to_out[0](hidden_states)
        # dropout
        hidden_states = attn.to_out[1](hidden_states)

        if input_ndim == 4:
            hidden_states = hidden_states.transpose(-1, -2).reshape(batch_size, channel, height, width)

        if attn.residual_connection:
            hidden_states = hidden_states + residual

        hidden_states = hidden_states / attn.rescale_output_factor

        return hidden_states


class HunyuanAttnProcessor2_0:
    r"""
    Processor for implementing scaled dot-product attention (enabled by default if you're using PyTorch 2.0). This is
    used in the HunyuanDiT model. It applies a s normalization layer and rotary embedding on query and key vector.
    """

    def __init__(self):
        if not hasattr(F, "scaled_dot_product_attention"):
            raise ImportError("AttnProcessor2_0 requires PyTorch 2.0, to use it, please upgrade PyTorch to 2.0.")

    def __call__(
        self,
        attn: Attention,
        hidden_states: torch.Tensor,
        encoder_hidden_states: Optional[torch.Tensor] = None,
        attention_mask: Optional[torch.Tensor] = None,
        temb: Optional[torch.Tensor] = None,
        image_rotary_emb: Optional[torch.Tensor] = None,
    ) -> torch.Tensor:
        from .embeddings import apply_rotary_emb

        residual = hidden_states
        if attn.spatial_norm is not None:
            hidden_states = attn.spatial_norm(hidden_states, temb)

        input_ndim = hidden_states.ndim

        if input_ndim == 4:
            batch_size, channel, height, width = hidden_states.shape
            hidden_states = hidden_states.view(batch_size, channel, height * width).transpose(1, 2)

        batch_size, sequence_length, _ = (
            hidden_states.shape if encoder_hidden_states is None else encoder_hidden_states.shape
        )

        if attention_mask is not None:
            attention_mask = attn.prepare_attention_mask(attention_mask, sequence_length, batch_size)
            # scaled_dot_product_attention expects attention_mask shape to be
            # (batch, heads, source_length, target_length)
            attention_mask = attention_mask.view(batch_size, attn.heads, -1, attention_mask.shape[-1])

        if attn.group_norm is not None:
            hidden_states = attn.group_norm(hidden_states.transpose(1, 2)).transpose(1, 2)

        query = attn.to_q(hidden_states)

        if encoder_hidden_states is None:
            encoder_hidden_states = hidden_states
        elif attn.norm_cross:
            encoder_hidden_states = attn.norm_encoder_hidden_states(encoder_hidden_states)

        key = attn.to_k(encoder_hidden_states)
        value = attn.to_v(encoder_hidden_states)

        inner_dim = key.shape[-1]
        head_dim = inner_dim // attn.heads

        query = query.view(batch_size, -1, attn.heads, head_dim).transpose(1, 2)

        key = key.view(batch_size, -1, attn.heads, head_dim).transpose(1, 2)
        value = value.view(batch_size, -1, attn.heads, head_dim).transpose(1, 2)

        if attn.norm_q is not None:
            query = attn.norm_q(query)
        if attn.norm_k is not None:
            key = attn.norm_k(key)

        # Apply RoPE if needed
        if image_rotary_emb is not None:
            query = apply_rotary_emb(query, image_rotary_emb)
            if not attn.is_cross_attention:
                key = apply_rotary_emb(key, image_rotary_emb)

        # the output of sdp = (batch, num_heads, seq_len, head_dim)
        # TODO: add support for attn.scale when we move to Torch 2.1
        hidden_states = F.scaled_dot_product_attention(
            query, key, value, attn_mask=attention_mask, dropout_p=0.0, is_causal=False
        )

        hidden_states = hidden_states.transpose(1, 2).reshape(batch_size, -1, attn.heads * head_dim)
        hidden_states = hidden_states.to(query.dtype)

        # linear proj
        hidden_states = attn.to_out[0](hidden_states)
        # dropout
        hidden_states = attn.to_out[1](hidden_states)

        if input_ndim == 4:
            hidden_states = hidden_states.transpose(-1, -2).reshape(batch_size, channel, height, width)

        if attn.residual_connection:
            hidden_states = hidden_states + residual

        hidden_states = hidden_states / attn.rescale_output_factor

        return hidden_states


class LuminaAttnProcessor2_0:
    r"""
    Processor for implementing scaled dot-product attention (enabled by default if you're using PyTorch 2.0). This is
    used in the LuminaNextDiT model. It applies a s normalization layer and rotary embedding on query and key vector.
    """

    def __init__(self):
        if not hasattr(F, "scaled_dot_product_attention"):
            raise ImportError("AttnProcessor2_0 requires PyTorch 2.0, to use it, please upgrade PyTorch to 2.0.")

    def __call__(
        self,
        attn: Attention,
        hidden_states: torch.Tensor,
        encoder_hidden_states: torch.Tensor,
        attention_mask: Optional[torch.Tensor] = None,
        query_rotary_emb: Optional[torch.Tensor] = None,
        key_rotary_emb: Optional[torch.Tensor] = None,
        base_sequence_length: Optional[int] = None,
    ) -> torch.Tensor:
        from .embeddings import apply_rotary_emb

        input_ndim = hidden_states.ndim

        if input_ndim == 4:
            batch_size, channel, height, width = hidden_states.shape
            hidden_states = hidden_states.view(batch_size, channel, height * width).transpose(1, 2)

        batch_size, sequence_length, _ = hidden_states.shape

        # Get Query-Key-Value Pair
        query = attn.to_q(hidden_states)
        key = attn.to_k(encoder_hidden_states)
        value = attn.to_v(encoder_hidden_states)

        query_dim = query.shape[-1]
        inner_dim = key.shape[-1]
        head_dim = query_dim // attn.heads
        dtype = query.dtype

        # Get key-value heads
        kv_heads = inner_dim // head_dim

        # Apply Query-Key Norm if needed
        if attn.norm_q is not None:
            query = attn.norm_q(query)
        if attn.norm_k is not None:
            key = attn.norm_k(key)

        query = query.view(batch_size, -1, attn.heads, head_dim)

        key = key.view(batch_size, -1, kv_heads, head_dim)
        value = value.view(batch_size, -1, kv_heads, head_dim)

        # Apply RoPE if needed
        if query_rotary_emb is not None:
            query = apply_rotary_emb(query, query_rotary_emb, use_real=False)
        if key_rotary_emb is not None:
            key = apply_rotary_emb(key, key_rotary_emb, use_real=False)

        query, key = query.to(dtype), key.to(dtype)

        # Apply proportional attention if true
        if key_rotary_emb is None:
            softmax_scale = None
        else:
            if base_sequence_length is not None:
                softmax_scale = math.sqrt(math.log(sequence_length, base_sequence_length)) * attn.scale
            else:
                softmax_scale = attn.scale

        # perform Grouped-qurey Attention (GQA)
        n_rep = attn.heads // kv_heads
        if n_rep >= 1:
            key = key.unsqueeze(3).repeat(1, 1, 1, n_rep, 1).flatten(2, 3)
            value = value.unsqueeze(3).repeat(1, 1, 1, n_rep, 1).flatten(2, 3)

        # scaled_dot_product_attention expects attention_mask shape to be
        # (batch, heads, source_length, target_length)
        attention_mask = attention_mask.bool().view(batch_size, 1, 1, -1)
        attention_mask = attention_mask.expand(-1, attn.heads, sequence_length, -1)

        query = query.transpose(1, 2)
        key = key.transpose(1, 2)
        value = value.transpose(1, 2)

        # the output of sdp = (batch, num_heads, seq_len, head_dim)
        # TODO: add support for attn.scale when we move to Torch 2.1
        hidden_states = F.scaled_dot_product_attention(
            query, key, value, attn_mask=attention_mask, scale=softmax_scale
        )
        hidden_states = hidden_states.transpose(1, 2).to(dtype)

        return hidden_states


class FusedAttnProcessor2_0:
    r"""
    Processor for implementing scaled dot-product attention (enabled by default if you're using PyTorch 2.0). It uses
    fused projection layers. For self-attention modules, all projection matrices (i.e., query, key, value) are fused.
    For cross-attention modules, key and value projection matrices are fused.

    <Tip warning={true}>

    This API is currently 🧪 experimental in nature and can change in future.

    </Tip>
    """

    def __init__(self):
        if not hasattr(F, "scaled_dot_product_attention"):
            raise ImportError(
                "FusedAttnProcessor2_0 requires at least PyTorch 2.0, to use it. Please upgrade PyTorch to > 2.0."
            )

    def __call__(
        self,
        attn: Attention,
        hidden_states: torch.Tensor,
        encoder_hidden_states: Optional[torch.Tensor] = None,
        attention_mask: Optional[torch.Tensor] = None,
        temb: Optional[torch.Tensor] = None,
        *args,
        **kwargs,
    ) -> torch.Tensor:
        if len(args) > 0 or kwargs.get("scale", None) is not None:
            deprecation_message = "The `scale` argument is deprecated and will be ignored. Please remove it, as passing it will raise an error in the future. `scale` should directly be passed while calling the underlying pipeline component i.e., via `cross_attention_kwargs`."
            deprecate("scale", "1.0.0", deprecation_message)

        residual = hidden_states
        if attn.spatial_norm is not None:
            hidden_states = attn.spatial_norm(hidden_states, temb)

        input_ndim = hidden_states.ndim

        if input_ndim == 4:
            batch_size, channel, height, width = hidden_states.shape
            hidden_states = hidden_states.view(batch_size, channel, height * width).transpose(1, 2)

        batch_size, sequence_length, _ = (
            hidden_states.shape if encoder_hidden_states is None else encoder_hidden_states.shape
        )

        if attention_mask is not None:
            attention_mask = attn.prepare_attention_mask(attention_mask, sequence_length, batch_size)
            # scaled_dot_product_attention expects attention_mask shape to be
            # (batch, heads, source_length, target_length)
            attention_mask = attention_mask.view(batch_size, attn.heads, -1, attention_mask.shape[-1])

        if attn.group_norm is not None:
            hidden_states = attn.group_norm(hidden_states.transpose(1, 2)).transpose(1, 2)

        if encoder_hidden_states is None:
            qkv = attn.to_qkv(hidden_states)
            split_size = qkv.shape[-1] // 3
            query, key, value = torch.split(qkv, split_size, dim=-1)
        else:
            if attn.norm_cross:
                encoder_hidden_states = attn.norm_encoder_hidden_states(encoder_hidden_states)
            query = attn.to_q(hidden_states)

            kv = attn.to_kv(encoder_hidden_states)
            split_size = kv.shape[-1] // 2
            key, value = torch.split(kv, split_size, dim=-1)

        inner_dim = key.shape[-1]
        head_dim = inner_dim // attn.heads

        query = query.view(batch_size, -1, attn.heads, head_dim).transpose(1, 2)
        key = key.view(batch_size, -1, attn.heads, head_dim).transpose(1, 2)
        value = value.view(batch_size, -1, attn.heads, head_dim).transpose(1, 2)

        # the output of sdp = (batch, num_heads, seq_len, head_dim)
        # TODO: add support for attn.scale when we move to Torch 2.1
        hidden_states = F.scaled_dot_product_attention(
            query, key, value, attn_mask=attention_mask, dropout_p=0.0, is_causal=False
        )

        hidden_states = hidden_states.transpose(1, 2).reshape(batch_size, -1, attn.heads * head_dim)
        hidden_states = hidden_states.to(query.dtype)

        # linear proj
        hidden_states = attn.to_out[0](hidden_states)
        # dropout
        hidden_states = attn.to_out[1](hidden_states)

        if input_ndim == 4:
            hidden_states = hidden_states.transpose(-1, -2).reshape(batch_size, channel, height, width)

        if attn.residual_connection:
            hidden_states = hidden_states + residual

        hidden_states = hidden_states / attn.rescale_output_factor

        return hidden_states


class CustomDiffusionXFormersAttnProcessor(nn.Module):
    r"""
    Processor for implementing memory efficient attention using xFormers for the Custom Diffusion method.

    Args:
    train_kv (`bool`, defaults to `True`):
        Whether to newly train the key and value matrices corresponding to the text features.
    train_q_out (`bool`, defaults to `True`):
        Whether to newly train query matrices corresponding to the latent image features.
    hidden_size (`int`, *optional*, defaults to `None`):
        The hidden size of the attention layer.
    cross_attention_dim (`int`, *optional*, defaults to `None`):
        The number of channels in the `encoder_hidden_states`.
    out_bias (`bool`, defaults to `True`):
        Whether to include the bias parameter in `train_q_out`.
    dropout (`float`, *optional*, defaults to 0.0):
        The dropout probability to use.
    attention_op (`Callable`, *optional*, defaults to `None`):
        The base
        [operator](https://facebookresearch.github.io/xformers/components/ops.html#xformers.ops.AttentionOpBase) to use
        as the attention operator. It is recommended to set to `None`, and allow xFormers to choose the best operator.
    """

    def __init__(
        self,
        train_kv: bool = True,
        train_q_out: bool = False,
        hidden_size: Optional[int] = None,
        cross_attention_dim: Optional[int] = None,
        out_bias: bool = True,
        dropout: float = 0.0,
        attention_op: Optional[Callable] = None,
    ):
        super().__init__()
        self.train_kv = train_kv
        self.train_q_out = train_q_out

        self.hidden_size = hidden_size
        self.cross_attention_dim = cross_attention_dim
        self.attention_op = attention_op

        # `_custom_diffusion` id for easy serialization and loading.
        if self.train_kv:
            self.to_k_custom_diffusion = nn.Linear(cross_attention_dim or hidden_size, hidden_size, bias=False)
            self.to_v_custom_diffusion = nn.Linear(cross_attention_dim or hidden_size, hidden_size, bias=False)
        if self.train_q_out:
            self.to_q_custom_diffusion = nn.Linear(hidden_size, hidden_size, bias=False)
            self.to_out_custom_diffusion = nn.ModuleList([])
            self.to_out_custom_diffusion.append(nn.Linear(hidden_size, hidden_size, bias=out_bias))
            self.to_out_custom_diffusion.append(nn.Dropout(dropout))

    def __call__(
        self,
        attn: Attention,
        hidden_states: torch.Tensor,
        encoder_hidden_states: Optional[torch.Tensor] = None,
        attention_mask: Optional[torch.Tensor] = None,
    ) -> torch.Tensor:
        batch_size, sequence_length, _ = (
            hidden_states.shape if encoder_hidden_states is None else encoder_hidden_states.shape
        )

        attention_mask = attn.prepare_attention_mask(attention_mask, sequence_length, batch_size)

        if self.train_q_out:
            query = self.to_q_custom_diffusion(hidden_states).to(attn.to_q.weight.dtype)
        else:
            query = attn.to_q(hidden_states.to(attn.to_q.weight.dtype))

        if encoder_hidden_states is None:
            crossattn = False
            encoder_hidden_states = hidden_states
        else:
            crossattn = True
            if attn.norm_cross:
                encoder_hidden_states = attn.norm_encoder_hidden_states(encoder_hidden_states)

        if self.train_kv:
            key = self.to_k_custom_diffusion(encoder_hidden_states.to(self.to_k_custom_diffusion.weight.dtype))
            value = self.to_v_custom_diffusion(encoder_hidden_states.to(self.to_v_custom_diffusion.weight.dtype))
            key = key.to(attn.to_q.weight.dtype)
            value = value.to(attn.to_q.weight.dtype)
        else:
            key = attn.to_k(encoder_hidden_states)
            value = attn.to_v(encoder_hidden_states)

        if crossattn:
            detach = torch.ones_like(key)
            detach[:, :1, :] = detach[:, :1, :] * 0.0
            key = detach * key + (1 - detach) * key.detach()
            value = detach * value + (1 - detach) * value.detach()

        query = attn.head_to_batch_dim(query).contiguous()
        key = attn.head_to_batch_dim(key).contiguous()
        value = attn.head_to_batch_dim(value).contiguous()

        hidden_states = xformers.ops.memory_efficient_attention(
            query, key, value, attn_bias=attention_mask, op=self.attention_op, scale=attn.scale
        )
        hidden_states = hidden_states.to(query.dtype)
        hidden_states = attn.batch_to_head_dim(hidden_states)

        if self.train_q_out:
            # linear proj
            hidden_states = self.to_out_custom_diffusion[0](hidden_states)
            # dropout
            hidden_states = self.to_out_custom_diffusion[1](hidden_states)
        else:
            # linear proj
            hidden_states = attn.to_out[0](hidden_states)
            # dropout
            hidden_states = attn.to_out[1](hidden_states)

        return hidden_states


class CustomDiffusionAttnProcessor2_0(nn.Module):
    r"""
    Processor for implementing attention for the Custom Diffusion method using PyTorch 2.0’s memory-efficient scaled
    dot-product attention.

    Args:
        train_kv (`bool`, defaults to `True`):
            Whether to newly train the key and value matrices corresponding to the text features.
        train_q_out (`bool`, defaults to `True`):
            Whether to newly train query matrices corresponding to the latent image features.
        hidden_size (`int`, *optional*, defaults to `None`):
            The hidden size of the attention layer.
        cross_attention_dim (`int`, *optional*, defaults to `None`):
            The number of channels in the `encoder_hidden_states`.
        out_bias (`bool`, defaults to `True`):
            Whether to include the bias parameter in `train_q_out`.
        dropout (`float`, *optional*, defaults to 0.0):
            The dropout probability to use.
    """

    def __init__(
        self,
        train_kv: bool = True,
        train_q_out: bool = True,
        hidden_size: Optional[int] = None,
        cross_attention_dim: Optional[int] = None,
        out_bias: bool = True,
        dropout: float = 0.0,
    ):
        super().__init__()
        self.train_kv = train_kv
        self.train_q_out = train_q_out

        self.hidden_size = hidden_size
        self.cross_attention_dim = cross_attention_dim

        # `_custom_diffusion` id for easy serialization and loading.
        if self.train_kv:
            self.to_k_custom_diffusion = nn.Linear(cross_attention_dim or hidden_size, hidden_size, bias=False)
            self.to_v_custom_diffusion = nn.Linear(cross_attention_dim or hidden_size, hidden_size, bias=False)
        if self.train_q_out:
            self.to_q_custom_diffusion = nn.Linear(hidden_size, hidden_size, bias=False)
            self.to_out_custom_diffusion = nn.ModuleList([])
            self.to_out_custom_diffusion.append(nn.Linear(hidden_size, hidden_size, bias=out_bias))
            self.to_out_custom_diffusion.append(nn.Dropout(dropout))

    def __call__(
        self,
        attn: Attention,
        hidden_states: torch.Tensor,
        encoder_hidden_states: Optional[torch.Tensor] = None,
        attention_mask: Optional[torch.Tensor] = None,
    ) -> torch.Tensor:
        batch_size, sequence_length, _ = hidden_states.shape
        attention_mask = attn.prepare_attention_mask(attention_mask, sequence_length, batch_size)
        if self.train_q_out:
            query = self.to_q_custom_diffusion(hidden_states)
        else:
            query = attn.to_q(hidden_states)

        if encoder_hidden_states is None:
            crossattn = False
            encoder_hidden_states = hidden_states
        else:
            crossattn = True
            if attn.norm_cross:
                encoder_hidden_states = attn.norm_encoder_hidden_states(encoder_hidden_states)

        if self.train_kv:
            key = self.to_k_custom_diffusion(encoder_hidden_states.to(self.to_k_custom_diffusion.weight.dtype))
            value = self.to_v_custom_diffusion(encoder_hidden_states.to(self.to_v_custom_diffusion.weight.dtype))
            key = key.to(attn.to_q.weight.dtype)
            value = value.to(attn.to_q.weight.dtype)

        else:
            key = attn.to_k(encoder_hidden_states)
            value = attn.to_v(encoder_hidden_states)

        if crossattn:
            detach = torch.ones_like(key)
            detach[:, :1, :] = detach[:, :1, :] * 0.0
            key = detach * key + (1 - detach) * key.detach()
            value = detach * value + (1 - detach) * value.detach()

        inner_dim = hidden_states.shape[-1]

        head_dim = inner_dim // attn.heads
        query = query.view(batch_size, -1, attn.heads, head_dim).transpose(1, 2)
        key = key.view(batch_size, -1, attn.heads, head_dim).transpose(1, 2)
        value = value.view(batch_size, -1, attn.heads, head_dim).transpose(1, 2)

        # the output of sdp = (batch, num_heads, seq_len, head_dim)
        # TODO: add support for attn.scale when we move to Torch 2.1
        hidden_states = F.scaled_dot_product_attention(
            query, key, value, attn_mask=attention_mask, dropout_p=0.0, is_causal=False
        )

        hidden_states = hidden_states.transpose(1, 2).reshape(batch_size, -1, attn.heads * head_dim)
        hidden_states = hidden_states.to(query.dtype)

        if self.train_q_out:
            # linear proj
            hidden_states = self.to_out_custom_diffusion[0](hidden_states)
            # dropout
            hidden_states = self.to_out_custom_diffusion[1](hidden_states)
        else:
            # linear proj
            hidden_states = attn.to_out[0](hidden_states)
            # dropout
            hidden_states = attn.to_out[1](hidden_states)

        return hidden_states


class SlicedAttnProcessor:
    r"""
    Processor for implementing sliced attention.

    Args:
        slice_size (`int`, *optional*):
            The number of steps to compute attention. Uses as many slices as `attention_head_dim // slice_size`, and
            `attention_head_dim` must be a multiple of the `slice_size`.
    """

    def __init__(self, slice_size: int):
        self.slice_size = slice_size

    def __call__(
        self,
        attn: Attention,
        hidden_states: torch.Tensor,
        encoder_hidden_states: Optional[torch.Tensor] = None,
        attention_mask: Optional[torch.Tensor] = None,
    ) -> torch.Tensor:
        residual = hidden_states

        input_ndim = hidden_states.ndim

        if input_ndim == 4:
            batch_size, channel, height, width = hidden_states.shape
            hidden_states = hidden_states.view(batch_size, channel, height * width).transpose(1, 2)

        batch_size, sequence_length, _ = (
            hidden_states.shape if encoder_hidden_states is None else encoder_hidden_states.shape
        )
        attention_mask = attn.prepare_attention_mask(attention_mask, sequence_length, batch_size)

        if attn.group_norm is not None:
            hidden_states = attn.group_norm(hidden_states.transpose(1, 2)).transpose(1, 2)

        query = attn.to_q(hidden_states)
        dim = query.shape[-1]
        query = attn.head_to_batch_dim(query)

        if encoder_hidden_states is None:
            encoder_hidden_states = hidden_states
        elif attn.norm_cross:
            encoder_hidden_states = attn.norm_encoder_hidden_states(encoder_hidden_states)

        key = attn.to_k(encoder_hidden_states)
        value = attn.to_v(encoder_hidden_states)
        key = attn.head_to_batch_dim(key)
        value = attn.head_to_batch_dim(value)

        batch_size_attention, query_tokens, _ = query.shape
        hidden_states = torch.zeros(
            (batch_size_attention, query_tokens, dim // attn.heads), device=query.device, dtype=query.dtype
        )

        for i in range(batch_size_attention // self.slice_size):
            start_idx = i * self.slice_size
            end_idx = (i + 1) * self.slice_size

            query_slice = query[start_idx:end_idx]
            key_slice = key[start_idx:end_idx]
            attn_mask_slice = attention_mask[start_idx:end_idx] if attention_mask is not None else None

            attn_slice = attn.get_attention_scores(query_slice, key_slice, attn_mask_slice)

            attn_slice = torch.bmm(attn_slice, value[start_idx:end_idx])

            hidden_states[start_idx:end_idx] = attn_slice

        hidden_states = attn.batch_to_head_dim(hidden_states)

        # linear proj
        hidden_states = attn.to_out[0](hidden_states)
        # dropout
        hidden_states = attn.to_out[1](hidden_states)

        if input_ndim == 4:
            hidden_states = hidden_states.transpose(-1, -2).reshape(batch_size, channel, height, width)

        if attn.residual_connection:
            hidden_states = hidden_states + residual

        hidden_states = hidden_states / attn.rescale_output_factor

        return hidden_states


class SlicedAttnAddedKVProcessor:
    r"""
    Processor for implementing sliced attention with extra learnable key and value matrices for the text encoder.

    Args:
        slice_size (`int`, *optional*):
            The number of steps to compute attention. Uses as many slices as `attention_head_dim // slice_size`, and
            `attention_head_dim` must be a multiple of the `slice_size`.
    """

    def __init__(self, slice_size):
        self.slice_size = slice_size

    def __call__(
        self,
        attn: "Attention",
        hidden_states: torch.Tensor,
        encoder_hidden_states: Optional[torch.Tensor] = None,
        attention_mask: Optional[torch.Tensor] = None,
        temb: Optional[torch.Tensor] = None,
    ) -> torch.Tensor:
        residual = hidden_states

        if attn.spatial_norm is not None:
            hidden_states = attn.spatial_norm(hidden_states, temb)

        hidden_states = hidden_states.view(hidden_states.shape[0], hidden_states.shape[1], -1).transpose(1, 2)

        batch_size, sequence_length, _ = hidden_states.shape

        attention_mask = attn.prepare_attention_mask(attention_mask, sequence_length, batch_size)

        if encoder_hidden_states is None:
            encoder_hidden_states = hidden_states
        elif attn.norm_cross:
            encoder_hidden_states = attn.norm_encoder_hidden_states(encoder_hidden_states)

        hidden_states = attn.group_norm(hidden_states.transpose(1, 2)).transpose(1, 2)

        query = attn.to_q(hidden_states)
        dim = query.shape[-1]
        query = attn.head_to_batch_dim(query)

        encoder_hidden_states_key_proj = attn.add_k_proj(encoder_hidden_states)
        encoder_hidden_states_value_proj = attn.add_v_proj(encoder_hidden_states)

        encoder_hidden_states_key_proj = attn.head_to_batch_dim(encoder_hidden_states_key_proj)
        encoder_hidden_states_value_proj = attn.head_to_batch_dim(encoder_hidden_states_value_proj)

        if not attn.only_cross_attention:
            key = attn.to_k(hidden_states)
            value = attn.to_v(hidden_states)
            key = attn.head_to_batch_dim(key)
            value = attn.head_to_batch_dim(value)
            key = torch.cat([encoder_hidden_states_key_proj, key], dim=1)
            value = torch.cat([encoder_hidden_states_value_proj, value], dim=1)
        else:
            key = encoder_hidden_states_key_proj
            value = encoder_hidden_states_value_proj

        batch_size_attention, query_tokens, _ = query.shape
        hidden_states = torch.zeros(
            (batch_size_attention, query_tokens, dim // attn.heads), device=query.device, dtype=query.dtype
        )

        for i in range(batch_size_attention // self.slice_size):
            start_idx = i * self.slice_size
            end_idx = (i + 1) * self.slice_size

            query_slice = query[start_idx:end_idx]
            key_slice = key[start_idx:end_idx]
            attn_mask_slice = attention_mask[start_idx:end_idx] if attention_mask is not None else None

            attn_slice = attn.get_attention_scores(query_slice, key_slice, attn_mask_slice)

            attn_slice = torch.bmm(attn_slice, value[start_idx:end_idx])

            hidden_states[start_idx:end_idx] = attn_slice

        hidden_states = attn.batch_to_head_dim(hidden_states)

        # linear proj
        hidden_states = attn.to_out[0](hidden_states)
        # dropout
        hidden_states = attn.to_out[1](hidden_states)

        hidden_states = hidden_states.transpose(-1, -2).reshape(residual.shape)
        hidden_states = hidden_states + residual

        return hidden_states


class SpatialNorm(nn.Module):
    """
    Spatially conditioned normalization as defined in https://arxiv.org/abs/2209.09002.

    Args:
        f_channels (`int`):
            The number of channels for input to group normalization layer, and output of the spatial norm layer.
        zq_channels (`int`):
            The number of channels for the quantized vector as described in the paper.
    """

    def __init__(
        self,
        f_channels: int,
        zq_channels: int,
    ):
        super().__init__()
        self.norm_layer = nn.GroupNorm(num_channels=f_channels, num_groups=32, eps=1e-6, affine=True)
        self.conv_y = nn.Conv2d(zq_channels, f_channels, kernel_size=1, stride=1, padding=0)
        self.conv_b = nn.Conv2d(zq_channels, f_channels, kernel_size=1, stride=1, padding=0)

    def forward(self, f: torch.Tensor, zq: torch.Tensor) -> torch.Tensor:
        f_size = f.shape[-2:]
        zq = F.interpolate(zq, size=f_size, mode="nearest")
        norm_f = self.norm_layer(f)
        new_f = norm_f * self.conv_y(zq) + self.conv_b(zq)
        return new_f


class IPAdapterAttnProcessor(nn.Module):
    r"""
    Attention processor for Multiple IP-Adapters.

    Args:
        hidden_size (`int`):
            The hidden size of the attention layer.
        cross_attention_dim (`int`):
            The number of channels in the `encoder_hidden_states`.
        num_tokens (`int`, `Tuple[int]` or `List[int]`, defaults to `(4,)`):
            The context length of the image features.
        scale (`float` or List[`float`], defaults to 1.0):
            the weight scale of image prompt.
    """

    def __init__(self, hidden_size, cross_attention_dim=None, num_tokens=(4,), scale=1.0):
        super().__init__()

        self.hidden_size = hidden_size
        self.cross_attention_dim = cross_attention_dim

        if not isinstance(num_tokens, (tuple, list)):
            num_tokens = [num_tokens]
        self.num_tokens = num_tokens

        if not isinstance(scale, list):
            scale = [scale] * len(num_tokens)
        if len(scale) != len(num_tokens):
            raise ValueError("`scale` should be a list of integers with the same length as `num_tokens`.")
        self.scale = scale

        self.to_k_ip = nn.ModuleList(
            [nn.Linear(cross_attention_dim, hidden_size, bias=False) for _ in range(len(num_tokens))]
        )
        self.to_v_ip = nn.ModuleList(
            [nn.Linear(cross_attention_dim, hidden_size, bias=False) for _ in range(len(num_tokens))]
        )

    def __call__(
        self,
        attn: Attention,
        hidden_states: torch.Tensor,
        encoder_hidden_states: Optional[torch.Tensor] = None,
        attention_mask: Optional[torch.Tensor] = None,
        temb: Optional[torch.Tensor] = None,
        scale: float = 1.0,
        ip_adapter_masks: Optional[torch.Tensor] = None,
    ):
        residual = hidden_states

        # separate ip_hidden_states from encoder_hidden_states
        if encoder_hidden_states is not None:
            if isinstance(encoder_hidden_states, tuple):
                encoder_hidden_states, ip_hidden_states = encoder_hidden_states
            else:
                deprecation_message = (
                    "You have passed a tensor as `encoder_hidden_states`. This is deprecated and will be removed in a future release."
                    " Please make sure to update your script to pass `encoder_hidden_states` as a tuple to suppress this warning."
                )
                deprecate("encoder_hidden_states not a tuple", "1.0.0", deprecation_message, standard_warn=False)
                end_pos = encoder_hidden_states.shape[1] - self.num_tokens[0]
                encoder_hidden_states, ip_hidden_states = (
                    encoder_hidden_states[:, :end_pos, :],
                    [encoder_hidden_states[:, end_pos:, :]],
                )

        if attn.spatial_norm is not None:
            hidden_states = attn.spatial_norm(hidden_states, temb)

        input_ndim = hidden_states.ndim

        if input_ndim == 4:
            batch_size, channel, height, width = hidden_states.shape
            hidden_states = hidden_states.view(batch_size, channel, height * width).transpose(1, 2)

        batch_size, sequence_length, _ = (
            hidden_states.shape if encoder_hidden_states is None else encoder_hidden_states.shape
        )
        attention_mask = attn.prepare_attention_mask(attention_mask, sequence_length, batch_size)

        if attn.group_norm is not None:
            hidden_states = attn.group_norm(hidden_states.transpose(1, 2)).transpose(1, 2)

        query = attn.to_q(hidden_states)

        if encoder_hidden_states is None:
            encoder_hidden_states = hidden_states
        elif attn.norm_cross:
            encoder_hidden_states = attn.norm_encoder_hidden_states(encoder_hidden_states)

        key = attn.to_k(encoder_hidden_states)
        value = attn.to_v(encoder_hidden_states)

        query = attn.head_to_batch_dim(query)
        key = attn.head_to_batch_dim(key)
        value = attn.head_to_batch_dim(value)

        attention_probs = attn.get_attention_scores(query, key, attention_mask)
        hidden_states = torch.bmm(attention_probs, value)
        hidden_states = attn.batch_to_head_dim(hidden_states)

        if ip_adapter_masks is not None:
            if not isinstance(ip_adapter_masks, List):
                # for backward compatibility, we accept `ip_adapter_mask` as a tensor of shape [num_ip_adapter, 1, height, width]
                ip_adapter_masks = list(ip_adapter_masks.unsqueeze(1))
            if not (len(ip_adapter_masks) == len(self.scale) == len(ip_hidden_states)):
                raise ValueError(
                    f"Length of ip_adapter_masks array ({len(ip_adapter_masks)}) must match "
                    f"length of self.scale array ({len(self.scale)}) and number of ip_hidden_states "
                    f"({len(ip_hidden_states)})"
                )
            else:
                for index, (mask, scale, ip_state) in enumerate(zip(ip_adapter_masks, self.scale, ip_hidden_states)):
                    if not isinstance(mask, torch.Tensor) or mask.ndim != 4:
                        raise ValueError(
                            "Each element of the ip_adapter_masks array should be a tensor with shape "
                            "[1, num_images_for_ip_adapter, height, width]."
                            " Please use `IPAdapterMaskProcessor` to preprocess your mask"
                        )
                    if mask.shape[1] != ip_state.shape[1]:
                        raise ValueError(
                            f"Number of masks ({mask.shape[1]}) does not match "
                            f"number of ip images ({ip_state.shape[1]}) at index {index}"
                        )
                    if isinstance(scale, list) and not len(scale) == mask.shape[1]:
                        raise ValueError(
                            f"Number of masks ({mask.shape[1]}) does not match "
                            f"number of scales ({len(scale)}) at index {index}"
                        )
        else:
            ip_adapter_masks = [None] * len(self.scale)

        # for ip-adapter
        for current_ip_hidden_states, scale, to_k_ip, to_v_ip, mask in zip(
            ip_hidden_states, self.scale, self.to_k_ip, self.to_v_ip, ip_adapter_masks
        ):
            skip = False
            if isinstance(scale, list):
                if all(s == 0 for s in scale):
                    skip = True
            elif scale == 0:
                skip = True
            if not skip:
                if mask is not None:
                    if not isinstance(scale, list):
                        scale = [scale] * mask.shape[1]

                    current_num_images = mask.shape[1]
                    for i in range(current_num_images):
                        ip_key = to_k_ip(current_ip_hidden_states[:, i, :, :])
                        ip_value = to_v_ip(current_ip_hidden_states[:, i, :, :])

                        ip_key = attn.head_to_batch_dim(ip_key)
                        ip_value = attn.head_to_batch_dim(ip_value)

                        ip_attention_probs = attn.get_attention_scores(query, ip_key, None)
                        _current_ip_hidden_states = torch.bmm(ip_attention_probs, ip_value)
                        _current_ip_hidden_states = attn.batch_to_head_dim(_current_ip_hidden_states)

                        mask_downsample = IPAdapterMaskProcessor.downsample(
                            mask[:, i, :, :],
                            batch_size,
                            _current_ip_hidden_states.shape[1],
                            _current_ip_hidden_states.shape[2],
                        )

                        mask_downsample = mask_downsample.to(dtype=query.dtype, device=query.device)

                        hidden_states = hidden_states + scale[i] * (_current_ip_hidden_states * mask_downsample)
                else:
                    ip_key = to_k_ip(current_ip_hidden_states)
                    ip_value = to_v_ip(current_ip_hidden_states)

                    ip_key = attn.head_to_batch_dim(ip_key)
                    ip_value = attn.head_to_batch_dim(ip_value)

                    ip_attention_probs = attn.get_attention_scores(query, ip_key, None)
                    current_ip_hidden_states = torch.bmm(ip_attention_probs, ip_value)
                    current_ip_hidden_states = attn.batch_to_head_dim(current_ip_hidden_states)

                    hidden_states = hidden_states + scale * current_ip_hidden_states

        # linear proj
        hidden_states = attn.to_out[0](hidden_states)
        # dropout
        hidden_states = attn.to_out[1](hidden_states)

        if input_ndim == 4:
            hidden_states = hidden_states.transpose(-1, -2).reshape(batch_size, channel, height, width)

        if attn.residual_connection:
            hidden_states = hidden_states + residual

        hidden_states = hidden_states / attn.rescale_output_factor

        return hidden_states


class IPAdapterAttnProcessor2_0(torch.nn.Module):
    r"""
    Attention processor for IP-Adapter for PyTorch 2.0.

    Args:
        hidden_size (`int`):
            The hidden size of the attention layer.
        cross_attention_dim (`int`):
            The number of channels in the `encoder_hidden_states`.
        num_tokens (`int`, `Tuple[int]` or `List[int]`, defaults to `(4,)`):
            The context length of the image features.
        scale (`float` or `List[float]`, defaults to 1.0):
            the weight scale of image prompt.
    """

    def __init__(self, hidden_size, cross_attention_dim=None, num_tokens=(4,), scale=1.0):
        super().__init__()

        if not hasattr(F, "scaled_dot_product_attention"):
            raise ImportError(
                f"{self.__class__.__name__} requires PyTorch 2.0, to use it, please upgrade PyTorch to 2.0."
            )

        self.hidden_size = hidden_size
        self.cross_attention_dim = cross_attention_dim

        if not isinstance(num_tokens, (tuple, list)):
            num_tokens = [num_tokens]
        self.num_tokens = num_tokens

        if not isinstance(scale, list):
            scale = [scale] * len(num_tokens)
        if len(scale) != len(num_tokens):
            raise ValueError("`scale` should be a list of integers with the same length as `num_tokens`.")
        self.scale = scale

        self.to_k_ip = nn.ModuleList(
            [nn.Linear(cross_attention_dim, hidden_size, bias=False) for _ in range(len(num_tokens))]
        )
        self.to_v_ip = nn.ModuleList(
            [nn.Linear(cross_attention_dim, hidden_size, bias=False) for _ in range(len(num_tokens))]
        )

    def __call__(
        self,
        attn: Attention,
        hidden_states: torch.Tensor,
        encoder_hidden_states: Optional[torch.Tensor] = None,
        attention_mask: Optional[torch.Tensor] = None,
        temb: Optional[torch.Tensor] = None,
        scale: float = 1.0,
        ip_adapter_masks: Optional[torch.Tensor] = None,
    ):
        residual = hidden_states

        # separate ip_hidden_states from encoder_hidden_states
        if encoder_hidden_states is not None:
            if isinstance(encoder_hidden_states, tuple):
                encoder_hidden_states, ip_hidden_states = encoder_hidden_states
            else:
                deprecation_message = (
                    "You have passed a tensor as `encoder_hidden_states`. This is deprecated and will be removed in a future release."
                    " Please make sure to update your script to pass `encoder_hidden_states` as a tuple to suppress this warning."
                )
                deprecate("encoder_hidden_states not a tuple", "1.0.0", deprecation_message, standard_warn=False)
                end_pos = encoder_hidden_states.shape[1] - self.num_tokens[0]
                encoder_hidden_states, ip_hidden_states = (
                    encoder_hidden_states[:, :end_pos, :],
                    [encoder_hidden_states[:, end_pos:, :]],
                )

        if attn.spatial_norm is not None:
            hidden_states = attn.spatial_norm(hidden_states, temb)

        input_ndim = hidden_states.ndim

        if input_ndim == 4:
            batch_size, channel, height, width = hidden_states.shape
            hidden_states = hidden_states.view(batch_size, channel, height * width).transpose(1, 2)

        batch_size, sequence_length, _ = (
            hidden_states.shape if encoder_hidden_states is None else encoder_hidden_states.shape
        )

        if attention_mask is not None:
            attention_mask = attn.prepare_attention_mask(attention_mask, sequence_length, batch_size)
            # scaled_dot_product_attention expects attention_mask shape to be
            # (batch, heads, source_length, target_length)
            attention_mask = attention_mask.view(batch_size, attn.heads, -1, attention_mask.shape[-1])

        if attn.group_norm is not None:
            hidden_states = attn.group_norm(hidden_states.transpose(1, 2)).transpose(1, 2)

        query = attn.to_q(hidden_states)

        if encoder_hidden_states is None:
            encoder_hidden_states = hidden_states
        elif attn.norm_cross:
            encoder_hidden_states = attn.norm_encoder_hidden_states(encoder_hidden_states)

        key = attn.to_k(encoder_hidden_states)
        value = attn.to_v(encoder_hidden_states)

        inner_dim = key.shape[-1]
        head_dim = inner_dim // attn.heads

        query = query.view(batch_size, -1, attn.heads, head_dim).transpose(1, 2)

        key = key.view(batch_size, -1, attn.heads, head_dim).transpose(1, 2)
        value = value.view(batch_size, -1, attn.heads, head_dim).transpose(1, 2)

        # the output of sdp = (batch, num_heads, seq_len, head_dim)
        # TODO: add support for attn.scale when we move to Torch 2.1
        hidden_states = F.scaled_dot_product_attention(
            query, key, value, attn_mask=attention_mask, dropout_p=0.0, is_causal=False
        )

        hidden_states = hidden_states.transpose(1, 2).reshape(batch_size, -1, attn.heads * head_dim)
        hidden_states = hidden_states.to(query.dtype)

        if ip_adapter_masks is not None:
            if not isinstance(ip_adapter_masks, List):
                # for backward compatibility, we accept `ip_adapter_mask` as a tensor of shape [num_ip_adapter, 1, height, width]
                ip_adapter_masks = list(ip_adapter_masks.unsqueeze(1))
            if not (len(ip_adapter_masks) == len(self.scale) == len(ip_hidden_states)):
                raise ValueError(
                    f"Length of ip_adapter_masks array ({len(ip_adapter_masks)}) must match "
                    f"length of self.scale array ({len(self.scale)}) and number of ip_hidden_states "
                    f"({len(ip_hidden_states)})"
                )
            else:
                for index, (mask, scale, ip_state) in enumerate(zip(ip_adapter_masks, self.scale, ip_hidden_states)):
                    if not isinstance(mask, torch.Tensor) or mask.ndim != 4:
                        raise ValueError(
                            "Each element of the ip_adapter_masks array should be a tensor with shape "
                            "[1, num_images_for_ip_adapter, height, width]."
                            " Please use `IPAdapterMaskProcessor` to preprocess your mask"
                        )
                    if mask.shape[1] != ip_state.shape[1]:
                        raise ValueError(
                            f"Number of masks ({mask.shape[1]}) does not match "
                            f"number of ip images ({ip_state.shape[1]}) at index {index}"
                        )
                    if isinstance(scale, list) and not len(scale) == mask.shape[1]:
                        raise ValueError(
                            f"Number of masks ({mask.shape[1]}) does not match "
                            f"number of scales ({len(scale)}) at index {index}"
                        )
        else:
            ip_adapter_masks = [None] * len(self.scale)

        # for ip-adapter
        for current_ip_hidden_states, scale, to_k_ip, to_v_ip, mask in zip(
            ip_hidden_states, self.scale, self.to_k_ip, self.to_v_ip, ip_adapter_masks
        ):
            skip = False
            if isinstance(scale, list):
                if all(s == 0 for s in scale):
                    skip = True
            elif scale == 0:
                skip = True
            if not skip:
                if mask is not None:
                    if not isinstance(scale, list):
                        scale = [scale] * mask.shape[1]

                    current_num_images = mask.shape[1]
                    for i in range(current_num_images):
                        ip_key = to_k_ip(current_ip_hidden_states[:, i, :, :])
                        ip_value = to_v_ip(current_ip_hidden_states[:, i, :, :])

                        ip_key = ip_key.view(batch_size, -1, attn.heads, head_dim).transpose(1, 2)
                        ip_value = ip_value.view(batch_size, -1, attn.heads, head_dim).transpose(1, 2)

                        # the output of sdp = (batch, num_heads, seq_len, head_dim)
                        # TODO: add support for attn.scale when we move to Torch 2.1
                        _current_ip_hidden_states = F.scaled_dot_product_attention(
                            query, ip_key, ip_value, attn_mask=None, dropout_p=0.0, is_causal=False
                        )

                        _current_ip_hidden_states = _current_ip_hidden_states.transpose(1, 2).reshape(
                            batch_size, -1, attn.heads * head_dim
                        )
                        _current_ip_hidden_states = _current_ip_hidden_states.to(query.dtype)

                        mask_downsample = IPAdapterMaskProcessor.downsample(
                            mask[:, i, :, :],
                            batch_size,
                            _current_ip_hidden_states.shape[1],
                            _current_ip_hidden_states.shape[2],
                        )

                        mask_downsample = mask_downsample.to(dtype=query.dtype, device=query.device)
                        hidden_states = hidden_states + scale[i] * (_current_ip_hidden_states * mask_downsample)
                else:
                    ip_key = to_k_ip(current_ip_hidden_states)
                    ip_value = to_v_ip(current_ip_hidden_states)

                    ip_key = ip_key.view(batch_size, -1, attn.heads, head_dim).transpose(1, 2)
                    ip_value = ip_value.view(batch_size, -1, attn.heads, head_dim).transpose(1, 2)

                    # the output of sdp = (batch, num_heads, seq_len, head_dim)
                    # TODO: add support for attn.scale when we move to Torch 2.1
                    current_ip_hidden_states = F.scaled_dot_product_attention(
                        query, ip_key, ip_value, attn_mask=None, dropout_p=0.0, is_causal=False
                    )

                    current_ip_hidden_states = current_ip_hidden_states.transpose(1, 2).reshape(
                        batch_size, -1, attn.heads * head_dim
                    )
                    current_ip_hidden_states = current_ip_hidden_states.to(query.dtype)

                    hidden_states = hidden_states + scale * current_ip_hidden_states

        # linear proj
        hidden_states = attn.to_out[0](hidden_states)
        # dropout
        hidden_states = attn.to_out[1](hidden_states)

        if input_ndim == 4:
            hidden_states = hidden_states.transpose(-1, -2).reshape(batch_size, channel, height, width)

        if attn.residual_connection:
            hidden_states = hidden_states + residual

        hidden_states = hidden_states / attn.rescale_output_factor

        return hidden_states


class PAGIdentitySelfAttnProcessor2_0:
    r"""
    Processor for implementing PAG using scaled dot-product attention (enabled by default if you're using PyTorch 2.0).
    PAG reference: https://arxiv.org/abs/2403.17377
    """

    def __init__(self):
        if not hasattr(F, "scaled_dot_product_attention"):
            raise ImportError(
                "PAGIdentitySelfAttnProcessor2_0 requires PyTorch 2.0, to use it, please upgrade PyTorch to 2.0."
            )

    def __call__(
        self,
        attn: Attention,
        hidden_states: torch.FloatTensor,
        encoder_hidden_states: Optional[torch.FloatTensor] = None,
        attention_mask: Optional[torch.FloatTensor] = None,
        temb: Optional[torch.FloatTensor] = None,
    ) -> torch.Tensor:
        residual = hidden_states
        if attn.spatial_norm is not None:
            hidden_states = attn.spatial_norm(hidden_states, temb)

        input_ndim = hidden_states.ndim
        if input_ndim == 4:
            batch_size, channel, height, width = hidden_states.shape
            hidden_states = hidden_states.view(batch_size, channel, height * width).transpose(1, 2)

        # chunk
        hidden_states_org, hidden_states_ptb = hidden_states.chunk(2)

        # original path
        batch_size, sequence_length, _ = hidden_states_org.shape

        if attention_mask is not None:
            attention_mask = attn.prepare_attention_mask(attention_mask, sequence_length, batch_size)
            # scaled_dot_product_attention expects attention_mask shape to be
            # (batch, heads, source_length, target_length)
            attention_mask = attention_mask.view(batch_size, attn.heads, -1, attention_mask.shape[-1])

        if attn.group_norm is not None:
            hidden_states_org = attn.group_norm(hidden_states_org.transpose(1, 2)).transpose(1, 2)

        query = attn.to_q(hidden_states_org)
        key = attn.to_k(hidden_states_org)
        value = attn.to_v(hidden_states_org)

        inner_dim = key.shape[-1]
        head_dim = inner_dim // attn.heads

        query = query.view(batch_size, -1, attn.heads, head_dim).transpose(1, 2)
        key = key.view(batch_size, -1, attn.heads, head_dim).transpose(1, 2)
        value = value.view(batch_size, -1, attn.heads, head_dim).transpose(1, 2)

        # the output of sdp = (batch, num_heads, seq_len, head_dim)
        # TODO: add support for attn.scale when we move to Torch 2.1
        hidden_states_org = F.scaled_dot_product_attention(
            query, key, value, attn_mask=attention_mask, dropout_p=0.0, is_causal=False
        )
        hidden_states_org = hidden_states_org.transpose(1, 2).reshape(batch_size, -1, attn.heads * head_dim)
        hidden_states_org = hidden_states_org.to(query.dtype)

        # linear proj
        hidden_states_org = attn.to_out[0](hidden_states_org)
        # dropout
        hidden_states_org = attn.to_out[1](hidden_states_org)

        if input_ndim == 4:
            hidden_states_org = hidden_states_org.transpose(-1, -2).reshape(batch_size, channel, height, width)

        # perturbed path (identity attention)
        batch_size, sequence_length, _ = hidden_states_ptb.shape

        if attention_mask is not None:
            attention_mask = attn.prepare_attention_mask(attention_mask, sequence_length, batch_size)
            # scaled_dot_product_attention expects attention_mask shape to be
            # (batch, heads, source_length, target_length)
            attention_mask = attention_mask.view(batch_size, attn.heads, -1, attention_mask.shape[-1])

        if attn.group_norm is not None:
            hidden_states_ptb = attn.group_norm(hidden_states_ptb.transpose(1, 2)).transpose(1, 2)

        hidden_states_ptb = attn.to_v(hidden_states_ptb)
        hidden_states_ptb = hidden_states_ptb.to(query.dtype)

        # linear proj
        hidden_states_ptb = attn.to_out[0](hidden_states_ptb)
        # dropout
        hidden_states_ptb = attn.to_out[1](hidden_states_ptb)

        if input_ndim == 4:
            hidden_states_ptb = hidden_states_ptb.transpose(-1, -2).reshape(batch_size, channel, height, width)

        # cat
        hidden_states = torch.cat([hidden_states_org, hidden_states_ptb])

        if attn.residual_connection:
            hidden_states = hidden_states + residual

        hidden_states = hidden_states / attn.rescale_output_factor

        return hidden_states


class PAGCFGIdentitySelfAttnProcessor2_0:
    r"""
    Processor for implementing PAG using scaled dot-product attention (enabled by default if you're using PyTorch 2.0).
    PAG reference: https://arxiv.org/abs/2403.17377
    """

    def __init__(self):
        if not hasattr(F, "scaled_dot_product_attention"):
            raise ImportError(
                "PAGCFGIdentitySelfAttnProcessor2_0 requires PyTorch 2.0, to use it, please upgrade PyTorch to 2.0."
            )

    def __call__(
        self,
        attn: Attention,
        hidden_states: torch.FloatTensor,
        encoder_hidden_states: Optional[torch.FloatTensor] = None,
        attention_mask: Optional[torch.FloatTensor] = None,
        temb: Optional[torch.FloatTensor] = None,
    ) -> torch.Tensor:
        residual = hidden_states
        if attn.spatial_norm is not None:
            hidden_states = attn.spatial_norm(hidden_states, temb)

        input_ndim = hidden_states.ndim
        if input_ndim == 4:
            batch_size, channel, height, width = hidden_states.shape
            hidden_states = hidden_states.view(batch_size, channel, height * width).transpose(1, 2)

        # chunk
        hidden_states_uncond, hidden_states_org, hidden_states_ptb = hidden_states.chunk(3)
        hidden_states_org = torch.cat([hidden_states_uncond, hidden_states_org])

        # original path
        batch_size, sequence_length, _ = hidden_states_org.shape

        if attention_mask is not None:
            attention_mask = attn.prepare_attention_mask(attention_mask, sequence_length, batch_size)
            # scaled_dot_product_attention expects attention_mask shape to be
            # (batch, heads, source_length, target_length)
            attention_mask = attention_mask.view(batch_size, attn.heads, -1, attention_mask.shape[-1])

        if attn.group_norm is not None:
            hidden_states_org = attn.group_norm(hidden_states_org.transpose(1, 2)).transpose(1, 2)

        query = attn.to_q(hidden_states_org)
        key = attn.to_k(hidden_states_org)
        value = attn.to_v(hidden_states_org)

        inner_dim = key.shape[-1]
        head_dim = inner_dim // attn.heads

        query = query.view(batch_size, -1, attn.heads, head_dim).transpose(1, 2)

        key = key.view(batch_size, -1, attn.heads, head_dim).transpose(1, 2)
        value = value.view(batch_size, -1, attn.heads, head_dim).transpose(1, 2)

        # the output of sdp = (batch, num_heads, seq_len, head_dim)
        # TODO: add support for attn.scale when we move to Torch 2.1
        hidden_states_org = F.scaled_dot_product_attention(
            query, key, value, attn_mask=attention_mask, dropout_p=0.0, is_causal=False
        )

        hidden_states_org = hidden_states_org.transpose(1, 2).reshape(batch_size, -1, attn.heads * head_dim)
        hidden_states_org = hidden_states_org.to(query.dtype)

        # linear proj
        hidden_states_org = attn.to_out[0](hidden_states_org)
        # dropout
        hidden_states_org = attn.to_out[1](hidden_states_org)

        if input_ndim == 4:
            hidden_states_org = hidden_states_org.transpose(-1, -2).reshape(batch_size, channel, height, width)

        # perturbed path (identity attention)
        batch_size, sequence_length, _ = hidden_states_ptb.shape

        if attention_mask is not None:
            attention_mask = attn.prepare_attention_mask(attention_mask, sequence_length, batch_size)
            # scaled_dot_product_attention expects attention_mask shape to be
            # (batch, heads, source_length, target_length)
            attention_mask = attention_mask.view(batch_size, attn.heads, -1, attention_mask.shape[-1])

        if attn.group_norm is not None:
            hidden_states_ptb = attn.group_norm(hidden_states_ptb.transpose(1, 2)).transpose(1, 2)

        value = attn.to_v(hidden_states_ptb)
        hidden_states_ptb = value
        hidden_states_ptb = hidden_states_ptb.to(query.dtype)

        # linear proj
        hidden_states_ptb = attn.to_out[0](hidden_states_ptb)
        # dropout
        hidden_states_ptb = attn.to_out[1](hidden_states_ptb)

        if input_ndim == 4:
            hidden_states_ptb = hidden_states_ptb.transpose(-1, -2).reshape(batch_size, channel, height, width)

        # cat
        hidden_states = torch.cat([hidden_states_org, hidden_states_ptb])

        if attn.residual_connection:
            hidden_states = hidden_states + residual

        hidden_states = hidden_states / attn.rescale_output_factor

        return hidden_states


class LoRAAttnProcessor:
    def __init__(self):
        pass


class LoRAAttnProcessor2_0:
    def __init__(self):
        pass


class LoRAXFormersAttnProcessor:
    def __init__(self):
        pass


class LoRAAttnAddedKVProcessor:
    def __init__(self):
        pass


ADDED_KV_ATTENTION_PROCESSORS = (
    AttnAddedKVProcessor,
    SlicedAttnAddedKVProcessor,
    AttnAddedKVProcessor2_0,
    XFormersAttnAddedKVProcessor,
)

CROSS_ATTENTION_PROCESSORS = (
    AttnProcessor,
    AttnProcessor2_0,
    XFormersAttnProcessor,
    SlicedAttnProcessor,
    IPAdapterAttnProcessor,
    IPAdapterAttnProcessor2_0,
)

AttentionProcessor = Union[
    AttnProcessor,
    AttnProcessor2_0,
    FusedAttnProcessor2_0,
    XFormersAttnProcessor,
    SlicedAttnProcessor,
    AttnAddedKVProcessor,
    SlicedAttnAddedKVProcessor,
    AttnAddedKVProcessor2_0,
    XFormersAttnAddedKVProcessor,
    CustomDiffusionAttnProcessor,
    CustomDiffusionXFormersAttnProcessor,
    CustomDiffusionAttnProcessor2_0,
    PAGCFGIdentitySelfAttnProcessor2_0,
    PAGIdentitySelfAttnProcessor2_0,
]<|MERGE_RESOLUTION|>--- conflicted
+++ resolved
@@ -49,6 +49,10 @@
             The number of channels in the encoder_hidden_states. If not given, defaults to `query_dim`.
         heads (`int`,  *optional*, defaults to 8):
             The number of heads to use for multi-head attention.
+        kv_heads (`int`,  *optional*, defaults to `None`):
+            The number of key and value heads to use for multi-head attention. Defaults to `heads`.
+            If `kv_heads=heads`, the model will use Multi Head Attention (MHA), if `kv_heads=1` the model will use 
+            Multi Query Attention (MQA) otherwise GQA is used.
         dim_head (`int`,  *optional*, defaults to 64):
             The number of channels in each head.
         dropout (`float`, *optional*, defaults to 0.0):
@@ -76,10 +80,6 @@
         only_cross_attention (`bool`, *optional*, defaults to `False`):
             Set to `True` to only use cross attention and not added_kv_proj_dim. Can only be set to `True` if
             `added_kv_proj_dim` is not `None`.
-        kv_heads (`int`,  *optional*, defaults to `None`):
-            The number of key and value heads to use for multi-head attention. Defaults to `heads`.
-            If `kv_heads=heads`, the model will use Multi Head Attention (MHA), if `kv_heads=1` the model will use 
-            Multi Query Attention (MQA) otherwise GQA is used.
         eps (`float`, *optional*, defaults to 1e-5):
             An additional value added to the denominator in group normalization that is used for numerical stability.
         rescale_output_factor (`float`, *optional*, defaults to 1.0):
@@ -218,14 +218,8 @@
 
         if not self.only_cross_attention:
             # only relevant for the `AddedKVProcessor` classes
-<<<<<<< HEAD
-            # `dim_head * self.kv_heads = self.inner_dim`, except if `kv_heads` < `heads`
-            self.to_k = nn.Linear(self.cross_attention_dim, dim_head * self.kv_heads, bias=bias)
-            self.to_v = nn.Linear(self.cross_attention_dim, dim_head * self.kv_heads, bias=bias)
-=======
             self.to_k = nn.Linear(self.cross_attention_dim, self.inner_kv_dim, bias=bias)
             self.to_v = nn.Linear(self.cross_attention_dim, self.inner_kv_dim, bias=bias)
->>>>>>> bbd2f9d4
         else:
             self.to_k = None
             self.to_v = None
