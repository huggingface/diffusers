# Copyright 2023 The HuggingFace Team. All rights reserved.
#
# Licensed under the Apache License, Version 2.0 (the "License");
# you may not use this file except in compliance with the License.
# You may obtain a copy of the License at
#
#     http://www.apache.org/licenses/LICENSE-2.0
#
# Unless required by applicable law or agreed to in writing, software
# distributed under the License is distributed on an "AS IS" BASIS,
# WITHOUT WARRANTIES OR CONDITIONS OF ANY KIND, either express or implied.
# See the License for the specific language governing permissions and
# limitations under the License.
from importlib import import_module
from typing import Callable, Optional, Union

import torch
import torch.nn.functional as F
from torch import nn

from ..utils import USE_PEFT_BACKEND, deprecate, logging
from ..utils.import_utils import is_xformers_available
from ..utils.torch_utils import maybe_allow_in_graph
from .lora import LoRACompatibleLinear, LoRALinearLayer


logger = logging.get_logger(__name__)  # pylint: disable=invalid-name


if is_xformers_available():
    import xformers
    import xformers.ops
else:
    xformers = None


@maybe_allow_in_graph
class Attention(nn.Module):
    r"""
    A cross attention layer.

    Parameters:
        query_dim (`int`):
            The number of channels in the query.
        cross_attention_dim (`int`, *optional*):
            The number of channels in the encoder_hidden_states. If not given, defaults to `query_dim`.
        heads (`int`,  *optional*, defaults to 8):
            The number of heads to use for multi-head attention.
        dim_head (`int`,  *optional*, defaults to 64):
            The number of channels in each head.
        dropout (`float`, *optional*, defaults to 0.0):
            The dropout probability to use.
        bias (`bool`, *optional*, defaults to False):
            Set to `True` for the query, key, and value linear layers to contain a bias parameter.
        upcast_attention (`bool`, *optional*, defaults to False):
            Set to `True` to upcast the attention computation to `float32`.
        upcast_softmax (`bool`, *optional*, defaults to False):
            Set to `True` to upcast the softmax computation to `float32`.
        cross_attention_norm (`str`, *optional*, defaults to `None`):
            The type of normalization to use for the cross attention. Can be `None`, `layer_norm`, or `group_norm`.
        cross_attention_norm_num_groups (`int`, *optional*, defaults to 32):
            The number of groups to use for the group norm in the cross attention.
        added_kv_proj_dim (`int`, *optional*, defaults to `None`):
            The number of channels to use for the added key and value projections. If `None`, no projection is used.
        norm_num_groups (`int`, *optional*, defaults to `None`):
            The number of groups to use for the group norm in the attention.
        spatial_norm_dim (`int`, *optional*, defaults to `None`):
            The number of channels to use for the spatial normalization.
        out_bias (`bool`, *optional*, defaults to `True`):
            Set to `True` to use a bias in the output linear layer.
        scale_qk (`bool`, *optional*, defaults to `True`):
            Set to `True` to scale the query and key by `1 / sqrt(dim_head)`.
        only_cross_attention (`bool`, *optional*, defaults to `False`):
            Set to `True` to only use cross attention and not added_kv_proj_dim. Can only be set to `True` if
            `added_kv_proj_dim` is not `None`.
        eps (`float`, *optional*, defaults to 1e-5):
            An additional value added to the denominator in group normalization that is used for numerical stability.
        rescale_output_factor (`float`, *optional*, defaults to 1.0):
            A factor to rescale the output by dividing it with this value.
        residual_connection (`bool`, *optional*, defaults to `False`):
            Set to `True` to add the residual connection to the output.
        _from_deprecated_attn_block (`bool`, *optional*, defaults to `False`):
            Set to `True` if the attention block is loaded from a deprecated state dict.
        processor (`AttnProcessor`, *optional*, defaults to `None`):
            The attention processor to use. If `None`, defaults to `AttnProcessor2_0` if `torch 2.x` is used and
            `AttnProcessor` otherwise.
    """

    def __init__(
        self,
        query_dim: int,
        cross_attention_dim: Optional[int] = None,
        heads: int = 8,
        dim_head: int = 64,
        dropout: float = 0.0,
        bias: bool = False,
        upcast_attention: bool = False,
        upcast_softmax: bool = False,
        cross_attention_norm: Optional[str] = None,
        cross_attention_norm_num_groups: int = 32,
        added_kv_proj_dim: Optional[int] = None,
        norm_num_groups: Optional[int] = None,
        spatial_norm_dim: Optional[int] = None,
        out_bias: bool = True,
        scale_qk: bool = True,
        only_cross_attention: bool = False,
        eps: float = 1e-5,
        rescale_output_factor: float = 1.0,
        residual_connection: bool = False,
        _from_deprecated_attn_block: bool = False,
        processor: Optional["AttnProcessor"] = None,
    ):
        super().__init__()
        self.inner_dim = dim_head * heads
        self.cross_attention_dim = cross_attention_dim if cross_attention_dim is not None else query_dim
        self.upcast_attention = upcast_attention
        self.upcast_softmax = upcast_softmax
        self.rescale_output_factor = rescale_output_factor
        self.residual_connection = residual_connection
        self.dropout = dropout

        # we make use of this private variable to know whether this class is loaded
        # with an deprecated state dict so that we can convert it on the fly
        self._from_deprecated_attn_block = _from_deprecated_attn_block

        self.scale_qk = scale_qk
        self.scale = dim_head**-0.5 if self.scale_qk else 1.0

        self.heads = heads
        # for slice_size > 0 the attention score computation
        # is split across the batch axis to save memory
        # You can set slice_size with `set_attention_slice`
        self.sliceable_head_dim = heads

        self.added_kv_proj_dim = added_kv_proj_dim
        self.only_cross_attention = only_cross_attention

        if self.added_kv_proj_dim is None and self.only_cross_attention:
            raise ValueError(
                "`only_cross_attention` can only be set to True if `added_kv_proj_dim` is not None. Make sure to set either `only_cross_attention=False` or define `added_kv_proj_dim`."
            )

        if norm_num_groups is not None:
            self.group_norm = nn.GroupNorm(num_channels=query_dim, num_groups=norm_num_groups, eps=eps, affine=True)
        else:
            self.group_norm = None

        if spatial_norm_dim is not None:
            self.spatial_norm = SpatialNorm(f_channels=query_dim, zq_channels=spatial_norm_dim)
        else:
            self.spatial_norm = None

        if cross_attention_norm is None:
            self.norm_cross = None
        elif cross_attention_norm == "layer_norm":
            self.norm_cross = nn.LayerNorm(self.cross_attention_dim)
        elif cross_attention_norm == "group_norm":
            if self.added_kv_proj_dim is not None:
                # The given `encoder_hidden_states` are initially of shape
                # (batch_size, seq_len, added_kv_proj_dim) before being projected
                # to (batch_size, seq_len, cross_attention_dim). The norm is applied
                # before the projection, so we need to use `added_kv_proj_dim` as
                # the number of channels for the group norm.
                norm_cross_num_channels = added_kv_proj_dim
            else:
                norm_cross_num_channels = self.cross_attention_dim

            self.norm_cross = nn.GroupNorm(
                num_channels=norm_cross_num_channels, num_groups=cross_attention_norm_num_groups, eps=1e-5, affine=True
            )
        else:
            raise ValueError(
                f"unknown cross_attention_norm: {cross_attention_norm}. Should be None, 'layer_norm' or 'group_norm'"
            )

        if USE_PEFT_BACKEND:
            linear_cls = nn.Linear
        else:
            linear_cls = LoRACompatibleLinear

        self.to_q = linear_cls(query_dim, self.inner_dim, bias=bias)

        if not self.only_cross_attention:
            # only relevant for the `AddedKVProcessor` classes
            self.to_k = linear_cls(self.cross_attention_dim, self.inner_dim, bias=bias)
            self.to_v = linear_cls(self.cross_attention_dim, self.inner_dim, bias=bias)
        else:
            self.to_k = None
            self.to_v = None

        if self.added_kv_proj_dim is not None:
            self.add_k_proj = linear_cls(added_kv_proj_dim, self.inner_dim)
            self.add_v_proj = linear_cls(added_kv_proj_dim, self.inner_dim)

        self.to_out = nn.ModuleList([])
        self.to_out.append(linear_cls(self.inner_dim, query_dim, bias=out_bias))
        self.to_out.append(nn.Dropout(dropout))

        # set attention processor
        # We use the AttnProcessor2_0 by default when torch 2.x is used which uses
        # torch.nn.functional.scaled_dot_product_attention for native Flash/memory_efficient_attention
        # but only if it has the default `scale` argument. TODO remove scale_qk check when we move to torch 2.1
        if processor is None:
            processor = (
                AttnProcessor2_0() if hasattr(F, "scaled_dot_product_attention") and self.scale_qk else AttnProcessor()
            )
        self.set_processor(processor)

    def set_use_memory_efficient_attention_xformers(
        self, use_memory_efficient_attention_xformers: bool, attention_op: Optional[Callable] = None
    ) -> None:
        r"""
        Set whether to use memory efficient attention from `xformers` or not.

        Args:
            use_memory_efficient_attention_xformers (`bool`):
                Whether to use memory efficient attention from `xformers` or not.
            attention_op (`Callable`, *optional*):
                The attention operation to use. Defaults to `None` which uses the default attention operation from
                `xformers`.
        """
        is_lora = hasattr(self, "processor") and isinstance(
            self.processor,
            LORA_ATTENTION_PROCESSORS,
        )
        is_custom_diffusion = hasattr(self, "processor") and isinstance(
            self.processor,
            (CustomDiffusionAttnProcessor, CustomDiffusionXFormersAttnProcessor, CustomDiffusionAttnProcessor2_0),
        )
        is_added_kv_processor = hasattr(self, "processor") and isinstance(
            self.processor,
            (
                AttnAddedKVProcessor,
                AttnAddedKVProcessor2_0,
                SlicedAttnAddedKVProcessor,
                XFormersAttnAddedKVProcessor,
                LoRAAttnAddedKVProcessor,
            ),
        )

        if use_memory_efficient_attention_xformers:
            if is_added_kv_processor and (is_lora or is_custom_diffusion):
                raise NotImplementedError(
                    f"Memory efficient attention is currently not supported for LoRA or custom diffusion for attention processor type {self.processor}"
                )
            if not is_xformers_available():
                raise ModuleNotFoundError(
                    (
                        "Refer to https://github.com/facebookresearch/xformers for more information on how to install"
                        " xformers"
                    ),
                    name="xformers",
                )
            elif not torch.cuda.is_available():
                raise ValueError(
                    "torch.cuda.is_available() should be True but is False. xformers' memory efficient attention is"
                    " only available for GPU "
                )
            else:
                try:
                    # Make sure we can run the memory efficient attention
                    _ = xformers.ops.memory_efficient_attention(
                        torch.randn((1, 2, 40), device="cuda"),
                        torch.randn((1, 2, 40), device="cuda"),
                        torch.randn((1, 2, 40), device="cuda"),
                    )
                except Exception as e:
                    raise e

            if is_lora:
                # TODO (sayakpaul): should we throw a warning if someone wants to use the xformers
                # variant when using PT 2.0 now that we have LoRAAttnProcessor2_0?
                processor = LoRAXFormersAttnProcessor(
                    hidden_size=self.processor.hidden_size,
                    cross_attention_dim=self.processor.cross_attention_dim,
                    rank=self.processor.rank,
                    attention_op=attention_op,
                )
                processor.load_state_dict(self.processor.state_dict())
                processor.to(self.processor.to_q_lora.up.weight.device)
            elif is_custom_diffusion:
                processor = CustomDiffusionXFormersAttnProcessor(
                    train_kv=self.processor.train_kv,
                    train_q_out=self.processor.train_q_out,
                    hidden_size=self.processor.hidden_size,
                    cross_attention_dim=self.processor.cross_attention_dim,
                    attention_op=attention_op,
                )
                processor.load_state_dict(self.processor.state_dict())
                if hasattr(self.processor, "to_k_custom_diffusion"):
                    processor.to(self.processor.to_k_custom_diffusion.weight.device)
            elif is_added_kv_processor:
                # TODO(Patrick, Suraj, William) - currently xformers doesn't work for UnCLIP
                # which uses this type of cross attention ONLY because the attention mask of format
                # [0, ..., -10.000, ..., 0, ...,] is not supported
                # throw warning
                logger.info(
                    "Memory efficient attention with `xformers` might currently not work correctly if an attention mask is required for the attention operation."
                )
                processor = XFormersAttnAddedKVProcessor(attention_op=attention_op)
            else:
                processor = XFormersAttnProcessor(attention_op=attention_op)
        else:
            if is_lora:
                attn_processor_class = (
                    LoRAAttnProcessor2_0 if hasattr(F, "scaled_dot_product_attention") else LoRAAttnProcessor
                )
                processor = attn_processor_class(
                    hidden_size=self.processor.hidden_size,
                    cross_attention_dim=self.processor.cross_attention_dim,
                    rank=self.processor.rank,
                )
                processor.load_state_dict(self.processor.state_dict())
                processor.to(self.processor.to_q_lora.up.weight.device)
            elif is_custom_diffusion:
                attn_processor_class = (
                    CustomDiffusionAttnProcessor2_0
                    if hasattr(F, "scaled_dot_product_attention")
                    else CustomDiffusionAttnProcessor
                )
                processor = attn_processor_class(
                    train_kv=self.processor.train_kv,
                    train_q_out=self.processor.train_q_out,
                    hidden_size=self.processor.hidden_size,
                    cross_attention_dim=self.processor.cross_attention_dim,
                )
                processor.load_state_dict(self.processor.state_dict())
                if hasattr(self.processor, "to_k_custom_diffusion"):
                    processor.to(self.processor.to_k_custom_diffusion.weight.device)
            else:
                # set attention processor
                # We use the AttnProcessor2_0 by default when torch 2.x is used which uses
                # torch.nn.functional.scaled_dot_product_attention for native Flash/memory_efficient_attention
                # but only if it has the default `scale` argument. TODO remove scale_qk check when we move to torch 2.1
                processor = (
                    AttnProcessor2_0()
                    if hasattr(F, "scaled_dot_product_attention") and self.scale_qk
                    else AttnProcessor()
                )

        self.set_processor(processor)

    def set_attention_slice(self, slice_size: int) -> None:
        r"""
        Set the slice size for attention computation.

        Args:
            slice_size (`int`):
                The slice size for attention computation.
        """
        if slice_size is not None and slice_size > self.sliceable_head_dim:
            raise ValueError(f"slice_size {slice_size} has to be smaller or equal to {self.sliceable_head_dim}.")

        if slice_size is not None and self.added_kv_proj_dim is not None:
            processor = SlicedAttnAddedKVProcessor(slice_size)
        elif slice_size is not None:
            processor = SlicedAttnProcessor(slice_size)
        elif self.added_kv_proj_dim is not None:
            processor = AttnAddedKVProcessor()
        else:
            # set attention processor
            # We use the AttnProcessor2_0 by default when torch 2.x is used which uses
            # torch.nn.functional.scaled_dot_product_attention for native Flash/memory_efficient_attention
            # but only if it has the default `scale` argument. TODO remove scale_qk check when we move to torch 2.1
            processor = (
                AttnProcessor2_0() if hasattr(F, "scaled_dot_product_attention") and self.scale_qk else AttnProcessor()
            )

        self.set_processor(processor)

    def set_processor(self, processor: "AttnProcessor", _remove_lora: bool = False) -> None:
        r"""
        Set the attention processor to use.

        Args:
            processor (`AttnProcessor`):
                The attention processor to use.
            _remove_lora (`bool`, *optional*, defaults to `False`):
                Set to `True` to remove LoRA layers from the model.
        """
<<<<<<< HEAD
        if hasattr(self, "processor") and _remove_lora and not USE_PEFT_BACKEND:
=======
        if not USE_PEFT_BACKEND and hasattr(self, "processor") and _remove_lora and self.to_q.lora_layer is not None:
>>>>>>> 17528afc
            deprecate(
                "set_processor to offload LoRA",
                "0.26.0",
                "In detail, removing LoRA layers via calling `set_default_attn_processor` is deprecated. Please make sure to call `pipe.unload_lora_weights()` instead.",
            )
            # TODO(Patrick, Sayak) - this can be deprecated once PEFT LoRA integration is complete
            # We need to remove all LoRA layers
            # Don't forget to remove ALL `_remove_lora` from the codebase
            for module in self.modules():
                if hasattr(module, "set_lora_layer"):
                    module.set_lora_layer(None)

        # if current processor is in `self._modules` and if passed `processor` is not, we need to
        # pop `processor` from `self._modules`
        if (
            hasattr(self, "processor")
            and isinstance(self.processor, torch.nn.Module)
            and not isinstance(processor, torch.nn.Module)
        ):
            logger.info(f"You are removing possibly trained weights of {self.processor} with {processor}")
            self._modules.pop("processor")

        self.processor = processor

    def get_processor(self, return_deprecated_lora: bool = False) -> "AttentionProcessor":
        r"""
        Get the attention processor in use.

        Args:
            return_deprecated_lora (`bool`, *optional*, defaults to `False`):
                Set to `True` to return the deprecated LoRA attention processor.

        Returns:
            "AttentionProcessor": The attention processor in use.
        """
        if not return_deprecated_lora:
            return self.processor

        # TODO(Sayak, Patrick). The rest of the function is needed to ensure backwards compatible
        # serialization format for LoRA Attention Processors. It should be deleted once the integration
        # with PEFT is completed.
        is_lora_activated = {
            name: module.lora_layer is not None
            for name, module in self.named_modules()
            if hasattr(module, "lora_layer")
        }

        # 1. if no layer has a LoRA activated we can return the processor as usual
        if not any(is_lora_activated.values()):
            return self.processor

        # If doesn't apply LoRA do `add_k_proj` or `add_v_proj`
        is_lora_activated.pop("add_k_proj", None)
        is_lora_activated.pop("add_v_proj", None)
        # 2. else it is not posssible that only some layers have LoRA activated
        if not all(is_lora_activated.values()):
            raise ValueError(
                f"Make sure that either all layers or no layers have LoRA activated, but have {is_lora_activated}"
            )

        # 3. And we need to merge the current LoRA layers into the corresponding LoRA attention processor
        non_lora_processor_cls_name = self.processor.__class__.__name__
        lora_processor_cls = getattr(import_module(__name__), "LoRA" + non_lora_processor_cls_name)

        hidden_size = self.inner_dim

        # now create a LoRA attention processor from the LoRA layers
        if lora_processor_cls in [LoRAAttnProcessor, LoRAAttnProcessor2_0, LoRAXFormersAttnProcessor]:
            kwargs = {
                "cross_attention_dim": self.cross_attention_dim,
                "rank": self.to_q.lora_layer.rank,
                "network_alpha": self.to_q.lora_layer.network_alpha,
                "q_rank": self.to_q.lora_layer.rank,
                "q_hidden_size": self.to_q.lora_layer.out_features,
                "k_rank": self.to_k.lora_layer.rank,
                "k_hidden_size": self.to_k.lora_layer.out_features,
                "v_rank": self.to_v.lora_layer.rank,
                "v_hidden_size": self.to_v.lora_layer.out_features,
                "out_rank": self.to_out[0].lora_layer.rank,
                "out_hidden_size": self.to_out[0].lora_layer.out_features,
            }

            if hasattr(self.processor, "attention_op"):
                kwargs["attention_op"] = self.processor.attention_op

            lora_processor = lora_processor_cls(hidden_size, **kwargs)
            lora_processor.to_q_lora.load_state_dict(self.to_q.lora_layer.state_dict())
            lora_processor.to_k_lora.load_state_dict(self.to_k.lora_layer.state_dict())
            lora_processor.to_v_lora.load_state_dict(self.to_v.lora_layer.state_dict())
            lora_processor.to_out_lora.load_state_dict(self.to_out[0].lora_layer.state_dict())
        elif lora_processor_cls == LoRAAttnAddedKVProcessor:
            lora_processor = lora_processor_cls(
                hidden_size,
                cross_attention_dim=self.add_k_proj.weight.shape[0],
                rank=self.to_q.lora_layer.rank,
                network_alpha=self.to_q.lora_layer.network_alpha,
            )
            lora_processor.to_q_lora.load_state_dict(self.to_q.lora_layer.state_dict())
            lora_processor.to_k_lora.load_state_dict(self.to_k.lora_layer.state_dict())
            lora_processor.to_v_lora.load_state_dict(self.to_v.lora_layer.state_dict())
            lora_processor.to_out_lora.load_state_dict(self.to_out[0].lora_layer.state_dict())

            # only save if used
            if self.add_k_proj.lora_layer is not None:
                lora_processor.add_k_proj_lora.load_state_dict(self.add_k_proj.lora_layer.state_dict())
                lora_processor.add_v_proj_lora.load_state_dict(self.add_v_proj.lora_layer.state_dict())
            else:
                lora_processor.add_k_proj_lora = None
                lora_processor.add_v_proj_lora = None
        else:
            raise ValueError(f"{lora_processor_cls} does not exist.")

        return lora_processor

    def forward(
        self,
        hidden_states: torch.FloatTensor,
        encoder_hidden_states: Optional[torch.FloatTensor] = None,
        attention_mask: Optional[torch.FloatTensor] = None,
        **cross_attention_kwargs,
    ) -> torch.Tensor:
        r"""
        The forward method of the `Attention` class.

        Args:
            hidden_states (`torch.Tensor`):
                The hidden states of the query.
            encoder_hidden_states (`torch.Tensor`, *optional*):
                The hidden states of the encoder.
            attention_mask (`torch.Tensor`, *optional*):
                The attention mask to use. If `None`, no mask is applied.
            **cross_attention_kwargs:
                Additional keyword arguments to pass along to the cross attention.

        Returns:
            `torch.Tensor`: The output of the attention layer.
        """
        # The `Attention` class can call different attention processors / attention functions
        # here we simply pass along all tensors to the selected processor class
        # For standard processors that are defined here, `**cross_attention_kwargs` is empty
        return self.processor(
            self,
            hidden_states,
            encoder_hidden_states=encoder_hidden_states,
            attention_mask=attention_mask,
            **cross_attention_kwargs,
        )

    def batch_to_head_dim(self, tensor: torch.Tensor) -> torch.Tensor:
        r"""
        Reshape the tensor from `[batch_size, seq_len, dim]` to `[batch_size // heads, seq_len, dim * heads]`. `heads`
        is the number of heads initialized while constructing the `Attention` class.

        Args:
            tensor (`torch.Tensor`): The tensor to reshape.

        Returns:
            `torch.Tensor`: The reshaped tensor.
        """
        head_size = self.heads
        batch_size, seq_len, dim = tensor.shape
        tensor = tensor.reshape(batch_size // head_size, head_size, seq_len, dim)
        tensor = tensor.permute(0, 2, 1, 3).reshape(batch_size // head_size, seq_len, dim * head_size)
        return tensor

    def head_to_batch_dim(self, tensor: torch.Tensor, out_dim: int = 3) -> torch.Tensor:
        r"""
        Reshape the tensor from `[batch_size, seq_len, dim]` to `[batch_size, seq_len, heads, dim // heads]` `heads` is
        the number of heads initialized while constructing the `Attention` class.

        Args:
            tensor (`torch.Tensor`): The tensor to reshape.
            out_dim (`int`, *optional*, defaults to `3`): The output dimension of the tensor. If `3`, the tensor is
                reshaped to `[batch_size * heads, seq_len, dim // heads]`.

        Returns:
            `torch.Tensor`: The reshaped tensor.
        """
        head_size = self.heads
        batch_size, seq_len, dim = tensor.shape
        tensor = tensor.reshape(batch_size, seq_len, head_size, dim // head_size)
        tensor = tensor.permute(0, 2, 1, 3)

        if out_dim == 3:
            tensor = tensor.reshape(batch_size * head_size, seq_len, dim // head_size)

        return tensor

    def get_attention_scores(
        self, query: torch.Tensor, key: torch.Tensor, attention_mask: torch.Tensor = None
    ) -> torch.Tensor:
        r"""
        Compute the attention scores.

        Args:
            query (`torch.Tensor`): The query tensor.
            key (`torch.Tensor`): The key tensor.
            attention_mask (`torch.Tensor`, *optional*): The attention mask to use. If `None`, no mask is applied.

        Returns:
            `torch.Tensor`: The attention probabilities/scores.
        """
        dtype = query.dtype
        if self.upcast_attention:
            query = query.float()
            key = key.float()

        if attention_mask is None:
            baddbmm_input = torch.empty(
                query.shape[0], query.shape[1], key.shape[1], dtype=query.dtype, device=query.device
            )
            beta = 0
        else:
            baddbmm_input = attention_mask
            beta = 1

        attention_scores = torch.baddbmm(
            baddbmm_input,
            query,
            key.transpose(-1, -2),
            beta=beta,
            alpha=self.scale,
        )
        del baddbmm_input

        if self.upcast_softmax:
            attention_scores = attention_scores.float()

        attention_probs = attention_scores.softmax(dim=-1)
        del attention_scores

        attention_probs = attention_probs.to(dtype)

        return attention_probs

    def prepare_attention_mask(
        self, attention_mask: torch.Tensor, target_length: int, batch_size: int, out_dim: int = 3
    ) -> torch.Tensor:
        r"""
        Prepare the attention mask for the attention computation.

        Args:
            attention_mask (`torch.Tensor`):
                The attention mask to prepare.
            target_length (`int`):
                The target length of the attention mask. This is the length of the attention mask after padding.
            batch_size (`int`):
                The batch size, which is used to repeat the attention mask.
            out_dim (`int`, *optional*, defaults to `3`):
                The output dimension of the attention mask. Can be either `3` or `4`.

        Returns:
            `torch.Tensor`: The prepared attention mask.
        """
        head_size = self.heads
        if attention_mask is None:
            return attention_mask

        current_length: int = attention_mask.shape[-1]
        if current_length != target_length:
            if attention_mask.device.type == "mps":
                # HACK: MPS: Does not support padding by greater than dimension of input tensor.
                # Instead, we can manually construct the padding tensor.
                padding_shape = (attention_mask.shape[0], attention_mask.shape[1], target_length)
                padding = torch.zeros(padding_shape, dtype=attention_mask.dtype, device=attention_mask.device)
                attention_mask = torch.cat([attention_mask, padding], dim=2)
            else:
                # TODO: for pipelines such as stable-diffusion, padding cross-attn mask:
                #       we want to instead pad by (0, remaining_length), where remaining_length is:
                #       remaining_length: int = target_length - current_length
                # TODO: re-enable tests/models/test_models_unet_2d_condition.py#test_model_xattn_padding
                attention_mask = F.pad(attention_mask, (0, target_length), value=0.0)

        if out_dim == 3:
            if attention_mask.shape[0] < batch_size * head_size:
                attention_mask = attention_mask.repeat_interleave(head_size, dim=0)
        elif out_dim == 4:
            attention_mask = attention_mask.unsqueeze(1)
            attention_mask = attention_mask.repeat_interleave(head_size, dim=1)

        return attention_mask

    def norm_encoder_hidden_states(self, encoder_hidden_states: torch.Tensor) -> torch.Tensor:
        r"""
        Normalize the encoder hidden states. Requires `self.norm_cross` to be specified when constructing the
        `Attention` class.

        Args:
            encoder_hidden_states (`torch.Tensor`): Hidden states of the encoder.

        Returns:
            `torch.Tensor`: The normalized encoder hidden states.
        """
        assert self.norm_cross is not None, "self.norm_cross must be defined to call self.norm_encoder_hidden_states"

        if isinstance(self.norm_cross, nn.LayerNorm):
            encoder_hidden_states = self.norm_cross(encoder_hidden_states)
        elif isinstance(self.norm_cross, nn.GroupNorm):
            # Group norm norms along the channels dimension and expects
            # input to be in the shape of (N, C, *). In this case, we want
            # to norm along the hidden dimension, so we need to move
            # (batch_size, sequence_length, hidden_size) ->
            # (batch_size, hidden_size, sequence_length)
            encoder_hidden_states = encoder_hidden_states.transpose(1, 2)
            encoder_hidden_states = self.norm_cross(encoder_hidden_states)
            encoder_hidden_states = encoder_hidden_states.transpose(1, 2)
        else:
            assert False

        return encoder_hidden_states


class AttnProcessor:
    r"""
    Default processor for performing attention-related computations.
    """

    def __call__(
        self,
        attn: Attention,
        hidden_states: torch.FloatTensor,
        encoder_hidden_states: Optional[torch.FloatTensor] = None,
        attention_mask: Optional[torch.FloatTensor] = None,
        temb: Optional[torch.FloatTensor] = None,
        scale: float = 1.0,
    ) -> torch.Tensor:
        residual = hidden_states

        args = () if USE_PEFT_BACKEND else (scale,)

        if attn.spatial_norm is not None:
            hidden_states = attn.spatial_norm(hidden_states, temb)

        input_ndim = hidden_states.ndim

        if input_ndim == 4:
            batch_size, channel, height, width = hidden_states.shape
            hidden_states = hidden_states.view(batch_size, channel, height * width).transpose(1, 2)

        batch_size, sequence_length, _ = (
            hidden_states.shape if encoder_hidden_states is None else encoder_hidden_states.shape
        )
        attention_mask = attn.prepare_attention_mask(attention_mask, sequence_length, batch_size)

        if attn.group_norm is not None:
            hidden_states = attn.group_norm(hidden_states.transpose(1, 2)).transpose(1, 2)

        query = attn.to_q(hidden_states, *args)

        if encoder_hidden_states is None:
            encoder_hidden_states = hidden_states
        elif attn.norm_cross:
            encoder_hidden_states = attn.norm_encoder_hidden_states(encoder_hidden_states)

        key = attn.to_k(encoder_hidden_states, *args)
        value = attn.to_v(encoder_hidden_states, *args)

        query = attn.head_to_batch_dim(query)
        key = attn.head_to_batch_dim(key)
        value = attn.head_to_batch_dim(value)

        attention_probs = attn.get_attention_scores(query, key, attention_mask)
        hidden_states = torch.bmm(attention_probs, value)
        hidden_states = attn.batch_to_head_dim(hidden_states)

        # linear proj
        hidden_states = attn.to_out[0](hidden_states, *args)
        # dropout
        hidden_states = attn.to_out[1](hidden_states)

        if input_ndim == 4:
            hidden_states = hidden_states.transpose(-1, -2).reshape(batch_size, channel, height, width)

        if attn.residual_connection:
            hidden_states = hidden_states + residual

        hidden_states = hidden_states / attn.rescale_output_factor

        return hidden_states


class CustomDiffusionAttnProcessor(nn.Module):
    r"""
    Processor for implementing attention for the Custom Diffusion method.

    Args:
        train_kv (`bool`, defaults to `True`):
            Whether to newly train the key and value matrices corresponding to the text features.
        train_q_out (`bool`, defaults to `True`):
            Whether to newly train query matrices corresponding to the latent image features.
        hidden_size (`int`, *optional*, defaults to `None`):
            The hidden size of the attention layer.
        cross_attention_dim (`int`, *optional*, defaults to `None`):
            The number of channels in the `encoder_hidden_states`.
        out_bias (`bool`, defaults to `True`):
            Whether to include the bias parameter in `train_q_out`.
        dropout (`float`, *optional*, defaults to 0.0):
            The dropout probability to use.
    """

    def __init__(
        self,
        train_kv: bool = True,
        train_q_out: bool = True,
        hidden_size: Optional[int] = None,
        cross_attention_dim: Optional[int] = None,
        out_bias: bool = True,
        dropout: float = 0.0,
    ):
        super().__init__()
        self.train_kv = train_kv
        self.train_q_out = train_q_out

        self.hidden_size = hidden_size
        self.cross_attention_dim = cross_attention_dim

        # `_custom_diffusion` id for easy serialization and loading.
        if self.train_kv:
            self.to_k_custom_diffusion = nn.Linear(cross_attention_dim or hidden_size, hidden_size, bias=False)
            self.to_v_custom_diffusion = nn.Linear(cross_attention_dim or hidden_size, hidden_size, bias=False)
        if self.train_q_out:
            self.to_q_custom_diffusion = nn.Linear(hidden_size, hidden_size, bias=False)
            self.to_out_custom_diffusion = nn.ModuleList([])
            self.to_out_custom_diffusion.append(nn.Linear(hidden_size, hidden_size, bias=out_bias))
            self.to_out_custom_diffusion.append(nn.Dropout(dropout))

    def __call__(
        self,
        attn: Attention,
        hidden_states: torch.FloatTensor,
        encoder_hidden_states: Optional[torch.FloatTensor] = None,
        attention_mask: Optional[torch.FloatTensor] = None,
    ) -> torch.Tensor:
        batch_size, sequence_length, _ = hidden_states.shape
        attention_mask = attn.prepare_attention_mask(attention_mask, sequence_length, batch_size)
        if self.train_q_out:
            query = self.to_q_custom_diffusion(hidden_states).to(attn.to_q.weight.dtype)
        else:
            query = attn.to_q(hidden_states.to(attn.to_q.weight.dtype))

        if encoder_hidden_states is None:
            crossattn = False
            encoder_hidden_states = hidden_states
        else:
            crossattn = True
            if attn.norm_cross:
                encoder_hidden_states = attn.norm_encoder_hidden_states(encoder_hidden_states)

        if self.train_kv:
            key = self.to_k_custom_diffusion(encoder_hidden_states.to(self.to_k_custom_diffusion.weight.dtype))
            value = self.to_v_custom_diffusion(encoder_hidden_states.to(self.to_v_custom_diffusion.weight.dtype))
            key = key.to(attn.to_q.weight.dtype)
            value = value.to(attn.to_q.weight.dtype)
        else:
            key = attn.to_k(encoder_hidden_states)
            value = attn.to_v(encoder_hidden_states)

        if crossattn:
            detach = torch.ones_like(key)
            detach[:, :1, :] = detach[:, :1, :] * 0.0
            key = detach * key + (1 - detach) * key.detach()
            value = detach * value + (1 - detach) * value.detach()

        query = attn.head_to_batch_dim(query)
        key = attn.head_to_batch_dim(key)
        value = attn.head_to_batch_dim(value)

        attention_probs = attn.get_attention_scores(query, key, attention_mask)
        hidden_states = torch.bmm(attention_probs, value)
        hidden_states = attn.batch_to_head_dim(hidden_states)

        if self.train_q_out:
            # linear proj
            hidden_states = self.to_out_custom_diffusion[0](hidden_states)
            # dropout
            hidden_states = self.to_out_custom_diffusion[1](hidden_states)
        else:
            # linear proj
            hidden_states = attn.to_out[0](hidden_states)
            # dropout
            hidden_states = attn.to_out[1](hidden_states)

        return hidden_states


class AttnAddedKVProcessor:
    r"""
    Processor for performing attention-related computations with extra learnable key and value matrices for the text
    encoder.
    """

    def __call__(
        self,
        attn: Attention,
        hidden_states: torch.FloatTensor,
        encoder_hidden_states: Optional[torch.FloatTensor] = None,
        attention_mask: Optional[torch.FloatTensor] = None,
        scale: float = 1.0,
    ) -> torch.Tensor:
        residual = hidden_states
        hidden_states = hidden_states.view(hidden_states.shape[0], hidden_states.shape[1], -1).transpose(1, 2)
        batch_size, sequence_length, _ = hidden_states.shape

        attention_mask = attn.prepare_attention_mask(attention_mask, sequence_length, batch_size)

        if encoder_hidden_states is None:
            encoder_hidden_states = hidden_states
        elif attn.norm_cross:
            encoder_hidden_states = attn.norm_encoder_hidden_states(encoder_hidden_states)

        hidden_states = attn.group_norm(hidden_states.transpose(1, 2)).transpose(1, 2)

        query = attn.to_q(hidden_states, scale=scale)
        query = attn.head_to_batch_dim(query)

        encoder_hidden_states_key_proj = attn.add_k_proj(encoder_hidden_states, scale=scale)
        encoder_hidden_states_value_proj = attn.add_v_proj(encoder_hidden_states, scale=scale)
        encoder_hidden_states_key_proj = attn.head_to_batch_dim(encoder_hidden_states_key_proj)
        encoder_hidden_states_value_proj = attn.head_to_batch_dim(encoder_hidden_states_value_proj)

        if not attn.only_cross_attention:
            key = attn.to_k(hidden_states, scale=scale)
            value = attn.to_v(hidden_states, scale=scale)
            key = attn.head_to_batch_dim(key)
            value = attn.head_to_batch_dim(value)
            key = torch.cat([encoder_hidden_states_key_proj, key], dim=1)
            value = torch.cat([encoder_hidden_states_value_proj, value], dim=1)
        else:
            key = encoder_hidden_states_key_proj
            value = encoder_hidden_states_value_proj

        attention_probs = attn.get_attention_scores(query, key, attention_mask)
        hidden_states = torch.bmm(attention_probs, value)
        hidden_states = attn.batch_to_head_dim(hidden_states)

        # linear proj
        hidden_states = attn.to_out[0](hidden_states, scale=scale)
        # dropout
        hidden_states = attn.to_out[1](hidden_states)

        hidden_states = hidden_states.transpose(-1, -2).reshape(residual.shape)
        hidden_states = hidden_states + residual

        return hidden_states


class AttnAddedKVProcessor2_0:
    r"""
    Processor for performing scaled dot-product attention (enabled by default if you're using PyTorch 2.0), with extra
    learnable key and value matrices for the text encoder.
    """

    def __init__(self):
        if not hasattr(F, "scaled_dot_product_attention"):
            raise ImportError(
                "AttnAddedKVProcessor2_0 requires PyTorch 2.0, to use it, please upgrade PyTorch to 2.0."
            )

    def __call__(
        self,
        attn: Attention,
        hidden_states: torch.FloatTensor,
        encoder_hidden_states: Optional[torch.FloatTensor] = None,
        attention_mask: Optional[torch.FloatTensor] = None,
        scale: float = 1.0,
    ) -> torch.Tensor:
        residual = hidden_states
        hidden_states = hidden_states.view(hidden_states.shape[0], hidden_states.shape[1], -1).transpose(1, 2)
        batch_size, sequence_length, _ = hidden_states.shape

        attention_mask = attn.prepare_attention_mask(attention_mask, sequence_length, batch_size, out_dim=4)

        if encoder_hidden_states is None:
            encoder_hidden_states = hidden_states
        elif attn.norm_cross:
            encoder_hidden_states = attn.norm_encoder_hidden_states(encoder_hidden_states)

        hidden_states = attn.group_norm(hidden_states.transpose(1, 2)).transpose(1, 2)

        query = attn.to_q(hidden_states, scale=scale)
        query = attn.head_to_batch_dim(query, out_dim=4)

        encoder_hidden_states_key_proj = attn.add_k_proj(encoder_hidden_states)
        encoder_hidden_states_value_proj = attn.add_v_proj(encoder_hidden_states)
        encoder_hidden_states_key_proj = attn.head_to_batch_dim(encoder_hidden_states_key_proj, out_dim=4)
        encoder_hidden_states_value_proj = attn.head_to_batch_dim(encoder_hidden_states_value_proj, out_dim=4)

        if not attn.only_cross_attention:
            key = attn.to_k(hidden_states, scale=scale)
            value = attn.to_v(hidden_states, scale=scale)
            key = attn.head_to_batch_dim(key, out_dim=4)
            value = attn.head_to_batch_dim(value, out_dim=4)
            key = torch.cat([encoder_hidden_states_key_proj, key], dim=2)
            value = torch.cat([encoder_hidden_states_value_proj, value], dim=2)
        else:
            key = encoder_hidden_states_key_proj
            value = encoder_hidden_states_value_proj

        # the output of sdp = (batch, num_heads, seq_len, head_dim)
        # TODO: add support for attn.scale when we move to Torch 2.1
        hidden_states = F.scaled_dot_product_attention(
            query, key, value, attn_mask=attention_mask, dropout_p=0.0, is_causal=False
        )
        hidden_states = hidden_states.transpose(1, 2).reshape(batch_size, -1, residual.shape[1])

        # linear proj
        hidden_states = attn.to_out[0](hidden_states, scale=scale)
        # dropout
        hidden_states = attn.to_out[1](hidden_states)

        hidden_states = hidden_states.transpose(-1, -2).reshape(residual.shape)
        hidden_states = hidden_states + residual

        return hidden_states


class XFormersAttnAddedKVProcessor:
    r"""
    Processor for implementing memory efficient attention using xFormers.

    Args:
        attention_op (`Callable`, *optional*, defaults to `None`):
            The base
            [operator](https://facebookresearch.github.io/xformers/components/ops.html#xformers.ops.AttentionOpBase) to
            use as the attention operator. It is recommended to set to `None`, and allow xFormers to choose the best
            operator.
    """

    def __init__(self, attention_op: Optional[Callable] = None):
        self.attention_op = attention_op

    def __call__(
        self,
        attn: Attention,
        hidden_states: torch.FloatTensor,
        encoder_hidden_states: Optional[torch.FloatTensor] = None,
        attention_mask: Optional[torch.FloatTensor] = None,
    ) -> torch.Tensor:
        residual = hidden_states
        hidden_states = hidden_states.view(hidden_states.shape[0], hidden_states.shape[1], -1).transpose(1, 2)
        batch_size, sequence_length, _ = hidden_states.shape

        attention_mask = attn.prepare_attention_mask(attention_mask, sequence_length, batch_size)

        if encoder_hidden_states is None:
            encoder_hidden_states = hidden_states
        elif attn.norm_cross:
            encoder_hidden_states = attn.norm_encoder_hidden_states(encoder_hidden_states)

        hidden_states = attn.group_norm(hidden_states.transpose(1, 2)).transpose(1, 2)

        query = attn.to_q(hidden_states)
        query = attn.head_to_batch_dim(query)

        encoder_hidden_states_key_proj = attn.add_k_proj(encoder_hidden_states)
        encoder_hidden_states_value_proj = attn.add_v_proj(encoder_hidden_states)
        encoder_hidden_states_key_proj = attn.head_to_batch_dim(encoder_hidden_states_key_proj)
        encoder_hidden_states_value_proj = attn.head_to_batch_dim(encoder_hidden_states_value_proj)

        if not attn.only_cross_attention:
            key = attn.to_k(hidden_states)
            value = attn.to_v(hidden_states)
            key = attn.head_to_batch_dim(key)
            value = attn.head_to_batch_dim(value)
            key = torch.cat([encoder_hidden_states_key_proj, key], dim=1)
            value = torch.cat([encoder_hidden_states_value_proj, value], dim=1)
        else:
            key = encoder_hidden_states_key_proj
            value = encoder_hidden_states_value_proj

        hidden_states = xformers.ops.memory_efficient_attention(
            query, key, value, attn_bias=attention_mask, op=self.attention_op, scale=attn.scale
        )
        hidden_states = hidden_states.to(query.dtype)
        hidden_states = attn.batch_to_head_dim(hidden_states)

        # linear proj
        hidden_states = attn.to_out[0](hidden_states)
        # dropout
        hidden_states = attn.to_out[1](hidden_states)

        hidden_states = hidden_states.transpose(-1, -2).reshape(residual.shape)
        hidden_states = hidden_states + residual

        return hidden_states


class XFormersAttnProcessor:
    r"""
    Processor for implementing memory efficient attention using xFormers.

    Args:
        attention_op (`Callable`, *optional*, defaults to `None`):
            The base
            [operator](https://facebookresearch.github.io/xformers/components/ops.html#xformers.ops.AttentionOpBase) to
            use as the attention operator. It is recommended to set to `None`, and allow xFormers to choose the best
            operator.
    """

    def __init__(self, attention_op: Optional[Callable] = None):
        self.attention_op = attention_op

    def __call__(
        self,
        attn: Attention,
        hidden_states: torch.FloatTensor,
        encoder_hidden_states: Optional[torch.FloatTensor] = None,
        attention_mask: Optional[torch.FloatTensor] = None,
        temb: Optional[torch.FloatTensor] = None,
        scale: float = 1.0,
    ) -> torch.FloatTensor:
        residual = hidden_states

        args = () if USE_PEFT_BACKEND else (scale,)

        if attn.spatial_norm is not None:
            hidden_states = attn.spatial_norm(hidden_states, temb)

        input_ndim = hidden_states.ndim

        if input_ndim == 4:
            batch_size, channel, height, width = hidden_states.shape
            hidden_states = hidden_states.view(batch_size, channel, height * width).transpose(1, 2)

        batch_size, key_tokens, _ = (
            hidden_states.shape if encoder_hidden_states is None else encoder_hidden_states.shape
        )

        attention_mask = attn.prepare_attention_mask(attention_mask, key_tokens, batch_size)
        if attention_mask is not None:
            # expand our mask's singleton query_tokens dimension:
            #   [batch*heads,            1, key_tokens] ->
            #   [batch*heads, query_tokens, key_tokens]
            # so that it can be added as a bias onto the attention scores that xformers computes:
            #   [batch*heads, query_tokens, key_tokens]
            # we do this explicitly because xformers doesn't broadcast the singleton dimension for us.
            _, query_tokens, _ = hidden_states.shape
            attention_mask = attention_mask.expand(-1, query_tokens, -1)

        if attn.group_norm is not None:
            hidden_states = attn.group_norm(hidden_states.transpose(1, 2)).transpose(1, 2)

        query = attn.to_q(hidden_states, *args)

        if encoder_hidden_states is None:
            encoder_hidden_states = hidden_states
        elif attn.norm_cross:
            encoder_hidden_states = attn.norm_encoder_hidden_states(encoder_hidden_states)

        key = attn.to_k(encoder_hidden_states, *args)
        value = attn.to_v(encoder_hidden_states, *args)

        query = attn.head_to_batch_dim(query).contiguous()
        key = attn.head_to_batch_dim(key).contiguous()
        value = attn.head_to_batch_dim(value).contiguous()

        hidden_states = xformers.ops.memory_efficient_attention(
            query, key, value, attn_bias=attention_mask, op=self.attention_op, scale=attn.scale
        )
        hidden_states = hidden_states.to(query.dtype)
        hidden_states = attn.batch_to_head_dim(hidden_states)

        # linear proj
        hidden_states = attn.to_out[0](hidden_states, *args)
        # dropout
        hidden_states = attn.to_out[1](hidden_states)

        if input_ndim == 4:
            hidden_states = hidden_states.transpose(-1, -2).reshape(batch_size, channel, height, width)

        if attn.residual_connection:
            hidden_states = hidden_states + residual

        hidden_states = hidden_states / attn.rescale_output_factor

        return hidden_states


class AttnProcessor2_0:
    r"""
    Processor for implementing scaled dot-product attention (enabled by default if you're using PyTorch 2.0).
    """

    def __init__(self):
        if not hasattr(F, "scaled_dot_product_attention"):
            raise ImportError("AttnProcessor2_0 requires PyTorch 2.0, to use it, please upgrade PyTorch to 2.0.")

    def __call__(
        self,
        attn: Attention,
        hidden_states: torch.FloatTensor,
        encoder_hidden_states: Optional[torch.FloatTensor] = None,
        attention_mask: Optional[torch.FloatTensor] = None,
        temb: Optional[torch.FloatTensor] = None,
        scale: float = 1.0,
    ) -> torch.FloatTensor:
        residual = hidden_states

        if attn.spatial_norm is not None:
            hidden_states = attn.spatial_norm(hidden_states, temb)

        input_ndim = hidden_states.ndim

        if input_ndim == 4:
            batch_size, channel, height, width = hidden_states.shape
            hidden_states = hidden_states.view(batch_size, channel, height * width).transpose(1, 2)

        batch_size, sequence_length, _ = (
            hidden_states.shape if encoder_hidden_states is None else encoder_hidden_states.shape
        )

        if attention_mask is not None:
            attention_mask = attn.prepare_attention_mask(attention_mask, sequence_length, batch_size)
            # scaled_dot_product_attention expects attention_mask shape to be
            # (batch, heads, source_length, target_length)
            attention_mask = attention_mask.view(batch_size, attn.heads, -1, attention_mask.shape[-1])

        if attn.group_norm is not None:
            hidden_states = attn.group_norm(hidden_states.transpose(1, 2)).transpose(1, 2)

        args = () if USE_PEFT_BACKEND else (scale,)
        query = attn.to_q(hidden_states, *args)

        if encoder_hidden_states is None:
            encoder_hidden_states = hidden_states
        elif attn.norm_cross:
            encoder_hidden_states = attn.norm_encoder_hidden_states(encoder_hidden_states)

        key = (
            attn.to_k(encoder_hidden_states, scale=scale) if not USE_PEFT_BACKEND else attn.to_k(encoder_hidden_states)
        )
        value = (
            attn.to_v(encoder_hidden_states, scale=scale) if not USE_PEFT_BACKEND else attn.to_v(encoder_hidden_states)
        )

        inner_dim = key.shape[-1]
        head_dim = inner_dim // attn.heads

        query = query.view(batch_size, -1, attn.heads, head_dim).transpose(1, 2)

        key = key.view(batch_size, -1, attn.heads, head_dim).transpose(1, 2)
        value = value.view(batch_size, -1, attn.heads, head_dim).transpose(1, 2)

        # the output of sdp = (batch, num_heads, seq_len, head_dim)
        # TODO: add support for attn.scale when we move to Torch 2.1
        hidden_states = F.scaled_dot_product_attention(
            query, key, value, attn_mask=attention_mask, dropout_p=0.0, is_causal=False
        )

        hidden_states = hidden_states.transpose(1, 2).reshape(batch_size, -1, attn.heads * head_dim)
        hidden_states = hidden_states.to(query.dtype)

        # linear proj
        hidden_states = (
            attn.to_out[0](hidden_states, scale=scale) if not USE_PEFT_BACKEND else attn.to_out[0](hidden_states)
        )
        # dropout
        hidden_states = attn.to_out[1](hidden_states)

        if input_ndim == 4:
            hidden_states = hidden_states.transpose(-1, -2).reshape(batch_size, channel, height, width)

        if attn.residual_connection:
            hidden_states = hidden_states + residual

        hidden_states = hidden_states / attn.rescale_output_factor

        return hidden_states


class CustomDiffusionXFormersAttnProcessor(nn.Module):
    r"""
    Processor for implementing memory efficient attention using xFormers for the Custom Diffusion method.

    Args:
    train_kv (`bool`, defaults to `True`):
        Whether to newly train the key and value matrices corresponding to the text features.
    train_q_out (`bool`, defaults to `True`):
        Whether to newly train query matrices corresponding to the latent image features.
    hidden_size (`int`, *optional*, defaults to `None`):
        The hidden size of the attention layer.
    cross_attention_dim (`int`, *optional*, defaults to `None`):
        The number of channels in the `encoder_hidden_states`.
    out_bias (`bool`, defaults to `True`):
        Whether to include the bias parameter in `train_q_out`.
    dropout (`float`, *optional*, defaults to 0.0):
        The dropout probability to use.
    attention_op (`Callable`, *optional*, defaults to `None`):
        The base
        [operator](https://facebookresearch.github.io/xformers/components/ops.html#xformers.ops.AttentionOpBase) to use
        as the attention operator. It is recommended to set to `None`, and allow xFormers to choose the best operator.
    """

    def __init__(
        self,
        train_kv: bool = True,
        train_q_out: bool = False,
        hidden_size: Optional[int] = None,
        cross_attention_dim: Optional[int] = None,
        out_bias: bool = True,
        dropout: float = 0.0,
        attention_op: Optional[Callable] = None,
    ):
        super().__init__()
        self.train_kv = train_kv
        self.train_q_out = train_q_out

        self.hidden_size = hidden_size
        self.cross_attention_dim = cross_attention_dim
        self.attention_op = attention_op

        # `_custom_diffusion` id for easy serialization and loading.
        if self.train_kv:
            self.to_k_custom_diffusion = nn.Linear(cross_attention_dim or hidden_size, hidden_size, bias=False)
            self.to_v_custom_diffusion = nn.Linear(cross_attention_dim or hidden_size, hidden_size, bias=False)
        if self.train_q_out:
            self.to_q_custom_diffusion = nn.Linear(hidden_size, hidden_size, bias=False)
            self.to_out_custom_diffusion = nn.ModuleList([])
            self.to_out_custom_diffusion.append(nn.Linear(hidden_size, hidden_size, bias=out_bias))
            self.to_out_custom_diffusion.append(nn.Dropout(dropout))

    def __call__(
        self,
        attn: Attention,
        hidden_states: torch.FloatTensor,
        encoder_hidden_states: Optional[torch.FloatTensor] = None,
        attention_mask: Optional[torch.FloatTensor] = None,
    ) -> torch.FloatTensor:
        batch_size, sequence_length, _ = (
            hidden_states.shape if encoder_hidden_states is None else encoder_hidden_states.shape
        )

        attention_mask = attn.prepare_attention_mask(attention_mask, sequence_length, batch_size)

        if self.train_q_out:
            query = self.to_q_custom_diffusion(hidden_states).to(attn.to_q.weight.dtype)
        else:
            query = attn.to_q(hidden_states.to(attn.to_q.weight.dtype))

        if encoder_hidden_states is None:
            crossattn = False
            encoder_hidden_states = hidden_states
        else:
            crossattn = True
            if attn.norm_cross:
                encoder_hidden_states = attn.norm_encoder_hidden_states(encoder_hidden_states)

        if self.train_kv:
            key = self.to_k_custom_diffusion(encoder_hidden_states.to(self.to_k_custom_diffusion.weight.dtype))
            value = self.to_v_custom_diffusion(encoder_hidden_states.to(self.to_v_custom_diffusion.weight.dtype))
            key = key.to(attn.to_q.weight.dtype)
            value = value.to(attn.to_q.weight.dtype)
        else:
            key = attn.to_k(encoder_hidden_states)
            value = attn.to_v(encoder_hidden_states)

        if crossattn:
            detach = torch.ones_like(key)
            detach[:, :1, :] = detach[:, :1, :] * 0.0
            key = detach * key + (1 - detach) * key.detach()
            value = detach * value + (1 - detach) * value.detach()

        query = attn.head_to_batch_dim(query).contiguous()
        key = attn.head_to_batch_dim(key).contiguous()
        value = attn.head_to_batch_dim(value).contiguous()

        hidden_states = xformers.ops.memory_efficient_attention(
            query, key, value, attn_bias=attention_mask, op=self.attention_op, scale=attn.scale
        )
        hidden_states = hidden_states.to(query.dtype)
        hidden_states = attn.batch_to_head_dim(hidden_states)

        if self.train_q_out:
            # linear proj
            hidden_states = self.to_out_custom_diffusion[0](hidden_states)
            # dropout
            hidden_states = self.to_out_custom_diffusion[1](hidden_states)
        else:
            # linear proj
            hidden_states = attn.to_out[0](hidden_states)
            # dropout
            hidden_states = attn.to_out[1](hidden_states)

        return hidden_states


class CustomDiffusionAttnProcessor2_0(nn.Module):
    r"""
    Processor for implementing attention for the Custom Diffusion method using PyTorch 2.0’s memory-efficient scaled
    dot-product attention.

    Args:
        train_kv (`bool`, defaults to `True`):
            Whether to newly train the key and value matrices corresponding to the text features.
        train_q_out (`bool`, defaults to `True`):
            Whether to newly train query matrices corresponding to the latent image features.
        hidden_size (`int`, *optional*, defaults to `None`):
            The hidden size of the attention layer.
        cross_attention_dim (`int`, *optional*, defaults to `None`):
            The number of channels in the `encoder_hidden_states`.
        out_bias (`bool`, defaults to `True`):
            Whether to include the bias parameter in `train_q_out`.
        dropout (`float`, *optional*, defaults to 0.0):
            The dropout probability to use.
    """

    def __init__(
        self,
        train_kv: bool = True,
        train_q_out: bool = True,
        hidden_size: Optional[int] = None,
        cross_attention_dim: Optional[int] = None,
        out_bias: bool = True,
        dropout: float = 0.0,
    ):
        super().__init__()
        self.train_kv = train_kv
        self.train_q_out = train_q_out

        self.hidden_size = hidden_size
        self.cross_attention_dim = cross_attention_dim

        # `_custom_diffusion` id for easy serialization and loading.
        if self.train_kv:
            self.to_k_custom_diffusion = nn.Linear(cross_attention_dim or hidden_size, hidden_size, bias=False)
            self.to_v_custom_diffusion = nn.Linear(cross_attention_dim or hidden_size, hidden_size, bias=False)
        if self.train_q_out:
            self.to_q_custom_diffusion = nn.Linear(hidden_size, hidden_size, bias=False)
            self.to_out_custom_diffusion = nn.ModuleList([])
            self.to_out_custom_diffusion.append(nn.Linear(hidden_size, hidden_size, bias=out_bias))
            self.to_out_custom_diffusion.append(nn.Dropout(dropout))

    def __call__(
        self,
        attn: Attention,
        hidden_states: torch.FloatTensor,
        encoder_hidden_states: Optional[torch.FloatTensor] = None,
        attention_mask: Optional[torch.FloatTensor] = None,
    ) -> torch.FloatTensor:
        batch_size, sequence_length, _ = hidden_states.shape
        attention_mask = attn.prepare_attention_mask(attention_mask, sequence_length, batch_size)
        if self.train_q_out:
            query = self.to_q_custom_diffusion(hidden_states)
        else:
            query = attn.to_q(hidden_states)

        if encoder_hidden_states is None:
            crossattn = False
            encoder_hidden_states = hidden_states
        else:
            crossattn = True
            if attn.norm_cross:
                encoder_hidden_states = attn.norm_encoder_hidden_states(encoder_hidden_states)

        if self.train_kv:
            key = self.to_k_custom_diffusion(encoder_hidden_states.to(self.to_k_custom_diffusion.weight.dtype))
            value = self.to_v_custom_diffusion(encoder_hidden_states.to(self.to_v_custom_diffusion.weight.dtype))
            key = key.to(attn.to_q.weight.dtype)
            value = value.to(attn.to_q.weight.dtype)

        else:
            key = attn.to_k(encoder_hidden_states)
            value = attn.to_v(encoder_hidden_states)

        if crossattn:
            detach = torch.ones_like(key)
            detach[:, :1, :] = detach[:, :1, :] * 0.0
            key = detach * key + (1 - detach) * key.detach()
            value = detach * value + (1 - detach) * value.detach()

        inner_dim = hidden_states.shape[-1]

        head_dim = inner_dim // attn.heads
        query = query.view(batch_size, -1, attn.heads, head_dim).transpose(1, 2)
        key = key.view(batch_size, -1, attn.heads, head_dim).transpose(1, 2)
        value = value.view(batch_size, -1, attn.heads, head_dim).transpose(1, 2)

        # the output of sdp = (batch, num_heads, seq_len, head_dim)
        # TODO: add support for attn.scale when we move to Torch 2.1
        hidden_states = F.scaled_dot_product_attention(
            query, key, value, attn_mask=attention_mask, dropout_p=0.0, is_causal=False
        )

        hidden_states = hidden_states.transpose(1, 2).reshape(batch_size, -1, attn.heads * head_dim)
        hidden_states = hidden_states.to(query.dtype)

        if self.train_q_out:
            # linear proj
            hidden_states = self.to_out_custom_diffusion[0](hidden_states)
            # dropout
            hidden_states = self.to_out_custom_diffusion[1](hidden_states)
        else:
            # linear proj
            hidden_states = attn.to_out[0](hidden_states)
            # dropout
            hidden_states = attn.to_out[1](hidden_states)

        return hidden_states


class SlicedAttnProcessor:
    r"""
    Processor for implementing sliced attention.

    Args:
        slice_size (`int`, *optional*):
            The number of steps to compute attention. Uses as many slices as `attention_head_dim // slice_size`, and
            `attention_head_dim` must be a multiple of the `slice_size`.
    """

    def __init__(self, slice_size: int):
        self.slice_size = slice_size

    def __call__(
        self,
        attn: Attention,
        hidden_states: torch.FloatTensor,
        encoder_hidden_states: Optional[torch.FloatTensor] = None,
        attention_mask: Optional[torch.FloatTensor] = None,
    ) -> torch.FloatTensor:
        residual = hidden_states

        input_ndim = hidden_states.ndim

        if input_ndim == 4:
            batch_size, channel, height, width = hidden_states.shape
            hidden_states = hidden_states.view(batch_size, channel, height * width).transpose(1, 2)

        batch_size, sequence_length, _ = (
            hidden_states.shape if encoder_hidden_states is None else encoder_hidden_states.shape
        )
        attention_mask = attn.prepare_attention_mask(attention_mask, sequence_length, batch_size)

        if attn.group_norm is not None:
            hidden_states = attn.group_norm(hidden_states.transpose(1, 2)).transpose(1, 2)

        query = attn.to_q(hidden_states)
        dim = query.shape[-1]
        query = attn.head_to_batch_dim(query)

        if encoder_hidden_states is None:
            encoder_hidden_states = hidden_states
        elif attn.norm_cross:
            encoder_hidden_states = attn.norm_encoder_hidden_states(encoder_hidden_states)

        key = attn.to_k(encoder_hidden_states)
        value = attn.to_v(encoder_hidden_states)
        key = attn.head_to_batch_dim(key)
        value = attn.head_to_batch_dim(value)

        batch_size_attention, query_tokens, _ = query.shape
        hidden_states = torch.zeros(
            (batch_size_attention, query_tokens, dim // attn.heads), device=query.device, dtype=query.dtype
        )

        for i in range(batch_size_attention // self.slice_size):
            start_idx = i * self.slice_size
            end_idx = (i + 1) * self.slice_size

            query_slice = query[start_idx:end_idx]
            key_slice = key[start_idx:end_idx]
            attn_mask_slice = attention_mask[start_idx:end_idx] if attention_mask is not None else None

            attn_slice = attn.get_attention_scores(query_slice, key_slice, attn_mask_slice)

            attn_slice = torch.bmm(attn_slice, value[start_idx:end_idx])

            hidden_states[start_idx:end_idx] = attn_slice

        hidden_states = attn.batch_to_head_dim(hidden_states)

        # linear proj
        hidden_states = attn.to_out[0](hidden_states)
        # dropout
        hidden_states = attn.to_out[1](hidden_states)

        if input_ndim == 4:
            hidden_states = hidden_states.transpose(-1, -2).reshape(batch_size, channel, height, width)

        if attn.residual_connection:
            hidden_states = hidden_states + residual

        hidden_states = hidden_states / attn.rescale_output_factor

        return hidden_states


class SlicedAttnAddedKVProcessor:
    r"""
    Processor for implementing sliced attention with extra learnable key and value matrices for the text encoder.

    Args:
        slice_size (`int`, *optional*):
            The number of steps to compute attention. Uses as many slices as `attention_head_dim // slice_size`, and
            `attention_head_dim` must be a multiple of the `slice_size`.
    """

    def __init__(self, slice_size):
        self.slice_size = slice_size

    def __call__(
        self,
        attn: "Attention",
        hidden_states: torch.FloatTensor,
        encoder_hidden_states: Optional[torch.FloatTensor] = None,
        attention_mask: Optional[torch.FloatTensor] = None,
        temb: Optional[torch.FloatTensor] = None,
    ) -> torch.FloatTensor:
        residual = hidden_states

        if attn.spatial_norm is not None:
            hidden_states = attn.spatial_norm(hidden_states, temb)

        hidden_states = hidden_states.view(hidden_states.shape[0], hidden_states.shape[1], -1).transpose(1, 2)

        batch_size, sequence_length, _ = hidden_states.shape

        attention_mask = attn.prepare_attention_mask(attention_mask, sequence_length, batch_size)

        if encoder_hidden_states is None:
            encoder_hidden_states = hidden_states
        elif attn.norm_cross:
            encoder_hidden_states = attn.norm_encoder_hidden_states(encoder_hidden_states)

        hidden_states = attn.group_norm(hidden_states.transpose(1, 2)).transpose(1, 2)

        query = attn.to_q(hidden_states)
        dim = query.shape[-1]
        query = attn.head_to_batch_dim(query)

        encoder_hidden_states_key_proj = attn.add_k_proj(encoder_hidden_states)
        encoder_hidden_states_value_proj = attn.add_v_proj(encoder_hidden_states)

        encoder_hidden_states_key_proj = attn.head_to_batch_dim(encoder_hidden_states_key_proj)
        encoder_hidden_states_value_proj = attn.head_to_batch_dim(encoder_hidden_states_value_proj)

        if not attn.only_cross_attention:
            key = attn.to_k(hidden_states)
            value = attn.to_v(hidden_states)
            key = attn.head_to_batch_dim(key)
            value = attn.head_to_batch_dim(value)
            key = torch.cat([encoder_hidden_states_key_proj, key], dim=1)
            value = torch.cat([encoder_hidden_states_value_proj, value], dim=1)
        else:
            key = encoder_hidden_states_key_proj
            value = encoder_hidden_states_value_proj

        batch_size_attention, query_tokens, _ = query.shape
        hidden_states = torch.zeros(
            (batch_size_attention, query_tokens, dim // attn.heads), device=query.device, dtype=query.dtype
        )

        for i in range(batch_size_attention // self.slice_size):
            start_idx = i * self.slice_size
            end_idx = (i + 1) * self.slice_size

            query_slice = query[start_idx:end_idx]
            key_slice = key[start_idx:end_idx]
            attn_mask_slice = attention_mask[start_idx:end_idx] if attention_mask is not None else None

            attn_slice = attn.get_attention_scores(query_slice, key_slice, attn_mask_slice)

            attn_slice = torch.bmm(attn_slice, value[start_idx:end_idx])

            hidden_states[start_idx:end_idx] = attn_slice

        hidden_states = attn.batch_to_head_dim(hidden_states)

        # linear proj
        hidden_states = attn.to_out[0](hidden_states)
        # dropout
        hidden_states = attn.to_out[1](hidden_states)

        hidden_states = hidden_states.transpose(-1, -2).reshape(residual.shape)
        hidden_states = hidden_states + residual

        return hidden_states


class SpatialNorm(nn.Module):
    """
    Spatially conditioned normalization as defined in https://arxiv.org/abs/2209.09002.

    Args:
        f_channels (`int`):
            The number of channels for input to group normalization layer, and output of the spatial norm layer.
        zq_channels (`int`):
            The number of channels for the quantized vector as described in the paper.
    """

    def __init__(
        self,
        f_channels: int,
        zq_channels: int,
    ):
        super().__init__()
        self.norm_layer = nn.GroupNorm(num_channels=f_channels, num_groups=32, eps=1e-6, affine=True)
        self.conv_y = nn.Conv2d(zq_channels, f_channels, kernel_size=1, stride=1, padding=0)
        self.conv_b = nn.Conv2d(zq_channels, f_channels, kernel_size=1, stride=1, padding=0)

    def forward(self, f: torch.FloatTensor, zq: torch.FloatTensor) -> torch.FloatTensor:
        f_size = f.shape[-2:]
        zq = F.interpolate(zq, size=f_size, mode="nearest")
        norm_f = self.norm_layer(f)
        new_f = norm_f * self.conv_y(zq) + self.conv_b(zq)
        return new_f


## Deprecated
class LoRAAttnProcessor(nn.Module):
    r"""
    Processor for implementing the LoRA attention mechanism.

    Args:
        hidden_size (`int`, *optional*):
            The hidden size of the attention layer.
        cross_attention_dim (`int`, *optional*):
            The number of channels in the `encoder_hidden_states`.
        rank (`int`, defaults to 4):
            The dimension of the LoRA update matrices.
        network_alpha (`int`, *optional*):
            Equivalent to `alpha` but it's usage is specific to Kohya (A1111) style LoRAs.
        kwargs (`dict`):
            Additional keyword arguments to pass to the `LoRALinearLayer` layers.
    """

    def __init__(
        self,
        hidden_size: int,
        cross_attention_dim: Optional[int] = None,
        rank: int = 4,
        network_alpha: Optional[int] = None,
        **kwargs,
    ):
        super().__init__()

        self.hidden_size = hidden_size
        self.cross_attention_dim = cross_attention_dim
        self.rank = rank

        q_rank = kwargs.pop("q_rank", None)
        q_hidden_size = kwargs.pop("q_hidden_size", None)
        q_rank = q_rank if q_rank is not None else rank
        q_hidden_size = q_hidden_size if q_hidden_size is not None else hidden_size

        v_rank = kwargs.pop("v_rank", None)
        v_hidden_size = kwargs.pop("v_hidden_size", None)
        v_rank = v_rank if v_rank is not None else rank
        v_hidden_size = v_hidden_size if v_hidden_size is not None else hidden_size

        out_rank = kwargs.pop("out_rank", None)
        out_hidden_size = kwargs.pop("out_hidden_size", None)
        out_rank = out_rank if out_rank is not None else rank
        out_hidden_size = out_hidden_size if out_hidden_size is not None else hidden_size

        self.to_q_lora = LoRALinearLayer(q_hidden_size, q_hidden_size, q_rank, network_alpha)
        self.to_k_lora = LoRALinearLayer(cross_attention_dim or hidden_size, hidden_size, rank, network_alpha)
        self.to_v_lora = LoRALinearLayer(cross_attention_dim or v_hidden_size, v_hidden_size, v_rank, network_alpha)
        self.to_out_lora = LoRALinearLayer(out_hidden_size, out_hidden_size, out_rank, network_alpha)

    def __call__(self, attn: Attention, hidden_states: torch.FloatTensor, *args, **kwargs) -> torch.FloatTensor:
        self_cls_name = self.__class__.__name__
        deprecate(
            self_cls_name,
            "0.26.0",
            (
                f"Make sure use {self_cls_name[4:]} instead by setting"
                "LoRA layers to `self.{to_q,to_k,to_v,to_out[0]}.lora_layer` respectively. This will be done automatically when using"
                " `LoraLoaderMixin.load_lora_weights`"
            ),
        )
        attn.to_q.lora_layer = self.to_q_lora.to(hidden_states.device)
        attn.to_k.lora_layer = self.to_k_lora.to(hidden_states.device)
        attn.to_v.lora_layer = self.to_v_lora.to(hidden_states.device)
        attn.to_out[0].lora_layer = self.to_out_lora.to(hidden_states.device)

        attn._modules.pop("processor")
        attn.processor = AttnProcessor()
        return attn.processor(attn, hidden_states, *args, **kwargs)


class LoRAAttnProcessor2_0(nn.Module):
    r"""
    Processor for implementing the LoRA attention mechanism using PyTorch 2.0's memory-efficient scaled dot-product
    attention.

    Args:
        hidden_size (`int`):
            The hidden size of the attention layer.
        cross_attention_dim (`int`, *optional*):
            The number of channels in the `encoder_hidden_states`.
        rank (`int`, defaults to 4):
            The dimension of the LoRA update matrices.
        network_alpha (`int`, *optional*):
            Equivalent to `alpha` but it's usage is specific to Kohya (A1111) style LoRAs.
        kwargs (`dict`):
            Additional keyword arguments to pass to the `LoRALinearLayer` layers.
    """

    def __init__(
        self,
        hidden_size: int,
        cross_attention_dim: Optional[int] = None,
        rank: int = 4,
        network_alpha: Optional[int] = None,
        **kwargs,
    ):
        super().__init__()
        if not hasattr(F, "scaled_dot_product_attention"):
            raise ImportError("AttnProcessor2_0 requires PyTorch 2.0, to use it, please upgrade PyTorch to 2.0.")

        self.hidden_size = hidden_size
        self.cross_attention_dim = cross_attention_dim
        self.rank = rank

        q_rank = kwargs.pop("q_rank", None)
        q_hidden_size = kwargs.pop("q_hidden_size", None)
        q_rank = q_rank if q_rank is not None else rank
        q_hidden_size = q_hidden_size if q_hidden_size is not None else hidden_size

        v_rank = kwargs.pop("v_rank", None)
        v_hidden_size = kwargs.pop("v_hidden_size", None)
        v_rank = v_rank if v_rank is not None else rank
        v_hidden_size = v_hidden_size if v_hidden_size is not None else hidden_size

        out_rank = kwargs.pop("out_rank", None)
        out_hidden_size = kwargs.pop("out_hidden_size", None)
        out_rank = out_rank if out_rank is not None else rank
        out_hidden_size = out_hidden_size if out_hidden_size is not None else hidden_size

        self.to_q_lora = LoRALinearLayer(q_hidden_size, q_hidden_size, q_rank, network_alpha)
        self.to_k_lora = LoRALinearLayer(cross_attention_dim or hidden_size, hidden_size, rank, network_alpha)
        self.to_v_lora = LoRALinearLayer(cross_attention_dim or v_hidden_size, v_hidden_size, v_rank, network_alpha)
        self.to_out_lora = LoRALinearLayer(out_hidden_size, out_hidden_size, out_rank, network_alpha)

    def __call__(self, attn: Attention, hidden_states: torch.FloatTensor, *args, **kwargs) -> torch.FloatTensor:
        self_cls_name = self.__class__.__name__
        deprecate(
            self_cls_name,
            "0.26.0",
            (
                f"Make sure use {self_cls_name[4:]} instead by setting"
                "LoRA layers to `self.{to_q,to_k,to_v,to_out[0]}.lora_layer` respectively. This will be done automatically when using"
                " `LoraLoaderMixin.load_lora_weights`"
            ),
        )
        attn.to_q.lora_layer = self.to_q_lora.to(hidden_states.device)
        attn.to_k.lora_layer = self.to_k_lora.to(hidden_states.device)
        attn.to_v.lora_layer = self.to_v_lora.to(hidden_states.device)
        attn.to_out[0].lora_layer = self.to_out_lora.to(hidden_states.device)

        attn._modules.pop("processor")
        attn.processor = AttnProcessor2_0()
        return attn.processor(attn, hidden_states, *args, **kwargs)


class LoRAXFormersAttnProcessor(nn.Module):
    r"""
    Processor for implementing the LoRA attention mechanism with memory efficient attention using xFormers.

    Args:
        hidden_size (`int`, *optional*):
            The hidden size of the attention layer.
        cross_attention_dim (`int`, *optional*):
            The number of channels in the `encoder_hidden_states`.
        rank (`int`, defaults to 4):
            The dimension of the LoRA update matrices.
        attention_op (`Callable`, *optional*, defaults to `None`):
            The base
            [operator](https://facebookresearch.github.io/xformers/components/ops.html#xformers.ops.AttentionOpBase) to
            use as the attention operator. It is recommended to set to `None`, and allow xFormers to choose the best
            operator.
        network_alpha (`int`, *optional*):
            Equivalent to `alpha` but it's usage is specific to Kohya (A1111) style LoRAs.
        kwargs (`dict`):
            Additional keyword arguments to pass to the `LoRALinearLayer` layers.
    """

    def __init__(
        self,
        hidden_size: int,
        cross_attention_dim: int,
        rank: int = 4,
        attention_op: Optional[Callable] = None,
        network_alpha: Optional[int] = None,
        **kwargs,
    ):
        super().__init__()

        self.hidden_size = hidden_size
        self.cross_attention_dim = cross_attention_dim
        self.rank = rank
        self.attention_op = attention_op

        q_rank = kwargs.pop("q_rank", None)
        q_hidden_size = kwargs.pop("q_hidden_size", None)
        q_rank = q_rank if q_rank is not None else rank
        q_hidden_size = q_hidden_size if q_hidden_size is not None else hidden_size

        v_rank = kwargs.pop("v_rank", None)
        v_hidden_size = kwargs.pop("v_hidden_size", None)
        v_rank = v_rank if v_rank is not None else rank
        v_hidden_size = v_hidden_size if v_hidden_size is not None else hidden_size

        out_rank = kwargs.pop("out_rank", None)
        out_hidden_size = kwargs.pop("out_hidden_size", None)
        out_rank = out_rank if out_rank is not None else rank
        out_hidden_size = out_hidden_size if out_hidden_size is not None else hidden_size

        self.to_q_lora = LoRALinearLayer(q_hidden_size, q_hidden_size, q_rank, network_alpha)
        self.to_k_lora = LoRALinearLayer(cross_attention_dim or hidden_size, hidden_size, rank, network_alpha)
        self.to_v_lora = LoRALinearLayer(cross_attention_dim or v_hidden_size, v_hidden_size, v_rank, network_alpha)
        self.to_out_lora = LoRALinearLayer(out_hidden_size, out_hidden_size, out_rank, network_alpha)

    def __call__(self, attn: Attention, hidden_states: torch.FloatTensor, *args, **kwargs) -> torch.FloatTensor:
        self_cls_name = self.__class__.__name__
        deprecate(
            self_cls_name,
            "0.26.0",
            (
                f"Make sure use {self_cls_name[4:]} instead by setting"
                "LoRA layers to `self.{to_q,to_k,to_v,add_k_proj,add_v_proj,to_out[0]}.lora_layer` respectively. This will be done automatically when using"
                " `LoraLoaderMixin.load_lora_weights`"
            ),
        )
        attn.to_q.lora_layer = self.to_q_lora.to(hidden_states.device)
        attn.to_k.lora_layer = self.to_k_lora.to(hidden_states.device)
        attn.to_v.lora_layer = self.to_v_lora.to(hidden_states.device)
        attn.to_out[0].lora_layer = self.to_out_lora.to(hidden_states.device)

        attn._modules.pop("processor")
        attn.processor = XFormersAttnProcessor()
        return attn.processor(attn, hidden_states, *args, **kwargs)


class LoRAAttnAddedKVProcessor(nn.Module):
    r"""
    Processor for implementing the LoRA attention mechanism with extra learnable key and value matrices for the text
    encoder.

    Args:
        hidden_size (`int`, *optional*):
            The hidden size of the attention layer.
        cross_attention_dim (`int`, *optional*, defaults to `None`):
            The number of channels in the `encoder_hidden_states`.
        rank (`int`, defaults to 4):
            The dimension of the LoRA update matrices.
        network_alpha (`int`, *optional*):
            Equivalent to `alpha` but it's usage is specific to Kohya (A1111) style LoRAs.
        kwargs (`dict`):
            Additional keyword arguments to pass to the `LoRALinearLayer` layers.
    """

    def __init__(
        self,
        hidden_size: int,
        cross_attention_dim: Optional[int] = None,
        rank: int = 4,
        network_alpha: Optional[int] = None,
    ):
        super().__init__()

        self.hidden_size = hidden_size
        self.cross_attention_dim = cross_attention_dim
        self.rank = rank

        self.to_q_lora = LoRALinearLayer(hidden_size, hidden_size, rank, network_alpha)
        self.add_k_proj_lora = LoRALinearLayer(cross_attention_dim or hidden_size, hidden_size, rank, network_alpha)
        self.add_v_proj_lora = LoRALinearLayer(cross_attention_dim or hidden_size, hidden_size, rank, network_alpha)
        self.to_k_lora = LoRALinearLayer(hidden_size, hidden_size, rank, network_alpha)
        self.to_v_lora = LoRALinearLayer(hidden_size, hidden_size, rank, network_alpha)
        self.to_out_lora = LoRALinearLayer(hidden_size, hidden_size, rank, network_alpha)

    def __call__(self, attn: Attention, hidden_states: torch.FloatTensor, *args, **kwargs) -> torch.FloatTensor:
        self_cls_name = self.__class__.__name__
        deprecate(
            self_cls_name,
            "0.26.0",
            (
                f"Make sure use {self_cls_name[4:]} instead by setting"
                "LoRA layers to `self.{to_q,to_k,to_v,add_k_proj,add_v_proj,to_out[0]}.lora_layer` respectively. This will be done automatically when using"
                " `LoraLoaderMixin.load_lora_weights`"
            ),
        )
        attn.to_q.lora_layer = self.to_q_lora.to(hidden_states.device)
        attn.to_k.lora_layer = self.to_k_lora.to(hidden_states.device)
        attn.to_v.lora_layer = self.to_v_lora.to(hidden_states.device)
        attn.to_out[0].lora_layer = self.to_out_lora.to(hidden_states.device)

        attn._modules.pop("processor")
        attn.processor = AttnAddedKVProcessor()
        return attn.processor(attn, hidden_states, *args, **kwargs)


LORA_ATTENTION_PROCESSORS = (
    LoRAAttnProcessor,
    LoRAAttnProcessor2_0,
    LoRAXFormersAttnProcessor,
    LoRAAttnAddedKVProcessor,
)

ADDED_KV_ATTENTION_PROCESSORS = (
    AttnAddedKVProcessor,
    SlicedAttnAddedKVProcessor,
    AttnAddedKVProcessor2_0,
    XFormersAttnAddedKVProcessor,
    LoRAAttnAddedKVProcessor,
)

CROSS_ATTENTION_PROCESSORS = (
    AttnProcessor,
    AttnProcessor2_0,
    XFormersAttnProcessor,
    SlicedAttnProcessor,
    LoRAAttnProcessor,
    LoRAAttnProcessor2_0,
    LoRAXFormersAttnProcessor,
)

AttentionProcessor = Union[
    AttnProcessor,
    AttnProcessor2_0,
    XFormersAttnProcessor,
    SlicedAttnProcessor,
    AttnAddedKVProcessor,
    SlicedAttnAddedKVProcessor,
    AttnAddedKVProcessor2_0,
    XFormersAttnAddedKVProcessor,
    CustomDiffusionAttnProcessor,
    CustomDiffusionXFormersAttnProcessor,
    CustomDiffusionAttnProcessor2_0,
    # deprecated
    LoRAAttnProcessor,
    LoRAAttnProcessor2_0,
    LoRAXFormersAttnProcessor,
    LoRAAttnAddedKVProcessor,
]<|MERGE_RESOLUTION|>--- conflicted
+++ resolved
@@ -378,11 +378,7 @@
             _remove_lora (`bool`, *optional*, defaults to `False`):
                 Set to `True` to remove LoRA layers from the model.
         """
-<<<<<<< HEAD
-        if hasattr(self, "processor") and _remove_lora and not USE_PEFT_BACKEND:
-=======
-        if not USE_PEFT_BACKEND and hasattr(self, "processor") and _remove_lora and self.to_q.lora_layer is not None:
->>>>>>> 17528afc
+        if not USE_PEFT_BACKEND and hasattr(self, "processor") and _remove_lora:
             deprecate(
                 "set_processor to offload LoRA",
                 "0.26.0",
