--- conflicted
+++ resolved
@@ -1295,11 +1295,8 @@
     AttnAddedKVProcessor2_0,
     LoRAAttnProcessor,
     LoRAXFormersAttnProcessor,
-<<<<<<< HEAD
     TuneAVideoAttnProcessor,
-=======
     LoRAAttnAddedKVProcessor,
->>>>>>> 29b1325a
     CustomDiffusionAttnProcessor,
     CustomDiffusionXFormersAttnProcessor,
 ]