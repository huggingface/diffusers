--- conflicted
+++ resolved
@@ -1080,10 +1080,7 @@
     AttnAddedKVProcessor2_0,
     LoRAAttnProcessor,
     LoRAXFormersAttnProcessor,
-<<<<<<< HEAD
     TuneAVideoAttnProcessor,
-=======
     CustomDiffusionAttnProcessor,
     CustomDiffusionXFormersAttnProcessor,
->>>>>>> 4bae76e4
 ]