# Copyright 2024 The HuggingFace Team. All rights reserved.
#
# Licensed under the Apache License, Version 2.0 (the "License");
# you may not use this file except in compliance with the License.
# You may obtain a copy of the License at
#
#     http://www.apache.org/licenses/LICENSE-2.0
#
# Unless required by applicable law or agreed to in writing, software
# distributed under the License is distributed on an "AS IS" BASIS,
# WITHOUT WARRANTIES OR CONDITIONS OF ANY KIND, either express or implied.
# See the License for the specific language governing permissions and
# limitations under the License.
import inspect
import math
from typing import Callable, List, Optional, Tuple, Union

import torch
import torch.nn.functional as F
from torch import nn

from ..image_processor import IPAdapterMaskProcessor
from ..utils import deprecate, logging
from ..utils.import_utils import is_torch_npu_available, is_xformers_available
from ..utils.torch_utils import is_torch_version, maybe_allow_in_graph


logger = logging.get_logger(__name__)  # pylint: disable=invalid-name

if is_torch_npu_available():
    import torch_npu

if is_xformers_available():
    import xformers
    import xformers.ops
else:
    xformers = None


@maybe_allow_in_graph
class Attention(nn.Module):
    r"""
    A cross attention layer.

    Parameters:
        query_dim (`int`):
            The number of channels in the query.
        cross_attention_dim (`int`, *optional*):
            The number of channels in the encoder_hidden_states. If not given, defaults to `query_dim`.
        heads (`int`,  *optional*, defaults to 8):
            The number of heads to use for multi-head attention.
        kv_heads (`int`,  *optional*, defaults to `None`):
            The number of key and value heads to use for multi-head attention. Defaults to `heads`. If
            `kv_heads=heads`, the model will use Multi Head Attention (MHA), if `kv_heads=1` the model will use Multi
            Query Attention (MQA) otherwise GQA is used.
        dim_head (`int`,  *optional*, defaults to 64):
            The number of channels in each head.
        dropout (`float`, *optional*, defaults to 0.0):
            The dropout probability to use.
        bias (`bool`, *optional*, defaults to False):
            Set to `True` for the query, key, and value linear layers to contain a bias parameter.
        upcast_attention (`bool`, *optional*, defaults to False):
            Set to `True` to upcast the attention computation to `float32`.
        upcast_softmax (`bool`, *optional*, defaults to False):
            Set to `True` to upcast the softmax computation to `float32`.
        cross_attention_norm (`str`, *optional*, defaults to `None`):
            The type of normalization to use for the cross attention. Can be `None`, `layer_norm`, or `group_norm`.
        cross_attention_norm_num_groups (`int`, *optional*, defaults to 32):
            The number of groups to use for the group norm in the cross attention.
        added_kv_proj_dim (`int`, *optional*, defaults to `None`):
            The number of channels to use for the added key and value projections. If `None`, no projection is used.
        norm_num_groups (`int`, *optional*, defaults to `None`):
            The number of groups to use for the group norm in the attention.
        spatial_norm_dim (`int`, *optional*, defaults to `None`):
            The number of channels to use for the spatial normalization.
        out_bias (`bool`, *optional*, defaults to `True`):
            Set to `True` to use a bias in the output linear layer.
        scale_qk (`bool`, *optional*, defaults to `True`):
            Set to `True` to scale the query and key by `1 / sqrt(dim_head)`.
        only_cross_attention (`bool`, *optional*, defaults to `False`):
            Set to `True` to only use cross attention and not added_kv_proj_dim. Can only be set to `True` if
            `added_kv_proj_dim` is not `None`.
        eps (`float`, *optional*, defaults to 1e-5):
            An additional value added to the denominator in group normalization that is used for numerical stability.
        rescale_output_factor (`float`, *optional*, defaults to 1.0):
            A factor to rescale the output by dividing it with this value.
        residual_connection (`bool`, *optional*, defaults to `False`):
            Set to `True` to add the residual connection to the output.
        _from_deprecated_attn_block (`bool`, *optional*, defaults to `False`):
            Set to `True` if the attention block is loaded from a deprecated state dict.
        processor (`AttnProcessor`, *optional*, defaults to `None`):
            The attention processor to use. If `None`, defaults to `AttnProcessor2_0` if `torch 2.x` is used and
            `AttnProcessor` otherwise.
    """

    def __init__(
        self,
        query_dim: int,
        cross_attention_dim: Optional[int] = None,
        heads: int = 8,
        kv_heads: Optional[int] = None,
        dim_head: int = 64,
        dropout: float = 0.0,
        bias: bool = False,
        upcast_attention: bool = False,
        upcast_softmax: bool = False,
        cross_attention_norm: Optional[str] = None,
        cross_attention_norm_num_groups: int = 32,
        qk_norm: Optional[str] = None,
        added_kv_proj_dim: Optional[int] = None,
        added_proj_bias: Optional[bool] = True,
        norm_num_groups: Optional[int] = None,
        spatial_norm_dim: Optional[int] = None,
        out_bias: bool = True,
        scale_qk: bool = True,
        only_cross_attention: bool = False,
        eps: float = 1e-5,
        rescale_output_factor: float = 1.0,
        residual_connection: bool = False,
        _from_deprecated_attn_block: bool = False,
        processor: Optional["AttnProcessor"] = None,
        out_dim: int = None,
        out_context_dim: int = None,
        context_pre_only=None,
        pre_only=False,
        elementwise_affine: bool = True,
        is_causal: bool = False,
    ):
        super().__init__()

        # To prevent circular import.
        from .normalization import FP32LayerNorm, LpNorm, RMSNorm

        self.inner_dim = out_dim if out_dim is not None else dim_head * heads
        self.inner_kv_dim = self.inner_dim if kv_heads is None else dim_head * kv_heads
        self.query_dim = query_dim
        self.use_bias = bias
        self.is_cross_attention = cross_attention_dim is not None
        self.cross_attention_dim = cross_attention_dim if cross_attention_dim is not None else query_dim
        self.upcast_attention = upcast_attention
        self.upcast_softmax = upcast_softmax
        self.rescale_output_factor = rescale_output_factor
        self.residual_connection = residual_connection
        self.dropout = dropout
        self.fused_projections = False
        self.out_dim = out_dim if out_dim is not None else query_dim
        self.out_context_dim = out_context_dim if out_context_dim is not None else query_dim
        self.context_pre_only = context_pre_only
        self.pre_only = pre_only
        self.is_causal = is_causal

        # we make use of this private variable to know whether this class is loaded
        # with an deprecated state dict so that we can convert it on the fly
        self._from_deprecated_attn_block = _from_deprecated_attn_block

        self.scale_qk = scale_qk
        self.scale = dim_head**-0.5 if self.scale_qk else 1.0

        self.heads = out_dim // dim_head if out_dim is not None else heads
        # for slice_size > 0 the attention score computation
        # is split across the batch axis to save memory
        # You can set slice_size with `set_attention_slice`
        self.sliceable_head_dim = heads

        self.added_kv_proj_dim = added_kv_proj_dim
        self.only_cross_attention = only_cross_attention

        if self.added_kv_proj_dim is None and self.only_cross_attention:
            raise ValueError(
                "`only_cross_attention` can only be set to True if `added_kv_proj_dim` is not None. Make sure to set either `only_cross_attention=False` or define `added_kv_proj_dim`."
            )

        if norm_num_groups is not None:
            self.group_norm = nn.GroupNorm(num_channels=query_dim, num_groups=norm_num_groups, eps=eps, affine=True)
        else:
            self.group_norm = None

        if spatial_norm_dim is not None:
            self.spatial_norm = SpatialNorm(f_channels=query_dim, zq_channels=spatial_norm_dim)
        else:
            self.spatial_norm = None

        if qk_norm is None:
            self.norm_q = None
            self.norm_k = None
        elif qk_norm == "layer_norm":
            self.norm_q = nn.LayerNorm(dim_head, eps=eps, elementwise_affine=elementwise_affine)
            self.norm_k = nn.LayerNorm(dim_head, eps=eps, elementwise_affine=elementwise_affine)
        elif qk_norm == "fp32_layer_norm":
            self.norm_q = FP32LayerNorm(dim_head, elementwise_affine=False, bias=False, eps=eps)
            self.norm_k = FP32LayerNorm(dim_head, elementwise_affine=False, bias=False, eps=eps)
        elif qk_norm == "layer_norm_across_heads":
            # Lumina applys qk norm across all heads
            self.norm_q = nn.LayerNorm(dim_head * heads, eps=eps)
            self.norm_k = nn.LayerNorm(dim_head * kv_heads, eps=eps)
        elif qk_norm == "rms_norm":
            self.norm_q = RMSNorm(dim_head, eps=eps)
            self.norm_k = RMSNorm(dim_head, eps=eps)
        elif qk_norm == "l2":
            self.norm_q = LpNorm(p=2, dim=-1, eps=eps)
            self.norm_k = LpNorm(p=2, dim=-1, eps=eps)
        else:
            raise ValueError(f"unknown qk_norm: {qk_norm}. Should be None,'layer_norm','fp32_layer_norm','rms_norm'")

        if cross_attention_norm is None:
            self.norm_cross = None
        elif cross_attention_norm == "layer_norm":
            self.norm_cross = nn.LayerNorm(self.cross_attention_dim)
        elif cross_attention_norm == "group_norm":
            if self.added_kv_proj_dim is not None:
                # The given `encoder_hidden_states` are initially of shape
                # (batch_size, seq_len, added_kv_proj_dim) before being projected
                # to (batch_size, seq_len, cross_attention_dim). The norm is applied
                # before the projection, so we need to use `added_kv_proj_dim` as
                # the number of channels for the group norm.
                norm_cross_num_channels = added_kv_proj_dim
            else:
                norm_cross_num_channels = self.cross_attention_dim

            self.norm_cross = nn.GroupNorm(
                num_channels=norm_cross_num_channels, num_groups=cross_attention_norm_num_groups, eps=1e-5, affine=True
            )
        else:
            raise ValueError(
                f"unknown cross_attention_norm: {cross_attention_norm}. Should be None, 'layer_norm' or 'group_norm'"
            )

        self.to_q = nn.Linear(query_dim, self.inner_dim, bias=bias)

        if not self.only_cross_attention:
            # only relevant for the `AddedKVProcessor` classes
            self.to_k = nn.Linear(self.cross_attention_dim, self.inner_kv_dim, bias=bias)
            self.to_v = nn.Linear(self.cross_attention_dim, self.inner_kv_dim, bias=bias)
        else:
            self.to_k = None
            self.to_v = None

        self.added_proj_bias = added_proj_bias
        if self.added_kv_proj_dim is not None:
            self.add_k_proj = nn.Linear(added_kv_proj_dim, self.inner_kv_dim, bias=added_proj_bias)
            self.add_v_proj = nn.Linear(added_kv_proj_dim, self.inner_kv_dim, bias=added_proj_bias)
            if self.context_pre_only is not None:
                self.add_q_proj = nn.Linear(added_kv_proj_dim, self.inner_dim, bias=added_proj_bias)

        if not self.pre_only:
            self.to_out = nn.ModuleList([])
            self.to_out.append(nn.Linear(self.inner_dim, self.out_dim, bias=out_bias))
            self.to_out.append(nn.Dropout(dropout))

        if self.context_pre_only is not None and not self.context_pre_only:
            self.to_add_out = nn.Linear(self.inner_dim, self.out_context_dim, bias=out_bias)

        if qk_norm is not None and added_kv_proj_dim is not None:
            if qk_norm == "fp32_layer_norm":
                self.norm_added_q = FP32LayerNorm(dim_head, elementwise_affine=False, bias=False, eps=eps)
                self.norm_added_k = FP32LayerNorm(dim_head, elementwise_affine=False, bias=False, eps=eps)
            elif qk_norm == "rms_norm":
                self.norm_added_q = RMSNorm(dim_head, eps=eps)
                self.norm_added_k = RMSNorm(dim_head, eps=eps)
            else:
                raise ValueError(
                    f"unknown qk_norm: {qk_norm}. Should be one of `None,'layer_norm','fp32_layer_norm','rms_norm'`"
                )
        else:
            self.norm_added_q = None
            self.norm_added_k = None

        # set attention processor
        # We use the AttnProcessor2_0 by default when torch 2.x is used which uses
        # torch.nn.functional.scaled_dot_product_attention for native Flash/memory_efficient_attention
        # but only if it has the default `scale` argument. TODO remove scale_qk check when we move to torch 2.1
        if processor is None:
            processor = (
                AttnProcessor2_0() if hasattr(F, "scaled_dot_product_attention") and self.scale_qk else AttnProcessor()
            )
        self.set_processor(processor)

    def set_use_npu_flash_attention(self, use_npu_flash_attention: bool) -> None:
        r"""
        Set whether to use npu flash attention from `torch_npu` or not.

        """
        if use_npu_flash_attention:
            processor = AttnProcessorNPU()
        else:
            # set attention processor
            # We use the AttnProcessor2_0 by default when torch 2.x is used which uses
            # torch.nn.functional.scaled_dot_product_attention for native Flash/memory_efficient_attention
            # but only if it has the default `scale` argument. TODO remove scale_qk check when we move to torch 2.1
            processor = (
                AttnProcessor2_0() if hasattr(F, "scaled_dot_product_attention") and self.scale_qk else AttnProcessor()
            )
        self.set_processor(processor)

    def set_use_memory_efficient_attention_xformers(
        self, use_memory_efficient_attention_xformers: bool, attention_op: Optional[Callable] = None
    ) -> None:
        r"""
        Set whether to use memory efficient attention from `xformers` or not.

        Args:
            use_memory_efficient_attention_xformers (`bool`):
                Whether to use memory efficient attention from `xformers` or not.
            attention_op (`Callable`, *optional*):
                The attention operation to use. Defaults to `None` which uses the default attention operation from
                `xformers`.
        """
        is_custom_diffusion = hasattr(self, "processor") and isinstance(
            self.processor,
            (CustomDiffusionAttnProcessor, CustomDiffusionXFormersAttnProcessor, CustomDiffusionAttnProcessor2_0),
        )
        is_added_kv_processor = hasattr(self, "processor") and isinstance(
            self.processor,
            (
                AttnAddedKVProcessor,
                AttnAddedKVProcessor2_0,
                SlicedAttnAddedKVProcessor,
                XFormersAttnAddedKVProcessor,
            ),
        )
        is_ip_adapter = hasattr(self, "processor") and isinstance(
            self.processor,
            (IPAdapterAttnProcessor, IPAdapterAttnProcessor2_0, IPAdapterXFormersAttnProcessor),
        )
        if use_memory_efficient_attention_xformers:
            if is_added_kv_processor and is_custom_diffusion:
                raise NotImplementedError(
                    f"Memory efficient attention is currently not supported for custom diffusion for attention processor type {self.processor}"
                )
            if not is_xformers_available():
                raise ModuleNotFoundError(
                    (
                        "Refer to https://github.com/facebookresearch/xformers for more information on how to install"
                        " xformers"
                    ),
                    name="xformers",
                )
            elif not torch.cuda.is_available():
                raise ValueError(
                    "torch.cuda.is_available() should be True but is False. xformers' memory efficient attention is"
                    " only available for GPU "
                )
            else:
                try:
                    # Make sure we can run the memory efficient attention
                    _ = xformers.ops.memory_efficient_attention(
                        torch.randn((1, 2, 40), device="cuda"),
                        torch.randn((1, 2, 40), device="cuda"),
                        torch.randn((1, 2, 40), device="cuda"),
                    )
                except Exception as e:
                    raise e

            if is_custom_diffusion:
                processor = CustomDiffusionXFormersAttnProcessor(
                    train_kv=self.processor.train_kv,
                    train_q_out=self.processor.train_q_out,
                    hidden_size=self.processor.hidden_size,
                    cross_attention_dim=self.processor.cross_attention_dim,
                    attention_op=attention_op,
                )
                processor.load_state_dict(self.processor.state_dict())
                if hasattr(self.processor, "to_k_custom_diffusion"):
                    processor.to(self.processor.to_k_custom_diffusion.weight.device)
            elif is_added_kv_processor:
                # TODO(Patrick, Suraj, William) - currently xformers doesn't work for UnCLIP
                # which uses this type of cross attention ONLY because the attention mask of format
                # [0, ..., -10.000, ..., 0, ...,] is not supported
                # throw warning
                logger.info(
                    "Memory efficient attention with `xformers` might currently not work correctly if an attention mask is required for the attention operation."
                )
                processor = XFormersAttnAddedKVProcessor(attention_op=attention_op)
            elif is_ip_adapter:
                processor = IPAdapterXFormersAttnProcessor(
                    hidden_size=self.processor.hidden_size,
                    cross_attention_dim=self.processor.cross_attention_dim,
                    num_tokens=self.processor.num_tokens,
                    scale=self.processor.scale,
                    attention_op=attention_op,
                )
                processor.load_state_dict(self.processor.state_dict())
                if hasattr(self.processor, "to_k_ip"):
                    processor.to(
                        device=self.processor.to_k_ip[0].weight.device, dtype=self.processor.to_k_ip[0].weight.dtype
                    )
            else:
                processor = XFormersAttnProcessor(attention_op=attention_op)
        else:
            if is_custom_diffusion:
                attn_processor_class = (
                    CustomDiffusionAttnProcessor2_0
                    if hasattr(F, "scaled_dot_product_attention")
                    else CustomDiffusionAttnProcessor
                )
                processor = attn_processor_class(
                    train_kv=self.processor.train_kv,
                    train_q_out=self.processor.train_q_out,
                    hidden_size=self.processor.hidden_size,
                    cross_attention_dim=self.processor.cross_attention_dim,
                )
                processor.load_state_dict(self.processor.state_dict())
                if hasattr(self.processor, "to_k_custom_diffusion"):
                    processor.to(self.processor.to_k_custom_diffusion.weight.device)
            elif is_ip_adapter:
                processor = IPAdapterAttnProcessor2_0(
                    hidden_size=self.processor.hidden_size,
                    cross_attention_dim=self.processor.cross_attention_dim,
                    num_tokens=self.processor.num_tokens,
                    scale=self.processor.scale,
                )
                processor.load_state_dict(self.processor.state_dict())
                if hasattr(self.processor, "to_k_ip"):
                    processor.to(
                        device=self.processor.to_k_ip[0].weight.device, dtype=self.processor.to_k_ip[0].weight.dtype
                    )
            else:
                # set attention processor
                # We use the AttnProcessor2_0 by default when torch 2.x is used which uses
                # torch.nn.functional.scaled_dot_product_attention for native Flash/memory_efficient_attention
                # but only if it has the default `scale` argument. TODO remove scale_qk check when we move to torch 2.1
                processor = (
                    AttnProcessor2_0()
                    if hasattr(F, "scaled_dot_product_attention") and self.scale_qk
                    else AttnProcessor()
                )

        self.set_processor(processor)

    def set_attention_slice(self, slice_size: int) -> None:
        r"""
        Set the slice size for attention computation.

        Args:
            slice_size (`int`):
                The slice size for attention computation.
        """
        if slice_size is not None and slice_size > self.sliceable_head_dim:
            raise ValueError(f"slice_size {slice_size} has to be smaller or equal to {self.sliceable_head_dim}.")

        if slice_size is not None and self.added_kv_proj_dim is not None:
            processor = SlicedAttnAddedKVProcessor(slice_size)
        elif slice_size is not None:
            processor = SlicedAttnProcessor(slice_size)
        elif self.added_kv_proj_dim is not None:
            processor = AttnAddedKVProcessor()
        else:
            # set attention processor
            # We use the AttnProcessor2_0 by default when torch 2.x is used which uses
            # torch.nn.functional.scaled_dot_product_attention for native Flash/memory_efficient_attention
            # but only if it has the default `scale` argument. TODO remove scale_qk check when we move to torch 2.1
            processor = (
                AttnProcessor2_0() if hasattr(F, "scaled_dot_product_attention") and self.scale_qk else AttnProcessor()
            )

        self.set_processor(processor)

    def set_processor(self, processor: "AttnProcessor") -> None:
        r"""
        Set the attention processor to use.

        Args:
            processor (`AttnProcessor`):
                The attention processor to use.
        """
        # if current processor is in `self._modules` and if passed `processor` is not, we need to
        # pop `processor` from `self._modules`
        if (
            hasattr(self, "processor")
            and isinstance(self.processor, torch.nn.Module)
            and not isinstance(processor, torch.nn.Module)
        ):
            logger.info(f"You are removing possibly trained weights of {self.processor} with {processor}")
            self._modules.pop("processor")

        self.processor = processor

    def get_processor(self, return_deprecated_lora: bool = False) -> "AttentionProcessor":
        r"""
        Get the attention processor in use.

        Args:
            return_deprecated_lora (`bool`, *optional*, defaults to `False`):
                Set to `True` to return the deprecated LoRA attention processor.

        Returns:
            "AttentionProcessor": The attention processor in use.
        """
        if not return_deprecated_lora:
            return self.processor

    def forward(
        self,
        hidden_states: torch.Tensor,
        encoder_hidden_states: Optional[torch.Tensor] = None,
        attention_mask: Optional[torch.Tensor] = None,
        **cross_attention_kwargs,
    ) -> torch.Tensor:
        r"""
        The forward method of the `Attention` class.

        Args:
            hidden_states (`torch.Tensor`):
                The hidden states of the query.
            encoder_hidden_states (`torch.Tensor`, *optional*):
                The hidden states of the encoder.
            attention_mask (`torch.Tensor`, *optional*):
                The attention mask to use. If `None`, no mask is applied.
            **cross_attention_kwargs:
                Additional keyword arguments to pass along to the cross attention.

        Returns:
            `torch.Tensor`: The output of the attention layer.
        """
        # The `Attention` class can call different attention processors / attention functions
        # here we simply pass along all tensors to the selected processor class
        # For standard processors that are defined here, `**cross_attention_kwargs` is empty

        attn_parameters = set(inspect.signature(self.processor.__call__).parameters.keys())
        quiet_attn_parameters = {"ip_adapter_masks"}
        unused_kwargs = [
            k for k, _ in cross_attention_kwargs.items() if k not in attn_parameters and k not in quiet_attn_parameters
        ]
        if len(unused_kwargs) > 0:
            logger.warning(
                f"cross_attention_kwargs {unused_kwargs} are not expected by {self.processor.__class__.__name__} and will be ignored."
            )
        cross_attention_kwargs = {k: w for k, w in cross_attention_kwargs.items() if k in attn_parameters}

        return self.processor(
            self,
            hidden_states,
            encoder_hidden_states=encoder_hidden_states,
            attention_mask=attention_mask,
            **cross_attention_kwargs,
        )

    def batch_to_head_dim(self, tensor: torch.Tensor) -> torch.Tensor:
        r"""
        Reshape the tensor from `[batch_size, seq_len, dim]` to `[batch_size // heads, seq_len, dim * heads]`. `heads`
        is the number of heads initialized while constructing the `Attention` class.

        Args:
            tensor (`torch.Tensor`): The tensor to reshape.

        Returns:
            `torch.Tensor`: The reshaped tensor.
        """
        head_size = self.heads
        batch_size, seq_len, dim = tensor.shape
        tensor = tensor.reshape(batch_size // head_size, head_size, seq_len, dim)
        tensor = tensor.permute(0, 2, 1, 3).reshape(batch_size // head_size, seq_len, dim * head_size)
        return tensor

    def head_to_batch_dim(self, tensor: torch.Tensor, out_dim: int = 3) -> torch.Tensor:
        r"""
        Reshape the tensor from `[batch_size, seq_len, dim]` to `[batch_size, seq_len, heads, dim // heads]` `heads` is
        the number of heads initialized while constructing the `Attention` class.

        Args:
            tensor (`torch.Tensor`): The tensor to reshape.
            out_dim (`int`, *optional*, defaults to `3`): The output dimension of the tensor. If `3`, the tensor is
                reshaped to `[batch_size * heads, seq_len, dim // heads]`.

        Returns:
            `torch.Tensor`: The reshaped tensor.
        """
        head_size = self.heads
        if tensor.ndim == 3:
            batch_size, seq_len, dim = tensor.shape
            extra_dim = 1
        else:
            batch_size, extra_dim, seq_len, dim = tensor.shape
        tensor = tensor.reshape(batch_size, seq_len * extra_dim, head_size, dim // head_size)
        tensor = tensor.permute(0, 2, 1, 3)

        if out_dim == 3:
            tensor = tensor.reshape(batch_size * head_size, seq_len * extra_dim, dim // head_size)

        return tensor

    def get_attention_scores(
        self, query: torch.Tensor, key: torch.Tensor, attention_mask: Optional[torch.Tensor] = None
    ) -> torch.Tensor:
        r"""
        Compute the attention scores.

        Args:
            query (`torch.Tensor`): The query tensor.
            key (`torch.Tensor`): The key tensor.
            attention_mask (`torch.Tensor`, *optional*): The attention mask to use. If `None`, no mask is applied.

        Returns:
            `torch.Tensor`: The attention probabilities/scores.
        """
        dtype = query.dtype
        if self.upcast_attention:
            query = query.float()
            key = key.float()

        if attention_mask is None:
            baddbmm_input = torch.empty(
                query.shape[0], query.shape[1], key.shape[1], dtype=query.dtype, device=query.device
            )
            beta = 0
        else:
            baddbmm_input = attention_mask
            beta = 1

        attention_scores = torch.baddbmm(
            baddbmm_input,
            query,
            key.transpose(-1, -2),
            beta=beta,
            alpha=self.scale,
        )
        del baddbmm_input

        if self.upcast_softmax:
            attention_scores = attention_scores.float()

        attention_probs = attention_scores.softmax(dim=-1)
        del attention_scores

        attention_probs = attention_probs.to(dtype)

        return attention_probs

    def prepare_attention_mask(
        self, attention_mask: torch.Tensor, target_length: int, batch_size: int, out_dim: int = 3
    ) -> torch.Tensor:
        r"""
        Prepare the attention mask for the attention computation.

        Args:
            attention_mask (`torch.Tensor`):
                The attention mask to prepare.
            target_length (`int`):
                The target length of the attention mask. This is the length of the attention mask after padding.
            batch_size (`int`):
                The batch size, which is used to repeat the attention mask.
            out_dim (`int`, *optional*, defaults to `3`):
                The output dimension of the attention mask. Can be either `3` or `4`.

        Returns:
            `torch.Tensor`: The prepared attention mask.
        """
        head_size = self.heads
        if attention_mask is None:
            return attention_mask

        current_length: int = attention_mask.shape[-1]
        if current_length != target_length:
            if attention_mask.device.type == "mps":
                # HACK: MPS: Does not support padding by greater than dimension of input tensor.
                # Instead, we can manually construct the padding tensor.
                padding_shape = (attention_mask.shape[0], attention_mask.shape[1], target_length)
                padding = torch.zeros(padding_shape, dtype=attention_mask.dtype, device=attention_mask.device)
                attention_mask = torch.cat([attention_mask, padding], dim=2)
            else:
                # TODO: for pipelines such as stable-diffusion, padding cross-attn mask:
                #       we want to instead pad by (0, remaining_length), where remaining_length is:
                #       remaining_length: int = target_length - current_length
                # TODO: re-enable tests/models/test_models_unet_2d_condition.py#test_model_xattn_padding
                attention_mask = F.pad(attention_mask, (0, target_length), value=0.0)

        if out_dim == 3:
            if attention_mask.shape[0] < batch_size * head_size:
                attention_mask = attention_mask.repeat_interleave(head_size, dim=0)
        elif out_dim == 4:
            attention_mask = attention_mask.unsqueeze(1)
            attention_mask = attention_mask.repeat_interleave(head_size, dim=1)

        return attention_mask

    def norm_encoder_hidden_states(self, encoder_hidden_states: torch.Tensor) -> torch.Tensor:
        r"""
        Normalize the encoder hidden states. Requires `self.norm_cross` to be specified when constructing the
        `Attention` class.

        Args:
            encoder_hidden_states (`torch.Tensor`): Hidden states of the encoder.

        Returns:
            `torch.Tensor`: The normalized encoder hidden states.
        """
        assert self.norm_cross is not None, "self.norm_cross must be defined to call self.norm_encoder_hidden_states"

        if isinstance(self.norm_cross, nn.LayerNorm):
            encoder_hidden_states = self.norm_cross(encoder_hidden_states)
        elif isinstance(self.norm_cross, nn.GroupNorm):
            # Group norm norms along the channels dimension and expects
            # input to be in the shape of (N, C, *). In this case, we want
            # to norm along the hidden dimension, so we need to move
            # (batch_size, sequence_length, hidden_size) ->
            # (batch_size, hidden_size, sequence_length)
            encoder_hidden_states = encoder_hidden_states.transpose(1, 2)
            encoder_hidden_states = self.norm_cross(encoder_hidden_states)
            encoder_hidden_states = encoder_hidden_states.transpose(1, 2)
        else:
            assert False

        return encoder_hidden_states

    @torch.no_grad()
    def fuse_projections(self, fuse=True):
        device = self.to_q.weight.data.device
        dtype = self.to_q.weight.data.dtype

        if not self.is_cross_attention:
            # fetch weight matrices.
            concatenated_weights = torch.cat([self.to_q.weight.data, self.to_k.weight.data, self.to_v.weight.data])
            in_features = concatenated_weights.shape[1]
            out_features = concatenated_weights.shape[0]

            # create a new single projection layer and copy over the weights.
            self.to_qkv = nn.Linear(in_features, out_features, bias=self.use_bias, device=device, dtype=dtype)
            self.to_qkv.weight.copy_(concatenated_weights)
            if self.use_bias:
                concatenated_bias = torch.cat([self.to_q.bias.data, self.to_k.bias.data, self.to_v.bias.data])
                self.to_qkv.bias.copy_(concatenated_bias)

        else:
            concatenated_weights = torch.cat([self.to_k.weight.data, self.to_v.weight.data])
            in_features = concatenated_weights.shape[1]
            out_features = concatenated_weights.shape[0]

            self.to_kv = nn.Linear(in_features, out_features, bias=self.use_bias, device=device, dtype=dtype)
            self.to_kv.weight.copy_(concatenated_weights)
            if self.use_bias:
                concatenated_bias = torch.cat([self.to_k.bias.data, self.to_v.bias.data])
                self.to_kv.bias.copy_(concatenated_bias)

        # handle added projections for SD3 and others.
        if hasattr(self, "add_q_proj") and hasattr(self, "add_k_proj") and hasattr(self, "add_v_proj"):
            concatenated_weights = torch.cat(
                [self.add_q_proj.weight.data, self.add_k_proj.weight.data, self.add_v_proj.weight.data]
            )
            in_features = concatenated_weights.shape[1]
            out_features = concatenated_weights.shape[0]

            self.to_added_qkv = nn.Linear(
                in_features, out_features, bias=self.added_proj_bias, device=device, dtype=dtype
            )
            self.to_added_qkv.weight.copy_(concatenated_weights)
            if self.added_proj_bias:
                concatenated_bias = torch.cat(
                    [self.add_q_proj.bias.data, self.add_k_proj.bias.data, self.add_v_proj.bias.data]
                )
                self.to_added_qkv.bias.copy_(concatenated_bias)

        self.fused_projections = fuse


class AttnProcessor:
    r"""
    Default processor for performing attention-related computations.
    """

    def __call__(
        self,
        attn: Attention,
        hidden_states: torch.Tensor,
        encoder_hidden_states: Optional[torch.Tensor] = None,
        attention_mask: Optional[torch.Tensor] = None,
        temb: Optional[torch.Tensor] = None,
        *args,
        **kwargs,
    ) -> torch.Tensor:
        if len(args) > 0 or kwargs.get("scale", None) is not None:
            deprecation_message = "The `scale` argument is deprecated and will be ignored. Please remove it, as passing it will raise an error in the future. `scale` should directly be passed while calling the underlying pipeline component i.e., via `cross_attention_kwargs`."
            deprecate("scale", "1.0.0", deprecation_message)

        residual = hidden_states

        if attn.spatial_norm is not None:
            hidden_states = attn.spatial_norm(hidden_states, temb)

        input_ndim = hidden_states.ndim

        if input_ndim == 4:
            batch_size, channel, height, width = hidden_states.shape
            hidden_states = hidden_states.view(batch_size, channel, height * width).transpose(1, 2)

        batch_size, sequence_length, _ = (
            hidden_states.shape if encoder_hidden_states is None else encoder_hidden_states.shape
        )
        attention_mask = attn.prepare_attention_mask(attention_mask, sequence_length, batch_size)

        if attn.group_norm is not None:
            hidden_states = attn.group_norm(hidden_states.transpose(1, 2)).transpose(1, 2)

        query = attn.to_q(hidden_states)

        if encoder_hidden_states is None:
            encoder_hidden_states = hidden_states
        elif attn.norm_cross:
            encoder_hidden_states = attn.norm_encoder_hidden_states(encoder_hidden_states)

        key = attn.to_k(encoder_hidden_states)
        value = attn.to_v(encoder_hidden_states)

        query = attn.head_to_batch_dim(query)
        key = attn.head_to_batch_dim(key)
        value = attn.head_to_batch_dim(value)

        attention_probs = attn.get_attention_scores(query, key, attention_mask)
        hidden_states = torch.bmm(attention_probs, value)
        hidden_states = attn.batch_to_head_dim(hidden_states)

        # linear proj
        hidden_states = attn.to_out[0](hidden_states)
        # dropout
        hidden_states = attn.to_out[1](hidden_states)

        if input_ndim == 4:
            hidden_states = hidden_states.transpose(-1, -2).reshape(batch_size, channel, height, width)

        if attn.residual_connection:
            hidden_states = hidden_states + residual

        hidden_states = hidden_states / attn.rescale_output_factor

        return hidden_states


class CustomDiffusionAttnProcessor(nn.Module):
    r"""
    Processor for implementing attention for the Custom Diffusion method.

    Args:
        train_kv (`bool`, defaults to `True`):
            Whether to newly train the key and value matrices corresponding to the text features.
        train_q_out (`bool`, defaults to `True`):
            Whether to newly train query matrices corresponding to the latent image features.
        hidden_size (`int`, *optional*, defaults to `None`):
            The hidden size of the attention layer.
        cross_attention_dim (`int`, *optional*, defaults to `None`):
            The number of channels in the `encoder_hidden_states`.
        out_bias (`bool`, defaults to `True`):
            Whether to include the bias parameter in `train_q_out`.
        dropout (`float`, *optional*, defaults to 0.0):
            The dropout probability to use.
    """

    def __init__(
        self,
        train_kv: bool = True,
        train_q_out: bool = True,
        hidden_size: Optional[int] = None,
        cross_attention_dim: Optional[int] = None,
        out_bias: bool = True,
        dropout: float = 0.0,
    ):
        super().__init__()
        self.train_kv = train_kv
        self.train_q_out = train_q_out

        self.hidden_size = hidden_size
        self.cross_attention_dim = cross_attention_dim

        # `_custom_diffusion` id for easy serialization and loading.
        if self.train_kv:
            self.to_k_custom_diffusion = nn.Linear(cross_attention_dim or hidden_size, hidden_size, bias=False)
            self.to_v_custom_diffusion = nn.Linear(cross_attention_dim or hidden_size, hidden_size, bias=False)
        if self.train_q_out:
            self.to_q_custom_diffusion = nn.Linear(hidden_size, hidden_size, bias=False)
            self.to_out_custom_diffusion = nn.ModuleList([])
            self.to_out_custom_diffusion.append(nn.Linear(hidden_size, hidden_size, bias=out_bias))
            self.to_out_custom_diffusion.append(nn.Dropout(dropout))

    def __call__(
        self,
        attn: Attention,
        hidden_states: torch.Tensor,
        encoder_hidden_states: Optional[torch.Tensor] = None,
        attention_mask: Optional[torch.Tensor] = None,
    ) -> torch.Tensor:
        batch_size, sequence_length, _ = hidden_states.shape
        attention_mask = attn.prepare_attention_mask(attention_mask, sequence_length, batch_size)
        if self.train_q_out:
            query = self.to_q_custom_diffusion(hidden_states).to(attn.to_q.weight.dtype)
        else:
            query = attn.to_q(hidden_states.to(attn.to_q.weight.dtype))

        if encoder_hidden_states is None:
            crossattn = False
            encoder_hidden_states = hidden_states
        else:
            crossattn = True
            if attn.norm_cross:
                encoder_hidden_states = attn.norm_encoder_hidden_states(encoder_hidden_states)

        if self.train_kv:
            key = self.to_k_custom_diffusion(encoder_hidden_states.to(self.to_k_custom_diffusion.weight.dtype))
            value = self.to_v_custom_diffusion(encoder_hidden_states.to(self.to_v_custom_diffusion.weight.dtype))
            key = key.to(attn.to_q.weight.dtype)
            value = value.to(attn.to_q.weight.dtype)
        else:
            key = attn.to_k(encoder_hidden_states)
            value = attn.to_v(encoder_hidden_states)

        if crossattn:
            detach = torch.ones_like(key)
            detach[:, :1, :] = detach[:, :1, :] * 0.0
            key = detach * key + (1 - detach) * key.detach()
            value = detach * value + (1 - detach) * value.detach()

        query = attn.head_to_batch_dim(query)
        key = attn.head_to_batch_dim(key)
        value = attn.head_to_batch_dim(value)

        attention_probs = attn.get_attention_scores(query, key, attention_mask)
        hidden_states = torch.bmm(attention_probs, value)
        hidden_states = attn.batch_to_head_dim(hidden_states)

        if self.train_q_out:
            # linear proj
            hidden_states = self.to_out_custom_diffusion[0](hidden_states)
            # dropout
            hidden_states = self.to_out_custom_diffusion[1](hidden_states)
        else:
            # linear proj
            hidden_states = attn.to_out[0](hidden_states)
            # dropout
            hidden_states = attn.to_out[1](hidden_states)

        return hidden_states


class AttnAddedKVProcessor:
    r"""
    Processor for performing attention-related computations with extra learnable key and value matrices for the text
    encoder.
    """

    def __call__(
        self,
        attn: Attention,
        hidden_states: torch.Tensor,
        encoder_hidden_states: Optional[torch.Tensor] = None,
        attention_mask: Optional[torch.Tensor] = None,
        *args,
        **kwargs,
    ) -> torch.Tensor:
        if len(args) > 0 or kwargs.get("scale", None) is not None:
            deprecation_message = "The `scale` argument is deprecated and will be ignored. Please remove it, as passing it will raise an error in the future. `scale` should directly be passed while calling the underlying pipeline component i.e., via `cross_attention_kwargs`."
            deprecate("scale", "1.0.0", deprecation_message)

        residual = hidden_states

        hidden_states = hidden_states.view(hidden_states.shape[0], hidden_states.shape[1], -1).transpose(1, 2)
        batch_size, sequence_length, _ = hidden_states.shape

        attention_mask = attn.prepare_attention_mask(attention_mask, sequence_length, batch_size)

        if encoder_hidden_states is None:
            encoder_hidden_states = hidden_states
        elif attn.norm_cross:
            encoder_hidden_states = attn.norm_encoder_hidden_states(encoder_hidden_states)

        hidden_states = attn.group_norm(hidden_states.transpose(1, 2)).transpose(1, 2)

        query = attn.to_q(hidden_states)
        query = attn.head_to_batch_dim(query)

        encoder_hidden_states_key_proj = attn.add_k_proj(encoder_hidden_states)
        encoder_hidden_states_value_proj = attn.add_v_proj(encoder_hidden_states)
        encoder_hidden_states_key_proj = attn.head_to_batch_dim(encoder_hidden_states_key_proj)
        encoder_hidden_states_value_proj = attn.head_to_batch_dim(encoder_hidden_states_value_proj)

        if not attn.only_cross_attention:
            key = attn.to_k(hidden_states)
            value = attn.to_v(hidden_states)
            key = attn.head_to_batch_dim(key)
            value = attn.head_to_batch_dim(value)
            key = torch.cat([encoder_hidden_states_key_proj, key], dim=1)
            value = torch.cat([encoder_hidden_states_value_proj, value], dim=1)
        else:
            key = encoder_hidden_states_key_proj
            value = encoder_hidden_states_value_proj

        attention_probs = attn.get_attention_scores(query, key, attention_mask)
        hidden_states = torch.bmm(attention_probs, value)
        hidden_states = attn.batch_to_head_dim(hidden_states)

        # linear proj
        hidden_states = attn.to_out[0](hidden_states)
        # dropout
        hidden_states = attn.to_out[1](hidden_states)

        hidden_states = hidden_states.transpose(-1, -2).reshape(residual.shape)
        hidden_states = hidden_states + residual

        return hidden_states


class AttnAddedKVProcessor2_0:
    r"""
    Processor for performing scaled dot-product attention (enabled by default if you're using PyTorch 2.0), with extra
    learnable key and value matrices for the text encoder.
    """

    def __init__(self):
        if not hasattr(F, "scaled_dot_product_attention"):
            raise ImportError(
                "AttnAddedKVProcessor2_0 requires PyTorch 2.0, to use it, please upgrade PyTorch to 2.0."
            )

    def __call__(
        self,
        attn: Attention,
        hidden_states: torch.Tensor,
        encoder_hidden_states: Optional[torch.Tensor] = None,
        attention_mask: Optional[torch.Tensor] = None,
        *args,
        **kwargs,
    ) -> torch.Tensor:
        if len(args) > 0 or kwargs.get("scale", None) is not None:
            deprecation_message = "The `scale` argument is deprecated and will be ignored. Please remove it, as passing it will raise an error in the future. `scale` should directly be passed while calling the underlying pipeline component i.e., via `cross_attention_kwargs`."
            deprecate("scale", "1.0.0", deprecation_message)

        residual = hidden_states

        hidden_states = hidden_states.view(hidden_states.shape[0], hidden_states.shape[1], -1).transpose(1, 2)
        batch_size, sequence_length, _ = hidden_states.shape

        attention_mask = attn.prepare_attention_mask(attention_mask, sequence_length, batch_size, out_dim=4)

        if encoder_hidden_states is None:
            encoder_hidden_states = hidden_states
        elif attn.norm_cross:
            encoder_hidden_states = attn.norm_encoder_hidden_states(encoder_hidden_states)

        hidden_states = attn.group_norm(hidden_states.transpose(1, 2)).transpose(1, 2)

        query = attn.to_q(hidden_states)
        query = attn.head_to_batch_dim(query, out_dim=4)

        encoder_hidden_states_key_proj = attn.add_k_proj(encoder_hidden_states)
        encoder_hidden_states_value_proj = attn.add_v_proj(encoder_hidden_states)
        encoder_hidden_states_key_proj = attn.head_to_batch_dim(encoder_hidden_states_key_proj, out_dim=4)
        encoder_hidden_states_value_proj = attn.head_to_batch_dim(encoder_hidden_states_value_proj, out_dim=4)

        if not attn.only_cross_attention:
            key = attn.to_k(hidden_states)
            value = attn.to_v(hidden_states)
            key = attn.head_to_batch_dim(key, out_dim=4)
            value = attn.head_to_batch_dim(value, out_dim=4)
            key = torch.cat([encoder_hidden_states_key_proj, key], dim=2)
            value = torch.cat([encoder_hidden_states_value_proj, value], dim=2)
        else:
            key = encoder_hidden_states_key_proj
            value = encoder_hidden_states_value_proj

        # the output of sdp = (batch, num_heads, seq_len, head_dim)
        # TODO: add support for attn.scale when we move to Torch 2.1
        hidden_states = F.scaled_dot_product_attention(
            query, key, value, attn_mask=attention_mask, dropout_p=0.0, is_causal=False
        )
        hidden_states = hidden_states.transpose(1, 2).reshape(batch_size, -1, residual.shape[1])

        # linear proj
        hidden_states = attn.to_out[0](hidden_states)
        # dropout
        hidden_states = attn.to_out[1](hidden_states)

        hidden_states = hidden_states.transpose(-1, -2).reshape(residual.shape)
        hidden_states = hidden_states + residual

        return hidden_states


class JointAttnProcessor2_0:
    """Attention processor used typically in processing the SD3-like self-attention projections."""

    def __init__(self):
        if not hasattr(F, "scaled_dot_product_attention"):
            raise ImportError("AttnProcessor2_0 requires PyTorch 2.0, to use it, please upgrade PyTorch to 2.0.")

    def __call__(
        self,
        attn: Attention,
        hidden_states: torch.FloatTensor,
        encoder_hidden_states: torch.FloatTensor = None,
        attention_mask: Optional[torch.FloatTensor] = None,
        *args,
        **kwargs,
    ) -> torch.FloatTensor:
        residual = hidden_states

        batch_size = hidden_states.shape[0]

        # `sample` projections.
        query = attn.to_q(hidden_states)
        key = attn.to_k(hidden_states)
        value = attn.to_v(hidden_states)

        inner_dim = key.shape[-1]
        head_dim = inner_dim // attn.heads

        query = query.view(batch_size, -1, attn.heads, head_dim).transpose(1, 2)
        key = key.view(batch_size, -1, attn.heads, head_dim).transpose(1, 2)
        value = value.view(batch_size, -1, attn.heads, head_dim).transpose(1, 2)

        if attn.norm_q is not None:
            query = attn.norm_q(query)
        if attn.norm_k is not None:
            key = attn.norm_k(key)

        # `context` projections.
        if encoder_hidden_states is not None:
            encoder_hidden_states_query_proj = attn.add_q_proj(encoder_hidden_states)
            encoder_hidden_states_key_proj = attn.add_k_proj(encoder_hidden_states)
            encoder_hidden_states_value_proj = attn.add_v_proj(encoder_hidden_states)

            encoder_hidden_states_query_proj = encoder_hidden_states_query_proj.view(
                batch_size, -1, attn.heads, head_dim
            ).transpose(1, 2)
            encoder_hidden_states_key_proj = encoder_hidden_states_key_proj.view(
                batch_size, -1, attn.heads, head_dim
            ).transpose(1, 2)
            encoder_hidden_states_value_proj = encoder_hidden_states_value_proj.view(
                batch_size, -1, attn.heads, head_dim
            ).transpose(1, 2)

            if attn.norm_added_q is not None:
                encoder_hidden_states_query_proj = attn.norm_added_q(encoder_hidden_states_query_proj)
            if attn.norm_added_k is not None:
                encoder_hidden_states_key_proj = attn.norm_added_k(encoder_hidden_states_key_proj)

            query = torch.cat([query, encoder_hidden_states_query_proj], dim=2)
            key = torch.cat([key, encoder_hidden_states_key_proj], dim=2)
            value = torch.cat([value, encoder_hidden_states_value_proj], dim=2)

        hidden_states = F.scaled_dot_product_attention(query, key, value, dropout_p=0.0, is_causal=False)
        hidden_states = hidden_states.transpose(1, 2).reshape(batch_size, -1, attn.heads * head_dim)
        hidden_states = hidden_states.to(query.dtype)

        if encoder_hidden_states is not None:
            # Split the attention outputs.
            hidden_states, encoder_hidden_states = (
                hidden_states[:, : residual.shape[1]],
                hidden_states[:, residual.shape[1] :],
            )
            if not attn.context_pre_only:
                encoder_hidden_states = attn.to_add_out(encoder_hidden_states)

        # linear proj
        hidden_states = attn.to_out[0](hidden_states)
        # dropout
        hidden_states = attn.to_out[1](hidden_states)

        if encoder_hidden_states is not None:
            return hidden_states, encoder_hidden_states
        else:
            return hidden_states


class PAGJointAttnProcessor2_0:
    """Attention processor used typically in processing the SD3-like self-attention projections."""

    def __init__(self):
        if not hasattr(F, "scaled_dot_product_attention"):
            raise ImportError(
                "PAGJointAttnProcessor2_0 requires PyTorch 2.0, to use it, please upgrade PyTorch to 2.0."
            )

    def __call__(
        self,
        attn: Attention,
        hidden_states: torch.FloatTensor,
        encoder_hidden_states: torch.FloatTensor = None,
    ) -> torch.FloatTensor:
        residual = hidden_states

        input_ndim = hidden_states.ndim
        if input_ndim == 4:
            batch_size, channel, height, width = hidden_states.shape
            hidden_states = hidden_states.view(batch_size, channel, height * width).transpose(1, 2)
        context_input_ndim = encoder_hidden_states.ndim
        if context_input_ndim == 4:
            batch_size, channel, height, width = encoder_hidden_states.shape
            encoder_hidden_states = encoder_hidden_states.view(batch_size, channel, height * width).transpose(1, 2)

        # store the length of image patch sequences to create a mask that prevents interaction between patches
        # similar to making the self-attention map an identity matrix
        identity_block_size = hidden_states.shape[1]

        # chunk
        hidden_states_org, hidden_states_ptb = hidden_states.chunk(2)
        encoder_hidden_states_org, encoder_hidden_states_ptb = encoder_hidden_states.chunk(2)

        ################## original path ##################
        batch_size = encoder_hidden_states_org.shape[0]

        # `sample` projections.
        query_org = attn.to_q(hidden_states_org)
        key_org = attn.to_k(hidden_states_org)
        value_org = attn.to_v(hidden_states_org)

        # `context` projections.
        encoder_hidden_states_org_query_proj = attn.add_q_proj(encoder_hidden_states_org)
        encoder_hidden_states_org_key_proj = attn.add_k_proj(encoder_hidden_states_org)
        encoder_hidden_states_org_value_proj = attn.add_v_proj(encoder_hidden_states_org)

        # attention
        query_org = torch.cat([query_org, encoder_hidden_states_org_query_proj], dim=1)
        key_org = torch.cat([key_org, encoder_hidden_states_org_key_proj], dim=1)
        value_org = torch.cat([value_org, encoder_hidden_states_org_value_proj], dim=1)

        inner_dim = key_org.shape[-1]
        head_dim = inner_dim // attn.heads
        query_org = query_org.view(batch_size, -1, attn.heads, head_dim).transpose(1, 2)
        key_org = key_org.view(batch_size, -1, attn.heads, head_dim).transpose(1, 2)
        value_org = value_org.view(batch_size, -1, attn.heads, head_dim).transpose(1, 2)

        hidden_states_org = F.scaled_dot_product_attention(
            query_org, key_org, value_org, dropout_p=0.0, is_causal=False
        )
        hidden_states_org = hidden_states_org.transpose(1, 2).reshape(batch_size, -1, attn.heads * head_dim)
        hidden_states_org = hidden_states_org.to(query_org.dtype)

        # Split the attention outputs.
        hidden_states_org, encoder_hidden_states_org = (
            hidden_states_org[:, : residual.shape[1]],
            hidden_states_org[:, residual.shape[1] :],
        )

        # linear proj
        hidden_states_org = attn.to_out[0](hidden_states_org)
        # dropout
        hidden_states_org = attn.to_out[1](hidden_states_org)
        if not attn.context_pre_only:
            encoder_hidden_states_org = attn.to_add_out(encoder_hidden_states_org)

        if input_ndim == 4:
            hidden_states_org = hidden_states_org.transpose(-1, -2).reshape(batch_size, channel, height, width)
        if context_input_ndim == 4:
            encoder_hidden_states_org = encoder_hidden_states_org.transpose(-1, -2).reshape(
                batch_size, channel, height, width
            )

        ################## perturbed path ##################

        batch_size = encoder_hidden_states_ptb.shape[0]

        # `sample` projections.
        query_ptb = attn.to_q(hidden_states_ptb)
        key_ptb = attn.to_k(hidden_states_ptb)
        value_ptb = attn.to_v(hidden_states_ptb)

        # `context` projections.
        encoder_hidden_states_ptb_query_proj = attn.add_q_proj(encoder_hidden_states_ptb)
        encoder_hidden_states_ptb_key_proj = attn.add_k_proj(encoder_hidden_states_ptb)
        encoder_hidden_states_ptb_value_proj = attn.add_v_proj(encoder_hidden_states_ptb)

        # attention
        query_ptb = torch.cat([query_ptb, encoder_hidden_states_ptb_query_proj], dim=1)
        key_ptb = torch.cat([key_ptb, encoder_hidden_states_ptb_key_proj], dim=1)
        value_ptb = torch.cat([value_ptb, encoder_hidden_states_ptb_value_proj], dim=1)

        inner_dim = key_ptb.shape[-1]
        head_dim = inner_dim // attn.heads
        query_ptb = query_ptb.view(batch_size, -1, attn.heads, head_dim).transpose(1, 2)
        key_ptb = key_ptb.view(batch_size, -1, attn.heads, head_dim).transpose(1, 2)
        value_ptb = value_ptb.view(batch_size, -1, attn.heads, head_dim).transpose(1, 2)

        # create a full mask with all entries set to 0
        seq_len = query_ptb.size(2)
        full_mask = torch.zeros((seq_len, seq_len), device=query_ptb.device, dtype=query_ptb.dtype)

        # set the attention value between image patches to -inf
        full_mask[:identity_block_size, :identity_block_size] = float("-inf")

        # set the diagonal of the attention value between image patches to 0
        full_mask[:identity_block_size, :identity_block_size].fill_diagonal_(0)

        # expand the mask to match the attention weights shape
        full_mask = full_mask.unsqueeze(0).unsqueeze(0)  # Add batch and num_heads dimensions

        hidden_states_ptb = F.scaled_dot_product_attention(
            query_ptb, key_ptb, value_ptb, attn_mask=full_mask, dropout_p=0.0, is_causal=False
        )
        hidden_states_ptb = hidden_states_ptb.transpose(1, 2).reshape(batch_size, -1, attn.heads * head_dim)
        hidden_states_ptb = hidden_states_ptb.to(query_ptb.dtype)

        # split the attention outputs.
        hidden_states_ptb, encoder_hidden_states_ptb = (
            hidden_states_ptb[:, : residual.shape[1]],
            hidden_states_ptb[:, residual.shape[1] :],
        )

        # linear proj
        hidden_states_ptb = attn.to_out[0](hidden_states_ptb)
        # dropout
        hidden_states_ptb = attn.to_out[1](hidden_states_ptb)
        if not attn.context_pre_only:
            encoder_hidden_states_ptb = attn.to_add_out(encoder_hidden_states_ptb)

        if input_ndim == 4:
            hidden_states_ptb = hidden_states_ptb.transpose(-1, -2).reshape(batch_size, channel, height, width)
        if context_input_ndim == 4:
            encoder_hidden_states_ptb = encoder_hidden_states_ptb.transpose(-1, -2).reshape(
                batch_size, channel, height, width
            )

        ################ concat ###############
        hidden_states = torch.cat([hidden_states_org, hidden_states_ptb])
        encoder_hidden_states = torch.cat([encoder_hidden_states_org, encoder_hidden_states_ptb])

<<<<<<< HEAD
class AttnProcessorNPU:
    r"""
    Processor for implementing flash attention using torch_npu. Torch_npu supports only fp16 and bf16 data types. If
    fp32 is used, F.scaled_dot_product_attention will be used for computation, but the acceleration effect on NPU is
    not significant.
=======
        return hidden_states, encoder_hidden_states

>>>>>>> c4b5d2ff

class PAGCFGJointAttnProcessor2_0:
    """Attention processor used typically in processing the SD3-like self-attention projections."""

    def __init__(self):
        if not hasattr(F, "scaled_dot_product_attention"):
            raise ImportError(
                "PAGCFGJointAttnProcessor2_0 requires PyTorch 2.0, to use it, please upgrade PyTorch to 2.0."
            )

    def __call__(
        self,
        attn: Attention,
        hidden_states: torch.FloatTensor,
        encoder_hidden_states: torch.FloatTensor = None,
        attention_mask: Optional[torch.FloatTensor] = None,
        *args,
        **kwargs,
    ) -> torch.FloatTensor:
        residual = hidden_states

        input_ndim = hidden_states.ndim
        if input_ndim == 4:
            batch_size, channel, height, width = hidden_states.shape
            hidden_states = hidden_states.view(batch_size, channel, height * width).transpose(1, 2)
        context_input_ndim = encoder_hidden_states.ndim
        if context_input_ndim == 4:
            batch_size, channel, height, width = encoder_hidden_states.shape
            encoder_hidden_states = encoder_hidden_states.view(batch_size, channel, height * width).transpose(1, 2)

        identity_block_size = hidden_states.shape[
            1
        ]  # patch embeddings width * height (correspond to self-attention map width or height)

        # chunk
        hidden_states_uncond, hidden_states_org, hidden_states_ptb = hidden_states.chunk(3)
        hidden_states_org = torch.cat([hidden_states_uncond, hidden_states_org])

        (
            encoder_hidden_states_uncond,
            encoder_hidden_states_org,
            encoder_hidden_states_ptb,
        ) = encoder_hidden_states.chunk(3)
        encoder_hidden_states_org = torch.cat([encoder_hidden_states_uncond, encoder_hidden_states_org])

        ################## original path ##################
        batch_size = encoder_hidden_states_org.shape[0]

        # `sample` projections.
        query_org = attn.to_q(hidden_states_org)
        key_org = attn.to_k(hidden_states_org)
        value_org = attn.to_v(hidden_states_org)

        # `context` projections.
        encoder_hidden_states_org_query_proj = attn.add_q_proj(encoder_hidden_states_org)
        encoder_hidden_states_org_key_proj = attn.add_k_proj(encoder_hidden_states_org)
        encoder_hidden_states_org_value_proj = attn.add_v_proj(encoder_hidden_states_org)

        # attention
        query_org = torch.cat([query_org, encoder_hidden_states_org_query_proj], dim=1)
        key_org = torch.cat([key_org, encoder_hidden_states_org_key_proj], dim=1)
        value_org = torch.cat([value_org, encoder_hidden_states_org_value_proj], dim=1)

        inner_dim = key_org.shape[-1]
        head_dim = inner_dim // attn.heads
        query_org = query_org.view(batch_size, -1, attn.heads, head_dim).transpose(1, 2)
        key_org = key_org.view(batch_size, -1, attn.heads, head_dim).transpose(1, 2)
        value_org = value_org.view(batch_size, -1, attn.heads, head_dim).transpose(1, 2)

        hidden_states_org = F.scaled_dot_product_attention(
            query_org, key_org, value_org, dropout_p=0.0, is_causal=False
        )
        hidden_states_org = hidden_states_org.transpose(1, 2).reshape(batch_size, -1, attn.heads * head_dim)
        hidden_states_org = hidden_states_org.to(query_org.dtype)

        # Split the attention outputs.
        hidden_states_org, encoder_hidden_states_org = (
            hidden_states_org[:, : residual.shape[1]],
            hidden_states_org[:, residual.shape[1] :],
        )

        # linear proj
        hidden_states_org = attn.to_out[0](hidden_states_org)
        # dropout
        hidden_states_org = attn.to_out[1](hidden_states_org)
        if not attn.context_pre_only:
            encoder_hidden_states_org = attn.to_add_out(encoder_hidden_states_org)

        if input_ndim == 4:
            hidden_states_org = hidden_states_org.transpose(-1, -2).reshape(batch_size, channel, height, width)
        if context_input_ndim == 4:
            encoder_hidden_states_org = encoder_hidden_states_org.transpose(-1, -2).reshape(
                batch_size, channel, height, width
            )

        ################## perturbed path ##################

        batch_size = encoder_hidden_states_ptb.shape[0]

        # `sample` projections.
        query_ptb = attn.to_q(hidden_states_ptb)
        key_ptb = attn.to_k(hidden_states_ptb)
        value_ptb = attn.to_v(hidden_states_ptb)

        # `context` projections.
        encoder_hidden_states_ptb_query_proj = attn.add_q_proj(encoder_hidden_states_ptb)
        encoder_hidden_states_ptb_key_proj = attn.add_k_proj(encoder_hidden_states_ptb)
        encoder_hidden_states_ptb_value_proj = attn.add_v_proj(encoder_hidden_states_ptb)

        # attention
        query_ptb = torch.cat([query_ptb, encoder_hidden_states_ptb_query_proj], dim=1)
        key_ptb = torch.cat([key_ptb, encoder_hidden_states_ptb_key_proj], dim=1)
        value_ptb = torch.cat([value_ptb, encoder_hidden_states_ptb_value_proj], dim=1)

        inner_dim = key_ptb.shape[-1]
        head_dim = inner_dim // attn.heads
        query_ptb = query_ptb.view(batch_size, -1, attn.heads, head_dim).transpose(1, 2)
        key_ptb = key_ptb.view(batch_size, -1, attn.heads, head_dim).transpose(1, 2)
        value_ptb = value_ptb.view(batch_size, -1, attn.heads, head_dim).transpose(1, 2)

        # create a full mask with all entries set to 0
        seq_len = query_ptb.size(2)
        full_mask = torch.zeros((seq_len, seq_len), device=query_ptb.device, dtype=query_ptb.dtype)

        # set the attention value between image patches to -inf
        full_mask[:identity_block_size, :identity_block_size] = float("-inf")

        # set the diagonal of the attention value between image patches to 0
        full_mask[:identity_block_size, :identity_block_size].fill_diagonal_(0)

        # expand the mask to match the attention weights shape
        full_mask = full_mask.unsqueeze(0).unsqueeze(0)  # Add batch and num_heads dimensions

        hidden_states_ptb = F.scaled_dot_product_attention(
            query_ptb, key_ptb, value_ptb, attn_mask=full_mask, dropout_p=0.0, is_causal=False
        )
        hidden_states_ptb = hidden_states_ptb.transpose(1, 2).reshape(batch_size, -1, attn.heads * head_dim)
        hidden_states_ptb = hidden_states_ptb.to(query_ptb.dtype)

        # split the attention outputs.
        hidden_states_ptb, encoder_hidden_states_ptb = (
            hidden_states_ptb[:, : residual.shape[1]],
            hidden_states_ptb[:, residual.shape[1] :],
        )

        # linear proj
        hidden_states_ptb = attn.to_out[0](hidden_states_ptb)
        # dropout
        hidden_states_ptb = attn.to_out[1](hidden_states_ptb)
        if not attn.context_pre_only:
            encoder_hidden_states_ptb = attn.to_add_out(encoder_hidden_states_ptb)

        if input_ndim == 4:
            hidden_states_ptb = hidden_states_ptb.transpose(-1, -2).reshape(batch_size, channel, height, width)
        if context_input_ndim == 4:
            encoder_hidden_states_ptb = encoder_hidden_states_ptb.transpose(-1, -2).reshape(
                batch_size, channel, height, width
            )

        ################ concat ###############
        hidden_states = torch.cat([hidden_states_org, hidden_states_ptb])
        encoder_hidden_states = torch.cat([encoder_hidden_states_org, encoder_hidden_states_ptb])

        return hidden_states, encoder_hidden_states


class FusedJointAttnProcessor2_0:
    """Attention processor used typically in processing the SD3-like self-attention projections."""

    def __init__(self):
        if not hasattr(F, "scaled_dot_product_attention"):
            raise ImportError("AttnProcessor2_0 requires PyTorch 2.0, to use it, please upgrade PyTorch to 2.0.")

    def __call__(
        self,
        attn: Attention,
        hidden_states: torch.FloatTensor,
        encoder_hidden_states: torch.FloatTensor = None,
        attention_mask: Optional[torch.FloatTensor] = None,
        *args,
        **kwargs,
    ) -> torch.FloatTensor:
        residual = hidden_states

        input_ndim = hidden_states.ndim
        if input_ndim == 4:
            batch_size, channel, height, width = hidden_states.shape
            hidden_states = hidden_states.view(batch_size, channel, height * width).transpose(1, 2)
        context_input_ndim = encoder_hidden_states.ndim
        if context_input_ndim == 4:
            batch_size, channel, height, width = encoder_hidden_states.shape
            encoder_hidden_states = encoder_hidden_states.view(batch_size, channel, height * width).transpose(1, 2)

        batch_size = encoder_hidden_states.shape[0]

        # `sample` projections.
        qkv = attn.to_qkv(hidden_states)
        split_size = qkv.shape[-1] // 3
        query, key, value = torch.split(qkv, split_size, dim=-1)

        # `context` projections.
        encoder_qkv = attn.to_added_qkv(encoder_hidden_states)
        split_size = encoder_qkv.shape[-1] // 3
        (
            encoder_hidden_states_query_proj,
            encoder_hidden_states_key_proj,
            encoder_hidden_states_value_proj,
        ) = torch.split(encoder_qkv, split_size, dim=-1)

        # attention
        query = torch.cat([query, encoder_hidden_states_query_proj], dim=1)
        key = torch.cat([key, encoder_hidden_states_key_proj], dim=1)
        value = torch.cat([value, encoder_hidden_states_value_proj], dim=1)

        inner_dim = key.shape[-1]
        head_dim = inner_dim // attn.heads
        query = query.view(batch_size, -1, attn.heads, head_dim).transpose(1, 2)
        key = key.view(batch_size, -1, attn.heads, head_dim).transpose(1, 2)
        value = value.view(batch_size, -1, attn.heads, head_dim).transpose(1, 2)

        hidden_states = F.scaled_dot_product_attention(query, key, value, dropout_p=0.0, is_causal=False)
        hidden_states = hidden_states.transpose(1, 2).reshape(batch_size, -1, attn.heads * head_dim)
        hidden_states = hidden_states.to(query.dtype)

        # Split the attention outputs.
        hidden_states, encoder_hidden_states = (
            hidden_states[:, : residual.shape[1]],
            hidden_states[:, residual.shape[1] :],
        )

        # linear proj
        hidden_states = attn.to_out[0](hidden_states)
        # dropout
        hidden_states = attn.to_out[1](hidden_states)
        if not attn.context_pre_only:
            encoder_hidden_states = attn.to_add_out(encoder_hidden_states)

        if input_ndim == 4:
            hidden_states = hidden_states.transpose(-1, -2).reshape(batch_size, channel, height, width)
        if context_input_ndim == 4:
            encoder_hidden_states = encoder_hidden_states.transpose(-1, -2).reshape(batch_size, channel, height, width)

        return hidden_states, encoder_hidden_states


class AllegroAttnProcessor2_0:
    r"""
    Processor for implementing scaled dot-product attention (enabled by default if you're using PyTorch 2.0). This is
    used in the Allegro model. It applies a normalization layer and rotary embedding on the query and key vector.
    """

    def __init__(self):
        if not hasattr(F, "scaled_dot_product_attention"):
            raise ImportError(
                "AllegroAttnProcessor2_0 requires PyTorch 2.0, to use it, please upgrade PyTorch to 2.0."
            )

    def __call__(
        self,
        attn: Attention,
        hidden_states: torch.Tensor,
        encoder_hidden_states: Optional[torch.Tensor] = None,
        attention_mask: Optional[torch.Tensor] = None,
        temb: Optional[torch.Tensor] = None,
        image_rotary_emb: Optional[torch.Tensor] = None,
    ) -> torch.Tensor:
        residual = hidden_states

        if attn.spatial_norm is not None:
            hidden_states = attn.spatial_norm(hidden_states, temb)

        input_ndim = hidden_states.ndim

        if input_ndim == 4:
            batch_size, channel, height, width = hidden_states.shape
            hidden_states = hidden_states.view(batch_size, channel, height * width).transpose(1, 2)

        batch_size, sequence_length, _ = (
            hidden_states.shape if encoder_hidden_states is None else encoder_hidden_states.shape
        )

        if attention_mask is not None:
            attention_mask = attn.prepare_attention_mask(attention_mask, sequence_length, batch_size)
            # scaled_dot_product_attention expects attention_mask shape to be
            # (batch, heads, source_length, target_length)
            attention_mask = attention_mask.view(batch_size, attn.heads, -1, attention_mask.shape[-1])

        if attn.group_norm is not None:
            hidden_states = attn.group_norm(hidden_states.transpose(1, 2)).transpose(1, 2)

        query = attn.to_q(hidden_states)

        if encoder_hidden_states is None:
            encoder_hidden_states = hidden_states
        elif attn.norm_cross:
            encoder_hidden_states = attn.norm_encoder_hidden_states(encoder_hidden_states)

        key = attn.to_k(encoder_hidden_states)
        value = attn.to_v(encoder_hidden_states)

        inner_dim = key.shape[-1]
        head_dim = inner_dim // attn.heads

        query = query.view(batch_size, -1, attn.heads, head_dim).transpose(1, 2)
        key = key.view(batch_size, -1, attn.heads, head_dim).transpose(1, 2)
        value = value.view(batch_size, -1, attn.heads, head_dim).transpose(1, 2)

        # Apply RoPE if needed
        if image_rotary_emb is not None and not attn.is_cross_attention:
            from .embeddings import apply_rotary_emb_allegro

            query = apply_rotary_emb_allegro(query, image_rotary_emb[0], image_rotary_emb[1])
            key = apply_rotary_emb_allegro(key, image_rotary_emb[0], image_rotary_emb[1])

        # the output of sdp = (batch, num_heads, seq_len, head_dim)
        # TODO: add support for attn.scale when we move to Torch 2.1
        hidden_states = F.scaled_dot_product_attention(
            query, key, value, attn_mask=attention_mask, dropout_p=0.0, is_causal=False
        )

        hidden_states = hidden_states.transpose(1, 2).reshape(batch_size, -1, attn.heads * head_dim)
        hidden_states = hidden_states.to(query.dtype)

        # linear proj
        hidden_states = attn.to_out[0](hidden_states)
        # dropout
        hidden_states = attn.to_out[1](hidden_states)

        if input_ndim == 4:
            hidden_states = hidden_states.transpose(-1, -2).reshape(batch_size, channel, height, width)

        if attn.residual_connection:
            hidden_states = hidden_states + residual

        hidden_states = hidden_states / attn.rescale_output_factor

        return hidden_states


class AuraFlowAttnProcessor2_0:
    """Attention processor used typically in processing Aura Flow."""

    def __init__(self):
        if not hasattr(F, "scaled_dot_product_attention") and is_torch_version("<", "2.1"):
            raise ImportError(
                "AuraFlowAttnProcessor2_0 requires PyTorch 2.0, to use it, please upgrade PyTorch to at least 2.1 or above as we use `scale` in `F.scaled_dot_product_attention()`. "
            )

    def __call__(
        self,
        attn: Attention,
        hidden_states: torch.FloatTensor,
        encoder_hidden_states: torch.FloatTensor = None,
        *args,
        **kwargs,
    ) -> torch.FloatTensor:
        batch_size = hidden_states.shape[0]

        # `sample` projections.
        query = attn.to_q(hidden_states)
        key = attn.to_k(hidden_states)
        value = attn.to_v(hidden_states)

        # `context` projections.
        if encoder_hidden_states is not None:
            encoder_hidden_states_query_proj = attn.add_q_proj(encoder_hidden_states)
            encoder_hidden_states_key_proj = attn.add_k_proj(encoder_hidden_states)
            encoder_hidden_states_value_proj = attn.add_v_proj(encoder_hidden_states)

        # Reshape.
        inner_dim = key.shape[-1]
        head_dim = inner_dim // attn.heads
        query = query.view(batch_size, -1, attn.heads, head_dim)
        key = key.view(batch_size, -1, attn.heads, head_dim)
        value = value.view(batch_size, -1, attn.heads, head_dim)

        # Apply QK norm.
        if attn.norm_q is not None:
            query = attn.norm_q(query)
        if attn.norm_k is not None:
            key = attn.norm_k(key)

        # Concatenate the projections.
        if encoder_hidden_states is not None:
            encoder_hidden_states_query_proj = encoder_hidden_states_query_proj.view(
                batch_size, -1, attn.heads, head_dim
            )
            encoder_hidden_states_key_proj = encoder_hidden_states_key_proj.view(batch_size, -1, attn.heads, head_dim)
            encoder_hidden_states_value_proj = encoder_hidden_states_value_proj.view(
                batch_size, -1, attn.heads, head_dim
            )

            if attn.norm_added_q is not None:
                encoder_hidden_states_query_proj = attn.norm_added_q(encoder_hidden_states_query_proj)
            if attn.norm_added_k is not None:
                encoder_hidden_states_key_proj = attn.norm_added_q(encoder_hidden_states_key_proj)

            query = torch.cat([encoder_hidden_states_query_proj, query], dim=1)
            key = torch.cat([encoder_hidden_states_key_proj, key], dim=1)
            value = torch.cat([encoder_hidden_states_value_proj, value], dim=1)

        query = query.transpose(1, 2)
        key = key.transpose(1, 2)
        value = value.transpose(1, 2)

        # Attention.
        hidden_states = F.scaled_dot_product_attention(
            query, key, value, dropout_p=0.0, scale=attn.scale, is_causal=False
        )
        hidden_states = hidden_states.transpose(1, 2).reshape(batch_size, -1, attn.heads * head_dim)
        hidden_states = hidden_states.to(query.dtype)

        # Split the attention outputs.
        if encoder_hidden_states is not None:
            hidden_states, encoder_hidden_states = (
                hidden_states[:, encoder_hidden_states.shape[1] :],
                hidden_states[:, : encoder_hidden_states.shape[1]],
            )

        # linear proj
        hidden_states = attn.to_out[0](hidden_states)
        # dropout
        hidden_states = attn.to_out[1](hidden_states)
        if encoder_hidden_states is not None:
            encoder_hidden_states = attn.to_add_out(encoder_hidden_states)

        if encoder_hidden_states is not None:
            return hidden_states, encoder_hidden_states
        else:
            return hidden_states


class FusedAuraFlowAttnProcessor2_0:
    """Attention processor used typically in processing Aura Flow with fused projections."""

    def __init__(self):
        if not hasattr(F, "scaled_dot_product_attention") and is_torch_version("<", "2.1"):
            raise ImportError(
                "FusedAuraFlowAttnProcessor2_0 requires PyTorch 2.0, to use it, please upgrade PyTorch to at least 2.1 or above as we use `scale` in `F.scaled_dot_product_attention()`. "
            )

    def __call__(
        self,
        attn: Attention,
        hidden_states: torch.FloatTensor,
        encoder_hidden_states: torch.FloatTensor = None,
        *args,
        **kwargs,
    ) -> torch.FloatTensor:
        batch_size = hidden_states.shape[0]

        # `sample` projections.
        qkv = attn.to_qkv(hidden_states)
        split_size = qkv.shape[-1] // 3
        query, key, value = torch.split(qkv, split_size, dim=-1)

        # `context` projections.
        if encoder_hidden_states is not None:
            encoder_qkv = attn.to_added_qkv(encoder_hidden_states)
            split_size = encoder_qkv.shape[-1] // 3
            (
                encoder_hidden_states_query_proj,
                encoder_hidden_states_key_proj,
                encoder_hidden_states_value_proj,
            ) = torch.split(encoder_qkv, split_size, dim=-1)

        # Reshape.
        inner_dim = key.shape[-1]
        head_dim = inner_dim // attn.heads
        query = query.view(batch_size, -1, attn.heads, head_dim)
        key = key.view(batch_size, -1, attn.heads, head_dim)
        value = value.view(batch_size, -1, attn.heads, head_dim)

        # Apply QK norm.
        if attn.norm_q is not None:
            query = attn.norm_q(query)
        if attn.norm_k is not None:
            key = attn.norm_k(key)

        # Concatenate the projections.
        if encoder_hidden_states is not None:
            encoder_hidden_states_query_proj = encoder_hidden_states_query_proj.view(
                batch_size, -1, attn.heads, head_dim
            )
            encoder_hidden_states_key_proj = encoder_hidden_states_key_proj.view(batch_size, -1, attn.heads, head_dim)
            encoder_hidden_states_value_proj = encoder_hidden_states_value_proj.view(
                batch_size, -1, attn.heads, head_dim
            )

            if attn.norm_added_q is not None:
                encoder_hidden_states_query_proj = attn.norm_added_q(encoder_hidden_states_query_proj)
            if attn.norm_added_k is not None:
                encoder_hidden_states_key_proj = attn.norm_added_q(encoder_hidden_states_key_proj)

            query = torch.cat([encoder_hidden_states_query_proj, query], dim=1)
            key = torch.cat([encoder_hidden_states_key_proj, key], dim=1)
            value = torch.cat([encoder_hidden_states_value_proj, value], dim=1)

        query = query.transpose(1, 2)
        key = key.transpose(1, 2)
        value = value.transpose(1, 2)

        # Attention.
        hidden_states = F.scaled_dot_product_attention(
            query, key, value, dropout_p=0.0, scale=attn.scale, is_causal=False
        )
        hidden_states = hidden_states.transpose(1, 2).reshape(batch_size, -1, attn.heads * head_dim)
        hidden_states = hidden_states.to(query.dtype)

        # Split the attention outputs.
        if encoder_hidden_states is not None:
            hidden_states, encoder_hidden_states = (
                hidden_states[:, encoder_hidden_states.shape[1] :],
                hidden_states[:, : encoder_hidden_states.shape[1]],
            )

        # linear proj
        hidden_states = attn.to_out[0](hidden_states)
        # dropout
        hidden_states = attn.to_out[1](hidden_states)
        if encoder_hidden_states is not None:
            encoder_hidden_states = attn.to_add_out(encoder_hidden_states)

        if encoder_hidden_states is not None:
            return hidden_states, encoder_hidden_states
        else:
            return hidden_states


class FluxAttnProcessor2_0:
    """Attention processor used typically in processing the SD3-like self-attention projections."""

    def __init__(self):
        if not hasattr(F, "scaled_dot_product_attention"):
            raise ImportError("FluxAttnProcessor2_0 requires PyTorch 2.0, to use it, please upgrade PyTorch to 2.0.")

    def __call__(
        self,
        attn: Attention,
        hidden_states: torch.FloatTensor,
        encoder_hidden_states: torch.FloatTensor = None,
        attention_mask: Optional[torch.FloatTensor] = None,
        image_rotary_emb: Optional[torch.Tensor] = None,
    ) -> torch.FloatTensor:
        batch_size, _, _ = hidden_states.shape if encoder_hidden_states is None else encoder_hidden_states.shape

        # `sample` projections.
        query = attn.to_q(hidden_states)
        key = attn.to_k(hidden_states)
        value = attn.to_v(hidden_states)

        inner_dim = key.shape[-1]
        head_dim = inner_dim // attn.heads

        query = query.view(batch_size, -1, attn.heads, head_dim).transpose(1, 2)
        key = key.view(batch_size, -1, attn.heads, head_dim).transpose(1, 2)
        value = value.view(batch_size, -1, attn.heads, head_dim).transpose(1, 2)

        if attn.norm_q is not None:
            query = attn.norm_q(query)
        if attn.norm_k is not None:
            key = attn.norm_k(key)

        # the attention in FluxSingleTransformerBlock does not use `encoder_hidden_states`
        if encoder_hidden_states is not None:
            # `context` projections.
            encoder_hidden_states_query_proj = attn.add_q_proj(encoder_hidden_states)
            encoder_hidden_states_key_proj = attn.add_k_proj(encoder_hidden_states)
            encoder_hidden_states_value_proj = attn.add_v_proj(encoder_hidden_states)

            encoder_hidden_states_query_proj = encoder_hidden_states_query_proj.view(
                batch_size, -1, attn.heads, head_dim
            ).transpose(1, 2)
            encoder_hidden_states_key_proj = encoder_hidden_states_key_proj.view(
                batch_size, -1, attn.heads, head_dim
            ).transpose(1, 2)
            encoder_hidden_states_value_proj = encoder_hidden_states_value_proj.view(
                batch_size, -1, attn.heads, head_dim
            ).transpose(1, 2)

            if attn.norm_added_q is not None:
                encoder_hidden_states_query_proj = attn.norm_added_q(encoder_hidden_states_query_proj)
            if attn.norm_added_k is not None:
                encoder_hidden_states_key_proj = attn.norm_added_k(encoder_hidden_states_key_proj)

            # attention
            query = torch.cat([encoder_hidden_states_query_proj, query], dim=2)
            key = torch.cat([encoder_hidden_states_key_proj, key], dim=2)
            value = torch.cat([encoder_hidden_states_value_proj, value], dim=2)

        if image_rotary_emb is not None:
            from .embeddings import apply_rotary_emb

            query = apply_rotary_emb(query, image_rotary_emb)
            key = apply_rotary_emb(key, image_rotary_emb)

        hidden_states = F.scaled_dot_product_attention(query, key, value, dropout_p=0.0, is_causal=False)
        hidden_states = hidden_states.transpose(1, 2).reshape(batch_size, -1, attn.heads * head_dim)
        hidden_states = hidden_states.to(query.dtype)

        if encoder_hidden_states is not None:
            encoder_hidden_states, hidden_states = (
                hidden_states[:, : encoder_hidden_states.shape[1]],
                hidden_states[:, encoder_hidden_states.shape[1] :],
            )

            # linear proj
            hidden_states = attn.to_out[0](hidden_states)
            # dropout
            hidden_states = attn.to_out[1](hidden_states)

            encoder_hidden_states = attn.to_add_out(encoder_hidden_states)

            return hidden_states, encoder_hidden_states
        else:
            return hidden_states


class FluxAttnProcessor2_0_NPU:
    """Attention processor used typically in processing the SD3-like self-attention projections."""

    def __init__(self):
        if not hasattr(F, "scaled_dot_product_attention"):
            raise ImportError(
                "FluxAttnProcessor2_0_NPU requires PyTorch 2.0 and torch NPU, to use it, please upgrade PyTorch to 2.0 and install torch NPU"
            )

    def __call__(
        self,
        attn: Attention,
        hidden_states: torch.FloatTensor,
        encoder_hidden_states: torch.FloatTensor = None,
        attention_mask: Optional[torch.FloatTensor] = None,
        image_rotary_emb: Optional[torch.Tensor] = None,
    ) -> torch.FloatTensor:
        batch_size, _, _ = hidden_states.shape if encoder_hidden_states is None else encoder_hidden_states.shape

        # `sample` projections.
        query = attn.to_q(hidden_states)
        key = attn.to_k(hidden_states)
        value = attn.to_v(hidden_states)

        inner_dim = key.shape[-1]
        head_dim = inner_dim // attn.heads

        query = query.view(batch_size, -1, attn.heads, head_dim).transpose(1, 2)
        key = key.view(batch_size, -1, attn.heads, head_dim).transpose(1, 2)
        value = value.view(batch_size, -1, attn.heads, head_dim).transpose(1, 2)

        if attn.norm_q is not None:
            query = attn.norm_q(query)
        if attn.norm_k is not None:
            key = attn.norm_k(key)

        # the attention in FluxSingleTransformerBlock does not use `encoder_hidden_states`
        if encoder_hidden_states is not None:
            # `context` projections.
            encoder_hidden_states_query_proj = attn.add_q_proj(encoder_hidden_states)
            encoder_hidden_states_key_proj = attn.add_k_proj(encoder_hidden_states)
            encoder_hidden_states_value_proj = attn.add_v_proj(encoder_hidden_states)

            encoder_hidden_states_query_proj = encoder_hidden_states_query_proj.view(
                batch_size, -1, attn.heads, head_dim
            ).transpose(1, 2)
            encoder_hidden_states_key_proj = encoder_hidden_states_key_proj.view(
                batch_size, -1, attn.heads, head_dim
            ).transpose(1, 2)
            encoder_hidden_states_value_proj = encoder_hidden_states_value_proj.view(
                batch_size, -1, attn.heads, head_dim
            ).transpose(1, 2)

            if attn.norm_added_q is not None:
                encoder_hidden_states_query_proj = attn.norm_added_q(encoder_hidden_states_query_proj)
            if attn.norm_added_k is not None:
                encoder_hidden_states_key_proj = attn.norm_added_k(encoder_hidden_states_key_proj)

            # attention
            query = torch.cat([encoder_hidden_states_query_proj, query], dim=2)
            key = torch.cat([encoder_hidden_states_key_proj, key], dim=2)
            value = torch.cat([encoder_hidden_states_value_proj, value], dim=2)

        if image_rotary_emb is not None:
            from .embeddings import apply_rotary_emb

            query = apply_rotary_emb(query, image_rotary_emb)
            key = apply_rotary_emb(key, image_rotary_emb)

        if query.dtype in (torch.float16, torch.bfloat16):
            hidden_states = torch_npu.npu_fusion_attention(
                query,
                key,
                value,
                attn.heads,
                input_layout="BNSD",
                pse=None,
                scale=1.0 / math.sqrt(query.shape[-1]),
                pre_tockens=65536,
                next_tockens=65536,
                keep_prob=1.0,
                sync=False,
                inner_precise=0,
            )[0]
        else:
            hidden_states = F.scaled_dot_product_attention(query, key, value, dropout_p=0.0, is_causal=False)
        hidden_states = hidden_states.transpose(1, 2).reshape(batch_size, -1, attn.heads * head_dim)
        hidden_states = hidden_states.to(query.dtype)

        if encoder_hidden_states is not None:
            encoder_hidden_states, hidden_states = (
                hidden_states[:, : encoder_hidden_states.shape[1]],
                hidden_states[:, encoder_hidden_states.shape[1] :],
            )

            # linear proj
            hidden_states = attn.to_out[0](hidden_states)
            # dropout
            hidden_states = attn.to_out[1](hidden_states)
            encoder_hidden_states = attn.to_add_out(encoder_hidden_states)

            return hidden_states, encoder_hidden_states
        else:
            return hidden_states


class FusedFluxAttnProcessor2_0:
    """Attention processor used typically in processing the SD3-like self-attention projections."""

    def __init__(self):
        if not hasattr(F, "scaled_dot_product_attention"):
            raise ImportError(
                "FusedFluxAttnProcessor2_0 requires PyTorch 2.0, to use it, please upgrade PyTorch to 2.0."
            )

    def __call__(
        self,
        attn: Attention,
        hidden_states: torch.FloatTensor,
        encoder_hidden_states: torch.FloatTensor = None,
        attention_mask: Optional[torch.FloatTensor] = None,
        image_rotary_emb: Optional[torch.Tensor] = None,
    ) -> torch.FloatTensor:
        batch_size, _, _ = hidden_states.shape if encoder_hidden_states is None else encoder_hidden_states.shape

        # `sample` projections.
        qkv = attn.to_qkv(hidden_states)
        split_size = qkv.shape[-1] // 3
        query, key, value = torch.split(qkv, split_size, dim=-1)

        inner_dim = key.shape[-1]
        head_dim = inner_dim // attn.heads

        query = query.view(batch_size, -1, attn.heads, head_dim).transpose(1, 2)
        key = key.view(batch_size, -1, attn.heads, head_dim).transpose(1, 2)
        value = value.view(batch_size, -1, attn.heads, head_dim).transpose(1, 2)

        if attn.norm_q is not None:
            query = attn.norm_q(query)
        if attn.norm_k is not None:
            key = attn.norm_k(key)

        # the attention in FluxSingleTransformerBlock does not use `encoder_hidden_states`
        # `context` projections.
        if encoder_hidden_states is not None:
            encoder_qkv = attn.to_added_qkv(encoder_hidden_states)
            split_size = encoder_qkv.shape[-1] // 3
            (
                encoder_hidden_states_query_proj,
                encoder_hidden_states_key_proj,
                encoder_hidden_states_value_proj,
            ) = torch.split(encoder_qkv, split_size, dim=-1)

            encoder_hidden_states_query_proj = encoder_hidden_states_query_proj.view(
                batch_size, -1, attn.heads, head_dim
            ).transpose(1, 2)
            encoder_hidden_states_key_proj = encoder_hidden_states_key_proj.view(
                batch_size, -1, attn.heads, head_dim
            ).transpose(1, 2)
            encoder_hidden_states_value_proj = encoder_hidden_states_value_proj.view(
                batch_size, -1, attn.heads, head_dim
            ).transpose(1, 2)

            if attn.norm_added_q is not None:
                encoder_hidden_states_query_proj = attn.norm_added_q(encoder_hidden_states_query_proj)
            if attn.norm_added_k is not None:
                encoder_hidden_states_key_proj = attn.norm_added_k(encoder_hidden_states_key_proj)

            # attention
            query = torch.cat([encoder_hidden_states_query_proj, query], dim=2)
            key = torch.cat([encoder_hidden_states_key_proj, key], dim=2)
            value = torch.cat([encoder_hidden_states_value_proj, value], dim=2)

        if image_rotary_emb is not None:
            from .embeddings import apply_rotary_emb

            query = apply_rotary_emb(query, image_rotary_emb)
            key = apply_rotary_emb(key, image_rotary_emb)

        hidden_states = F.scaled_dot_product_attention(query, key, value, dropout_p=0.0, is_causal=False)
        hidden_states = hidden_states.transpose(1, 2).reshape(batch_size, -1, attn.heads * head_dim)
        hidden_states = hidden_states.to(query.dtype)

        if encoder_hidden_states is not None:
            encoder_hidden_states, hidden_states = (
                hidden_states[:, : encoder_hidden_states.shape[1]],
                hidden_states[:, encoder_hidden_states.shape[1] :],
            )

            # linear proj
            hidden_states = attn.to_out[0](hidden_states)
            # dropout
            hidden_states = attn.to_out[1](hidden_states)
            encoder_hidden_states = attn.to_add_out(encoder_hidden_states)

            return hidden_states, encoder_hidden_states
        else:
            return hidden_states


class FusedFluxAttnProcessor2_0_NPU:
    """Attention processor used typically in processing the SD3-like self-attention projections."""

    def __init__(self):
        if not hasattr(F, "scaled_dot_product_attention"):
            raise ImportError(
                "FluxAttnProcessor2_0_NPU requires PyTorch 2.0 and torch NPU, to use it, please upgrade PyTorch to 2.0, and install torch NPU"
            )

    def __call__(
        self,
        attn: Attention,
        hidden_states: torch.FloatTensor,
        encoder_hidden_states: torch.FloatTensor = None,
        attention_mask: Optional[torch.FloatTensor] = None,
        image_rotary_emb: Optional[torch.Tensor] = None,
    ) -> torch.FloatTensor:
        batch_size, _, _ = hidden_states.shape if encoder_hidden_states is None else encoder_hidden_states.shape

        # `sample` projections.
        qkv = attn.to_qkv(hidden_states)
        split_size = qkv.shape[-1] // 3
        query, key, value = torch.split(qkv, split_size, dim=-1)

        inner_dim = key.shape[-1]
        head_dim = inner_dim // attn.heads

        query = query.view(batch_size, -1, attn.heads, head_dim).transpose(1, 2)
        key = key.view(batch_size, -1, attn.heads, head_dim).transpose(1, 2)
        value = value.view(batch_size, -1, attn.heads, head_dim).transpose(1, 2)

        if attn.norm_q is not None:
            query = attn.norm_q(query)
        if attn.norm_k is not None:
            key = attn.norm_k(key)

        # the attention in FluxSingleTransformerBlock does not use `encoder_hidden_states`
        # `context` projections.
        if encoder_hidden_states is not None:
            encoder_qkv = attn.to_added_qkv(encoder_hidden_states)
            split_size = encoder_qkv.shape[-1] // 3
            (
                encoder_hidden_states_query_proj,
                encoder_hidden_states_key_proj,
                encoder_hidden_states_value_proj,
            ) = torch.split(encoder_qkv, split_size, dim=-1)

            encoder_hidden_states_query_proj = encoder_hidden_states_query_proj.view(
                batch_size, -1, attn.heads, head_dim
            ).transpose(1, 2)
            encoder_hidden_states_key_proj = encoder_hidden_states_key_proj.view(
                batch_size, -1, attn.heads, head_dim
            ).transpose(1, 2)
            encoder_hidden_states_value_proj = encoder_hidden_states_value_proj.view(
                batch_size, -1, attn.heads, head_dim
            ).transpose(1, 2)

            if attn.norm_added_q is not None:
                encoder_hidden_states_query_proj = attn.norm_added_q(encoder_hidden_states_query_proj)
            if attn.norm_added_k is not None:
                encoder_hidden_states_key_proj = attn.norm_added_k(encoder_hidden_states_key_proj)

            # attention
            query = torch.cat([encoder_hidden_states_query_proj, query], dim=2)
            key = torch.cat([encoder_hidden_states_key_proj, key], dim=2)
            value = torch.cat([encoder_hidden_states_value_proj, value], dim=2)

        if image_rotary_emb is not None:
            from .embeddings import apply_rotary_emb

            query = apply_rotary_emb(query, image_rotary_emb)
            key = apply_rotary_emb(key, image_rotary_emb)

        if query.dtype in (torch.float16, torch.bfloat16):
            hidden_states = torch_npu.npu_fusion_attention(
                query,
                key,
                value,
                attn.heads,
                input_layout="BNSD",
                pse=None,
                scale=1.0 / math.sqrt(query.shape[-1]),
                pre_tockens=65536,
                next_tockens=65536,
                keep_prob=1.0,
                sync=False,
                inner_precise=0,
            )[0]
        else:
            hidden_states = F.scaled_dot_product_attention(query, key, value, dropout_p=0.0, is_causal=False)

        hidden_states = hidden_states.transpose(1, 2).reshape(batch_size, -1, attn.heads * head_dim)
        hidden_states = hidden_states.to(query.dtype)

        if encoder_hidden_states is not None:
            encoder_hidden_states, hidden_states = (
                hidden_states[:, : encoder_hidden_states.shape[1]],
                hidden_states[:, encoder_hidden_states.shape[1] :],
            )

            # linear proj
            hidden_states = attn.to_out[0](hidden_states)
            # dropout
            hidden_states = attn.to_out[1](hidden_states)
            encoder_hidden_states = attn.to_add_out(encoder_hidden_states)

            return hidden_states, encoder_hidden_states
        else:
            return hidden_states


class CogVideoXAttnProcessor2_0:
    r"""
    Processor for implementing scaled dot-product attention for the CogVideoX model. It applies a rotary embedding on
    query and key vectors, but does not include spatial normalization.
    """

    def __init__(self):
        if not hasattr(F, "scaled_dot_product_attention"):
            raise ImportError("CogVideoXAttnProcessor requires PyTorch 2.0, to use it, please upgrade PyTorch to 2.0.")

    def __call__(
        self,
        attn: Attention,
        hidden_states: torch.Tensor,
        encoder_hidden_states: torch.Tensor,
        attention_mask: Optional[torch.Tensor] = None,
        image_rotary_emb: Optional[torch.Tensor] = None,
    ) -> torch.Tensor:
        text_seq_length = encoder_hidden_states.size(1)

        hidden_states = torch.cat([encoder_hidden_states, hidden_states], dim=1)

        batch_size, sequence_length, _ = (
            hidden_states.shape if encoder_hidden_states is None else encoder_hidden_states.shape
        )

        if attention_mask is not None:
            attention_mask = attn.prepare_attention_mask(attention_mask, sequence_length, batch_size)
            attention_mask = attention_mask.view(batch_size, attn.heads, -1, attention_mask.shape[-1])

        query = attn.to_q(hidden_states)
        key = attn.to_k(hidden_states)
        value = attn.to_v(hidden_states)

        inner_dim = key.shape[-1]
        head_dim = inner_dim // attn.heads

        query = query.view(batch_size, -1, attn.heads, head_dim).transpose(1, 2)
        key = key.view(batch_size, -1, attn.heads, head_dim).transpose(1, 2)
        value = value.view(batch_size, -1, attn.heads, head_dim).transpose(1, 2)

        if attn.norm_q is not None:
            query = attn.norm_q(query)
        if attn.norm_k is not None:
            key = attn.norm_k(key)

        # Apply RoPE if needed
        if image_rotary_emb is not None:
            from .embeddings import apply_rotary_emb

            query[:, :, text_seq_length:] = apply_rotary_emb(query[:, :, text_seq_length:], image_rotary_emb)
            if not attn.is_cross_attention:
                key[:, :, text_seq_length:] = apply_rotary_emb(key[:, :, text_seq_length:], image_rotary_emb)

        hidden_states = F.scaled_dot_product_attention(
            query, key, value, attn_mask=attention_mask, dropout_p=0.0, is_causal=False
        )

        hidden_states = hidden_states.transpose(1, 2).reshape(batch_size, -1, attn.heads * head_dim)

        # linear proj
        hidden_states = attn.to_out[0](hidden_states)
        # dropout
        hidden_states = attn.to_out[1](hidden_states)

        encoder_hidden_states, hidden_states = hidden_states.split(
            [text_seq_length, hidden_states.size(1) - text_seq_length], dim=1
        )
        return hidden_states, encoder_hidden_states


class FusedCogVideoXAttnProcessor2_0:
    r"""
    Processor for implementing scaled dot-product attention for the CogVideoX model. It applies a rotary embedding on
    query and key vectors, but does not include spatial normalization.
    """

    def __init__(self):
        if not hasattr(F, "scaled_dot_product_attention"):
            raise ImportError("CogVideoXAttnProcessor requires PyTorch 2.0, to use it, please upgrade PyTorch to 2.0.")

    def __call__(
        self,
        attn: Attention,
        hidden_states: torch.Tensor,
        encoder_hidden_states: torch.Tensor,
        attention_mask: Optional[torch.Tensor] = None,
        image_rotary_emb: Optional[torch.Tensor] = None,
    ) -> torch.Tensor:
        text_seq_length = encoder_hidden_states.size(1)

        hidden_states = torch.cat([encoder_hidden_states, hidden_states], dim=1)

        batch_size, sequence_length, _ = (
            hidden_states.shape if encoder_hidden_states is None else encoder_hidden_states.shape
        )

        if attention_mask is not None:
            attention_mask = attn.prepare_attention_mask(attention_mask, sequence_length, batch_size)
            attention_mask = attention_mask.view(batch_size, attn.heads, -1, attention_mask.shape[-1])

        qkv = attn.to_qkv(hidden_states)
        split_size = qkv.shape[-1] // 3
        query, key, value = torch.split(qkv, split_size, dim=-1)

        inner_dim = key.shape[-1]
        head_dim = inner_dim // attn.heads

        query = query.view(batch_size, -1, attn.heads, head_dim).transpose(1, 2)
        key = key.view(batch_size, -1, attn.heads, head_dim).transpose(1, 2)
        value = value.view(batch_size, -1, attn.heads, head_dim).transpose(1, 2)

        if attn.norm_q is not None:
            query = attn.norm_q(query)
        if attn.norm_k is not None:
            key = attn.norm_k(key)

        # Apply RoPE if needed
        if image_rotary_emb is not None:
            from .embeddings import apply_rotary_emb

            query[:, :, text_seq_length:] = apply_rotary_emb(query[:, :, text_seq_length:], image_rotary_emb)
            if not attn.is_cross_attention:
                key[:, :, text_seq_length:] = apply_rotary_emb(key[:, :, text_seq_length:], image_rotary_emb)

        hidden_states = F.scaled_dot_product_attention(
            query, key, value, attn_mask=attention_mask, dropout_p=0.0, is_causal=False
        )

        hidden_states = hidden_states.transpose(1, 2).reshape(batch_size, -1, attn.heads * head_dim)

        # linear proj
        hidden_states = attn.to_out[0](hidden_states)
        # dropout
        hidden_states = attn.to_out[1](hidden_states)

        encoder_hidden_states, hidden_states = hidden_states.split(
            [text_seq_length, hidden_states.size(1) - text_seq_length], dim=1
        )
        return hidden_states, encoder_hidden_states


class XFormersAttnAddedKVProcessor:
    r"""
    Processor for implementing memory efficient attention using xFormers.

    Args:
        attention_op (`Callable`, *optional*, defaults to `None`):
            The base
            [operator](https://facebookresearch.github.io/xformers/components/ops.html#xformers.ops.AttentionOpBase) to
            use as the attention operator. It is recommended to set to `None`, and allow xFormers to choose the best
            operator.
    """

    def __init__(self, attention_op: Optional[Callable] = None):
        self.attention_op = attention_op

    def __call__(
        self,
        attn: Attention,
        hidden_states: torch.Tensor,
        encoder_hidden_states: Optional[torch.Tensor] = None,
        attention_mask: Optional[torch.Tensor] = None,
    ) -> torch.Tensor:
        residual = hidden_states
        hidden_states = hidden_states.view(hidden_states.shape[0], hidden_states.shape[1], -1).transpose(1, 2)
        batch_size, sequence_length, _ = hidden_states.shape

        attention_mask = attn.prepare_attention_mask(attention_mask, sequence_length, batch_size)

        if encoder_hidden_states is None:
            encoder_hidden_states = hidden_states
        elif attn.norm_cross:
            encoder_hidden_states = attn.norm_encoder_hidden_states(encoder_hidden_states)

        hidden_states = attn.group_norm(hidden_states.transpose(1, 2)).transpose(1, 2)

        query = attn.to_q(hidden_states)
        query = attn.head_to_batch_dim(query)

        encoder_hidden_states_key_proj = attn.add_k_proj(encoder_hidden_states)
        encoder_hidden_states_value_proj = attn.add_v_proj(encoder_hidden_states)
        encoder_hidden_states_key_proj = attn.head_to_batch_dim(encoder_hidden_states_key_proj)
        encoder_hidden_states_value_proj = attn.head_to_batch_dim(encoder_hidden_states_value_proj)

        if not attn.only_cross_attention:
            key = attn.to_k(hidden_states)
            value = attn.to_v(hidden_states)
            key = attn.head_to_batch_dim(key)
            value = attn.head_to_batch_dim(value)
            key = torch.cat([encoder_hidden_states_key_proj, key], dim=1)
            value = torch.cat([encoder_hidden_states_value_proj, value], dim=1)
        else:
            key = encoder_hidden_states_key_proj
            value = encoder_hidden_states_value_proj

        hidden_states = xformers.ops.memory_efficient_attention(
            query, key, value, attn_bias=attention_mask, op=self.attention_op, scale=attn.scale
        )
        hidden_states = hidden_states.to(query.dtype)
        hidden_states = attn.batch_to_head_dim(hidden_states)

        # linear proj
        hidden_states = attn.to_out[0](hidden_states)
        # dropout
        hidden_states = attn.to_out[1](hidden_states)

        hidden_states = hidden_states.transpose(-1, -2).reshape(residual.shape)
        hidden_states = hidden_states + residual

        return hidden_states


class XFormersAttnProcessor:
    r"""
    Processor for implementing memory efficient attention using xFormers.

    Args:
        attention_op (`Callable`, *optional*, defaults to `None`):
            The base
            [operator](https://facebookresearch.github.io/xformers/components/ops.html#xformers.ops.AttentionOpBase) to
            use as the attention operator. It is recommended to set to `None`, and allow xFormers to choose the best
            operator.
    """

    def __init__(self, attention_op: Optional[Callable] = None):
        self.attention_op = attention_op

    def __call__(
        self,
        attn: Attention,
        hidden_states: torch.Tensor,
        encoder_hidden_states: Optional[torch.Tensor] = None,
        attention_mask: Optional[torch.Tensor] = None,
        temb: Optional[torch.Tensor] = None,
        *args,
        **kwargs,
    ) -> torch.Tensor:
        if len(args) > 0 or kwargs.get("scale", None) is not None:
            deprecation_message = "The `scale` argument is deprecated and will be ignored. Please remove it, as passing it will raise an error in the future. `scale` should directly be passed while calling the underlying pipeline component i.e., via `cross_attention_kwargs`."
            deprecate("scale", "1.0.0", deprecation_message)

        residual = hidden_states

        if attn.spatial_norm is not None:
            hidden_states = attn.spatial_norm(hidden_states, temb)

        input_ndim = hidden_states.ndim

        if input_ndim == 4:
            batch_size, channel, height, width = hidden_states.shape
            hidden_states = hidden_states.view(batch_size, channel, height * width).transpose(1, 2)

        batch_size, key_tokens, _ = (
            hidden_states.shape if encoder_hidden_states is None else encoder_hidden_states.shape
        )

        attention_mask = attn.prepare_attention_mask(attention_mask, key_tokens, batch_size)
        if attention_mask is not None:
            # expand our mask's singleton query_tokens dimension:
            #   [batch*heads,            1, key_tokens] ->
            #   [batch*heads, query_tokens, key_tokens]
            # so that it can be added as a bias onto the attention scores that xformers computes:
            #   [batch*heads, query_tokens, key_tokens]
            # we do this explicitly because xformers doesn't broadcast the singleton dimension for us.
            _, query_tokens, _ = hidden_states.shape
            attention_mask = attention_mask.expand(-1, query_tokens, -1)

        if attn.group_norm is not None:
            hidden_states = attn.group_norm(hidden_states.transpose(1, 2)).transpose(1, 2)

        query = attn.to_q(hidden_states)

        if encoder_hidden_states is None:
            encoder_hidden_states = hidden_states
        elif attn.norm_cross:
            encoder_hidden_states = attn.norm_encoder_hidden_states(encoder_hidden_states)

        key = attn.to_k(encoder_hidden_states)
        value = attn.to_v(encoder_hidden_states)

        query = attn.head_to_batch_dim(query).contiguous()
        key = attn.head_to_batch_dim(key).contiguous()
        value = attn.head_to_batch_dim(value).contiguous()

        hidden_states = xformers.ops.memory_efficient_attention(
            query, key, value, attn_bias=attention_mask, op=self.attention_op, scale=attn.scale
        )
        hidden_states = hidden_states.to(query.dtype)
        hidden_states = attn.batch_to_head_dim(hidden_states)

        # linear proj
        hidden_states = attn.to_out[0](hidden_states)
        # dropout
        hidden_states = attn.to_out[1](hidden_states)

        if input_ndim == 4:
            hidden_states = hidden_states.transpose(-1, -2).reshape(batch_size, channel, height, width)

        if attn.residual_connection:
            hidden_states = hidden_states + residual

        hidden_states = hidden_states / attn.rescale_output_factor

        return hidden_states


class AttnProcessorNPU:
    r"""
    Processor for implementing flash attention using torch_npu. Torch_npu supports only fp16 and bf16 data types. If
    fp32 is used, F.scaled_dot_product_attention will be used for computation, but the acceleration effect on NPU is
    not significant.

    """

    def __init__(self):
        if not is_torch_npu_available():
            raise ImportError("AttnProcessorNPU requires torch_npu extensions and is supported only on npu devices.")

    def __call__(
        self,
        attn: Attention,
        hidden_states: torch.Tensor,
        encoder_hidden_states: Optional[torch.Tensor] = None,
        attention_mask: Optional[torch.Tensor] = None,
        temb: Optional[torch.Tensor] = None,
        *args,
        **kwargs,
    ) -> torch.Tensor:
        if len(args) > 0 or kwargs.get("scale", None) is not None:
            deprecation_message = "The `scale` argument is deprecated and will be ignored. Please remove it, as passing it will raise an error in the future. `scale` should directly be passed while calling the underlying pipeline component i.e., via `cross_attention_kwargs`."
            deprecate("scale", "1.0.0", deprecation_message)

        residual = hidden_states
        if attn.spatial_norm is not None:
            hidden_states = attn.spatial_norm(hidden_states, temb)

        input_ndim = hidden_states.ndim

        if input_ndim == 4:
            batch_size, channel, height, width = hidden_states.shape
            hidden_states = hidden_states.view(batch_size, channel, height * width).transpose(1, 2)

        batch_size, sequence_length, _ = (
            hidden_states.shape if encoder_hidden_states is None else encoder_hidden_states.shape
        )

        if attention_mask is not None:
            attention_mask = attn.prepare_attention_mask(attention_mask, sequence_length, batch_size)
            # scaled_dot_product_attention expects attention_mask shape to be
            # (batch, heads, source_length, target_length)
            attention_mask = attention_mask.view(batch_size, attn.heads, -1, attention_mask.shape[-1])

        if attn.group_norm is not None:
            hidden_states = attn.group_norm(hidden_states.transpose(1, 2)).transpose(1, 2)

        query = attn.to_q(hidden_states)

        if encoder_hidden_states is None:
            encoder_hidden_states = hidden_states
        elif attn.norm_cross:
            encoder_hidden_states = attn.norm_encoder_hidden_states(encoder_hidden_states)

        key = attn.to_k(encoder_hidden_states)
        value = attn.to_v(encoder_hidden_states)

        inner_dim = key.shape[-1]
        head_dim = inner_dim // attn.heads

        query = query.view(batch_size, -1, attn.heads, head_dim).transpose(1, 2)

        key = key.view(batch_size, -1, attn.heads, head_dim).transpose(1, 2)
        value = value.view(batch_size, -1, attn.heads, head_dim).transpose(1, 2)

        # the output of sdp = (batch, num_heads, seq_len, head_dim)
        if query.dtype in (torch.float16, torch.bfloat16):
            hidden_states = torch_npu.npu_fusion_attention(
                query,
                key,
                value,
                attn.heads,
                input_layout="BNSD",
                pse=None,
                atten_mask=attention_mask,
                scale=1.0 / math.sqrt(query.shape[-1]),
                pre_tockens=65536,
                next_tockens=65536,
                keep_prob=1.0,
                sync=False,
                inner_precise=0,
            )[0]
        else:
            # TODO: add support for attn.scale when we move to Torch 2.1
            hidden_states = F.scaled_dot_product_attention(
                query, key, value, attn_mask=attention_mask, dropout_p=0.0, is_causal=False
            )

        hidden_states = hidden_states.transpose(1, 2).reshape(batch_size, -1, attn.heads * head_dim)
        hidden_states = hidden_states.to(query.dtype)

        # linear proj
        hidden_states = attn.to_out[0](hidden_states)
        # dropout
        hidden_states = attn.to_out[1](hidden_states)

        if input_ndim == 4:
            hidden_states = hidden_states.transpose(-1, -2).reshape(batch_size, channel, height, width)

        if attn.residual_connection:
            hidden_states = hidden_states + residual

        hidden_states = hidden_states / attn.rescale_output_factor

        return hidden_states


class AttnProcessor2_0:
    r"""
    Processor for implementing scaled dot-product attention (enabled by default if you're using PyTorch 2.0).
    """

    def __init__(self):
        if not hasattr(F, "scaled_dot_product_attention"):
            raise ImportError("AttnProcessor2_0 requires PyTorch 2.0, to use it, please upgrade PyTorch to 2.0.")

    def __call__(
        self,
        attn: Attention,
        hidden_states: torch.Tensor,
        encoder_hidden_states: Optional[torch.Tensor] = None,
        attention_mask: Optional[torch.Tensor] = None,
        temb: Optional[torch.Tensor] = None,
        *args,
        **kwargs,
    ) -> torch.Tensor:
        if len(args) > 0 or kwargs.get("scale", None) is not None:
            deprecation_message = "The `scale` argument is deprecated and will be ignored. Please remove it, as passing it will raise an error in the future. `scale` should directly be passed while calling the underlying pipeline component i.e., via `cross_attention_kwargs`."
            deprecate("scale", "1.0.0", deprecation_message)

        residual = hidden_states
        if attn.spatial_norm is not None:
            hidden_states = attn.spatial_norm(hidden_states, temb)

        input_ndim = hidden_states.ndim

        if input_ndim == 4:
            batch_size, channel, height, width = hidden_states.shape
            hidden_states = hidden_states.view(batch_size, channel, height * width).transpose(1, 2)

        batch_size, sequence_length, _ = (
            hidden_states.shape if encoder_hidden_states is None else encoder_hidden_states.shape
        )

        if attention_mask is not None:
            attention_mask = attn.prepare_attention_mask(attention_mask, sequence_length, batch_size)
            # scaled_dot_product_attention expects attention_mask shape to be
            # (batch, heads, source_length, target_length)
            attention_mask = attention_mask.view(batch_size, attn.heads, -1, attention_mask.shape[-1])

        if attn.group_norm is not None:
            hidden_states = attn.group_norm(hidden_states.transpose(1, 2)).transpose(1, 2)

        query = attn.to_q(hidden_states)

        if encoder_hidden_states is None:
            encoder_hidden_states = hidden_states
        elif attn.norm_cross:
            encoder_hidden_states = attn.norm_encoder_hidden_states(encoder_hidden_states)

        key = attn.to_k(encoder_hidden_states)
        value = attn.to_v(encoder_hidden_states)

        inner_dim = key.shape[-1]
        head_dim = inner_dim // attn.heads

        query = query.view(batch_size, -1, attn.heads, head_dim).transpose(1, 2)

        key = key.view(batch_size, -1, attn.heads, head_dim).transpose(1, 2)
        value = value.view(batch_size, -1, attn.heads, head_dim).transpose(1, 2)

        if attn.norm_q is not None:
            query = attn.norm_q(query)
        if attn.norm_k is not None:
            key = attn.norm_k(key)

        # the output of sdp = (batch, num_heads, seq_len, head_dim)
        # TODO: add support for attn.scale when we move to Torch 2.1
        hidden_states = F.scaled_dot_product_attention(
            query, key, value, attn_mask=attention_mask, dropout_p=0.0, is_causal=False
        )

        hidden_states = hidden_states.transpose(1, 2).reshape(batch_size, -1, attn.heads * head_dim)
        hidden_states = hidden_states.to(query.dtype)

        # linear proj
        hidden_states = attn.to_out[0](hidden_states)
        # dropout
        hidden_states = attn.to_out[1](hidden_states)

        if input_ndim == 4:
            hidden_states = hidden_states.transpose(-1, -2).reshape(batch_size, channel, height, width)

        if attn.residual_connection:
            hidden_states = hidden_states + residual

        hidden_states = hidden_states / attn.rescale_output_factor

        return hidden_states


class MochiVaeAttnProcessor2_0:
    r"""
    Attention processor used in Mochi VAE.
    """

    def __init__(self):
        if not hasattr(F, "scaled_dot_product_attention"):
            raise ImportError("AttnProcessor2_0 requires PyTorch 2.0, to use it, please upgrade PyTorch to 2.0.")

    def __call__(
        self,
        attn: Attention,
        hidden_states: torch.Tensor,
        encoder_hidden_states: Optional[torch.Tensor] = None,
        attention_mask: Optional[torch.Tensor] = None,
    ) -> torch.Tensor:
        residual = hidden_states
        is_single_frame = hidden_states.shape[1] == 1

        batch_size, sequence_length, _ = (
            hidden_states.shape if encoder_hidden_states is None else encoder_hidden_states.shape
        )

        if attention_mask is not None:
            attention_mask = attn.prepare_attention_mask(attention_mask, sequence_length, batch_size)
            # scaled_dot_product_attention expects attention_mask shape to be
            # (batch, heads, source_length, target_length)
            attention_mask = attention_mask.view(batch_size, attn.heads, -1, attention_mask.shape[-1])

        if is_single_frame:
            hidden_states = attn.to_v(hidden_states)

            # linear proj
            hidden_states = attn.to_out[0](hidden_states)
            # dropout
            hidden_states = attn.to_out[1](hidden_states)

            if attn.residual_connection:
                hidden_states = hidden_states + residual

            hidden_states = hidden_states / attn.rescale_output_factor
            return hidden_states

        query = attn.to_q(hidden_states)

        if encoder_hidden_states is None:
            encoder_hidden_states = hidden_states

        key = attn.to_k(encoder_hidden_states)
        value = attn.to_v(encoder_hidden_states)

        inner_dim = key.shape[-1]
        head_dim = inner_dim // attn.heads

        query = query.view(batch_size, -1, attn.heads, head_dim).transpose(1, 2)
        key = key.view(batch_size, -1, attn.heads, head_dim).transpose(1, 2)
        value = value.view(batch_size, -1, attn.heads, head_dim).transpose(1, 2)

        if attn.norm_q is not None:
            query = attn.norm_q(query)
        if attn.norm_k is not None:
            key = attn.norm_k(key)

        # the output of sdp = (batch, num_heads, seq_len, head_dim)
        # TODO: add support for attn.scale when we move to Torch 2.1
        hidden_states = F.scaled_dot_product_attention(
            query, key, value, attn_mask=attention_mask, dropout_p=0.0, is_causal=attn.is_causal
        )

        hidden_states = hidden_states.transpose(1, 2).reshape(batch_size, -1, attn.heads * head_dim)
        hidden_states = hidden_states.to(query.dtype)

        # linear proj
        hidden_states = attn.to_out[0](hidden_states)
        # dropout
        hidden_states = attn.to_out[1](hidden_states)

        if attn.residual_connection:
            hidden_states = hidden_states + residual

        hidden_states = hidden_states / attn.rescale_output_factor

        return hidden_states


class StableAudioAttnProcessor2_0:
    r"""
    Processor for implementing scaled dot-product attention (enabled by default if you're using PyTorch 2.0). This is
    used in the Stable Audio model. It applies rotary embedding on query and key vector, and allows MHA, GQA or MQA.
    """

    def __init__(self):
        if not hasattr(F, "scaled_dot_product_attention"):
            raise ImportError(
                "StableAudioAttnProcessor2_0 requires PyTorch 2.0, to use it, please upgrade PyTorch to 2.0."
            )

    def apply_partial_rotary_emb(
        self,
        x: torch.Tensor,
        freqs_cis: Tuple[torch.Tensor],
    ) -> torch.Tensor:
        from .embeddings import apply_rotary_emb

        rot_dim = freqs_cis[0].shape[-1]
        x_to_rotate, x_unrotated = x[..., :rot_dim], x[..., rot_dim:]

        x_rotated = apply_rotary_emb(x_to_rotate, freqs_cis, use_real=True, use_real_unbind_dim=-2)

        out = torch.cat((x_rotated, x_unrotated), dim=-1)
        return out

    def __call__(
        self,
        attn: Attention,
        hidden_states: torch.Tensor,
        encoder_hidden_states: Optional[torch.Tensor] = None,
        attention_mask: Optional[torch.Tensor] = None,
        rotary_emb: Optional[torch.Tensor] = None,
    ) -> torch.Tensor:
        from .embeddings import apply_rotary_emb

        residual = hidden_states

        input_ndim = hidden_states.ndim

        if input_ndim == 4:
            batch_size, channel, height, width = hidden_states.shape
            hidden_states = hidden_states.view(batch_size, channel, height * width).transpose(1, 2)

        batch_size, sequence_length, _ = (
            hidden_states.shape if encoder_hidden_states is None else encoder_hidden_states.shape
        )

        if attention_mask is not None:
            attention_mask = attn.prepare_attention_mask(attention_mask, sequence_length, batch_size)
            # scaled_dot_product_attention expects attention_mask shape to be
            # (batch, heads, source_length, target_length)
            attention_mask = attention_mask.view(batch_size, attn.heads, -1, attention_mask.shape[-1])

        query = attn.to_q(hidden_states)

        if encoder_hidden_states is None:
            encoder_hidden_states = hidden_states
        elif attn.norm_cross:
            encoder_hidden_states = attn.norm_encoder_hidden_states(encoder_hidden_states)

        key = attn.to_k(encoder_hidden_states)
        value = attn.to_v(encoder_hidden_states)

        head_dim = query.shape[-1] // attn.heads
        kv_heads = key.shape[-1] // head_dim

        query = query.view(batch_size, -1, attn.heads, head_dim).transpose(1, 2)

        key = key.view(batch_size, -1, kv_heads, head_dim).transpose(1, 2)
        value = value.view(batch_size, -1, kv_heads, head_dim).transpose(1, 2)

        if kv_heads != attn.heads:
            # if GQA or MQA, repeat the key/value heads to reach the number of query heads.
            heads_per_kv_head = attn.heads // kv_heads
            key = torch.repeat_interleave(key, heads_per_kv_head, dim=1)
            value = torch.repeat_interleave(value, heads_per_kv_head, dim=1)

        if attn.norm_q is not None:
            query = attn.norm_q(query)
        if attn.norm_k is not None:
            key = attn.norm_k(key)

        # Apply RoPE if needed
        if rotary_emb is not None:
            query_dtype = query.dtype
            key_dtype = key.dtype
            query = query.to(torch.float32)
            key = key.to(torch.float32)

            rot_dim = rotary_emb[0].shape[-1]
            query_to_rotate, query_unrotated = query[..., :rot_dim], query[..., rot_dim:]
            query_rotated = apply_rotary_emb(query_to_rotate, rotary_emb, use_real=True, use_real_unbind_dim=-2)

            query = torch.cat((query_rotated, query_unrotated), dim=-1)

            if not attn.is_cross_attention:
                key_to_rotate, key_unrotated = key[..., :rot_dim], key[..., rot_dim:]
                key_rotated = apply_rotary_emb(key_to_rotate, rotary_emb, use_real=True, use_real_unbind_dim=-2)

                key = torch.cat((key_rotated, key_unrotated), dim=-1)

            query = query.to(query_dtype)
            key = key.to(key_dtype)

        # the output of sdp = (batch, num_heads, seq_len, head_dim)
        # TODO: add support for attn.scale when we move to Torch 2.1
        hidden_states = F.scaled_dot_product_attention(
            query, key, value, attn_mask=attention_mask, dropout_p=0.0, is_causal=False
        )

        hidden_states = hidden_states.transpose(1, 2).reshape(batch_size, -1, attn.heads * head_dim)
        hidden_states = hidden_states.to(query.dtype)

        # linear proj
        hidden_states = attn.to_out[0](hidden_states)
        # dropout
        hidden_states = attn.to_out[1](hidden_states)

        if input_ndim == 4:
            hidden_states = hidden_states.transpose(-1, -2).reshape(batch_size, channel, height, width)

        if attn.residual_connection:
            hidden_states = hidden_states + residual

        hidden_states = hidden_states / attn.rescale_output_factor

        return hidden_states


class HunyuanAttnProcessor2_0:
    r"""
    Processor for implementing scaled dot-product attention (enabled by default if you're using PyTorch 2.0). This is
    used in the HunyuanDiT model. It applies a s normalization layer and rotary embedding on query and key vector.
    """

    def __init__(self):
        if not hasattr(F, "scaled_dot_product_attention"):
            raise ImportError("AttnProcessor2_0 requires PyTorch 2.0, to use it, please upgrade PyTorch to 2.0.")

    def __call__(
        self,
        attn: Attention,
        hidden_states: torch.Tensor,
        encoder_hidden_states: Optional[torch.Tensor] = None,
        attention_mask: Optional[torch.Tensor] = None,
        temb: Optional[torch.Tensor] = None,
        image_rotary_emb: Optional[torch.Tensor] = None,
    ) -> torch.Tensor:
        from .embeddings import apply_rotary_emb

        residual = hidden_states
        if attn.spatial_norm is not None:
            hidden_states = attn.spatial_norm(hidden_states, temb)

        input_ndim = hidden_states.ndim

        if input_ndim == 4:
            batch_size, channel, height, width = hidden_states.shape
            hidden_states = hidden_states.view(batch_size, channel, height * width).transpose(1, 2)

        batch_size, sequence_length, _ = (
            hidden_states.shape if encoder_hidden_states is None else encoder_hidden_states.shape
        )

        if attention_mask is not None:
            attention_mask = attn.prepare_attention_mask(attention_mask, sequence_length, batch_size)
            # scaled_dot_product_attention expects attention_mask shape to be
            # (batch, heads, source_length, target_length)
            attention_mask = attention_mask.view(batch_size, attn.heads, -1, attention_mask.shape[-1])

        if attn.group_norm is not None:
            hidden_states = attn.group_norm(hidden_states.transpose(1, 2)).transpose(1, 2)

        query = attn.to_q(hidden_states)

        if encoder_hidden_states is None:
            encoder_hidden_states = hidden_states
        elif attn.norm_cross:
            encoder_hidden_states = attn.norm_encoder_hidden_states(encoder_hidden_states)

        key = attn.to_k(encoder_hidden_states)
        value = attn.to_v(encoder_hidden_states)

        inner_dim = key.shape[-1]
        head_dim = inner_dim // attn.heads

        query = query.view(batch_size, -1, attn.heads, head_dim).transpose(1, 2)

        key = key.view(batch_size, -1, attn.heads, head_dim).transpose(1, 2)
        value = value.view(batch_size, -1, attn.heads, head_dim).transpose(1, 2)

        if attn.norm_q is not None:
            query = attn.norm_q(query)
        if attn.norm_k is not None:
            key = attn.norm_k(key)

        # Apply RoPE if needed
        if image_rotary_emb is not None:
            query = apply_rotary_emb(query, image_rotary_emb)
            if not attn.is_cross_attention:
                key = apply_rotary_emb(key, image_rotary_emb)

        # the output of sdp = (batch, num_heads, seq_len, head_dim)
        # TODO: add support for attn.scale when we move to Torch 2.1
        hidden_states = F.scaled_dot_product_attention(
            query, key, value, attn_mask=attention_mask, dropout_p=0.0, is_causal=False
        )

        hidden_states = hidden_states.transpose(1, 2).reshape(batch_size, -1, attn.heads * head_dim)
        hidden_states = hidden_states.to(query.dtype)

        # linear proj
        hidden_states = attn.to_out[0](hidden_states)
        # dropout
        hidden_states = attn.to_out[1](hidden_states)

        if input_ndim == 4:
            hidden_states = hidden_states.transpose(-1, -2).reshape(batch_size, channel, height, width)

        if attn.residual_connection:
            hidden_states = hidden_states + residual

        hidden_states = hidden_states / attn.rescale_output_factor

        return hidden_states


class FusedHunyuanAttnProcessor2_0:
    r"""
    Processor for implementing scaled dot-product attention (enabled by default if you're using PyTorch 2.0) with fused
    projection layers. This is used in the HunyuanDiT model. It applies a s normalization layer and rotary embedding on
    query and key vector.
    """

    def __init__(self):
        if not hasattr(F, "scaled_dot_product_attention"):
            raise ImportError(
                "FusedHunyuanAttnProcessor2_0 requires PyTorch 2.0, to use it, please upgrade PyTorch to 2.0."
            )

    def __call__(
        self,
        attn: Attention,
        hidden_states: torch.Tensor,
        encoder_hidden_states: Optional[torch.Tensor] = None,
        attention_mask: Optional[torch.Tensor] = None,
        temb: Optional[torch.Tensor] = None,
        image_rotary_emb: Optional[torch.Tensor] = None,
    ) -> torch.Tensor:
        from .embeddings import apply_rotary_emb

        residual = hidden_states
        if attn.spatial_norm is not None:
            hidden_states = attn.spatial_norm(hidden_states, temb)

        input_ndim = hidden_states.ndim

        if input_ndim == 4:
            batch_size, channel, height, width = hidden_states.shape
            hidden_states = hidden_states.view(batch_size, channel, height * width).transpose(1, 2)

        batch_size, sequence_length, _ = (
            hidden_states.shape if encoder_hidden_states is None else encoder_hidden_states.shape
        )

        if attention_mask is not None:
            attention_mask = attn.prepare_attention_mask(attention_mask, sequence_length, batch_size)
            # scaled_dot_product_attention expects attention_mask shape to be
            # (batch, heads, source_length, target_length)
            attention_mask = attention_mask.view(batch_size, attn.heads, -1, attention_mask.shape[-1])

        if attn.group_norm is not None:
            hidden_states = attn.group_norm(hidden_states.transpose(1, 2)).transpose(1, 2)

        if encoder_hidden_states is None:
            qkv = attn.to_qkv(hidden_states)
            split_size = qkv.shape[-1] // 3
            query, key, value = torch.split(qkv, split_size, dim=-1)
        else:
            if attn.norm_cross:
                encoder_hidden_states = attn.norm_encoder_hidden_states(encoder_hidden_states)
            query = attn.to_q(hidden_states)

            kv = attn.to_kv(encoder_hidden_states)
            split_size = kv.shape[-1] // 2
            key, value = torch.split(kv, split_size, dim=-1)

        inner_dim = key.shape[-1]
        head_dim = inner_dim // attn.heads

        query = query.view(batch_size, -1, attn.heads, head_dim).transpose(1, 2)
        key = key.view(batch_size, -1, attn.heads, head_dim).transpose(1, 2)
        value = value.view(batch_size, -1, attn.heads, head_dim).transpose(1, 2)

        if attn.norm_q is not None:
            query = attn.norm_q(query)
        if attn.norm_k is not None:
            key = attn.norm_k(key)

        # Apply RoPE if needed
        if image_rotary_emb is not None:
            query = apply_rotary_emb(query, image_rotary_emb)
            if not attn.is_cross_attention:
                key = apply_rotary_emb(key, image_rotary_emb)

        # the output of sdp = (batch, num_heads, seq_len, head_dim)
        # TODO: add support for attn.scale when we move to Torch 2.1
        hidden_states = F.scaled_dot_product_attention(
            query, key, value, attn_mask=attention_mask, dropout_p=0.0, is_causal=False
        )

        hidden_states = hidden_states.transpose(1, 2).reshape(batch_size, -1, attn.heads * head_dim)
        hidden_states = hidden_states.to(query.dtype)

        # linear proj
        hidden_states = attn.to_out[0](hidden_states)
        # dropout
        hidden_states = attn.to_out[1](hidden_states)

        if input_ndim == 4:
            hidden_states = hidden_states.transpose(-1, -2).reshape(batch_size, channel, height, width)

        if attn.residual_connection:
            hidden_states = hidden_states + residual

        hidden_states = hidden_states / attn.rescale_output_factor

        return hidden_states


class PAGHunyuanAttnProcessor2_0:
    r"""
    Processor for implementing scaled dot-product attention (enabled by default if you're using PyTorch 2.0). This is
    used in the HunyuanDiT model. It applies a normalization layer and rotary embedding on query and key vector. This
    variant of the processor employs [Pertubed Attention Guidance](https://arxiv.org/abs/2403.17377).
    """

    def __init__(self):
        if not hasattr(F, "scaled_dot_product_attention"):
            raise ImportError(
                "PAGHunyuanAttnProcessor2_0 requires PyTorch 2.0, to use it, please upgrade PyTorch to 2.0."
            )

    def __call__(
        self,
        attn: Attention,
        hidden_states: torch.Tensor,
        encoder_hidden_states: Optional[torch.Tensor] = None,
        attention_mask: Optional[torch.Tensor] = None,
        temb: Optional[torch.Tensor] = None,
        image_rotary_emb: Optional[torch.Tensor] = None,
    ) -> torch.Tensor:
        from .embeddings import apply_rotary_emb

        residual = hidden_states
        if attn.spatial_norm is not None:
            hidden_states = attn.spatial_norm(hidden_states, temb)

        input_ndim = hidden_states.ndim

        if input_ndim == 4:
            batch_size, channel, height, width = hidden_states.shape
            hidden_states = hidden_states.view(batch_size, channel, height * width).transpose(1, 2)

        # chunk
        hidden_states_org, hidden_states_ptb = hidden_states.chunk(2)

        # 1. Original Path
        batch_size, sequence_length, _ = (
            hidden_states_org.shape if encoder_hidden_states is None else encoder_hidden_states.shape
        )

        if attention_mask is not None:
            attention_mask = attn.prepare_attention_mask(attention_mask, sequence_length, batch_size)
            # scaled_dot_product_attention expects attention_mask shape to be
            # (batch, heads, source_length, target_length)
            attention_mask = attention_mask.view(batch_size, attn.heads, -1, attention_mask.shape[-1])

        if attn.group_norm is not None:
            hidden_states_org = attn.group_norm(hidden_states_org.transpose(1, 2)).transpose(1, 2)

        query = attn.to_q(hidden_states_org)

        if encoder_hidden_states is None:
            encoder_hidden_states = hidden_states_org
        elif attn.norm_cross:
            encoder_hidden_states = attn.norm_encoder_hidden_states(encoder_hidden_states)

        key = attn.to_k(encoder_hidden_states)
        value = attn.to_v(encoder_hidden_states)

        inner_dim = key.shape[-1]
        head_dim = inner_dim // attn.heads

        query = query.view(batch_size, -1, attn.heads, head_dim).transpose(1, 2)

        key = key.view(batch_size, -1, attn.heads, head_dim).transpose(1, 2)
        value = value.view(batch_size, -1, attn.heads, head_dim).transpose(1, 2)

        if attn.norm_q is not None:
            query = attn.norm_q(query)
        if attn.norm_k is not None:
            key = attn.norm_k(key)

        # Apply RoPE if needed
        if image_rotary_emb is not None:
            query = apply_rotary_emb(query, image_rotary_emb)
            if not attn.is_cross_attention:
                key = apply_rotary_emb(key, image_rotary_emb)

        # the output of sdp = (batch, num_heads, seq_len, head_dim)
        # TODO: add support for attn.scale when we move to Torch 2.1
        hidden_states_org = F.scaled_dot_product_attention(
            query, key, value, attn_mask=attention_mask, dropout_p=0.0, is_causal=False
        )

        hidden_states_org = hidden_states_org.transpose(1, 2).reshape(batch_size, -1, attn.heads * head_dim)
        hidden_states_org = hidden_states_org.to(query.dtype)

        # linear proj
        hidden_states_org = attn.to_out[0](hidden_states_org)
        # dropout
        hidden_states_org = attn.to_out[1](hidden_states_org)

        if input_ndim == 4:
            hidden_states_org = hidden_states_org.transpose(-1, -2).reshape(batch_size, channel, height, width)

        # 2. Perturbed Path
        if attn.group_norm is not None:
            hidden_states_ptb = attn.group_norm(hidden_states_ptb.transpose(1, 2)).transpose(1, 2)

        hidden_states_ptb = attn.to_v(hidden_states_ptb)
        hidden_states_ptb = hidden_states_ptb.to(query.dtype)

        # linear proj
        hidden_states_ptb = attn.to_out[0](hidden_states_ptb)
        # dropout
        hidden_states_ptb = attn.to_out[1](hidden_states_ptb)

        if input_ndim == 4:
            hidden_states_ptb = hidden_states_ptb.transpose(-1, -2).reshape(batch_size, channel, height, width)

        # cat
        hidden_states = torch.cat([hidden_states_org, hidden_states_ptb])

        if attn.residual_connection:
            hidden_states = hidden_states + residual

        hidden_states = hidden_states / attn.rescale_output_factor

        return hidden_states


class PAGCFGHunyuanAttnProcessor2_0:
    r"""
    Processor for implementing scaled dot-product attention (enabled by default if you're using PyTorch 2.0). This is
    used in the HunyuanDiT model. It applies a normalization layer and rotary embedding on query and key vector. This
    variant of the processor employs [Pertubed Attention Guidance](https://arxiv.org/abs/2403.17377).
    """

    def __init__(self):
        if not hasattr(F, "scaled_dot_product_attention"):
            raise ImportError(
                "PAGCFGHunyuanAttnProcessor2_0 requires PyTorch 2.0, to use it, please upgrade PyTorch to 2.0."
            )

    def __call__(
        self,
        attn: Attention,
        hidden_states: torch.Tensor,
        encoder_hidden_states: Optional[torch.Tensor] = None,
        attention_mask: Optional[torch.Tensor] = None,
        temb: Optional[torch.Tensor] = None,
        image_rotary_emb: Optional[torch.Tensor] = None,
    ) -> torch.Tensor:
        from .embeddings import apply_rotary_emb

        residual = hidden_states
        if attn.spatial_norm is not None:
            hidden_states = attn.spatial_norm(hidden_states, temb)

        input_ndim = hidden_states.ndim

        if input_ndim == 4:
            batch_size, channel, height, width = hidden_states.shape
            hidden_states = hidden_states.view(batch_size, channel, height * width).transpose(1, 2)

        # chunk
        hidden_states_uncond, hidden_states_org, hidden_states_ptb = hidden_states.chunk(3)
        hidden_states_org = torch.cat([hidden_states_uncond, hidden_states_org])

        # 1. Original Path
        batch_size, sequence_length, _ = (
            hidden_states_org.shape if encoder_hidden_states is None else encoder_hidden_states.shape
        )

        if attention_mask is not None:
            attention_mask = attn.prepare_attention_mask(attention_mask, sequence_length, batch_size)
            # scaled_dot_product_attention expects attention_mask shape to be
            # (batch, heads, source_length, target_length)
            attention_mask = attention_mask.view(batch_size, attn.heads, -1, attention_mask.shape[-1])

        if attn.group_norm is not None:
            hidden_states_org = attn.group_norm(hidden_states_org.transpose(1, 2)).transpose(1, 2)

        query = attn.to_q(hidden_states_org)

        if encoder_hidden_states is None:
            encoder_hidden_states = hidden_states_org
        elif attn.norm_cross:
            encoder_hidden_states = attn.norm_encoder_hidden_states(encoder_hidden_states)

        key = attn.to_k(encoder_hidden_states)
        value = attn.to_v(encoder_hidden_states)

        inner_dim = key.shape[-1]
        head_dim = inner_dim // attn.heads

        query = query.view(batch_size, -1, attn.heads, head_dim).transpose(1, 2)

        key = key.view(batch_size, -1, attn.heads, head_dim).transpose(1, 2)
        value = value.view(batch_size, -1, attn.heads, head_dim).transpose(1, 2)

        if attn.norm_q is not None:
            query = attn.norm_q(query)
        if attn.norm_k is not None:
            key = attn.norm_k(key)

        # Apply RoPE if needed
        if image_rotary_emb is not None:
            query = apply_rotary_emb(query, image_rotary_emb)
            if not attn.is_cross_attention:
                key = apply_rotary_emb(key, image_rotary_emb)

        # the output of sdp = (batch, num_heads, seq_len, head_dim)
        # TODO: add support for attn.scale when we move to Torch 2.1
        hidden_states_org = F.scaled_dot_product_attention(
            query, key, value, attn_mask=attention_mask, dropout_p=0.0, is_causal=False
        )

        hidden_states_org = hidden_states_org.transpose(1, 2).reshape(batch_size, -1, attn.heads * head_dim)
        hidden_states_org = hidden_states_org.to(query.dtype)

        # linear proj
        hidden_states_org = attn.to_out[0](hidden_states_org)
        # dropout
        hidden_states_org = attn.to_out[1](hidden_states_org)

        if input_ndim == 4:
            hidden_states_org = hidden_states_org.transpose(-1, -2).reshape(batch_size, channel, height, width)

        # 2. Perturbed Path
        if attn.group_norm is not None:
            hidden_states_ptb = attn.group_norm(hidden_states_ptb.transpose(1, 2)).transpose(1, 2)

        hidden_states_ptb = attn.to_v(hidden_states_ptb)
        hidden_states_ptb = hidden_states_ptb.to(query.dtype)

        # linear proj
        hidden_states_ptb = attn.to_out[0](hidden_states_ptb)
        # dropout
        hidden_states_ptb = attn.to_out[1](hidden_states_ptb)

        if input_ndim == 4:
            hidden_states_ptb = hidden_states_ptb.transpose(-1, -2).reshape(batch_size, channel, height, width)

        # cat
        hidden_states = torch.cat([hidden_states_org, hidden_states_ptb])

        if attn.residual_connection:
            hidden_states = hidden_states + residual

        hidden_states = hidden_states / attn.rescale_output_factor

        return hidden_states


class LuminaAttnProcessor2_0:
    r"""
    Processor for implementing scaled dot-product attention (enabled by default if you're using PyTorch 2.0). This is
    used in the LuminaNextDiT model. It applies a s normalization layer and rotary embedding on query and key vector.
    """

    def __init__(self):
        if not hasattr(F, "scaled_dot_product_attention"):
            raise ImportError("AttnProcessor2_0 requires PyTorch 2.0, to use it, please upgrade PyTorch to 2.0.")

    def __call__(
        self,
        attn: Attention,
        hidden_states: torch.Tensor,
        encoder_hidden_states: torch.Tensor,
        attention_mask: Optional[torch.Tensor] = None,
        query_rotary_emb: Optional[torch.Tensor] = None,
        key_rotary_emb: Optional[torch.Tensor] = None,
        base_sequence_length: Optional[int] = None,
    ) -> torch.Tensor:
        from .embeddings import apply_rotary_emb

        input_ndim = hidden_states.ndim

        if input_ndim == 4:
            batch_size, channel, height, width = hidden_states.shape
            hidden_states = hidden_states.view(batch_size, channel, height * width).transpose(1, 2)

        batch_size, sequence_length, _ = hidden_states.shape

        # Get Query-Key-Value Pair
        query = attn.to_q(hidden_states)
        key = attn.to_k(encoder_hidden_states)
        value = attn.to_v(encoder_hidden_states)

        query_dim = query.shape[-1]
        inner_dim = key.shape[-1]
        head_dim = query_dim // attn.heads
        dtype = query.dtype

        # Get key-value heads
        kv_heads = inner_dim // head_dim

        # Apply Query-Key Norm if needed
        if attn.norm_q is not None:
            query = attn.norm_q(query)
        if attn.norm_k is not None:
            key = attn.norm_k(key)

        query = query.view(batch_size, -1, attn.heads, head_dim)

        key = key.view(batch_size, -1, kv_heads, head_dim)
        value = value.view(batch_size, -1, kv_heads, head_dim)

        # Apply RoPE if needed
        if query_rotary_emb is not None:
            query = apply_rotary_emb(query, query_rotary_emb, use_real=False)
        if key_rotary_emb is not None:
            key = apply_rotary_emb(key, key_rotary_emb, use_real=False)

        query, key = query.to(dtype), key.to(dtype)

        # Apply proportional attention if true
        if key_rotary_emb is None:
            softmax_scale = None
        else:
            if base_sequence_length is not None:
                softmax_scale = math.sqrt(math.log(sequence_length, base_sequence_length)) * attn.scale
            else:
                softmax_scale = attn.scale

        # perform Grouped-qurey Attention (GQA)
        n_rep = attn.heads // kv_heads
        if n_rep >= 1:
            key = key.unsqueeze(3).repeat(1, 1, 1, n_rep, 1).flatten(2, 3)
            value = value.unsqueeze(3).repeat(1, 1, 1, n_rep, 1).flatten(2, 3)

        # scaled_dot_product_attention expects attention_mask shape to be
        # (batch, heads, source_length, target_length)
        attention_mask = attention_mask.bool().view(batch_size, 1, 1, -1)
        attention_mask = attention_mask.expand(-1, attn.heads, sequence_length, -1)

        query = query.transpose(1, 2)
        key = key.transpose(1, 2)
        value = value.transpose(1, 2)

        # the output of sdp = (batch, num_heads, seq_len, head_dim)
        # TODO: add support for attn.scale when we move to Torch 2.1
        hidden_states = F.scaled_dot_product_attention(
            query, key, value, attn_mask=attention_mask, scale=softmax_scale
        )
        hidden_states = hidden_states.transpose(1, 2).to(dtype)

        return hidden_states


class MochiAttnProcessor2_0:
    """Attention processor used in Mochi."""

    def __init__(self):
        if not hasattr(F, "scaled_dot_product_attention"):
            raise ImportError("MochiAttnProcessor2_0 requires PyTorch 2.0. To use it, please upgrade PyTorch to 2.0.")

    def __call__(
        self,
        attn: Attention,
        hidden_states: torch.Tensor,
        encoder_hidden_states: torch.Tensor,
        attention_mask: Optional[torch.Tensor] = None,
        image_rotary_emb: Optional[torch.Tensor] = None,
    ) -> torch.Tensor:
        query = attn.to_q(hidden_states)
        key = attn.to_k(hidden_states)
        value = attn.to_v(hidden_states)

        query = query.unflatten(2, (attn.heads, -1))
        key = key.unflatten(2, (attn.heads, -1))
        value = value.unflatten(2, (attn.heads, -1))

        if attn.norm_q is not None:
            query = attn.norm_q(query)
        if attn.norm_k is not None:
            key = attn.norm_k(key)

        encoder_query = attn.add_q_proj(encoder_hidden_states)
        encoder_key = attn.add_k_proj(encoder_hidden_states)
        encoder_value = attn.add_v_proj(encoder_hidden_states)

        encoder_query = encoder_query.unflatten(2, (attn.heads, -1))
        encoder_key = encoder_key.unflatten(2, (attn.heads, -1))
        encoder_value = encoder_value.unflatten(2, (attn.heads, -1))

        if attn.norm_added_q is not None:
            encoder_query = attn.norm_added_q(encoder_query)
        if attn.norm_added_k is not None:
            encoder_key = attn.norm_added_k(encoder_key)

        if image_rotary_emb is not None:

            def apply_rotary_emb(x, freqs_cos, freqs_sin):
                x_even = x[..., 0::2].float()
                x_odd = x[..., 1::2].float()

                cos = (x_even * freqs_cos - x_odd * freqs_sin).to(x.dtype)
                sin = (x_even * freqs_sin + x_odd * freqs_cos).to(x.dtype)

                return torch.stack([cos, sin], dim=-1).flatten(-2)

            query = apply_rotary_emb(query, *image_rotary_emb)
            key = apply_rotary_emb(key, *image_rotary_emb)

        query, key, value = query.transpose(1, 2), key.transpose(1, 2), value.transpose(1, 2)
        encoder_query, encoder_key, encoder_value = (
            encoder_query.transpose(1, 2),
            encoder_key.transpose(1, 2),
            encoder_value.transpose(1, 2),
        )

        sequence_length = query.size(2)
        encoder_sequence_length = encoder_query.size(2)

        query = torch.cat([query, encoder_query], dim=2)
        key = torch.cat([key, encoder_key], dim=2)
        value = torch.cat([value, encoder_value], dim=2)

        hidden_states = F.scaled_dot_product_attention(query, key, value, dropout_p=0.0, is_causal=False)
        hidden_states = hidden_states.transpose(1, 2).flatten(2, 3)
        hidden_states = hidden_states.to(query.dtype)

        hidden_states, encoder_hidden_states = hidden_states.split_with_sizes(
            (sequence_length, encoder_sequence_length), dim=1
        )

        # linear proj
        hidden_states = attn.to_out[0](hidden_states)
        # dropout
        hidden_states = attn.to_out[1](hidden_states)

        if hasattr(attn, "to_add_out"):
            encoder_hidden_states = attn.to_add_out(encoder_hidden_states)

        return hidden_states, encoder_hidden_states


class FusedAttnProcessor2_0:
    r"""
    Processor for implementing scaled dot-product attention (enabled by default if you're using PyTorch 2.0). It uses
    fused projection layers. For self-attention modules, all projection matrices (i.e., query, key, value) are fused.
    For cross-attention modules, key and value projection matrices are fused.

    <Tip warning={true}>

    This API is currently 🧪 experimental in nature and can change in future.

    </Tip>
    """

    def __init__(self):
        if not hasattr(F, "scaled_dot_product_attention"):
            raise ImportError(
                "FusedAttnProcessor2_0 requires at least PyTorch 2.0, to use it. Please upgrade PyTorch to > 2.0."
            )

    def __call__(
        self,
        attn: Attention,
        hidden_states: torch.Tensor,
        encoder_hidden_states: Optional[torch.Tensor] = None,
        attention_mask: Optional[torch.Tensor] = None,
        temb: Optional[torch.Tensor] = None,
        *args,
        **kwargs,
    ) -> torch.Tensor:
        if len(args) > 0 or kwargs.get("scale", None) is not None:
            deprecation_message = "The `scale` argument is deprecated and will be ignored. Please remove it, as passing it will raise an error in the future. `scale` should directly be passed while calling the underlying pipeline component i.e., via `cross_attention_kwargs`."
            deprecate("scale", "1.0.0", deprecation_message)

        residual = hidden_states
        if attn.spatial_norm is not None:
            hidden_states = attn.spatial_norm(hidden_states, temb)

        input_ndim = hidden_states.ndim

        if input_ndim == 4:
            batch_size, channel, height, width = hidden_states.shape
            hidden_states = hidden_states.view(batch_size, channel, height * width).transpose(1, 2)

        batch_size, sequence_length, _ = (
            hidden_states.shape if encoder_hidden_states is None else encoder_hidden_states.shape
        )

        if attention_mask is not None:
            attention_mask = attn.prepare_attention_mask(attention_mask, sequence_length, batch_size)
            # scaled_dot_product_attention expects attention_mask shape to be
            # (batch, heads, source_length, target_length)
            attention_mask = attention_mask.view(batch_size, attn.heads, -1, attention_mask.shape[-1])

        if attn.group_norm is not None:
            hidden_states = attn.group_norm(hidden_states.transpose(1, 2)).transpose(1, 2)

        if encoder_hidden_states is None:
            qkv = attn.to_qkv(hidden_states)
            split_size = qkv.shape[-1] // 3
            query, key, value = torch.split(qkv, split_size, dim=-1)
        else:
            if attn.norm_cross:
                encoder_hidden_states = attn.norm_encoder_hidden_states(encoder_hidden_states)
            query = attn.to_q(hidden_states)

            kv = attn.to_kv(encoder_hidden_states)
            split_size = kv.shape[-1] // 2
            key, value = torch.split(kv, split_size, dim=-1)

        inner_dim = key.shape[-1]
        head_dim = inner_dim // attn.heads

        query = query.view(batch_size, -1, attn.heads, head_dim).transpose(1, 2)
        key = key.view(batch_size, -1, attn.heads, head_dim).transpose(1, 2)
        value = value.view(batch_size, -1, attn.heads, head_dim).transpose(1, 2)

        if attn.norm_q is not None:
            query = attn.norm_q(query)
        if attn.norm_k is not None:
            key = attn.norm_k(key)

        # the output of sdp = (batch, num_heads, seq_len, head_dim)
        # TODO: add support for attn.scale when we move to Torch 2.1
        hidden_states = F.scaled_dot_product_attention(
            query, key, value, attn_mask=attention_mask, dropout_p=0.0, is_causal=False
        )

        hidden_states = hidden_states.transpose(1, 2).reshape(batch_size, -1, attn.heads * head_dim)
        hidden_states = hidden_states.to(query.dtype)

        # linear proj
        hidden_states = attn.to_out[0](hidden_states)
        # dropout
        hidden_states = attn.to_out[1](hidden_states)

        if input_ndim == 4:
            hidden_states = hidden_states.transpose(-1, -2).reshape(batch_size, channel, height, width)

        if attn.residual_connection:
            hidden_states = hidden_states + residual

        hidden_states = hidden_states / attn.rescale_output_factor

        return hidden_states


class CustomDiffusionXFormersAttnProcessor(nn.Module):
    r"""
    Processor for implementing memory efficient attention using xFormers for the Custom Diffusion method.

    Args:
    train_kv (`bool`, defaults to `True`):
        Whether to newly train the key and value matrices corresponding to the text features.
    train_q_out (`bool`, defaults to `True`):
        Whether to newly train query matrices corresponding to the latent image features.
    hidden_size (`int`, *optional*, defaults to `None`):
        The hidden size of the attention layer.
    cross_attention_dim (`int`, *optional*, defaults to `None`):
        The number of channels in the `encoder_hidden_states`.
    out_bias (`bool`, defaults to `True`):
        Whether to include the bias parameter in `train_q_out`.
    dropout (`float`, *optional*, defaults to 0.0):
        The dropout probability to use.
    attention_op (`Callable`, *optional*, defaults to `None`):
        The base
        [operator](https://facebookresearch.github.io/xformers/components/ops.html#xformers.ops.AttentionOpBase) to use
        as the attention operator. It is recommended to set to `None`, and allow xFormers to choose the best operator.
    """

    def __init__(
        self,
        train_kv: bool = True,
        train_q_out: bool = False,
        hidden_size: Optional[int] = None,
        cross_attention_dim: Optional[int] = None,
        out_bias: bool = True,
        dropout: float = 0.0,
        attention_op: Optional[Callable] = None,
    ):
        super().__init__()
        self.train_kv = train_kv
        self.train_q_out = train_q_out

        self.hidden_size = hidden_size
        self.cross_attention_dim = cross_attention_dim
        self.attention_op = attention_op

        # `_custom_diffusion` id for easy serialization and loading.
        if self.train_kv:
            self.to_k_custom_diffusion = nn.Linear(cross_attention_dim or hidden_size, hidden_size, bias=False)
            self.to_v_custom_diffusion = nn.Linear(cross_attention_dim or hidden_size, hidden_size, bias=False)
        if self.train_q_out:
            self.to_q_custom_diffusion = nn.Linear(hidden_size, hidden_size, bias=False)
            self.to_out_custom_diffusion = nn.ModuleList([])
            self.to_out_custom_diffusion.append(nn.Linear(hidden_size, hidden_size, bias=out_bias))
            self.to_out_custom_diffusion.append(nn.Dropout(dropout))

    def __call__(
        self,
        attn: Attention,
        hidden_states: torch.Tensor,
        encoder_hidden_states: Optional[torch.Tensor] = None,
        attention_mask: Optional[torch.Tensor] = None,
    ) -> torch.Tensor:
        batch_size, sequence_length, _ = (
            hidden_states.shape if encoder_hidden_states is None else encoder_hidden_states.shape
        )

        attention_mask = attn.prepare_attention_mask(attention_mask, sequence_length, batch_size)

        if self.train_q_out:
            query = self.to_q_custom_diffusion(hidden_states).to(attn.to_q.weight.dtype)
        else:
            query = attn.to_q(hidden_states.to(attn.to_q.weight.dtype))

        if encoder_hidden_states is None:
            crossattn = False
            encoder_hidden_states = hidden_states
        else:
            crossattn = True
            if attn.norm_cross:
                encoder_hidden_states = attn.norm_encoder_hidden_states(encoder_hidden_states)

        if self.train_kv:
            key = self.to_k_custom_diffusion(encoder_hidden_states.to(self.to_k_custom_diffusion.weight.dtype))
            value = self.to_v_custom_diffusion(encoder_hidden_states.to(self.to_v_custom_diffusion.weight.dtype))
            key = key.to(attn.to_q.weight.dtype)
            value = value.to(attn.to_q.weight.dtype)
        else:
            key = attn.to_k(encoder_hidden_states)
            value = attn.to_v(encoder_hidden_states)

        if crossattn:
            detach = torch.ones_like(key)
            detach[:, :1, :] = detach[:, :1, :] * 0.0
            key = detach * key + (1 - detach) * key.detach()
            value = detach * value + (1 - detach) * value.detach()

        query = attn.head_to_batch_dim(query).contiguous()
        key = attn.head_to_batch_dim(key).contiguous()
        value = attn.head_to_batch_dim(value).contiguous()

        hidden_states = xformers.ops.memory_efficient_attention(
            query, key, value, attn_bias=attention_mask, op=self.attention_op, scale=attn.scale
        )
        hidden_states = hidden_states.to(query.dtype)
        hidden_states = attn.batch_to_head_dim(hidden_states)

        if self.train_q_out:
            # linear proj
            hidden_states = self.to_out_custom_diffusion[0](hidden_states)
            # dropout
            hidden_states = self.to_out_custom_diffusion[1](hidden_states)
        else:
            # linear proj
            hidden_states = attn.to_out[0](hidden_states)
            # dropout
            hidden_states = attn.to_out[1](hidden_states)

        return hidden_states


class CustomDiffusionAttnProcessor2_0(nn.Module):
    r"""
    Processor for implementing attention for the Custom Diffusion method using PyTorch 2.0’s memory-efficient scaled
    dot-product attention.

    Args:
        train_kv (`bool`, defaults to `True`):
            Whether to newly train the key and value matrices corresponding to the text features.
        train_q_out (`bool`, defaults to `True`):
            Whether to newly train query matrices corresponding to the latent image features.
        hidden_size (`int`, *optional*, defaults to `None`):
            The hidden size of the attention layer.
        cross_attention_dim (`int`, *optional*, defaults to `None`):
            The number of channels in the `encoder_hidden_states`.
        out_bias (`bool`, defaults to `True`):
            Whether to include the bias parameter in `train_q_out`.
        dropout (`float`, *optional*, defaults to 0.0):
            The dropout probability to use.
    """

    def __init__(
        self,
        train_kv: bool = True,
        train_q_out: bool = True,
        hidden_size: Optional[int] = None,
        cross_attention_dim: Optional[int] = None,
        out_bias: bool = True,
        dropout: float = 0.0,
    ):
        super().__init__()
        self.train_kv = train_kv
        self.train_q_out = train_q_out

        self.hidden_size = hidden_size
        self.cross_attention_dim = cross_attention_dim

        # `_custom_diffusion` id for easy serialization and loading.
        if self.train_kv:
            self.to_k_custom_diffusion = nn.Linear(cross_attention_dim or hidden_size, hidden_size, bias=False)
            self.to_v_custom_diffusion = nn.Linear(cross_attention_dim or hidden_size, hidden_size, bias=False)
        if self.train_q_out:
            self.to_q_custom_diffusion = nn.Linear(hidden_size, hidden_size, bias=False)
            self.to_out_custom_diffusion = nn.ModuleList([])
            self.to_out_custom_diffusion.append(nn.Linear(hidden_size, hidden_size, bias=out_bias))
            self.to_out_custom_diffusion.append(nn.Dropout(dropout))

    def __call__(
        self,
        attn: Attention,
        hidden_states: torch.Tensor,
        encoder_hidden_states: Optional[torch.Tensor] = None,
        attention_mask: Optional[torch.Tensor] = None,
    ) -> torch.Tensor:
        batch_size, sequence_length, _ = hidden_states.shape
        attention_mask = attn.prepare_attention_mask(attention_mask, sequence_length, batch_size)
        if self.train_q_out:
            query = self.to_q_custom_diffusion(hidden_states)
        else:
            query = attn.to_q(hidden_states)

        if encoder_hidden_states is None:
            crossattn = False
            encoder_hidden_states = hidden_states
        else:
            crossattn = True
            if attn.norm_cross:
                encoder_hidden_states = attn.norm_encoder_hidden_states(encoder_hidden_states)

        if self.train_kv:
            key = self.to_k_custom_diffusion(encoder_hidden_states.to(self.to_k_custom_diffusion.weight.dtype))
            value = self.to_v_custom_diffusion(encoder_hidden_states.to(self.to_v_custom_diffusion.weight.dtype))
            key = key.to(attn.to_q.weight.dtype)
            value = value.to(attn.to_q.weight.dtype)

        else:
            key = attn.to_k(encoder_hidden_states)
            value = attn.to_v(encoder_hidden_states)

        if crossattn:
            detach = torch.ones_like(key)
            detach[:, :1, :] = detach[:, :1, :] * 0.0
            key = detach * key + (1 - detach) * key.detach()
            value = detach * value + (1 - detach) * value.detach()

        inner_dim = hidden_states.shape[-1]

        head_dim = inner_dim // attn.heads
        query = query.view(batch_size, -1, attn.heads, head_dim).transpose(1, 2)
        key = key.view(batch_size, -1, attn.heads, head_dim).transpose(1, 2)
        value = value.view(batch_size, -1, attn.heads, head_dim).transpose(1, 2)

        # the output of sdp = (batch, num_heads, seq_len, head_dim)
        # TODO: add support for attn.scale when we move to Torch 2.1
        hidden_states = F.scaled_dot_product_attention(
            query, key, value, attn_mask=attention_mask, dropout_p=0.0, is_causal=False
        )

        hidden_states = hidden_states.transpose(1, 2).reshape(batch_size, -1, attn.heads * head_dim)
        hidden_states = hidden_states.to(query.dtype)

        if self.train_q_out:
            # linear proj
            hidden_states = self.to_out_custom_diffusion[0](hidden_states)
            # dropout
            hidden_states = self.to_out_custom_diffusion[1](hidden_states)
        else:
            # linear proj
            hidden_states = attn.to_out[0](hidden_states)
            # dropout
            hidden_states = attn.to_out[1](hidden_states)

        return hidden_states


class SlicedAttnProcessor:
    r"""
    Processor for implementing sliced attention.

    Args:
        slice_size (`int`, *optional*):
            The number of steps to compute attention. Uses as many slices as `attention_head_dim // slice_size`, and
            `attention_head_dim` must be a multiple of the `slice_size`.
    """

    def __init__(self, slice_size: int):
        self.slice_size = slice_size

    def __call__(
        self,
        attn: Attention,
        hidden_states: torch.Tensor,
        encoder_hidden_states: Optional[torch.Tensor] = None,
        attention_mask: Optional[torch.Tensor] = None,
    ) -> torch.Tensor:
        residual = hidden_states

        input_ndim = hidden_states.ndim

        if input_ndim == 4:
            batch_size, channel, height, width = hidden_states.shape
            hidden_states = hidden_states.view(batch_size, channel, height * width).transpose(1, 2)

        batch_size, sequence_length, _ = (
            hidden_states.shape if encoder_hidden_states is None else encoder_hidden_states.shape
        )
        attention_mask = attn.prepare_attention_mask(attention_mask, sequence_length, batch_size)

        if attn.group_norm is not None:
            hidden_states = attn.group_norm(hidden_states.transpose(1, 2)).transpose(1, 2)

        query = attn.to_q(hidden_states)
        dim = query.shape[-1]
        query = attn.head_to_batch_dim(query)

        if encoder_hidden_states is None:
            encoder_hidden_states = hidden_states
        elif attn.norm_cross:
            encoder_hidden_states = attn.norm_encoder_hidden_states(encoder_hidden_states)

        key = attn.to_k(encoder_hidden_states)
        value = attn.to_v(encoder_hidden_states)
        key = attn.head_to_batch_dim(key)
        value = attn.head_to_batch_dim(value)

        batch_size_attention, query_tokens, _ = query.shape
        hidden_states = torch.zeros(
            (batch_size_attention, query_tokens, dim // attn.heads), device=query.device, dtype=query.dtype
        )

        for i in range((batch_size_attention - 1) // self.slice_size + 1):
            start_idx = i * self.slice_size
            end_idx = (i + 1) * self.slice_size

            query_slice = query[start_idx:end_idx]
            key_slice = key[start_idx:end_idx]
            attn_mask_slice = attention_mask[start_idx:end_idx] if attention_mask is not None else None

            attn_slice = attn.get_attention_scores(query_slice, key_slice, attn_mask_slice)

            attn_slice = torch.bmm(attn_slice, value[start_idx:end_idx])

            hidden_states[start_idx:end_idx] = attn_slice

        hidden_states = attn.batch_to_head_dim(hidden_states)

        # linear proj
        hidden_states = attn.to_out[0](hidden_states)
        # dropout
        hidden_states = attn.to_out[1](hidden_states)

        if input_ndim == 4:
            hidden_states = hidden_states.transpose(-1, -2).reshape(batch_size, channel, height, width)

        if attn.residual_connection:
            hidden_states = hidden_states + residual

        hidden_states = hidden_states / attn.rescale_output_factor

        return hidden_states


class SlicedAttnAddedKVProcessor:
    r"""
    Processor for implementing sliced attention with extra learnable key and value matrices for the text encoder.

    Args:
        slice_size (`int`, *optional*):
            The number of steps to compute attention. Uses as many slices as `attention_head_dim // slice_size`, and
            `attention_head_dim` must be a multiple of the `slice_size`.
    """

    def __init__(self, slice_size):
        self.slice_size = slice_size

    def __call__(
        self,
        attn: "Attention",
        hidden_states: torch.Tensor,
        encoder_hidden_states: Optional[torch.Tensor] = None,
        attention_mask: Optional[torch.Tensor] = None,
        temb: Optional[torch.Tensor] = None,
    ) -> torch.Tensor:
        residual = hidden_states

        if attn.spatial_norm is not None:
            hidden_states = attn.spatial_norm(hidden_states, temb)

        hidden_states = hidden_states.view(hidden_states.shape[0], hidden_states.shape[1], -1).transpose(1, 2)

        batch_size, sequence_length, _ = hidden_states.shape

        attention_mask = attn.prepare_attention_mask(attention_mask, sequence_length, batch_size)

        if encoder_hidden_states is None:
            encoder_hidden_states = hidden_states
        elif attn.norm_cross:
            encoder_hidden_states = attn.norm_encoder_hidden_states(encoder_hidden_states)

        hidden_states = attn.group_norm(hidden_states.transpose(1, 2)).transpose(1, 2)

        query = attn.to_q(hidden_states)
        dim = query.shape[-1]
        query = attn.head_to_batch_dim(query)

        encoder_hidden_states_key_proj = attn.add_k_proj(encoder_hidden_states)
        encoder_hidden_states_value_proj = attn.add_v_proj(encoder_hidden_states)

        encoder_hidden_states_key_proj = attn.head_to_batch_dim(encoder_hidden_states_key_proj)
        encoder_hidden_states_value_proj = attn.head_to_batch_dim(encoder_hidden_states_value_proj)

        if not attn.only_cross_attention:
            key = attn.to_k(hidden_states)
            value = attn.to_v(hidden_states)
            key = attn.head_to_batch_dim(key)
            value = attn.head_to_batch_dim(value)
            key = torch.cat([encoder_hidden_states_key_proj, key], dim=1)
            value = torch.cat([encoder_hidden_states_value_proj, value], dim=1)
        else:
            key = encoder_hidden_states_key_proj
            value = encoder_hidden_states_value_proj

        batch_size_attention, query_tokens, _ = query.shape
        hidden_states = torch.zeros(
            (batch_size_attention, query_tokens, dim // attn.heads), device=query.device, dtype=query.dtype
        )

        for i in range((batch_size_attention - 1) // self.slice_size + 1):
            start_idx = i * self.slice_size
            end_idx = (i + 1) * self.slice_size

            query_slice = query[start_idx:end_idx]
            key_slice = key[start_idx:end_idx]
            attn_mask_slice = attention_mask[start_idx:end_idx] if attention_mask is not None else None

            attn_slice = attn.get_attention_scores(query_slice, key_slice, attn_mask_slice)

            attn_slice = torch.bmm(attn_slice, value[start_idx:end_idx])

            hidden_states[start_idx:end_idx] = attn_slice

        hidden_states = attn.batch_to_head_dim(hidden_states)

        # linear proj
        hidden_states = attn.to_out[0](hidden_states)
        # dropout
        hidden_states = attn.to_out[1](hidden_states)

        hidden_states = hidden_states.transpose(-1, -2).reshape(residual.shape)
        hidden_states = hidden_states + residual

        return hidden_states


class SpatialNorm(nn.Module):
    """
    Spatially conditioned normalization as defined in https://arxiv.org/abs/2209.09002.

    Args:
        f_channels (`int`):
            The number of channels for input to group normalization layer, and output of the spatial norm layer.
        zq_channels (`int`):
            The number of channels for the quantized vector as described in the paper.
    """

    def __init__(
        self,
        f_channels: int,
        zq_channels: int,
    ):
        super().__init__()
        self.norm_layer = nn.GroupNorm(num_channels=f_channels, num_groups=32, eps=1e-6, affine=True)
        self.conv_y = nn.Conv2d(zq_channels, f_channels, kernel_size=1, stride=1, padding=0)
        self.conv_b = nn.Conv2d(zq_channels, f_channels, kernel_size=1, stride=1, padding=0)

    def forward(self, f: torch.Tensor, zq: torch.Tensor) -> torch.Tensor:
        f_size = f.shape[-2:]
        zq = F.interpolate(zq, size=f_size, mode="nearest")
        norm_f = self.norm_layer(f)
        new_f = norm_f * self.conv_y(zq) + self.conv_b(zq)
        return new_f


class IPAdapterAttnProcessor(nn.Module):
    r"""
    Attention processor for Multiple IP-Adapters.

    Args:
        hidden_size (`int`):
            The hidden size of the attention layer.
        cross_attention_dim (`int`):
            The number of channels in the `encoder_hidden_states`.
        num_tokens (`int`, `Tuple[int]` or `List[int]`, defaults to `(4,)`):
            The context length of the image features.
        scale (`float` or List[`float`], defaults to 1.0):
            the weight scale of image prompt.
    """

    def __init__(self, hidden_size, cross_attention_dim=None, num_tokens=(4,), scale=1.0):
        super().__init__()

        self.hidden_size = hidden_size
        self.cross_attention_dim = cross_attention_dim

        if not isinstance(num_tokens, (tuple, list)):
            num_tokens = [num_tokens]
        self.num_tokens = num_tokens

        if not isinstance(scale, list):
            scale = [scale] * len(num_tokens)
        if len(scale) != len(num_tokens):
            raise ValueError("`scale` should be a list of integers with the same length as `num_tokens`.")
        self.scale = scale

        self.to_k_ip = nn.ModuleList(
            [nn.Linear(cross_attention_dim, hidden_size, bias=False) for _ in range(len(num_tokens))]
        )
        self.to_v_ip = nn.ModuleList(
            [nn.Linear(cross_attention_dim, hidden_size, bias=False) for _ in range(len(num_tokens))]
        )

    def __call__(
        self,
        attn: Attention,
        hidden_states: torch.Tensor,
        encoder_hidden_states: Optional[torch.Tensor] = None,
        attention_mask: Optional[torch.Tensor] = None,
        temb: Optional[torch.Tensor] = None,
        scale: float = 1.0,
        ip_adapter_masks: Optional[torch.Tensor] = None,
    ):
        residual = hidden_states

        # separate ip_hidden_states from encoder_hidden_states
        if encoder_hidden_states is not None:
            if isinstance(encoder_hidden_states, tuple):
                encoder_hidden_states, ip_hidden_states = encoder_hidden_states
            else:
                deprecation_message = (
                    "You have passed a tensor as `encoder_hidden_states`. This is deprecated and will be removed in a future release."
                    " Please make sure to update your script to pass `encoder_hidden_states` as a tuple to suppress this warning."
                )
                deprecate("encoder_hidden_states not a tuple", "1.0.0", deprecation_message, standard_warn=False)
                end_pos = encoder_hidden_states.shape[1] - self.num_tokens[0]
                encoder_hidden_states, ip_hidden_states = (
                    encoder_hidden_states[:, :end_pos, :],
                    [encoder_hidden_states[:, end_pos:, :]],
                )

        if attn.spatial_norm is not None:
            hidden_states = attn.spatial_norm(hidden_states, temb)

        input_ndim = hidden_states.ndim

        if input_ndim == 4:
            batch_size, channel, height, width = hidden_states.shape
            hidden_states = hidden_states.view(batch_size, channel, height * width).transpose(1, 2)

        batch_size, sequence_length, _ = (
            hidden_states.shape if encoder_hidden_states is None else encoder_hidden_states.shape
        )
        attention_mask = attn.prepare_attention_mask(attention_mask, sequence_length, batch_size)

        if attn.group_norm is not None:
            hidden_states = attn.group_norm(hidden_states.transpose(1, 2)).transpose(1, 2)

        query = attn.to_q(hidden_states)

        if encoder_hidden_states is None:
            encoder_hidden_states = hidden_states
        elif attn.norm_cross:
            encoder_hidden_states = attn.norm_encoder_hidden_states(encoder_hidden_states)

        key = attn.to_k(encoder_hidden_states)
        value = attn.to_v(encoder_hidden_states)

        query = attn.head_to_batch_dim(query)
        key = attn.head_to_batch_dim(key)
        value = attn.head_to_batch_dim(value)

        attention_probs = attn.get_attention_scores(query, key, attention_mask)
        hidden_states = torch.bmm(attention_probs, value)
        hidden_states = attn.batch_to_head_dim(hidden_states)

        if ip_adapter_masks is not None:
            if not isinstance(ip_adapter_masks, List):
                # for backward compatibility, we accept `ip_adapter_mask` as a tensor of shape [num_ip_adapter, 1, height, width]
                ip_adapter_masks = list(ip_adapter_masks.unsqueeze(1))
            if not (len(ip_adapter_masks) == len(self.scale) == len(ip_hidden_states)):
                raise ValueError(
                    f"Length of ip_adapter_masks array ({len(ip_adapter_masks)}) must match "
                    f"length of self.scale array ({len(self.scale)}) and number of ip_hidden_states "
                    f"({len(ip_hidden_states)})"
                )
            else:
                for index, (mask, scale, ip_state) in enumerate(zip(ip_adapter_masks, self.scale, ip_hidden_states)):
                    if not isinstance(mask, torch.Tensor) or mask.ndim != 4:
                        raise ValueError(
                            "Each element of the ip_adapter_masks array should be a tensor with shape "
                            "[1, num_images_for_ip_adapter, height, width]."
                            " Please use `IPAdapterMaskProcessor` to preprocess your mask"
                        )
                    if mask.shape[1] != ip_state.shape[1]:
                        raise ValueError(
                            f"Number of masks ({mask.shape[1]}) does not match "
                            f"number of ip images ({ip_state.shape[1]}) at index {index}"
                        )
                    if isinstance(scale, list) and not len(scale) == mask.shape[1]:
                        raise ValueError(
                            f"Number of masks ({mask.shape[1]}) does not match "
                            f"number of scales ({len(scale)}) at index {index}"
                        )
        else:
            ip_adapter_masks = [None] * len(self.scale)

        # for ip-adapter
        for current_ip_hidden_states, scale, to_k_ip, to_v_ip, mask in zip(
            ip_hidden_states, self.scale, self.to_k_ip, self.to_v_ip, ip_adapter_masks
        ):
            skip = False
            if isinstance(scale, list):
                if all(s == 0 for s in scale):
                    skip = True
            elif scale == 0:
                skip = True
            if not skip:
                if mask is not None:
                    if not isinstance(scale, list):
                        scale = [scale] * mask.shape[1]

                    current_num_images = mask.shape[1]
                    for i in range(current_num_images):
                        ip_key = to_k_ip(current_ip_hidden_states[:, i, :, :])
                        ip_value = to_v_ip(current_ip_hidden_states[:, i, :, :])

                        ip_key = attn.head_to_batch_dim(ip_key)
                        ip_value = attn.head_to_batch_dim(ip_value)

                        ip_attention_probs = attn.get_attention_scores(query, ip_key, None)
                        _current_ip_hidden_states = torch.bmm(ip_attention_probs, ip_value)
                        _current_ip_hidden_states = attn.batch_to_head_dim(_current_ip_hidden_states)

                        mask_downsample = IPAdapterMaskProcessor.downsample(
                            mask[:, i, :, :],
                            batch_size,
                            _current_ip_hidden_states.shape[1],
                            _current_ip_hidden_states.shape[2],
                        )

                        mask_downsample = mask_downsample.to(dtype=query.dtype, device=query.device)

                        hidden_states = hidden_states + scale[i] * (_current_ip_hidden_states * mask_downsample)
                else:
                    ip_key = to_k_ip(current_ip_hidden_states)
                    ip_value = to_v_ip(current_ip_hidden_states)

                    ip_key = attn.head_to_batch_dim(ip_key)
                    ip_value = attn.head_to_batch_dim(ip_value)

                    ip_attention_probs = attn.get_attention_scores(query, ip_key, None)
                    current_ip_hidden_states = torch.bmm(ip_attention_probs, ip_value)
                    current_ip_hidden_states = attn.batch_to_head_dim(current_ip_hidden_states)

                    hidden_states = hidden_states + scale * current_ip_hidden_states

        # linear proj
        hidden_states = attn.to_out[0](hidden_states)
        # dropout
        hidden_states = attn.to_out[1](hidden_states)

        if input_ndim == 4:
            hidden_states = hidden_states.transpose(-1, -2).reshape(batch_size, channel, height, width)

        if attn.residual_connection:
            hidden_states = hidden_states + residual

        hidden_states = hidden_states / attn.rescale_output_factor

        return hidden_states


class IPAdapterAttnProcessor2_0(torch.nn.Module):
    r"""
    Attention processor for IP-Adapter for PyTorch 2.0.

    Args:
        hidden_size (`int`):
            The hidden size of the attention layer.
        cross_attention_dim (`int`):
            The number of channels in the `encoder_hidden_states`.
        num_tokens (`int`, `Tuple[int]` or `List[int]`, defaults to `(4,)`):
            The context length of the image features.
        scale (`float` or `List[float]`, defaults to 1.0):
            the weight scale of image prompt.
    """

    def __init__(self, hidden_size, cross_attention_dim=None, num_tokens=(4,), scale=1.0):
        super().__init__()

        if not hasattr(F, "scaled_dot_product_attention"):
            raise ImportError(
                f"{self.__class__.__name__} requires PyTorch 2.0, to use it, please upgrade PyTorch to 2.0."
            )

        self.hidden_size = hidden_size
        self.cross_attention_dim = cross_attention_dim

        if not isinstance(num_tokens, (tuple, list)):
            num_tokens = [num_tokens]
        self.num_tokens = num_tokens

        if not isinstance(scale, list):
            scale = [scale] * len(num_tokens)
        if len(scale) != len(num_tokens):
            raise ValueError("`scale` should be a list of integers with the same length as `num_tokens`.")
        self.scale = scale

        self.to_k_ip = nn.ModuleList(
            [nn.Linear(cross_attention_dim, hidden_size, bias=False) for _ in range(len(num_tokens))]
        )
        self.to_v_ip = nn.ModuleList(
            [nn.Linear(cross_attention_dim, hidden_size, bias=False) for _ in range(len(num_tokens))]
        )

    def __call__(
        self,
        attn: Attention,
        hidden_states: torch.Tensor,
        encoder_hidden_states: Optional[torch.Tensor] = None,
        attention_mask: Optional[torch.Tensor] = None,
        temb: Optional[torch.Tensor] = None,
        scale: float = 1.0,
        ip_adapter_masks: Optional[torch.Tensor] = None,
    ):
        residual = hidden_states

        # separate ip_hidden_states from encoder_hidden_states
        if encoder_hidden_states is not None:
            if isinstance(encoder_hidden_states, tuple):
                encoder_hidden_states, ip_hidden_states = encoder_hidden_states
            else:
                deprecation_message = (
                    "You have passed a tensor as `encoder_hidden_states`. This is deprecated and will be removed in a future release."
                    " Please make sure to update your script to pass `encoder_hidden_states` as a tuple to suppress this warning."
                )
                deprecate("encoder_hidden_states not a tuple", "1.0.0", deprecation_message, standard_warn=False)
                end_pos = encoder_hidden_states.shape[1] - self.num_tokens[0]
                encoder_hidden_states, ip_hidden_states = (
                    encoder_hidden_states[:, :end_pos, :],
                    [encoder_hidden_states[:, end_pos:, :]],
                )

        if attn.spatial_norm is not None:
            hidden_states = attn.spatial_norm(hidden_states, temb)

        input_ndim = hidden_states.ndim

        if input_ndim == 4:
            batch_size, channel, height, width = hidden_states.shape
            hidden_states = hidden_states.view(batch_size, channel, height * width).transpose(1, 2)

        batch_size, sequence_length, _ = (
            hidden_states.shape if encoder_hidden_states is None else encoder_hidden_states.shape
        )

        if attention_mask is not None:
            attention_mask = attn.prepare_attention_mask(attention_mask, sequence_length, batch_size)
            # scaled_dot_product_attention expects attention_mask shape to be
            # (batch, heads, source_length, target_length)
            attention_mask = attention_mask.view(batch_size, attn.heads, -1, attention_mask.shape[-1])

        if attn.group_norm is not None:
            hidden_states = attn.group_norm(hidden_states.transpose(1, 2)).transpose(1, 2)

        query = attn.to_q(hidden_states)

        if encoder_hidden_states is None:
            encoder_hidden_states = hidden_states
        elif attn.norm_cross:
            encoder_hidden_states = attn.norm_encoder_hidden_states(encoder_hidden_states)

        key = attn.to_k(encoder_hidden_states)
        value = attn.to_v(encoder_hidden_states)

        inner_dim = key.shape[-1]
        head_dim = inner_dim // attn.heads

        query = query.view(batch_size, -1, attn.heads, head_dim).transpose(1, 2)

        key = key.view(batch_size, -1, attn.heads, head_dim).transpose(1, 2)
        value = value.view(batch_size, -1, attn.heads, head_dim).transpose(1, 2)

        # the output of sdp = (batch, num_heads, seq_len, head_dim)
        # TODO: add support for attn.scale when we move to Torch 2.1
        hidden_states = F.scaled_dot_product_attention(
            query, key, value, attn_mask=attention_mask, dropout_p=0.0, is_causal=False
        )

        hidden_states = hidden_states.transpose(1, 2).reshape(batch_size, -1, attn.heads * head_dim)
        hidden_states = hidden_states.to(query.dtype)

        if ip_adapter_masks is not None:
            if not isinstance(ip_adapter_masks, List):
                # for backward compatibility, we accept `ip_adapter_mask` as a tensor of shape [num_ip_adapter, 1, height, width]
                ip_adapter_masks = list(ip_adapter_masks.unsqueeze(1))
            if not (len(ip_adapter_masks) == len(self.scale) == len(ip_hidden_states)):
                raise ValueError(
                    f"Length of ip_adapter_masks array ({len(ip_adapter_masks)}) must match "
                    f"length of self.scale array ({len(self.scale)}) and number of ip_hidden_states "
                    f"({len(ip_hidden_states)})"
                )
            else:
                for index, (mask, scale, ip_state) in enumerate(zip(ip_adapter_masks, self.scale, ip_hidden_states)):
                    if not isinstance(mask, torch.Tensor) or mask.ndim != 4:
                        raise ValueError(
                            "Each element of the ip_adapter_masks array should be a tensor with shape "
                            "[1, num_images_for_ip_adapter, height, width]."
                            " Please use `IPAdapterMaskProcessor` to preprocess your mask"
                        )
                    if mask.shape[1] != ip_state.shape[1]:
                        raise ValueError(
                            f"Number of masks ({mask.shape[1]}) does not match "
                            f"number of ip images ({ip_state.shape[1]}) at index {index}"
                        )
                    if isinstance(scale, list) and not len(scale) == mask.shape[1]:
                        raise ValueError(
                            f"Number of masks ({mask.shape[1]}) does not match "
                            f"number of scales ({len(scale)}) at index {index}"
                        )
        else:
            ip_adapter_masks = [None] * len(self.scale)

        # for ip-adapter
        for current_ip_hidden_states, scale, to_k_ip, to_v_ip, mask in zip(
            ip_hidden_states, self.scale, self.to_k_ip, self.to_v_ip, ip_adapter_masks
        ):
            skip = False
            if isinstance(scale, list):
                if all(s == 0 for s in scale):
                    skip = True
            elif scale == 0:
                skip = True
            if not skip:
                if mask is not None:
                    if not isinstance(scale, list):
                        scale = [scale] * mask.shape[1]

                    current_num_images = mask.shape[1]
                    for i in range(current_num_images):
                        ip_key = to_k_ip(current_ip_hidden_states[:, i, :, :])
                        ip_value = to_v_ip(current_ip_hidden_states[:, i, :, :])

                        ip_key = ip_key.view(batch_size, -1, attn.heads, head_dim).transpose(1, 2)
                        ip_value = ip_value.view(batch_size, -1, attn.heads, head_dim).transpose(1, 2)

                        # the output of sdp = (batch, num_heads, seq_len, head_dim)
                        # TODO: add support for attn.scale when we move to Torch 2.1
                        _current_ip_hidden_states = F.scaled_dot_product_attention(
                            query, ip_key, ip_value, attn_mask=None, dropout_p=0.0, is_causal=False
                        )

                        _current_ip_hidden_states = _current_ip_hidden_states.transpose(1, 2).reshape(
                            batch_size, -1, attn.heads * head_dim
                        )
                        _current_ip_hidden_states = _current_ip_hidden_states.to(query.dtype)

                        mask_downsample = IPAdapterMaskProcessor.downsample(
                            mask[:, i, :, :],
                            batch_size,
                            _current_ip_hidden_states.shape[1],
                            _current_ip_hidden_states.shape[2],
                        )

                        mask_downsample = mask_downsample.to(dtype=query.dtype, device=query.device)
                        hidden_states = hidden_states + scale[i] * (_current_ip_hidden_states * mask_downsample)
                else:
                    ip_key = to_k_ip(current_ip_hidden_states)
                    ip_value = to_v_ip(current_ip_hidden_states)

                    ip_key = ip_key.view(batch_size, -1, attn.heads, head_dim).transpose(1, 2)
                    ip_value = ip_value.view(batch_size, -1, attn.heads, head_dim).transpose(1, 2)

                    # the output of sdp = (batch, num_heads, seq_len, head_dim)
                    # TODO: add support for attn.scale when we move to Torch 2.1
                    current_ip_hidden_states = F.scaled_dot_product_attention(
                        query, ip_key, ip_value, attn_mask=None, dropout_p=0.0, is_causal=False
                    )

                    current_ip_hidden_states = current_ip_hidden_states.transpose(1, 2).reshape(
                        batch_size, -1, attn.heads * head_dim
                    )
                    current_ip_hidden_states = current_ip_hidden_states.to(query.dtype)

                    hidden_states = hidden_states + scale * current_ip_hidden_states

        # linear proj
        hidden_states = attn.to_out[0](hidden_states)
        # dropout
        hidden_states = attn.to_out[1](hidden_states)

        if input_ndim == 4:
            hidden_states = hidden_states.transpose(-1, -2).reshape(batch_size, channel, height, width)

        if attn.residual_connection:
            hidden_states = hidden_states + residual

        hidden_states = hidden_states / attn.rescale_output_factor

        return hidden_states


class IPAdapterXFormersAttnProcessor(torch.nn.Module):
    r"""
    Attention processor for IP-Adapter using xFormers.

    Args:
        hidden_size (`int`):
            The hidden size of the attention layer.
        cross_attention_dim (`int`):
            The number of channels in the `encoder_hidden_states`.
        num_tokens (`int`, `Tuple[int]` or `List[int]`, defaults to `(4,)`):
            The context length of the image features.
        scale (`float` or `List[float]`, defaults to 1.0):
            the weight scale of image prompt.
        attention_op (`Callable`, *optional*, defaults to `None`):
            The base
            [operator](https://facebookresearch.github.io/xformers/components/ops.html#xformers.ops.AttentionOpBase) to
            use as the attention operator. It is recommended to set to `None`, and allow xFormers to choose the best
            operator.
    """

    def __init__(
        self,
        hidden_size,
        cross_attention_dim=None,
        num_tokens=(4,),
        scale=1.0,
        attention_op: Optional[Callable] = None,
    ):
        super().__init__()

        self.hidden_size = hidden_size
        self.cross_attention_dim = cross_attention_dim
        self.attention_op = attention_op

        if not isinstance(num_tokens, (tuple, list)):
            num_tokens = [num_tokens]
        self.num_tokens = num_tokens

        if not isinstance(scale, list):
            scale = [scale] * len(num_tokens)
        if len(scale) != len(num_tokens):
            raise ValueError("`scale` should be a list of integers with the same length as `num_tokens`.")
        self.scale = scale

        self.to_k_ip = nn.ModuleList(
            [nn.Linear(cross_attention_dim or hidden_size, hidden_size, bias=False) for _ in range(len(num_tokens))]
        )
        self.to_v_ip = nn.ModuleList(
            [nn.Linear(cross_attention_dim or hidden_size, hidden_size, bias=False) for _ in range(len(num_tokens))]
        )

    def __call__(
        self,
        attn: Attention,
        hidden_states: torch.FloatTensor,
        encoder_hidden_states: Optional[torch.FloatTensor] = None,
        attention_mask: Optional[torch.FloatTensor] = None,
        temb: Optional[torch.FloatTensor] = None,
        scale: float = 1.0,
        ip_adapter_masks: Optional[torch.FloatTensor] = None,
    ):
        residual = hidden_states

        # separate ip_hidden_states from encoder_hidden_states
        if encoder_hidden_states is not None:
            if isinstance(encoder_hidden_states, tuple):
                encoder_hidden_states, ip_hidden_states = encoder_hidden_states
            else:
                deprecation_message = (
                    "You have passed a tensor as `encoder_hidden_states`. This is deprecated and will be removed in a future release."
                    " Please make sure to update your script to pass `encoder_hidden_states` as a tuple to suppress this warning."
                )
                deprecate("encoder_hidden_states not a tuple", "1.0.0", deprecation_message, standard_warn=False)
                end_pos = encoder_hidden_states.shape[1] - self.num_tokens[0]
                encoder_hidden_states, ip_hidden_states = (
                    encoder_hidden_states[:, :end_pos, :],
                    [encoder_hidden_states[:, end_pos:, :]],
                )

        if attn.spatial_norm is not None:
            hidden_states = attn.spatial_norm(hidden_states, temb)

        input_ndim = hidden_states.ndim

        if input_ndim == 4:
            batch_size, channel, height, width = hidden_states.shape
            hidden_states = hidden_states.view(batch_size, channel, height * width).transpose(1, 2)

        batch_size, sequence_length, _ = (
            hidden_states.shape if encoder_hidden_states is None else encoder_hidden_states.shape
        )

        if attention_mask is not None:
            attention_mask = attn.prepare_attention_mask(attention_mask, sequence_length, batch_size)
            # expand our mask's singleton query_tokens dimension:
            #   [batch*heads,            1, key_tokens] ->
            #   [batch*heads, query_tokens, key_tokens]
            # so that it can be added as a bias onto the attention scores that xformers computes:
            #   [batch*heads, query_tokens, key_tokens]
            # we do this explicitly because xformers doesn't broadcast the singleton dimension for us.
            _, query_tokens, _ = hidden_states.shape
            attention_mask = attention_mask.expand(-1, query_tokens, -1)

        if attn.group_norm is not None:
            hidden_states = attn.group_norm(hidden_states.transpose(1, 2)).transpose(1, 2)

        query = attn.to_q(hidden_states)

        if encoder_hidden_states is None:
            encoder_hidden_states = hidden_states
        elif attn.norm_cross:
            encoder_hidden_states = attn.norm_encoder_hidden_states(encoder_hidden_states)

        key = attn.to_k(encoder_hidden_states)
        value = attn.to_v(encoder_hidden_states)

        query = attn.head_to_batch_dim(query).contiguous()
        key = attn.head_to_batch_dim(key).contiguous()
        value = attn.head_to_batch_dim(value).contiguous()

        hidden_states = xformers.ops.memory_efficient_attention(
            query, key, value, attn_bias=attention_mask, op=self.attention_op
        )
        hidden_states = hidden_states.to(query.dtype)
        hidden_states = attn.batch_to_head_dim(hidden_states)

        if ip_hidden_states:
            if ip_adapter_masks is not None:
                if not isinstance(ip_adapter_masks, List):
                    # for backward compatibility, we accept `ip_adapter_mask` as a tensor of shape [num_ip_adapter, 1, height, width]
                    ip_adapter_masks = list(ip_adapter_masks.unsqueeze(1))
                if not (len(ip_adapter_masks) == len(self.scale) == len(ip_hidden_states)):
                    raise ValueError(
                        f"Length of ip_adapter_masks array ({len(ip_adapter_masks)}) must match "
                        f"length of self.scale array ({len(self.scale)}) and number of ip_hidden_states "
                        f"({len(ip_hidden_states)})"
                    )
                else:
                    for index, (mask, scale, ip_state) in enumerate(
                        zip(ip_adapter_masks, self.scale, ip_hidden_states)
                    ):
                        if mask is None:
                            continue
                        if not isinstance(mask, torch.Tensor) or mask.ndim != 4:
                            raise ValueError(
                                "Each element of the ip_adapter_masks array should be a tensor with shape "
                                "[1, num_images_for_ip_adapter, height, width]."
                                " Please use `IPAdapterMaskProcessor` to preprocess your mask"
                            )
                        if mask.shape[1] != ip_state.shape[1]:
                            raise ValueError(
                                f"Number of masks ({mask.shape[1]}) does not match "
                                f"number of ip images ({ip_state.shape[1]}) at index {index}"
                            )
                        if isinstance(scale, list) and not len(scale) == mask.shape[1]:
                            raise ValueError(
                                f"Number of masks ({mask.shape[1]}) does not match "
                                f"number of scales ({len(scale)}) at index {index}"
                            )
            else:
                ip_adapter_masks = [None] * len(self.scale)

            # for ip-adapter
            for current_ip_hidden_states, scale, to_k_ip, to_v_ip, mask in zip(
                ip_hidden_states, self.scale, self.to_k_ip, self.to_v_ip, ip_adapter_masks
            ):
                skip = False
                if isinstance(scale, list):
                    if all(s == 0 for s in scale):
                        skip = True
                elif scale == 0:
                    skip = True
                if not skip:
                    if mask is not None:
                        mask = mask.to(torch.float16)
                        if not isinstance(scale, list):
                            scale = [scale] * mask.shape[1]

                        current_num_images = mask.shape[1]
                        for i in range(current_num_images):
                            ip_key = to_k_ip(current_ip_hidden_states[:, i, :, :])
                            ip_value = to_v_ip(current_ip_hidden_states[:, i, :, :])

                            ip_key = attn.head_to_batch_dim(ip_key).contiguous()
                            ip_value = attn.head_to_batch_dim(ip_value).contiguous()

                            _current_ip_hidden_states = xformers.ops.memory_efficient_attention(
                                query, ip_key, ip_value, op=self.attention_op
                            )
                            _current_ip_hidden_states = _current_ip_hidden_states.to(query.dtype)
                            _current_ip_hidden_states = attn.batch_to_head_dim(_current_ip_hidden_states)

                            mask_downsample = IPAdapterMaskProcessor.downsample(
                                mask[:, i, :, :],
                                batch_size,
                                _current_ip_hidden_states.shape[1],
                                _current_ip_hidden_states.shape[2],
                            )

                            mask_downsample = mask_downsample.to(dtype=query.dtype, device=query.device)
                            hidden_states = hidden_states + scale[i] * (_current_ip_hidden_states * mask_downsample)
                    else:
                        ip_key = to_k_ip(current_ip_hidden_states)
                        ip_value = to_v_ip(current_ip_hidden_states)

                        ip_key = attn.head_to_batch_dim(ip_key).contiguous()
                        ip_value = attn.head_to_batch_dim(ip_value).contiguous()

                        current_ip_hidden_states = xformers.ops.memory_efficient_attention(
                            query, ip_key, ip_value, op=self.attention_op
                        )
                        current_ip_hidden_states = current_ip_hidden_states.to(query.dtype)
                        current_ip_hidden_states = attn.batch_to_head_dim(current_ip_hidden_states)

                        hidden_states = hidden_states + scale * current_ip_hidden_states

        # linear proj
        hidden_states = attn.to_out[0](hidden_states)
        # dropout
        hidden_states = attn.to_out[1](hidden_states)

        if input_ndim == 4:
            hidden_states = hidden_states.transpose(-1, -2).reshape(batch_size, channel, height, width)

        if attn.residual_connection:
            hidden_states = hidden_states + residual

        hidden_states = hidden_states / attn.rescale_output_factor

        return hidden_states


class PAGIdentitySelfAttnProcessor2_0:
    r"""
    Processor for implementing PAG using scaled dot-product attention (enabled by default if you're using PyTorch 2.0).
    PAG reference: https://arxiv.org/abs/2403.17377
    """

    def __init__(self):
        if not hasattr(F, "scaled_dot_product_attention"):
            raise ImportError(
                "PAGIdentitySelfAttnProcessor2_0 requires PyTorch 2.0, to use it, please upgrade PyTorch to 2.0."
            )

    def __call__(
        self,
        attn: Attention,
        hidden_states: torch.FloatTensor,
        encoder_hidden_states: Optional[torch.FloatTensor] = None,
        attention_mask: Optional[torch.FloatTensor] = None,
        temb: Optional[torch.FloatTensor] = None,
    ) -> torch.Tensor:
        residual = hidden_states
        if attn.spatial_norm is not None:
            hidden_states = attn.spatial_norm(hidden_states, temb)

        input_ndim = hidden_states.ndim
        if input_ndim == 4:
            batch_size, channel, height, width = hidden_states.shape
            hidden_states = hidden_states.view(batch_size, channel, height * width).transpose(1, 2)

        # chunk
        hidden_states_org, hidden_states_ptb = hidden_states.chunk(2)

        # original path
        batch_size, sequence_length, _ = hidden_states_org.shape

        if attention_mask is not None:
            attention_mask = attn.prepare_attention_mask(attention_mask, sequence_length, batch_size)
            # scaled_dot_product_attention expects attention_mask shape to be
            # (batch, heads, source_length, target_length)
            attention_mask = attention_mask.view(batch_size, attn.heads, -1, attention_mask.shape[-1])

        if attn.group_norm is not None:
            hidden_states_org = attn.group_norm(hidden_states_org.transpose(1, 2)).transpose(1, 2)

        query = attn.to_q(hidden_states_org)
        key = attn.to_k(hidden_states_org)
        value = attn.to_v(hidden_states_org)

        inner_dim = key.shape[-1]
        head_dim = inner_dim // attn.heads

        query = query.view(batch_size, -1, attn.heads, head_dim).transpose(1, 2)
        key = key.view(batch_size, -1, attn.heads, head_dim).transpose(1, 2)
        value = value.view(batch_size, -1, attn.heads, head_dim).transpose(1, 2)

        # the output of sdp = (batch, num_heads, seq_len, head_dim)
        # TODO: add support for attn.scale when we move to Torch 2.1
        hidden_states_org = F.scaled_dot_product_attention(
            query, key, value, attn_mask=attention_mask, dropout_p=0.0, is_causal=False
        )
        hidden_states_org = hidden_states_org.transpose(1, 2).reshape(batch_size, -1, attn.heads * head_dim)
        hidden_states_org = hidden_states_org.to(query.dtype)

        # linear proj
        hidden_states_org = attn.to_out[0](hidden_states_org)
        # dropout
        hidden_states_org = attn.to_out[1](hidden_states_org)

        if input_ndim == 4:
            hidden_states_org = hidden_states_org.transpose(-1, -2).reshape(batch_size, channel, height, width)

        # perturbed path (identity attention)
        batch_size, sequence_length, _ = hidden_states_ptb.shape

        if attn.group_norm is not None:
            hidden_states_ptb = attn.group_norm(hidden_states_ptb.transpose(1, 2)).transpose(1, 2)

        hidden_states_ptb = attn.to_v(hidden_states_ptb)
        hidden_states_ptb = hidden_states_ptb.to(query.dtype)

        # linear proj
        hidden_states_ptb = attn.to_out[0](hidden_states_ptb)
        # dropout
        hidden_states_ptb = attn.to_out[1](hidden_states_ptb)

        if input_ndim == 4:
            hidden_states_ptb = hidden_states_ptb.transpose(-1, -2).reshape(batch_size, channel, height, width)

        # cat
        hidden_states = torch.cat([hidden_states_org, hidden_states_ptb])

        if attn.residual_connection:
            hidden_states = hidden_states + residual

        hidden_states = hidden_states / attn.rescale_output_factor

        return hidden_states


class PAGCFGIdentitySelfAttnProcessor2_0:
    r"""
    Processor for implementing PAG using scaled dot-product attention (enabled by default if you're using PyTorch 2.0).
    PAG reference: https://arxiv.org/abs/2403.17377
    """

    def __init__(self):
        if not hasattr(F, "scaled_dot_product_attention"):
            raise ImportError(
                "PAGCFGIdentitySelfAttnProcessor2_0 requires PyTorch 2.0, to use it, please upgrade PyTorch to 2.0."
            )

    def __call__(
        self,
        attn: Attention,
        hidden_states: torch.FloatTensor,
        encoder_hidden_states: Optional[torch.FloatTensor] = None,
        attention_mask: Optional[torch.FloatTensor] = None,
        temb: Optional[torch.FloatTensor] = None,
    ) -> torch.Tensor:
        residual = hidden_states
        if attn.spatial_norm is not None:
            hidden_states = attn.spatial_norm(hidden_states, temb)

        input_ndim = hidden_states.ndim
        if input_ndim == 4:
            batch_size, channel, height, width = hidden_states.shape
            hidden_states = hidden_states.view(batch_size, channel, height * width).transpose(1, 2)

        # chunk
        hidden_states_uncond, hidden_states_org, hidden_states_ptb = hidden_states.chunk(3)
        hidden_states_org = torch.cat([hidden_states_uncond, hidden_states_org])

        # original path
        batch_size, sequence_length, _ = hidden_states_org.shape

        if attention_mask is not None:
            attention_mask = attn.prepare_attention_mask(attention_mask, sequence_length, batch_size)
            # scaled_dot_product_attention expects attention_mask shape to be
            # (batch, heads, source_length, target_length)
            attention_mask = attention_mask.view(batch_size, attn.heads, -1, attention_mask.shape[-1])

        if attn.group_norm is not None:
            hidden_states_org = attn.group_norm(hidden_states_org.transpose(1, 2)).transpose(1, 2)

        query = attn.to_q(hidden_states_org)
        key = attn.to_k(hidden_states_org)
        value = attn.to_v(hidden_states_org)

        inner_dim = key.shape[-1]
        head_dim = inner_dim // attn.heads

        query = query.view(batch_size, -1, attn.heads, head_dim).transpose(1, 2)

        key = key.view(batch_size, -1, attn.heads, head_dim).transpose(1, 2)
        value = value.view(batch_size, -1, attn.heads, head_dim).transpose(1, 2)

        # the output of sdp = (batch, num_heads, seq_len, head_dim)
        # TODO: add support for attn.scale when we move to Torch 2.1
        hidden_states_org = F.scaled_dot_product_attention(
            query, key, value, attn_mask=attention_mask, dropout_p=0.0, is_causal=False
        )

        hidden_states_org = hidden_states_org.transpose(1, 2).reshape(batch_size, -1, attn.heads * head_dim)
        hidden_states_org = hidden_states_org.to(query.dtype)

        # linear proj
        hidden_states_org = attn.to_out[0](hidden_states_org)
        # dropout
        hidden_states_org = attn.to_out[1](hidden_states_org)

        if input_ndim == 4:
            hidden_states_org = hidden_states_org.transpose(-1, -2).reshape(batch_size, channel, height, width)

        # perturbed path (identity attention)
        batch_size, sequence_length, _ = hidden_states_ptb.shape

        if attn.group_norm is not None:
            hidden_states_ptb = attn.group_norm(hidden_states_ptb.transpose(1, 2)).transpose(1, 2)

        value = attn.to_v(hidden_states_ptb)
        hidden_states_ptb = value
        hidden_states_ptb = hidden_states_ptb.to(query.dtype)

        # linear proj
        hidden_states_ptb = attn.to_out[0](hidden_states_ptb)
        # dropout
        hidden_states_ptb = attn.to_out[1](hidden_states_ptb)

        if input_ndim == 4:
            hidden_states_ptb = hidden_states_ptb.transpose(-1, -2).reshape(batch_size, channel, height, width)

        # cat
        hidden_states = torch.cat([hidden_states_org, hidden_states_ptb])

        if attn.residual_connection:
            hidden_states = hidden_states + residual

        hidden_states = hidden_states / attn.rescale_output_factor

        return hidden_states


class LoRAAttnProcessor:
    def __init__(self):
        pass


class LoRAAttnProcessor2_0:
    def __init__(self):
        pass


class LoRAXFormersAttnProcessor:
    def __init__(self):
        pass


class LoRAAttnAddedKVProcessor:
    def __init__(self):
        pass


class FluxSingleAttnProcessor2_0(FluxAttnProcessor2_0):
    r"""
    Processor for implementing scaled dot-product attention (enabled by default if you're using PyTorch 2.0).
    """

    def __init__(self):
        deprecation_message = "`FluxSingleAttnProcessor2_0` is deprecated and will be removed in a future version. Please use `FluxAttnProcessor2_0` instead."
        deprecate("FluxSingleAttnProcessor2_0", "0.32.0", deprecation_message)
        super().__init__()


ADDED_KV_ATTENTION_PROCESSORS = (
    AttnAddedKVProcessor,
    SlicedAttnAddedKVProcessor,
    AttnAddedKVProcessor2_0,
    XFormersAttnAddedKVProcessor,
)

CROSS_ATTENTION_PROCESSORS = (
    AttnProcessor,
    AttnProcessor2_0,
    XFormersAttnProcessor,
    SlicedAttnProcessor,
    IPAdapterAttnProcessor,
    IPAdapterAttnProcessor2_0,
)

AttentionProcessor = Union[
    AttnProcessor,
    CustomDiffusionAttnProcessor,
    AttnAddedKVProcessor,
    AttnAddedKVProcessor2_0,
    JointAttnProcessor2_0,
    PAGJointAttnProcessor2_0,
    PAGCFGJointAttnProcessor2_0,
    FusedJointAttnProcessor2_0,
    AllegroAttnProcessor2_0,
    AuraFlowAttnProcessor2_0,
    FusedAuraFlowAttnProcessor2_0,
    FluxAttnProcessor2_0,
    FluxAttnProcessor2_0_NPU,
    FusedFluxAttnProcessor2_0,
    FusedFluxAttnProcessor2_0_NPU,
    CogVideoXAttnProcessor2_0,
    FusedCogVideoXAttnProcessor2_0,
    XFormersAttnAddedKVProcessor,
    XFormersAttnProcessor,
    AttnProcessorNPU,
    AttnProcessor2_0,
    MochiVaeAttnProcessor2_0,
    StableAudioAttnProcessor2_0,
    HunyuanAttnProcessor2_0,
    FusedHunyuanAttnProcessor2_0,
    PAGHunyuanAttnProcessor2_0,
    PAGCFGHunyuanAttnProcessor2_0,
    LuminaAttnProcessor2_0,
    MochiAttnProcessor2_0,
    FusedAttnProcessor2_0,
    CustomDiffusionXFormersAttnProcessor,
    CustomDiffusionAttnProcessor2_0,
    SlicedAttnProcessor,
    SlicedAttnAddedKVProcessor,
    IPAdapterAttnProcessor,
    IPAdapterAttnProcessor2_0,
    IPAdapterXFormersAttnProcessor,
    PAGIdentitySelfAttnProcessor2_0,
    PAGCFGIdentitySelfAttnProcessor2_0,
    LoRAAttnProcessor,
    LoRAAttnProcessor2_0,
    LoRAXFormersAttnProcessor,
    LoRAAttnAddedKVProcessor,
]<|MERGE_RESOLUTION|>--- conflicted
+++ resolved
@@ -1309,16 +1309,8 @@
         hidden_states = torch.cat([hidden_states_org, hidden_states_ptb])
         encoder_hidden_states = torch.cat([encoder_hidden_states_org, encoder_hidden_states_ptb])
 
-<<<<<<< HEAD
-class AttnProcessorNPU:
-    r"""
-    Processor for implementing flash attention using torch_npu. Torch_npu supports only fp16 and bf16 data types. If
-    fp32 is used, F.scaled_dot_product_attention will be used for computation, but the acceleration effect on NPU is
-    not significant.
-=======
         return hidden_states, encoder_hidden_states
 
->>>>>>> c4b5d2ff
 
 class PAGCFGJointAttnProcessor2_0:
     """Attention processor used typically in processing the SD3-like self-attention projections."""
