# Copyright 2023 The HuggingFace Team. All rights reserved.
#
# Licensed under the Apache License, Version 2.0 (the "License");
# you may not use this file except in compliance with the License.
# You may obtain a copy of the License at
#
#     http://www.apache.org/licenses/LICENSE-2.0
#
# Unless required by applicable law or agreed to in writing, software
# distributed under the License is distributed on an "AS IS" BASIS,
# WITHOUT WARRANTIES OR CONDITIONS OF ANY KIND, either express or implied.
# See the License for the specific language governing permissions and
# limitations under the License.
from ..utils import deprecate
from .unets.unet_2d_condition import UNet2DConditionModel, UNet2DConditionOutput


class UNet2DConditionOutput(UNet2DConditionOutput):
    deprecation_message = "Importing `UNet2DConditionOutput` from `diffusers.models.unet_2d_condition` is deprecated and this will be removed in a future version. Please use `from diffusers.models.unets.unet_2d_condition import UNet2DConditionOutput`, instead."
    deprecate("UNet2DConditionOutput", "0.29", deprecation_message)


<<<<<<< HEAD
logger = logging.get_logger(__name__)  # pylint: disable=invalid-name


@dataclass
class UNet2DConditionOutput(BaseOutput):
    """
    The output of [`UNet2DConditionModel`].

    Args:
        sample (`torch.FloatTensor` of shape `(batch_size, num_channels, height, width)`):
            The hidden states output conditioned on `encoder_hidden_states` input. Output of last layer of model.
    """

    sample: torch.FloatTensor = None


class UNet2DConditionModel(ModelMixin, ConfigMixin, UNet2DConditionLoadersMixin, PeftAdapterMixin):
    r"""
    A conditional 2D UNet model that takes a noisy sample, conditional state, and a timestep and returns a sample
    shaped output.

    This model inherits from [`ModelMixin`]. Check the superclass documentation for it's generic methods implemented
    for all models (such as downloading or saving).

    Parameters:
        sample_size (`int` or `Tuple[int, int]`, *optional*, defaults to `None`):
            Height and width of input/output sample.
        in_channels (`int`, *optional*, defaults to 4): Number of channels in the input sample.
        out_channels (`int`, *optional*, defaults to 4): Number of channels in the output.
        center_input_sample (`bool`, *optional*, defaults to `False`): Whether to center the input sample.
        flip_sin_to_cos (`bool`, *optional*, defaults to `False`):
            Whether to flip the sin to cos in the time embedding.
        freq_shift (`int`, *optional*, defaults to 0): The frequency shift to apply to the time embedding.
        down_block_types (`Tuple[str]`, *optional*, defaults to `("CrossAttnDownBlock2D", "CrossAttnDownBlock2D", "CrossAttnDownBlock2D", "DownBlock2D")`):
            The tuple of downsample blocks to use.
        mid_block_type (`str`, *optional*, defaults to `"UNetMidBlock2DCrossAttn"`):
            Block type for middle of UNet, it can be one of `UNetMidBlock2DCrossAttn`, `UNetMidBlock2D`, or
            `UNetMidBlock2DSimpleCrossAttn`. If `None`, the mid block layer is skipped.
        up_block_types (`Tuple[str]`, *optional*, defaults to `("UpBlock2D", "CrossAttnUpBlock2D", "CrossAttnUpBlock2D", "CrossAttnUpBlock2D")`):
            The tuple of upsample blocks to use.
        only_cross_attention(`bool` or `Tuple[bool]`, *optional*, default to `False`):
            Whether to include self-attention in the basic transformer blocks, see
            [`~models.attention.BasicTransformerBlock`].
        block_out_channels (`Tuple[int]`, *optional*, defaults to `(320, 640, 1280, 1280)`):
            The tuple of output channels for each block.
        layers_per_block (`int`, *optional*, defaults to 2): The number of layers per block.
        downsample_padding (`int`, *optional*, defaults to 1): The padding to use for the downsampling convolution.
        mid_block_scale_factor (`float`, *optional*, defaults to 1.0): The scale factor to use for the mid block.
        dropout (`float`, *optional*, defaults to 0.0): The dropout probability to use.
        act_fn (`str`, *optional*, defaults to `"silu"`): The activation function to use.
        norm_num_groups (`int`, *optional*, defaults to 32): The number of groups to use for the normalization.
            If `None`, normalization and activation layers is skipped in post-processing.
        norm_eps (`float`, *optional*, defaults to 1e-5): The epsilon to use for the normalization.
        cross_attention_dim (`int` or `Tuple[int]`, *optional*, defaults to 1280):
            The dimension of the cross attention features.
        transformer_layers_per_block (`int`, `Tuple[int]`, or `Tuple[Tuple]` , *optional*, defaults to 1):
            The number of transformer blocks of type [`~models.attention.BasicTransformerBlock`]. Only relevant for
            [`~models.unet_2d_blocks.CrossAttnDownBlock2D`], [`~models.unet_2d_blocks.CrossAttnUpBlock2D`],
            [`~models.unet_2d_blocks.UNetMidBlock2DCrossAttn`].
       reverse_transformer_layers_per_block : (`Tuple[Tuple]`, *optional*, defaults to None):
            The number of transformer blocks of type [`~models.attention.BasicTransformerBlock`], in the upsampling
            blocks of the U-Net. Only relevant if `transformer_layers_per_block` is of type `Tuple[Tuple]` and for
            [`~models.unet_2d_blocks.CrossAttnDownBlock2D`], [`~models.unet_2d_blocks.CrossAttnUpBlock2D`],
            [`~models.unet_2d_blocks.UNetMidBlock2DCrossAttn`].
        encoder_hid_dim (`int`, *optional*, defaults to None):
            If `encoder_hid_dim_type` is defined, `encoder_hidden_states` will be projected from `encoder_hid_dim`
            dimension to `cross_attention_dim`.
        encoder_hid_dim_type (`str`, *optional*, defaults to `None`):
            If given, the `encoder_hidden_states` and potentially other embeddings are down-projected to text
            embeddings of dimension `cross_attention` according to `encoder_hid_dim_type`.
        attention_head_dim (`int`, *optional*, defaults to 8): The dimension of the attention heads.
        num_attention_heads (`int`, *optional*):
            The number of attention heads. If not defined, defaults to `attention_head_dim`
        resnet_time_scale_shift (`str`, *optional*, defaults to `"default"`): Time scale shift config
            for ResNet blocks (see [`~models.resnet.ResnetBlock2D`]). Choose from `default` or `scale_shift`.
        class_embed_type (`str`, *optional*, defaults to `None`):
            The type of class embedding to use which is ultimately summed with the time embeddings. Choose from `None`,
            `"timestep"`, `"identity"`, `"projection"`, or `"simple_projection"`.
        addition_embed_type (`str`, *optional*, defaults to `None`):
            Configures an optional embedding which will be summed with the time embeddings. Choose from `None` or
            "text". "text" will use the `TextTimeEmbedding` layer.
        addition_time_embed_dim: (`int`, *optional*, defaults to `None`):
            Dimension for the timestep embeddings.
        num_class_embeds (`int`, *optional*, defaults to `None`):
            Input dimension of the learnable embedding matrix to be projected to `time_embed_dim`, when performing
            class conditioning with `class_embed_type` equal to `None`.
        time_embedding_type (`str`, *optional*, defaults to `positional`):
            The type of position embedding to use for timesteps. Choose from `positional` or `fourier`.
        time_embedding_dim (`int`, *optional*, defaults to `None`):
            An optional override for the dimension of the projected time embedding.
        time_embedding_act_fn (`str`, *optional*, defaults to `None`):
            Optional activation function to use only once on the time embeddings before they are passed to the rest of
            the UNet. Choose from `silu`, `mish`, `gelu`, and `swish`.
        timestep_post_act (`str`, *optional*, defaults to `None`):
            The second activation function to use in timestep embedding. Choose from `silu`, `mish` and `gelu`.
        time_cond_proj_dim (`int`, *optional*, defaults to `None`):
            The dimension of `cond_proj` layer in the timestep embedding.
        conv_in_kernel (`int`, *optional*, default to `3`): The kernel size of `conv_in` layer. conv_out_kernel (`int`,
        *optional*, default to `3`): The kernel size of `conv_out` layer. projection_class_embeddings_input_dim (`int`,
        *optional*): The dimension of the `class_labels` input when
            `class_embed_type="projection"`. Required when `class_embed_type="projection"`.
        class_embeddings_concat (`bool`, *optional*, defaults to `False`): Whether to concatenate the time
            embeddings with the class embeddings.
        mid_block_only_cross_attention (`bool`, *optional*, defaults to `None`):
            Whether to use cross attention with the mid block when using the `UNetMidBlock2DSimpleCrossAttn`. If
            `only_cross_attention` is given as a single boolean and `mid_block_only_cross_attention` is `None`, the
            `only_cross_attention` value is used as the value for `mid_block_only_cross_attention`. Default to `False`
            otherwise.
    """

    _supports_gradient_checkpointing = True
    _no_split_modules = ["BasicTransformerBlock", "ResnetBlock2D", "CrossAttnUpBlock2D"]

    @register_to_config
    def __init__(
        self,
        sample_size: Optional[int] = None,
        in_channels: int = 4,
        out_channels: int = 4,
        center_input_sample: bool = False,
        flip_sin_to_cos: bool = True,
        freq_shift: int = 0,
        down_block_types: Tuple[str] = (
            "CrossAttnDownBlock2D",
            "CrossAttnDownBlock2D",
            "CrossAttnDownBlock2D",
            "DownBlock2D",
        ),
        mid_block_type: Optional[str] = "UNetMidBlock2DCrossAttn",
        up_block_types: Tuple[str] = ("UpBlock2D", "CrossAttnUpBlock2D", "CrossAttnUpBlock2D", "CrossAttnUpBlock2D"),
        only_cross_attention: Union[bool, Tuple[bool]] = False,
        block_out_channels: Tuple[int] = (320, 640, 1280, 1280),
        layers_per_block: Union[int, Tuple[int]] = 2,
        downsample_padding: int = 1,
        mid_block_scale_factor: float = 1,
        dropout: float = 0.0,
        act_fn: str = "silu",
        norm_num_groups: Optional[int] = 32,
        norm_eps: float = 1e-5,
        cross_attention_dim: Union[int, Tuple[int]] = 1280,
        transformer_layers_per_block: Union[int, Tuple[int], Tuple[Tuple]] = 1,
        reverse_transformer_layers_per_block: Optional[Tuple[Tuple[int]]] = None,
        encoder_hid_dim: Optional[int] = None,
        encoder_hid_dim_type: Optional[str] = None,
        attention_head_dim: Union[int, Tuple[int]] = 8,
        num_attention_heads: Optional[Union[int, Tuple[int]]] = None,
        dual_cross_attention: bool = False,
        use_linear_projection: bool = False,
        class_embed_type: Optional[str] = None,
        addition_embed_type: Optional[str] = None,
        addition_time_embed_dim: Optional[int] = None,
        num_class_embeds: Optional[int] = None,
        upcast_attention: bool = False,
        resnet_time_scale_shift: str = "default",
        resnet_skip_time_act: bool = False,
        resnet_out_scale_factor: int = 1.0,
        time_embedding_type: str = "positional",
        time_embedding_dim: Optional[int] = None,
        time_embedding_act_fn: Optional[str] = None,
        timestep_post_act: Optional[str] = None,
        time_cond_proj_dim: Optional[int] = None,
        conv_in_kernel: int = 3,
        conv_out_kernel: int = 3,
        projection_class_embeddings_input_dim: Optional[int] = None,
        attention_type: str = "default",
        class_embeddings_concat: bool = False,
        mid_block_only_cross_attention: Optional[bool] = None,
        cross_attention_norm: Optional[str] = None,
        addition_embed_type_num_heads=64,
    ):
        super().__init__()

        self.sample_size = sample_size

        if num_attention_heads is not None:
            raise ValueError(
                "At the moment it is not possible to define the number of attention heads via `num_attention_heads` because of a naming issue as described in https://github.com/huggingface/diffusers/issues/2011#issuecomment-1547958131. Passing `num_attention_heads` will only be supported in diffusers v0.19."
            )

        # If `num_attention_heads` is not defined (which is the case for most models)
        # it will default to `attention_head_dim`. This looks weird upon first reading it and it is.
        # The reason for this behavior is to correct for incorrectly named variables that were introduced
        # when this library was created. The incorrect naming was only discovered much later in https://github.com/huggingface/diffusers/issues/2011#issuecomment-1547958131
        # Changing `attention_head_dim` to `num_attention_heads` for 40,000+ configurations is too backwards breaking
        # which is why we correct for the naming here.
        num_attention_heads = num_attention_heads or attention_head_dim

        # Check inputs
        self._check_config(
            down_block_types=down_block_types,
            up_block_types=up_block_types,
            only_cross_attention=only_cross_attention,
            block_out_channels=block_out_channels,
            layers_per_block=layers_per_block,
            cross_attention_dim=cross_attention_dim,
            transformer_layers_per_block=transformer_layers_per_block,
            reverse_transformer_layers_per_block=reverse_transformer_layers_per_block,
            attention_head_dim=attention_head_dim,
            num_attention_heads=num_attention_heads,
        )

        # input
        conv_in_padding = (conv_in_kernel - 1) // 2
        self.conv_in = nn.Conv2d(
            in_channels, block_out_channels[0], kernel_size=conv_in_kernel, padding=conv_in_padding
        )

        # time
        time_embed_dim, timestep_input_dim = self._set_time_proj(
            time_embedding_type,
            block_out_channels=block_out_channels,
            flip_sin_to_cos=flip_sin_to_cos,
            freq_shift=freq_shift,
            time_embedding_dim=time_embedding_dim,
        )

        self.time_embedding = TimestepEmbedding(
            timestep_input_dim,
            time_embed_dim,
            act_fn=act_fn,
            post_act_fn=timestep_post_act,
            cond_proj_dim=time_cond_proj_dim,
        )

        self._set_encoder_hid_proj(
            encoder_hid_dim_type,
            cross_attention_dim=cross_attention_dim,
            encoder_hid_dim=encoder_hid_dim,
        )

        # class embedding
        self._set_class_embedding(
            class_embed_type,
            act_fn=act_fn,
            num_class_embeds=num_class_embeds,
            projection_class_embeddings_input_dim=projection_class_embeddings_input_dim,
            time_embed_dim=time_embed_dim,
            timestep_input_dim=timestep_input_dim,
        )

        self._set_add_embedding(
            addition_embed_type,
            addition_embed_type_num_heads=addition_embed_type_num_heads,
            addition_time_embed_dim=addition_time_embed_dim,
            cross_attention_dim=cross_attention_dim,
            encoder_hid_dim=encoder_hid_dim,
            flip_sin_to_cos=flip_sin_to_cos,
            freq_shift=freq_shift,
            projection_class_embeddings_input_dim=projection_class_embeddings_input_dim,
            time_embed_dim=time_embed_dim,
        )

        if time_embedding_act_fn is None:
            self.time_embed_act = None
        else:
            self.time_embed_act = get_activation(time_embedding_act_fn)

        self.down_blocks = nn.ModuleList([])
        self.up_blocks = nn.ModuleList([])

        # set or unroll configs
        if isinstance(only_cross_attention, bool):
            if mid_block_only_cross_attention is None:
                mid_block_only_cross_attention = only_cross_attention

            only_cross_attention = [only_cross_attention] * len(down_block_types)

        if mid_block_only_cross_attention is None:
            mid_block_only_cross_attention = False

        if isinstance(num_attention_heads, int):
            num_attention_heads = (num_attention_heads,) * len(down_block_types)

        if isinstance(attention_head_dim, int):
            attention_head_dim = (attention_head_dim,) * len(down_block_types)

        if isinstance(cross_attention_dim, int):
            cross_attention_dim = (cross_attention_dim,) * len(down_block_types)

        if isinstance(layers_per_block, int):
            layers_per_block = [layers_per_block] * len(down_block_types)

        if isinstance(transformer_layers_per_block, int):
            transformer_layers_per_block = [transformer_layers_per_block] * len(down_block_types)

        if class_embeddings_concat:
            # The time embeddings are concatenated with the class embeddings. The dimension of the
            # time embeddings passed to the down, middle, and up blocks is twice the dimension of the
            # regular time embeddings
            blocks_time_embed_dim = time_embed_dim * 2
        else:
            blocks_time_embed_dim = time_embed_dim

        # down
        output_channel = block_out_channels[0]
        for i, down_block_type in enumerate(down_block_types):
            input_channel = output_channel
            output_channel = block_out_channels[i]
            is_final_block = i == len(block_out_channels) - 1

            down_block = get_down_block(
                down_block_type,
                num_layers=layers_per_block[i],
                transformer_layers_per_block=transformer_layers_per_block[i],
                in_channels=input_channel,
                out_channels=output_channel,
                temb_channels=blocks_time_embed_dim,
                add_downsample=not is_final_block,
                resnet_eps=norm_eps,
                resnet_act_fn=act_fn,
                resnet_groups=norm_num_groups,
                cross_attention_dim=cross_attention_dim[i],
                num_attention_heads=num_attention_heads[i],
                downsample_padding=downsample_padding,
                dual_cross_attention=dual_cross_attention,
                use_linear_projection=use_linear_projection,
                only_cross_attention=only_cross_attention[i],
                upcast_attention=upcast_attention,
                resnet_time_scale_shift=resnet_time_scale_shift,
                attention_type=attention_type,
                resnet_skip_time_act=resnet_skip_time_act,
                resnet_out_scale_factor=resnet_out_scale_factor,
                cross_attention_norm=cross_attention_norm,
                attention_head_dim=attention_head_dim[i] if attention_head_dim[i] is not None else output_channel,
                dropout=dropout,
            )
            self.down_blocks.append(down_block)

        # mid
        self.mid_block = get_mid_block(
            mid_block_type,
            temb_channels=blocks_time_embed_dim,
            in_channels=block_out_channels[-1],
            resnet_eps=norm_eps,
            resnet_act_fn=act_fn,
            resnet_groups=norm_num_groups,
            output_scale_factor=mid_block_scale_factor,
            transformer_layers_per_block=transformer_layers_per_block[-1],
            num_attention_heads=num_attention_heads[-1],
            cross_attention_dim=cross_attention_dim[-1],
            dual_cross_attention=dual_cross_attention,
            use_linear_projection=use_linear_projection,
            mid_block_only_cross_attention=mid_block_only_cross_attention,
            upcast_attention=upcast_attention,
            resnet_time_scale_shift=resnet_time_scale_shift,
            attention_type=attention_type,
            resnet_skip_time_act=resnet_skip_time_act,
            cross_attention_norm=cross_attention_norm,
            attention_head_dim=attention_head_dim[-1],
            dropout=dropout,
        )

        # count how many layers upsample the images
        self.num_upsamplers = 0

        # up
        reversed_block_out_channels = list(reversed(block_out_channels))
        reversed_num_attention_heads = list(reversed(num_attention_heads))
        reversed_layers_per_block = list(reversed(layers_per_block))
        reversed_cross_attention_dim = list(reversed(cross_attention_dim))
        reversed_transformer_layers_per_block = (
            list(reversed(transformer_layers_per_block))
            if reverse_transformer_layers_per_block is None
            else reverse_transformer_layers_per_block
        )
        only_cross_attention = list(reversed(only_cross_attention))

        output_channel = reversed_block_out_channels[0]
        for i, up_block_type in enumerate(up_block_types):
            is_final_block = i == len(block_out_channels) - 1

            prev_output_channel = output_channel
            output_channel = reversed_block_out_channels[i]
            input_channel = reversed_block_out_channels[min(i + 1, len(block_out_channels) - 1)]

            # add upsample block for all BUT final layer
            if not is_final_block:
                add_upsample = True
                self.num_upsamplers += 1
            else:
                add_upsample = False

            up_block = get_up_block(
                up_block_type,
                num_layers=reversed_layers_per_block[i] + 1,
                transformer_layers_per_block=reversed_transformer_layers_per_block[i],
                in_channels=input_channel,
                out_channels=output_channel,
                prev_output_channel=prev_output_channel,
                temb_channels=blocks_time_embed_dim,
                add_upsample=add_upsample,
                resnet_eps=norm_eps,
                resnet_act_fn=act_fn,
                resolution_idx=i,
                resnet_groups=norm_num_groups,
                cross_attention_dim=reversed_cross_attention_dim[i],
                num_attention_heads=reversed_num_attention_heads[i],
                dual_cross_attention=dual_cross_attention,
                use_linear_projection=use_linear_projection,
                only_cross_attention=only_cross_attention[i],
                upcast_attention=upcast_attention,
                resnet_time_scale_shift=resnet_time_scale_shift,
                attention_type=attention_type,
                resnet_skip_time_act=resnet_skip_time_act,
                resnet_out_scale_factor=resnet_out_scale_factor,
                cross_attention_norm=cross_attention_norm,
                attention_head_dim=attention_head_dim[i] if attention_head_dim[i] is not None else output_channel,
                dropout=dropout,
            )
            self.up_blocks.append(up_block)
            prev_output_channel = output_channel

        # out
        if norm_num_groups is not None:
            self.conv_norm_out = nn.GroupNorm(
                num_channels=block_out_channels[0], num_groups=norm_num_groups, eps=norm_eps
            )
            self.conv_act = get_activation(act_fn)
        else:
            self.conv_norm_out = None
            self.conv_act = None

        conv_out_padding = (conv_out_kernel - 1) // 2
        self.conv_out = nn.Conv2d(
            block_out_channels[0], out_channels, kernel_size=conv_out_kernel, padding=conv_out_padding
        )

        self._set_pos_net_if_use_gligen(attention_type=attention_type, cross_attention_dim=cross_attention_dim)

    def _check_config(
        self,
        down_block_types: Tuple[str],
        up_block_types: Tuple[str],
        only_cross_attention: Union[bool, Tuple[bool]],
        block_out_channels: Tuple[int],
        layers_per_block: [int, Tuple[int]],
        cross_attention_dim: Union[int, Tuple[int]],
        transformer_layers_per_block: Union[int, Tuple[int], Tuple[Tuple]],
        reverse_transformer_layers_per_block: bool,
        attention_head_dim: int,
        num_attention_heads: Optional[Union[int, Tuple[int]]],
    ):
        if len(down_block_types) != len(up_block_types):
            raise ValueError(
                f"Must provide the same number of `down_block_types` as `up_block_types`. `down_block_types`: {down_block_types}. `up_block_types`: {up_block_types}."
            )

        if len(block_out_channels) != len(down_block_types):
            raise ValueError(
                f"Must provide the same number of `block_out_channels` as `down_block_types`. `block_out_channels`: {block_out_channels}. `down_block_types`: {down_block_types}."
            )

        if not isinstance(only_cross_attention, bool) and len(only_cross_attention) != len(down_block_types):
            raise ValueError(
                f"Must provide the same number of `only_cross_attention` as `down_block_types`. `only_cross_attention`: {only_cross_attention}. `down_block_types`: {down_block_types}."
            )

        if not isinstance(num_attention_heads, int) and len(num_attention_heads) != len(down_block_types):
            raise ValueError(
                f"Must provide the same number of `num_attention_heads` as `down_block_types`. `num_attention_heads`: {num_attention_heads}. `down_block_types`: {down_block_types}."
            )

        if not isinstance(attention_head_dim, int) and len(attention_head_dim) != len(down_block_types):
            raise ValueError(
                f"Must provide the same number of `attention_head_dim` as `down_block_types`. `attention_head_dim`: {attention_head_dim}. `down_block_types`: {down_block_types}."
            )

        if isinstance(cross_attention_dim, list) and len(cross_attention_dim) != len(down_block_types):
            raise ValueError(
                f"Must provide the same number of `cross_attention_dim` as `down_block_types`. `cross_attention_dim`: {cross_attention_dim}. `down_block_types`: {down_block_types}."
            )

        if not isinstance(layers_per_block, int) and len(layers_per_block) != len(down_block_types):
            raise ValueError(
                f"Must provide the same number of `layers_per_block` as `down_block_types`. `layers_per_block`: {layers_per_block}. `down_block_types`: {down_block_types}."
            )
        if isinstance(transformer_layers_per_block, list) and reverse_transformer_layers_per_block is None:
            for layer_number_per_block in transformer_layers_per_block:
                if isinstance(layer_number_per_block, list):
                    raise ValueError("Must provide 'reverse_transformer_layers_per_block` if using asymmetrical UNet.")

    def _set_time_proj(
        self,
        time_embedding_type: str,
        block_out_channels: int,
        flip_sin_to_cos: bool,
        freq_shift: float,
        time_embedding_dim: int,
    ) -> Tuple[int, int]:
        if time_embedding_type == "fourier":
            time_embed_dim = time_embedding_dim or block_out_channels[0] * 2
            if time_embed_dim % 2 != 0:
                raise ValueError(f"`time_embed_dim` should be divisible by 2, but is {time_embed_dim}.")
            self.time_proj = GaussianFourierProjection(
                time_embed_dim // 2, set_W_to_weight=False, log=False, flip_sin_to_cos=flip_sin_to_cos
            )
            timestep_input_dim = time_embed_dim
        elif time_embedding_type == "positional":
            time_embed_dim = time_embedding_dim or block_out_channels[0] * 4

            self.time_proj = Timesteps(block_out_channels[0], flip_sin_to_cos, freq_shift)
            timestep_input_dim = block_out_channels[0]
        else:
            raise ValueError(
                f"{time_embedding_type} does not exist. Please make sure to use one of `fourier` or `positional`."
            )

        return time_embed_dim, timestep_input_dim

    def _set_encoder_hid_proj(
        self,
        encoder_hid_dim_type: Optional[str],
        cross_attention_dim: Union[int, Tuple[int]],
        encoder_hid_dim: Optional[int],
    ):
        if encoder_hid_dim_type is None and encoder_hid_dim is not None:
            encoder_hid_dim_type = "text_proj"
            self.register_to_config(encoder_hid_dim_type=encoder_hid_dim_type)
            logger.info("encoder_hid_dim_type defaults to 'text_proj' as `encoder_hid_dim` is defined.")

        if encoder_hid_dim is None and encoder_hid_dim_type is not None:
            raise ValueError(
                f"`encoder_hid_dim` has to be defined when `encoder_hid_dim_type` is set to {encoder_hid_dim_type}."
            )

        if encoder_hid_dim_type == "text_proj":
            self.encoder_hid_proj = nn.Linear(encoder_hid_dim, cross_attention_dim)
        elif encoder_hid_dim_type == "text_image_proj":
            # image_embed_dim DOESN'T have to be `cross_attention_dim`. To not clutter the __init__ too much
            # they are set to `cross_attention_dim` here as this is exactly the required dimension for the currently only use
            # case when `addition_embed_type == "text_image_proj"` (Kadinsky 2.1)`
            self.encoder_hid_proj = TextImageProjection(
                text_embed_dim=encoder_hid_dim,
                image_embed_dim=cross_attention_dim,
                cross_attention_dim=cross_attention_dim,
            )
        elif encoder_hid_dim_type == "image_proj":
            # Kandinsky 2.2
            self.encoder_hid_proj = ImageProjection(
                image_embed_dim=encoder_hid_dim,
                cross_attention_dim=cross_attention_dim,
            )
        elif encoder_hid_dim_type is not None:
            raise ValueError(
                f"encoder_hid_dim_type: {encoder_hid_dim_type} must be None, 'text_proj' or 'text_image_proj'."
            )
        else:
            self.encoder_hid_proj = None

    def _set_class_embedding(
        self,
        class_embed_type: Optional[str],
        act_fn: str,
        num_class_embeds: Optional[int],
        projection_class_embeddings_input_dim: Optional[int],
        time_embed_dim: int,
        timestep_input_dim: int,
    ):
        if class_embed_type is None and num_class_embeds is not None:
            self.class_embedding = nn.Embedding(num_class_embeds, time_embed_dim)
        elif class_embed_type == "timestep":
            self.class_embedding = TimestepEmbedding(timestep_input_dim, time_embed_dim, act_fn=act_fn)
        elif class_embed_type == "identity":
            self.class_embedding = nn.Identity(time_embed_dim, time_embed_dim)
        elif class_embed_type == "projection":
            if projection_class_embeddings_input_dim is None:
                raise ValueError(
                    "`class_embed_type`: 'projection' requires `projection_class_embeddings_input_dim` be set"
                )
            # The projection `class_embed_type` is the same as the timestep `class_embed_type` except
            # 1. the `class_labels` inputs are not first converted to sinusoidal embeddings
            # 2. it projects from an arbitrary input dimension.
            #
            # Note that `TimestepEmbedding` is quite general, being mainly linear layers and activations.
            # When used for embedding actual timesteps, the timesteps are first converted to sinusoidal embeddings.
            # As a result, `TimestepEmbedding` can be passed arbitrary vectors.
            self.class_embedding = TimestepEmbedding(projection_class_embeddings_input_dim, time_embed_dim)
        elif class_embed_type == "simple_projection":
            if projection_class_embeddings_input_dim is None:
                raise ValueError(
                    "`class_embed_type`: 'simple_projection' requires `projection_class_embeddings_input_dim` be set"
                )
            self.class_embedding = nn.Linear(projection_class_embeddings_input_dim, time_embed_dim)
        else:
            self.class_embedding = None

    def _set_add_embedding(
        self,
        addition_embed_type: str,
        addition_embed_type_num_heads: int,
        addition_time_embed_dim: Optional[int],
        flip_sin_to_cos: bool,
        freq_shift: float,
        cross_attention_dim: Optional[int],
        encoder_hid_dim: Optional[int],
        projection_class_embeddings_input_dim: Optional[int],
        time_embed_dim: int,
    ):
        if addition_embed_type == "text":
            if encoder_hid_dim is not None:
                text_time_embedding_from_dim = encoder_hid_dim
            else:
                text_time_embedding_from_dim = cross_attention_dim

            self.add_embedding = TextTimeEmbedding(
                text_time_embedding_from_dim, time_embed_dim, num_heads=addition_embed_type_num_heads
            )
        elif addition_embed_type == "text_image":
            # text_embed_dim and image_embed_dim DON'T have to be `cross_attention_dim`. To not clutter the __init__ too much
            # they are set to `cross_attention_dim` here as this is exactly the required dimension for the currently only use
            # case when `addition_embed_type == "text_image"` (Kadinsky 2.1)`
            self.add_embedding = TextImageTimeEmbedding(
                text_embed_dim=cross_attention_dim, image_embed_dim=cross_attention_dim, time_embed_dim=time_embed_dim
            )
        elif addition_embed_type == "text_time":
            self.add_time_proj = Timesteps(addition_time_embed_dim, flip_sin_to_cos, freq_shift)
            self.add_embedding = TimestepEmbedding(projection_class_embeddings_input_dim, time_embed_dim)
        elif addition_embed_type == "image":
            # Kandinsky 2.2
            self.add_embedding = ImageTimeEmbedding(image_embed_dim=encoder_hid_dim, time_embed_dim=time_embed_dim)
        elif addition_embed_type == "image_hint":
            # Kandinsky 2.2 ControlNet
            self.add_embedding = ImageHintTimeEmbedding(image_embed_dim=encoder_hid_dim, time_embed_dim=time_embed_dim)
        elif addition_embed_type is not None:
            raise ValueError(f"addition_embed_type: {addition_embed_type} must be None, 'text' or 'text_image'.")

    def _set_pos_net_if_use_gligen(self, attention_type: str, cross_attention_dim: int):
        if attention_type in ["gated", "gated-text-image"]:
            positive_len = 768
            if isinstance(cross_attention_dim, int):
                positive_len = cross_attention_dim
            elif isinstance(cross_attention_dim, tuple) or isinstance(cross_attention_dim, list):
                positive_len = cross_attention_dim[0]

            feature_type = "text-only" if attention_type == "gated" else "text-image"
            self.position_net = GLIGENTextBoundingboxProjection(
                positive_len=positive_len, out_dim=cross_attention_dim, feature_type=feature_type
            )

    @property
    def attn_processors(self) -> Dict[str, AttentionProcessor]:
        r"""
        Returns:
            `dict` of attention processors: A dictionary containing all attention processors used in the model with
            indexed by its weight name.
        """
        # set recursively
        processors = {}

        def fn_recursive_add_processors(name: str, module: torch.nn.Module, processors: Dict[str, AttentionProcessor]):
            if hasattr(module, "get_processor"):
                processors[f"{name}.processor"] = module.get_processor(return_deprecated_lora=True)

            for sub_name, child in module.named_children():
                fn_recursive_add_processors(f"{name}.{sub_name}", child, processors)

            return processors

        for name, module in self.named_children():
            fn_recursive_add_processors(name, module, processors)

        return processors

    def set_attn_processor(self, processor: Union[AttentionProcessor, Dict[str, AttentionProcessor]]):
        r"""
        Sets the attention processor to use to compute attention.

        Parameters:
            processor (`dict` of `AttentionProcessor` or only `AttentionProcessor`):
                The instantiated processor class or a dictionary of processor classes that will be set as the processor
                for **all** `Attention` layers.

                If `processor` is a dict, the key needs to define the path to the corresponding cross attention
                processor. This is strongly recommended when setting trainable attention processors.

        """
        count = len(self.attn_processors.keys())

        if isinstance(processor, dict) and len(processor) != count:
            raise ValueError(
                f"A dict of processors was passed, but the number of processors {len(processor)} does not match the"
                f" number of attention layers: {count}. Please make sure to pass {count} processor classes."
            )

        def fn_recursive_attn_processor(name: str, module: torch.nn.Module, processor):
            if hasattr(module, "set_processor"):
                if not isinstance(processor, dict):
                    module.set_processor(processor)
                else:
                    module.set_processor(processor.pop(f"{name}.processor"))

            for sub_name, child in module.named_children():
                fn_recursive_attn_processor(f"{name}.{sub_name}", child, processor)

        for name, module in self.named_children():
            fn_recursive_attn_processor(name, module, processor)

    def set_default_attn_processor(self):
        """
        Disables custom attention processors and sets the default attention implementation.
        """
        if all(proc.__class__ in ADDED_KV_ATTENTION_PROCESSORS for proc in self.attn_processors.values()):
            processor = AttnAddedKVProcessor()
        elif all(proc.__class__ in CROSS_ATTENTION_PROCESSORS for proc in self.attn_processors.values()):
            processor = AttnProcessor()
        else:
            raise ValueError(
                f"Cannot call `set_default_attn_processor` when attention processors are of type {next(iter(self.attn_processors.values()))}"
            )

        self.set_attn_processor(processor)

    def set_attention_slice(self, slice_size):
        r"""
        Enable sliced attention computation.

        When this option is enabled, the attention module splits the input tensor in slices to compute attention in
        several steps. This is useful for saving some memory in exchange for a small decrease in speed.

        Args:
            slice_size (`str` or `int` or `list(int)`, *optional*, defaults to `"auto"`):
                When `"auto"`, input to the attention heads is halved, so attention is computed in two steps. If
                `"max"`, maximum amount of memory is saved by running only one slice at a time. If a number is
                provided, uses as many slices as `attention_head_dim // slice_size`. In this case, `attention_head_dim`
                must be a multiple of `slice_size`.
        """
        sliceable_head_dims = []

        def fn_recursive_retrieve_sliceable_dims(module: torch.nn.Module):
            if hasattr(module, "set_attention_slice"):
                sliceable_head_dims.append(module.sliceable_head_dim)

            for child in module.children():
                fn_recursive_retrieve_sliceable_dims(child)

        # retrieve number of attention layers
        for module in self.children():
            fn_recursive_retrieve_sliceable_dims(module)

        num_sliceable_layers = len(sliceable_head_dims)

        if slice_size == "auto":
            # half the attention head size is usually a good trade-off between
            # speed and memory
            slice_size = [dim // 2 for dim in sliceable_head_dims]
        elif slice_size == "max":
            # make smallest slice possible
            slice_size = num_sliceable_layers * [1]

        slice_size = num_sliceable_layers * [slice_size] if not isinstance(slice_size, list) else slice_size

        if len(slice_size) != len(sliceable_head_dims):
            raise ValueError(
                f"You have provided {len(slice_size)}, but {self.config} has {len(sliceable_head_dims)} different"
                f" attention layers. Make sure to match `len(slice_size)` to be {len(sliceable_head_dims)}."
            )

        for i in range(len(slice_size)):
            size = slice_size[i]
            dim = sliceable_head_dims[i]
            if size is not None and size > dim:
                raise ValueError(f"size {size} has to be smaller or equal to {dim}.")

        # Recursively walk through all the children.
        # Any children which exposes the set_attention_slice method
        # gets the message
        def fn_recursive_set_attention_slice(module: torch.nn.Module, slice_size: List[int]):
            if hasattr(module, "set_attention_slice"):
                module.set_attention_slice(slice_size.pop())

            for child in module.children():
                fn_recursive_set_attention_slice(child, slice_size)

        reversed_slice_size = list(reversed(slice_size))
        for module in self.children():
            fn_recursive_set_attention_slice(module, reversed_slice_size)

    def _set_gradient_checkpointing(self, module, value=False):
        if hasattr(module, "gradient_checkpointing"):
            module.gradient_checkpointing = value

    def enable_freeu(self, s1, s2, b1, b2):
        r"""Enables the FreeU mechanism from https://arxiv.org/abs/2309.11497.

        The suffixes after the scaling factors represent the stage blocks where they are being applied.

        Please refer to the [official repository](https://github.com/ChenyangSi/FreeU) for combinations of values that
        are known to work well for different pipelines such as Stable Diffusion v1, v2, and Stable Diffusion XL.

        Args:
            s1 (`float`):
                Scaling factor for stage 1 to attenuate the contributions of the skip features. This is done to
                mitigate the "oversmoothing effect" in the enhanced denoising process.
            s2 (`float`):
                Scaling factor for stage 2 to attenuate the contributions of the skip features. This is done to
                mitigate the "oversmoothing effect" in the enhanced denoising process.
            b1 (`float`): Scaling factor for stage 1 to amplify the contributions of backbone features.
            b2 (`float`): Scaling factor for stage 2 to amplify the contributions of backbone features.
        """
        for i, upsample_block in enumerate(self.up_blocks):
            setattr(upsample_block, "s1", s1)
            setattr(upsample_block, "s2", s2)
            setattr(upsample_block, "b1", b1)
            setattr(upsample_block, "b2", b2)

    def disable_freeu(self):
        """Disables the FreeU mechanism."""
        freeu_keys = {"s1", "s2", "b1", "b2"}
        for i, upsample_block in enumerate(self.up_blocks):
            for k in freeu_keys:
                if hasattr(upsample_block, k) or getattr(upsample_block, k, None) is not None:
                    setattr(upsample_block, k, None)

    def fuse_qkv_projections(self):
        """
        Enables fused QKV projections. For self-attention modules, all projection matrices (i.e., query,
        key, value) are fused. For cross-attention modules, key and value projection matrices are fused.

        <Tip warning={true}>

        This API is 🧪 experimental.

        </Tip>
        """
        self.original_attn_processors = None

        for _, attn_processor in self.attn_processors.items():
            if "Added" in str(attn_processor.__class__.__name__):
                raise ValueError("`fuse_qkv_projections()` is not supported for models having added KV projections.")

        self.original_attn_processors = self.attn_processors

        for module in self.modules():
            if isinstance(module, Attention):
                module.fuse_projections(fuse=True)

    def unfuse_qkv_projections(self):
        """Disables the fused QKV projection if enabled.

        <Tip warning={true}>

        This API is 🧪 experimental.

        </Tip>

        """
        if self.original_attn_processors is not None:
            self.set_attn_processor(self.original_attn_processors)

    def unload_lora(self):
        """Unloads LoRA weights."""
        deprecate(
            "unload_lora",
            "0.28.0",
            "Calling `unload_lora()` is deprecated and will be removed in a future version. Please install `peft` and then call `disable_adapters().",
        )
        for module in self.modules():
            if hasattr(module, "set_lora_layer"):
                module.set_lora_layer(None)

    def get_time_embed(
        self, sample: torch.Tensor, timestep: Union[torch.Tensor, float, int]
    ) -> Optional[torch.Tensor]:
        timesteps = timestep
        if not torch.is_tensor(timesteps):
            # TODO: this requires sync between CPU and GPU. So try to pass timesteps as tensors if you can
            # This would be a good case for the `match` statement (Python 3.10+)
            is_mps = sample.device.type == "mps"
            if isinstance(timestep, float):
                dtype = torch.float32 if is_mps else torch.float64
            else:
                dtype = torch.int32 if is_mps else torch.int64
            timesteps = torch.tensor([timesteps], dtype=dtype, device=sample.device)
        elif len(timesteps.shape) == 0:
            timesteps = timesteps[None].to(sample.device)

        # broadcast to batch dimension in a way that's compatible with ONNX/Core ML
        timesteps = timesteps.expand(sample.shape[0])

        t_emb = self.time_proj(timesteps)
        # `Timesteps` does not contain any weights and will always return f32 tensors
        # but time_embedding might actually be running in fp16. so we need to cast here.
        # there might be better ways to encapsulate this.
        t_emb = t_emb.to(dtype=sample.dtype)
        return t_emb

    def get_class_embed(self, sample: torch.Tensor, class_labels: Optional[torch.Tensor]) -> Optional[torch.Tensor]:
        class_emb = None
        if self.class_embedding is not None:
            if class_labels is None:
                raise ValueError("class_labels should be provided when num_class_embeds > 0")

            if self.config.class_embed_type == "timestep":
                class_labels = self.time_proj(class_labels)

                # `Timesteps` does not contain any weights and will always return f32 tensors
                # there might be better ways to encapsulate this.
                class_labels = class_labels.to(dtype=sample.dtype)

            class_emb = self.class_embedding(class_labels).to(dtype=sample.dtype)
        return class_emb

    def get_aug_embed(
        self, emb: torch.Tensor, encoder_hidden_states: torch.Tensor, added_cond_kwargs: Dict
    ) -> Optional[torch.Tensor]:
        aug_emb = None
        if self.config.addition_embed_type == "text":
            aug_emb = self.add_embedding(encoder_hidden_states)
        elif self.config.addition_embed_type == "text_image":
            # Kandinsky 2.1 - style
            if "image_embeds" not in added_cond_kwargs:
                raise ValueError(
                    f"{self.__class__} has the config param `addition_embed_type` set to 'text_image' which requires the keyword argument `image_embeds` to be passed in `added_cond_kwargs`"
                )

            image_embs = added_cond_kwargs.get("image_embeds")
            text_embs = added_cond_kwargs.get("text_embeds", encoder_hidden_states)
            aug_emb = self.add_embedding(text_embs, image_embs)
        elif self.config.addition_embed_type == "text_time":
            # SDXL - style
            if "text_embeds" not in added_cond_kwargs:
                raise ValueError(
                    f"{self.__class__} has the config param `addition_embed_type` set to 'text_time' which requires the keyword argument `text_embeds` to be passed in `added_cond_kwargs`"
                )
            text_embeds = added_cond_kwargs.get("text_embeds")
            if "time_ids" not in added_cond_kwargs:
                raise ValueError(
                    f"{self.__class__} has the config param `addition_embed_type` set to 'text_time' which requires the keyword argument `time_ids` to be passed in `added_cond_kwargs`"
                )
            time_ids = added_cond_kwargs.get("time_ids")
            time_embeds = self.add_time_proj(time_ids.flatten())
            time_embeds = time_embeds.reshape((text_embeds.shape[0], -1))
            add_embeds = torch.concat([text_embeds, time_embeds], dim=-1)
            add_embeds = add_embeds.to(emb.dtype)
            aug_emb = self.add_embedding(add_embeds)
        elif self.config.addition_embed_type == "image":
            # Kandinsky 2.2 - style
            if "image_embeds" not in added_cond_kwargs:
                raise ValueError(
                    f"{self.__class__} has the config param `addition_embed_type` set to 'image' which requires the keyword argument `image_embeds` to be passed in `added_cond_kwargs`"
                )
            image_embs = added_cond_kwargs.get("image_embeds")
            aug_emb = self.add_embedding(image_embs)
        elif self.config.addition_embed_type == "image_hint":
            # Kandinsky 2.2 - style
            if "image_embeds" not in added_cond_kwargs or "hint" not in added_cond_kwargs:
                raise ValueError(
                    f"{self.__class__} has the config param `addition_embed_type` set to 'image_hint' which requires the keyword arguments `image_embeds` and `hint` to be passed in `added_cond_kwargs`"
                )
            image_embs = added_cond_kwargs.get("image_embeds")
            hint = added_cond_kwargs.get("hint")
            aug_emb = self.add_embedding(image_embs, hint)
        return aug_emb

    def process_encoder_hidden_states(self, encoder_hidden_states: torch.Tensor, added_cond_kwargs) -> torch.Tensor:
        if self.encoder_hid_proj is not None and self.config.encoder_hid_dim_type == "text_proj":
            encoder_hidden_states = self.encoder_hid_proj(encoder_hidden_states)
        elif self.encoder_hid_proj is not None and self.config.encoder_hid_dim_type == "text_image_proj":
            # Kadinsky 2.1 - style
            if "image_embeds" not in added_cond_kwargs:
                raise ValueError(
                    f"{self.__class__} has the config param `encoder_hid_dim_type` set to 'text_image_proj' which requires the keyword argument `image_embeds` to be passed in  `added_conditions`"
                )

            image_embeds = added_cond_kwargs.get("image_embeds")
            encoder_hidden_states = self.encoder_hid_proj(encoder_hidden_states, image_embeds)
        elif self.encoder_hid_proj is not None and self.config.encoder_hid_dim_type == "image_proj":
            # Kandinsky 2.2 - style
            if "image_embeds" not in added_cond_kwargs:
                raise ValueError(
                    f"{self.__class__} has the config param `encoder_hid_dim_type` set to 'image_proj' which requires the keyword argument `image_embeds` to be passed in  `added_conditions`"
                )
            image_embeds = added_cond_kwargs.get("image_embeds")
            encoder_hidden_states = self.encoder_hid_proj(image_embeds)
        elif self.encoder_hid_proj is not None and self.config.encoder_hid_dim_type == "ip_image_proj":
            if "image_embeds" not in added_cond_kwargs:
                raise ValueError(
                    f"{self.__class__} has the config param `encoder_hid_dim_type` set to 'ip_image_proj' which requires the keyword argument `image_embeds` to be passed in  `added_conditions`"
                )
            image_embeds = added_cond_kwargs.get("image_embeds")
            image_embeds = self.encoder_hid_proj(image_embeds).to(encoder_hidden_states.dtype)
            encoder_hidden_states = torch.cat([encoder_hidden_states, image_embeds], dim=1)
        return encoder_hidden_states

    def forward(
        self,
        sample: torch.FloatTensor,
        timestep: Union[torch.Tensor, float, int],
        encoder_hidden_states: torch.Tensor,
        class_labels: Optional[torch.Tensor] = None,
        timestep_cond: Optional[torch.Tensor] = None,
        attention_mask: Optional[torch.Tensor] = None,
        cross_attention_kwargs: Optional[Dict[str, Any]] = None,
        added_cond_kwargs: Optional[Dict[str, torch.Tensor]] = None,
        down_block_additional_residuals: Optional[Tuple[torch.Tensor]] = None,
        mid_block_additional_residual: Optional[torch.Tensor] = None,
        down_intrablock_additional_residuals: Optional[Tuple[torch.Tensor]] = None,
        encoder_attention_mask: Optional[torch.Tensor] = None,
        return_dict: bool = True,
    ) -> Union[UNet2DConditionOutput, Tuple]:
        r"""
        The [`UNet2DConditionModel`] forward method.

        Args:
            sample (`torch.FloatTensor`):
                The noisy input tensor with the following shape `(batch, channel, height, width)`.
            timestep (`torch.FloatTensor` or `float` or `int`): The number of timesteps to denoise an input.
            encoder_hidden_states (`torch.FloatTensor`):
                The encoder hidden states with shape `(batch, sequence_length, feature_dim)`.
            class_labels (`torch.Tensor`, *optional*, defaults to `None`):
                Optional class labels for conditioning. Their embeddings will be summed with the timestep embeddings.
            timestep_cond: (`torch.Tensor`, *optional*, defaults to `None`):
                Conditional embeddings for timestep. If provided, the embeddings will be summed with the samples passed
                through the `self.time_embedding` layer to obtain the timestep embeddings.
            attention_mask (`torch.Tensor`, *optional*, defaults to `None`):
                An attention mask of shape `(batch, key_tokens)` is applied to `encoder_hidden_states`. If `1` the mask
                is kept, otherwise if `0` it is discarded. Mask will be converted into a bias, which adds large
                negative values to the attention scores corresponding to "discard" tokens.
            cross_attention_kwargs (`dict`, *optional*):
                A kwargs dictionary that if specified is passed along to the `AttentionProcessor` as defined under
                `self.processor` in
                [diffusers.models.attention_processor](https://github.com/huggingface/diffusers/blob/main/src/diffusers/models/attention_processor.py).
            added_cond_kwargs: (`dict`, *optional*):
                A kwargs dictionary containing additional embeddings that if specified are added to the embeddings that
                are passed along to the UNet blocks.
            down_block_additional_residuals: (`tuple` of `torch.Tensor`, *optional*):
                A tuple of tensors that if specified are added to the residuals of down unet blocks.
            mid_block_additional_residual: (`torch.Tensor`, *optional*):
                A tensor that if specified is added to the residual of the middle unet block.
            encoder_attention_mask (`torch.Tensor`):
                A cross-attention mask of shape `(batch, sequence_length)` is applied to `encoder_hidden_states`. If
                `True` the mask is kept, otherwise if `False` it is discarded. Mask will be converted into a bias,
                which adds large negative values to the attention scores corresponding to "discard" tokens.
            return_dict (`bool`, *optional*, defaults to `True`):
                Whether or not to return a [`~models.unet_2d_condition.UNet2DConditionOutput`] instead of a plain
                tuple.
            cross_attention_kwargs (`dict`, *optional*):
                A kwargs dictionary that if specified is passed along to the [`AttnProcessor`].
            added_cond_kwargs: (`dict`, *optional*):
                A kwargs dictionary containin additional embeddings that if specified are added to the embeddings that
                are passed along to the UNet blocks.
            down_block_additional_residuals (`tuple` of `torch.Tensor`, *optional*):
                additional residuals to be added to UNet long skip connections from down blocks to up blocks for
                example from ControlNet side model(s)
            mid_block_additional_residual (`torch.Tensor`, *optional*):
                additional residual to be added to UNet mid block output, for example from ControlNet side model
            down_intrablock_additional_residuals (`tuple` of `torch.Tensor`, *optional*):
                additional residuals to be added within UNet down blocks, for example from T2I-Adapter side model(s)

        Returns:
            [`~models.unet_2d_condition.UNet2DConditionOutput`] or `tuple`:
                If `return_dict` is True, an [`~models.unet_2d_condition.UNet2DConditionOutput`] is returned, otherwise
                a `tuple` is returned where the first element is the sample tensor.
        """
        # By default samples have to be AT least a multiple of the overall upsampling factor.
        # The overall upsampling factor is equal to 2 ** (# num of upsampling layers).
        # However, the upsampling interpolation output size can be forced to fit any upsampling size
        # on the fly if necessary.
        default_overall_up_factor = 2**self.num_upsamplers

        # upsample size should be forwarded when sample is not a multiple of `default_overall_up_factor`
        forward_upsample_size = False
        upsample_size = None

        for dim in sample.shape[-2:]:
            if dim % default_overall_up_factor != 0:
                # Forward upsample size to force interpolation output size.
                forward_upsample_size = True
                break

        # ensure attention_mask is a bias, and give it a singleton query_tokens dimension
        # expects mask of shape:
        #   [batch, key_tokens]
        # adds singleton query_tokens dimension:
        #   [batch,                    1, key_tokens]
        # this helps to broadcast it as a bias over attention scores, which will be in one of the following shapes:
        #   [batch,  heads, query_tokens, key_tokens] (e.g. torch sdp attn)
        #   [batch * heads, query_tokens, key_tokens] (e.g. xformers or classic attn)
        if attention_mask is not None:
            # assume that mask is expressed as:
            #   (1 = keep,      0 = discard)
            # convert mask into a bias that can be added to attention scores:
            #       (keep = +0,     discard = -10000.0)
            attention_mask = (1 - attention_mask.to(sample.dtype)) * -10000.0
            attention_mask = attention_mask.unsqueeze(1)

        # convert encoder_attention_mask to a bias the same way we do for attention_mask
        if encoder_attention_mask is not None:
            encoder_attention_mask = (1 - encoder_attention_mask.to(sample.dtype)) * -10000.0
            encoder_attention_mask = encoder_attention_mask.unsqueeze(1)

        # 0. center input if necessary
        if self.config.center_input_sample:
            sample = 2 * sample - 1.0

        # 1. time
        t_emb = self.get_time_embed(sample=sample, timestep=timestep)
        emb = self.time_embedding(t_emb, timestep_cond)
        aug_emb = None

        class_emb = self.get_class_embed(sample=sample, class_labels=class_labels)
        if class_emb is not None:
            if self.config.class_embeddings_concat:
                emb = torch.cat([emb, class_emb], dim=-1)
            else:
                emb = emb + class_emb

        aug_emb = self.get_aug_embed(
            emb=emb, encoder_hidden_states=encoder_hidden_states, added_cond_kwargs=added_cond_kwargs
        )
        if self.config.addition_embed_type == "image_hint":
            aug_emb, hint = aug_emb
            sample = torch.cat([sample, hint], dim=1)
        emb = emb + aug_emb if aug_emb is not None else emb

        if self.time_embed_act is not None:
            emb = self.time_embed_act(emb)

        encoder_hidden_states = self.process_encoder_hidden_states(
            encoder_hidden_states=encoder_hidden_states, added_cond_kwargs=added_cond_kwargs
        )

        # 2. pre-process
        sample = self.conv_in(sample)

        # 2.5 GLIGEN position net
        if cross_attention_kwargs is not None and cross_attention_kwargs.get("gligen", None) is not None:
            cross_attention_kwargs = cross_attention_kwargs.copy()
            gligen_args = cross_attention_kwargs.pop("gligen")
            cross_attention_kwargs["gligen"] = {"objs": self.position_net(**gligen_args)}

        # 3. down
        lora_scale = cross_attention_kwargs.get("scale", 1.0) if cross_attention_kwargs is not None else 1.0
        if USE_PEFT_BACKEND:
            # weight the lora layers by setting `lora_scale` for each PEFT layer
            scale_lora_layers(self, lora_scale)

        is_controlnet = mid_block_additional_residual is not None and down_block_additional_residuals is not None
        # using new arg down_intrablock_additional_residuals for T2I-Adapters, to distinguish from controlnets
        is_adapter = down_intrablock_additional_residuals is not None
        # maintain backward compatibility for legacy usage, where
        #       T2I-Adapter and ControlNet both use down_block_additional_residuals arg
        #       but can only use one or the other
        if not is_adapter and mid_block_additional_residual is None and down_block_additional_residuals is not None:
            deprecate(
                "T2I should not use down_block_additional_residuals",
                "1.3.0",
                "Passing intrablock residual connections with `down_block_additional_residuals` is deprecated \
                       and will be removed in diffusers 1.3.0.  `down_block_additional_residuals` should only be used \
                       for ControlNet. Please make sure use `down_intrablock_additional_residuals` instead. ",
                standard_warn=False,
            )
            down_intrablock_additional_residuals = down_block_additional_residuals
            is_adapter = True

        down_block_res_samples = (sample,)
        for downsample_block in self.down_blocks:
            if hasattr(downsample_block, "has_cross_attention") and downsample_block.has_cross_attention:
                # For t2i-adapter CrossAttnDownBlock2D
                additional_residuals = {}
                if is_adapter and len(down_intrablock_additional_residuals) > 0:
                    additional_residuals["additional_residuals"] = down_intrablock_additional_residuals.pop(0)

                sample, res_samples = downsample_block(
                    hidden_states=sample,
                    temb=emb,
                    encoder_hidden_states=encoder_hidden_states,
                    attention_mask=attention_mask,
                    cross_attention_kwargs=cross_attention_kwargs,
                    encoder_attention_mask=encoder_attention_mask,
                    **additional_residuals,
                )
            else:
                sample, res_samples = downsample_block(hidden_states=sample, temb=emb, scale=lora_scale)
                if is_adapter and len(down_intrablock_additional_residuals) > 0:
                    sample += down_intrablock_additional_residuals.pop(0)

            down_block_res_samples += res_samples

        if is_controlnet:
            new_down_block_res_samples = ()

            for down_block_res_sample, down_block_additional_residual in zip(
                down_block_res_samples, down_block_additional_residuals
            ):
                down_block_res_sample = down_block_res_sample + down_block_additional_residual
                new_down_block_res_samples = new_down_block_res_samples + (down_block_res_sample,)

            down_block_res_samples = new_down_block_res_samples

        # 4. mid
        if self.mid_block is not None:
            if hasattr(self.mid_block, "has_cross_attention") and self.mid_block.has_cross_attention:
                sample = self.mid_block(
                    sample,
                    emb,
                    encoder_hidden_states=encoder_hidden_states,
                    attention_mask=attention_mask,
                    cross_attention_kwargs=cross_attention_kwargs,
                    encoder_attention_mask=encoder_attention_mask,
                )
            else:
                sample = self.mid_block(sample, emb)

            # To support T2I-Adapter-XL
            if (
                is_adapter
                and len(down_intrablock_additional_residuals) > 0
                and sample.shape == down_intrablock_additional_residuals[0].shape
            ):
                sample += down_intrablock_additional_residuals.pop(0)

        if is_controlnet:
            sample = sample + mid_block_additional_residual

        # 5. up
        for i, upsample_block in enumerate(self.up_blocks):
            is_final_block = i == len(self.up_blocks) - 1

            res_samples = down_block_res_samples[-len(upsample_block.resnets) :]
            down_block_res_samples = down_block_res_samples[: -len(upsample_block.resnets)]

            # if we have not reached the final block and need to forward the
            # upsample size, we do it here
            if not is_final_block and forward_upsample_size:
                upsample_size = down_block_res_samples[-1].shape[2:]

            if hasattr(upsample_block, "has_cross_attention") and upsample_block.has_cross_attention:
                sample = upsample_block(
                    hidden_states=sample,
                    temb=emb,
                    res_hidden_states_tuple=res_samples,
                    encoder_hidden_states=encoder_hidden_states,
                    cross_attention_kwargs=cross_attention_kwargs,
                    upsample_size=upsample_size,
                    attention_mask=attention_mask,
                    encoder_attention_mask=encoder_attention_mask,
                )
            else:
                sample = upsample_block(
                    hidden_states=sample,
                    temb=emb,
                    res_hidden_states_tuple=res_samples,
                    upsample_size=upsample_size,
                    scale=lora_scale,
                )

        # 6. post-process
        if self.conv_norm_out:
            sample = self.conv_norm_out(sample)
            sample = self.conv_act(sample)
        sample = self.conv_out(sample)

        if USE_PEFT_BACKEND:
            # remove `lora_scale` from each PEFT layer
            unscale_lora_layers(self, lora_scale)

        if not return_dict:
            return (sample,)

        return UNet2DConditionOutput(sample=sample)
=======
class UNet2DConditionModel(UNet2DConditionModel):
    deprecation_message = "Importing `UNet2DConditionModel` from `diffusers.models.unet_2d_condition` is deprecated and this will be removed in a future version. Please use `from diffusers.models.unets.unet_2d_condition import UNet2DConditionModel`, instead."
    deprecate("UNet2DConditionModel", "0.29", deprecation_message)
>>>>>>> 9941b3f1
<|MERGE_RESOLUTION|>--- conflicted
+++ resolved
@@ -20,1270 +20,6 @@
     deprecate("UNet2DConditionOutput", "0.29", deprecation_message)
 
 
-<<<<<<< HEAD
-logger = logging.get_logger(__name__)  # pylint: disable=invalid-name
-
-
-@dataclass
-class UNet2DConditionOutput(BaseOutput):
-    """
-    The output of [`UNet2DConditionModel`].
-
-    Args:
-        sample (`torch.FloatTensor` of shape `(batch_size, num_channels, height, width)`):
-            The hidden states output conditioned on `encoder_hidden_states` input. Output of last layer of model.
-    """
-
-    sample: torch.FloatTensor = None
-
-
-class UNet2DConditionModel(ModelMixin, ConfigMixin, UNet2DConditionLoadersMixin, PeftAdapterMixin):
-    r"""
-    A conditional 2D UNet model that takes a noisy sample, conditional state, and a timestep and returns a sample
-    shaped output.
-
-    This model inherits from [`ModelMixin`]. Check the superclass documentation for it's generic methods implemented
-    for all models (such as downloading or saving).
-
-    Parameters:
-        sample_size (`int` or `Tuple[int, int]`, *optional*, defaults to `None`):
-            Height and width of input/output sample.
-        in_channels (`int`, *optional*, defaults to 4): Number of channels in the input sample.
-        out_channels (`int`, *optional*, defaults to 4): Number of channels in the output.
-        center_input_sample (`bool`, *optional*, defaults to `False`): Whether to center the input sample.
-        flip_sin_to_cos (`bool`, *optional*, defaults to `False`):
-            Whether to flip the sin to cos in the time embedding.
-        freq_shift (`int`, *optional*, defaults to 0): The frequency shift to apply to the time embedding.
-        down_block_types (`Tuple[str]`, *optional*, defaults to `("CrossAttnDownBlock2D", "CrossAttnDownBlock2D", "CrossAttnDownBlock2D", "DownBlock2D")`):
-            The tuple of downsample blocks to use.
-        mid_block_type (`str`, *optional*, defaults to `"UNetMidBlock2DCrossAttn"`):
-            Block type for middle of UNet, it can be one of `UNetMidBlock2DCrossAttn`, `UNetMidBlock2D`, or
-            `UNetMidBlock2DSimpleCrossAttn`. If `None`, the mid block layer is skipped.
-        up_block_types (`Tuple[str]`, *optional*, defaults to `("UpBlock2D", "CrossAttnUpBlock2D", "CrossAttnUpBlock2D", "CrossAttnUpBlock2D")`):
-            The tuple of upsample blocks to use.
-        only_cross_attention(`bool` or `Tuple[bool]`, *optional*, default to `False`):
-            Whether to include self-attention in the basic transformer blocks, see
-            [`~models.attention.BasicTransformerBlock`].
-        block_out_channels (`Tuple[int]`, *optional*, defaults to `(320, 640, 1280, 1280)`):
-            The tuple of output channels for each block.
-        layers_per_block (`int`, *optional*, defaults to 2): The number of layers per block.
-        downsample_padding (`int`, *optional*, defaults to 1): The padding to use for the downsampling convolution.
-        mid_block_scale_factor (`float`, *optional*, defaults to 1.0): The scale factor to use for the mid block.
-        dropout (`float`, *optional*, defaults to 0.0): The dropout probability to use.
-        act_fn (`str`, *optional*, defaults to `"silu"`): The activation function to use.
-        norm_num_groups (`int`, *optional*, defaults to 32): The number of groups to use for the normalization.
-            If `None`, normalization and activation layers is skipped in post-processing.
-        norm_eps (`float`, *optional*, defaults to 1e-5): The epsilon to use for the normalization.
-        cross_attention_dim (`int` or `Tuple[int]`, *optional*, defaults to 1280):
-            The dimension of the cross attention features.
-        transformer_layers_per_block (`int`, `Tuple[int]`, or `Tuple[Tuple]` , *optional*, defaults to 1):
-            The number of transformer blocks of type [`~models.attention.BasicTransformerBlock`]. Only relevant for
-            [`~models.unet_2d_blocks.CrossAttnDownBlock2D`], [`~models.unet_2d_blocks.CrossAttnUpBlock2D`],
-            [`~models.unet_2d_blocks.UNetMidBlock2DCrossAttn`].
-       reverse_transformer_layers_per_block : (`Tuple[Tuple]`, *optional*, defaults to None):
-            The number of transformer blocks of type [`~models.attention.BasicTransformerBlock`], in the upsampling
-            blocks of the U-Net. Only relevant if `transformer_layers_per_block` is of type `Tuple[Tuple]` and for
-            [`~models.unet_2d_blocks.CrossAttnDownBlock2D`], [`~models.unet_2d_blocks.CrossAttnUpBlock2D`],
-            [`~models.unet_2d_blocks.UNetMidBlock2DCrossAttn`].
-        encoder_hid_dim (`int`, *optional*, defaults to None):
-            If `encoder_hid_dim_type` is defined, `encoder_hidden_states` will be projected from `encoder_hid_dim`
-            dimension to `cross_attention_dim`.
-        encoder_hid_dim_type (`str`, *optional*, defaults to `None`):
-            If given, the `encoder_hidden_states` and potentially other embeddings are down-projected to text
-            embeddings of dimension `cross_attention` according to `encoder_hid_dim_type`.
-        attention_head_dim (`int`, *optional*, defaults to 8): The dimension of the attention heads.
-        num_attention_heads (`int`, *optional*):
-            The number of attention heads. If not defined, defaults to `attention_head_dim`
-        resnet_time_scale_shift (`str`, *optional*, defaults to `"default"`): Time scale shift config
-            for ResNet blocks (see [`~models.resnet.ResnetBlock2D`]). Choose from `default` or `scale_shift`.
-        class_embed_type (`str`, *optional*, defaults to `None`):
-            The type of class embedding to use which is ultimately summed with the time embeddings. Choose from `None`,
-            `"timestep"`, `"identity"`, `"projection"`, or `"simple_projection"`.
-        addition_embed_type (`str`, *optional*, defaults to `None`):
-            Configures an optional embedding which will be summed with the time embeddings. Choose from `None` or
-            "text". "text" will use the `TextTimeEmbedding` layer.
-        addition_time_embed_dim: (`int`, *optional*, defaults to `None`):
-            Dimension for the timestep embeddings.
-        num_class_embeds (`int`, *optional*, defaults to `None`):
-            Input dimension of the learnable embedding matrix to be projected to `time_embed_dim`, when performing
-            class conditioning with `class_embed_type` equal to `None`.
-        time_embedding_type (`str`, *optional*, defaults to `positional`):
-            The type of position embedding to use for timesteps. Choose from `positional` or `fourier`.
-        time_embedding_dim (`int`, *optional*, defaults to `None`):
-            An optional override for the dimension of the projected time embedding.
-        time_embedding_act_fn (`str`, *optional*, defaults to `None`):
-            Optional activation function to use only once on the time embeddings before they are passed to the rest of
-            the UNet. Choose from `silu`, `mish`, `gelu`, and `swish`.
-        timestep_post_act (`str`, *optional*, defaults to `None`):
-            The second activation function to use in timestep embedding. Choose from `silu`, `mish` and `gelu`.
-        time_cond_proj_dim (`int`, *optional*, defaults to `None`):
-            The dimension of `cond_proj` layer in the timestep embedding.
-        conv_in_kernel (`int`, *optional*, default to `3`): The kernel size of `conv_in` layer. conv_out_kernel (`int`,
-        *optional*, default to `3`): The kernel size of `conv_out` layer. projection_class_embeddings_input_dim (`int`,
-        *optional*): The dimension of the `class_labels` input when
-            `class_embed_type="projection"`. Required when `class_embed_type="projection"`.
-        class_embeddings_concat (`bool`, *optional*, defaults to `False`): Whether to concatenate the time
-            embeddings with the class embeddings.
-        mid_block_only_cross_attention (`bool`, *optional*, defaults to `None`):
-            Whether to use cross attention with the mid block when using the `UNetMidBlock2DSimpleCrossAttn`. If
-            `only_cross_attention` is given as a single boolean and `mid_block_only_cross_attention` is `None`, the
-            `only_cross_attention` value is used as the value for `mid_block_only_cross_attention`. Default to `False`
-            otherwise.
-    """
-
-    _supports_gradient_checkpointing = True
-    _no_split_modules = ["BasicTransformerBlock", "ResnetBlock2D", "CrossAttnUpBlock2D"]
-
-    @register_to_config
-    def __init__(
-        self,
-        sample_size: Optional[int] = None,
-        in_channels: int = 4,
-        out_channels: int = 4,
-        center_input_sample: bool = False,
-        flip_sin_to_cos: bool = True,
-        freq_shift: int = 0,
-        down_block_types: Tuple[str] = (
-            "CrossAttnDownBlock2D",
-            "CrossAttnDownBlock2D",
-            "CrossAttnDownBlock2D",
-            "DownBlock2D",
-        ),
-        mid_block_type: Optional[str] = "UNetMidBlock2DCrossAttn",
-        up_block_types: Tuple[str] = ("UpBlock2D", "CrossAttnUpBlock2D", "CrossAttnUpBlock2D", "CrossAttnUpBlock2D"),
-        only_cross_attention: Union[bool, Tuple[bool]] = False,
-        block_out_channels: Tuple[int] = (320, 640, 1280, 1280),
-        layers_per_block: Union[int, Tuple[int]] = 2,
-        downsample_padding: int = 1,
-        mid_block_scale_factor: float = 1,
-        dropout: float = 0.0,
-        act_fn: str = "silu",
-        norm_num_groups: Optional[int] = 32,
-        norm_eps: float = 1e-5,
-        cross_attention_dim: Union[int, Tuple[int]] = 1280,
-        transformer_layers_per_block: Union[int, Tuple[int], Tuple[Tuple]] = 1,
-        reverse_transformer_layers_per_block: Optional[Tuple[Tuple[int]]] = None,
-        encoder_hid_dim: Optional[int] = None,
-        encoder_hid_dim_type: Optional[str] = None,
-        attention_head_dim: Union[int, Tuple[int]] = 8,
-        num_attention_heads: Optional[Union[int, Tuple[int]]] = None,
-        dual_cross_attention: bool = False,
-        use_linear_projection: bool = False,
-        class_embed_type: Optional[str] = None,
-        addition_embed_type: Optional[str] = None,
-        addition_time_embed_dim: Optional[int] = None,
-        num_class_embeds: Optional[int] = None,
-        upcast_attention: bool = False,
-        resnet_time_scale_shift: str = "default",
-        resnet_skip_time_act: bool = False,
-        resnet_out_scale_factor: int = 1.0,
-        time_embedding_type: str = "positional",
-        time_embedding_dim: Optional[int] = None,
-        time_embedding_act_fn: Optional[str] = None,
-        timestep_post_act: Optional[str] = None,
-        time_cond_proj_dim: Optional[int] = None,
-        conv_in_kernel: int = 3,
-        conv_out_kernel: int = 3,
-        projection_class_embeddings_input_dim: Optional[int] = None,
-        attention_type: str = "default",
-        class_embeddings_concat: bool = False,
-        mid_block_only_cross_attention: Optional[bool] = None,
-        cross_attention_norm: Optional[str] = None,
-        addition_embed_type_num_heads=64,
-    ):
-        super().__init__()
-
-        self.sample_size = sample_size
-
-        if num_attention_heads is not None:
-            raise ValueError(
-                "At the moment it is not possible to define the number of attention heads via `num_attention_heads` because of a naming issue as described in https://github.com/huggingface/diffusers/issues/2011#issuecomment-1547958131. Passing `num_attention_heads` will only be supported in diffusers v0.19."
-            )
-
-        # If `num_attention_heads` is not defined (which is the case for most models)
-        # it will default to `attention_head_dim`. This looks weird upon first reading it and it is.
-        # The reason for this behavior is to correct for incorrectly named variables that were introduced
-        # when this library was created. The incorrect naming was only discovered much later in https://github.com/huggingface/diffusers/issues/2011#issuecomment-1547958131
-        # Changing `attention_head_dim` to `num_attention_heads` for 40,000+ configurations is too backwards breaking
-        # which is why we correct for the naming here.
-        num_attention_heads = num_attention_heads or attention_head_dim
-
-        # Check inputs
-        self._check_config(
-            down_block_types=down_block_types,
-            up_block_types=up_block_types,
-            only_cross_attention=only_cross_attention,
-            block_out_channels=block_out_channels,
-            layers_per_block=layers_per_block,
-            cross_attention_dim=cross_attention_dim,
-            transformer_layers_per_block=transformer_layers_per_block,
-            reverse_transformer_layers_per_block=reverse_transformer_layers_per_block,
-            attention_head_dim=attention_head_dim,
-            num_attention_heads=num_attention_heads,
-        )
-
-        # input
-        conv_in_padding = (conv_in_kernel - 1) // 2
-        self.conv_in = nn.Conv2d(
-            in_channels, block_out_channels[0], kernel_size=conv_in_kernel, padding=conv_in_padding
-        )
-
-        # time
-        time_embed_dim, timestep_input_dim = self._set_time_proj(
-            time_embedding_type,
-            block_out_channels=block_out_channels,
-            flip_sin_to_cos=flip_sin_to_cos,
-            freq_shift=freq_shift,
-            time_embedding_dim=time_embedding_dim,
-        )
-
-        self.time_embedding = TimestepEmbedding(
-            timestep_input_dim,
-            time_embed_dim,
-            act_fn=act_fn,
-            post_act_fn=timestep_post_act,
-            cond_proj_dim=time_cond_proj_dim,
-        )
-
-        self._set_encoder_hid_proj(
-            encoder_hid_dim_type,
-            cross_attention_dim=cross_attention_dim,
-            encoder_hid_dim=encoder_hid_dim,
-        )
-
-        # class embedding
-        self._set_class_embedding(
-            class_embed_type,
-            act_fn=act_fn,
-            num_class_embeds=num_class_embeds,
-            projection_class_embeddings_input_dim=projection_class_embeddings_input_dim,
-            time_embed_dim=time_embed_dim,
-            timestep_input_dim=timestep_input_dim,
-        )
-
-        self._set_add_embedding(
-            addition_embed_type,
-            addition_embed_type_num_heads=addition_embed_type_num_heads,
-            addition_time_embed_dim=addition_time_embed_dim,
-            cross_attention_dim=cross_attention_dim,
-            encoder_hid_dim=encoder_hid_dim,
-            flip_sin_to_cos=flip_sin_to_cos,
-            freq_shift=freq_shift,
-            projection_class_embeddings_input_dim=projection_class_embeddings_input_dim,
-            time_embed_dim=time_embed_dim,
-        )
-
-        if time_embedding_act_fn is None:
-            self.time_embed_act = None
-        else:
-            self.time_embed_act = get_activation(time_embedding_act_fn)
-
-        self.down_blocks = nn.ModuleList([])
-        self.up_blocks = nn.ModuleList([])
-
-        # set or unroll configs
-        if isinstance(only_cross_attention, bool):
-            if mid_block_only_cross_attention is None:
-                mid_block_only_cross_attention = only_cross_attention
-
-            only_cross_attention = [only_cross_attention] * len(down_block_types)
-
-        if mid_block_only_cross_attention is None:
-            mid_block_only_cross_attention = False
-
-        if isinstance(num_attention_heads, int):
-            num_attention_heads = (num_attention_heads,) * len(down_block_types)
-
-        if isinstance(attention_head_dim, int):
-            attention_head_dim = (attention_head_dim,) * len(down_block_types)
-
-        if isinstance(cross_attention_dim, int):
-            cross_attention_dim = (cross_attention_dim,) * len(down_block_types)
-
-        if isinstance(layers_per_block, int):
-            layers_per_block = [layers_per_block] * len(down_block_types)
-
-        if isinstance(transformer_layers_per_block, int):
-            transformer_layers_per_block = [transformer_layers_per_block] * len(down_block_types)
-
-        if class_embeddings_concat:
-            # The time embeddings are concatenated with the class embeddings. The dimension of the
-            # time embeddings passed to the down, middle, and up blocks is twice the dimension of the
-            # regular time embeddings
-            blocks_time_embed_dim = time_embed_dim * 2
-        else:
-            blocks_time_embed_dim = time_embed_dim
-
-        # down
-        output_channel = block_out_channels[0]
-        for i, down_block_type in enumerate(down_block_types):
-            input_channel = output_channel
-            output_channel = block_out_channels[i]
-            is_final_block = i == len(block_out_channels) - 1
-
-            down_block = get_down_block(
-                down_block_type,
-                num_layers=layers_per_block[i],
-                transformer_layers_per_block=transformer_layers_per_block[i],
-                in_channels=input_channel,
-                out_channels=output_channel,
-                temb_channels=blocks_time_embed_dim,
-                add_downsample=not is_final_block,
-                resnet_eps=norm_eps,
-                resnet_act_fn=act_fn,
-                resnet_groups=norm_num_groups,
-                cross_attention_dim=cross_attention_dim[i],
-                num_attention_heads=num_attention_heads[i],
-                downsample_padding=downsample_padding,
-                dual_cross_attention=dual_cross_attention,
-                use_linear_projection=use_linear_projection,
-                only_cross_attention=only_cross_attention[i],
-                upcast_attention=upcast_attention,
-                resnet_time_scale_shift=resnet_time_scale_shift,
-                attention_type=attention_type,
-                resnet_skip_time_act=resnet_skip_time_act,
-                resnet_out_scale_factor=resnet_out_scale_factor,
-                cross_attention_norm=cross_attention_norm,
-                attention_head_dim=attention_head_dim[i] if attention_head_dim[i] is not None else output_channel,
-                dropout=dropout,
-            )
-            self.down_blocks.append(down_block)
-
-        # mid
-        self.mid_block = get_mid_block(
-            mid_block_type,
-            temb_channels=blocks_time_embed_dim,
-            in_channels=block_out_channels[-1],
-            resnet_eps=norm_eps,
-            resnet_act_fn=act_fn,
-            resnet_groups=norm_num_groups,
-            output_scale_factor=mid_block_scale_factor,
-            transformer_layers_per_block=transformer_layers_per_block[-1],
-            num_attention_heads=num_attention_heads[-1],
-            cross_attention_dim=cross_attention_dim[-1],
-            dual_cross_attention=dual_cross_attention,
-            use_linear_projection=use_linear_projection,
-            mid_block_only_cross_attention=mid_block_only_cross_attention,
-            upcast_attention=upcast_attention,
-            resnet_time_scale_shift=resnet_time_scale_shift,
-            attention_type=attention_type,
-            resnet_skip_time_act=resnet_skip_time_act,
-            cross_attention_norm=cross_attention_norm,
-            attention_head_dim=attention_head_dim[-1],
-            dropout=dropout,
-        )
-
-        # count how many layers upsample the images
-        self.num_upsamplers = 0
-
-        # up
-        reversed_block_out_channels = list(reversed(block_out_channels))
-        reversed_num_attention_heads = list(reversed(num_attention_heads))
-        reversed_layers_per_block = list(reversed(layers_per_block))
-        reversed_cross_attention_dim = list(reversed(cross_attention_dim))
-        reversed_transformer_layers_per_block = (
-            list(reversed(transformer_layers_per_block))
-            if reverse_transformer_layers_per_block is None
-            else reverse_transformer_layers_per_block
-        )
-        only_cross_attention = list(reversed(only_cross_attention))
-
-        output_channel = reversed_block_out_channels[0]
-        for i, up_block_type in enumerate(up_block_types):
-            is_final_block = i == len(block_out_channels) - 1
-
-            prev_output_channel = output_channel
-            output_channel = reversed_block_out_channels[i]
-            input_channel = reversed_block_out_channels[min(i + 1, len(block_out_channels) - 1)]
-
-            # add upsample block for all BUT final layer
-            if not is_final_block:
-                add_upsample = True
-                self.num_upsamplers += 1
-            else:
-                add_upsample = False
-
-            up_block = get_up_block(
-                up_block_type,
-                num_layers=reversed_layers_per_block[i] + 1,
-                transformer_layers_per_block=reversed_transformer_layers_per_block[i],
-                in_channels=input_channel,
-                out_channels=output_channel,
-                prev_output_channel=prev_output_channel,
-                temb_channels=blocks_time_embed_dim,
-                add_upsample=add_upsample,
-                resnet_eps=norm_eps,
-                resnet_act_fn=act_fn,
-                resolution_idx=i,
-                resnet_groups=norm_num_groups,
-                cross_attention_dim=reversed_cross_attention_dim[i],
-                num_attention_heads=reversed_num_attention_heads[i],
-                dual_cross_attention=dual_cross_attention,
-                use_linear_projection=use_linear_projection,
-                only_cross_attention=only_cross_attention[i],
-                upcast_attention=upcast_attention,
-                resnet_time_scale_shift=resnet_time_scale_shift,
-                attention_type=attention_type,
-                resnet_skip_time_act=resnet_skip_time_act,
-                resnet_out_scale_factor=resnet_out_scale_factor,
-                cross_attention_norm=cross_attention_norm,
-                attention_head_dim=attention_head_dim[i] if attention_head_dim[i] is not None else output_channel,
-                dropout=dropout,
-            )
-            self.up_blocks.append(up_block)
-            prev_output_channel = output_channel
-
-        # out
-        if norm_num_groups is not None:
-            self.conv_norm_out = nn.GroupNorm(
-                num_channels=block_out_channels[0], num_groups=norm_num_groups, eps=norm_eps
-            )
-            self.conv_act = get_activation(act_fn)
-        else:
-            self.conv_norm_out = None
-            self.conv_act = None
-
-        conv_out_padding = (conv_out_kernel - 1) // 2
-        self.conv_out = nn.Conv2d(
-            block_out_channels[0], out_channels, kernel_size=conv_out_kernel, padding=conv_out_padding
-        )
-
-        self._set_pos_net_if_use_gligen(attention_type=attention_type, cross_attention_dim=cross_attention_dim)
-
-    def _check_config(
-        self,
-        down_block_types: Tuple[str],
-        up_block_types: Tuple[str],
-        only_cross_attention: Union[bool, Tuple[bool]],
-        block_out_channels: Tuple[int],
-        layers_per_block: [int, Tuple[int]],
-        cross_attention_dim: Union[int, Tuple[int]],
-        transformer_layers_per_block: Union[int, Tuple[int], Tuple[Tuple]],
-        reverse_transformer_layers_per_block: bool,
-        attention_head_dim: int,
-        num_attention_heads: Optional[Union[int, Tuple[int]]],
-    ):
-        if len(down_block_types) != len(up_block_types):
-            raise ValueError(
-                f"Must provide the same number of `down_block_types` as `up_block_types`. `down_block_types`: {down_block_types}. `up_block_types`: {up_block_types}."
-            )
-
-        if len(block_out_channels) != len(down_block_types):
-            raise ValueError(
-                f"Must provide the same number of `block_out_channels` as `down_block_types`. `block_out_channels`: {block_out_channels}. `down_block_types`: {down_block_types}."
-            )
-
-        if not isinstance(only_cross_attention, bool) and len(only_cross_attention) != len(down_block_types):
-            raise ValueError(
-                f"Must provide the same number of `only_cross_attention` as `down_block_types`. `only_cross_attention`: {only_cross_attention}. `down_block_types`: {down_block_types}."
-            )
-
-        if not isinstance(num_attention_heads, int) and len(num_attention_heads) != len(down_block_types):
-            raise ValueError(
-                f"Must provide the same number of `num_attention_heads` as `down_block_types`. `num_attention_heads`: {num_attention_heads}. `down_block_types`: {down_block_types}."
-            )
-
-        if not isinstance(attention_head_dim, int) and len(attention_head_dim) != len(down_block_types):
-            raise ValueError(
-                f"Must provide the same number of `attention_head_dim` as `down_block_types`. `attention_head_dim`: {attention_head_dim}. `down_block_types`: {down_block_types}."
-            )
-
-        if isinstance(cross_attention_dim, list) and len(cross_attention_dim) != len(down_block_types):
-            raise ValueError(
-                f"Must provide the same number of `cross_attention_dim` as `down_block_types`. `cross_attention_dim`: {cross_attention_dim}. `down_block_types`: {down_block_types}."
-            )
-
-        if not isinstance(layers_per_block, int) and len(layers_per_block) != len(down_block_types):
-            raise ValueError(
-                f"Must provide the same number of `layers_per_block` as `down_block_types`. `layers_per_block`: {layers_per_block}. `down_block_types`: {down_block_types}."
-            )
-        if isinstance(transformer_layers_per_block, list) and reverse_transformer_layers_per_block is None:
-            for layer_number_per_block in transformer_layers_per_block:
-                if isinstance(layer_number_per_block, list):
-                    raise ValueError("Must provide 'reverse_transformer_layers_per_block` if using asymmetrical UNet.")
-
-    def _set_time_proj(
-        self,
-        time_embedding_type: str,
-        block_out_channels: int,
-        flip_sin_to_cos: bool,
-        freq_shift: float,
-        time_embedding_dim: int,
-    ) -> Tuple[int, int]:
-        if time_embedding_type == "fourier":
-            time_embed_dim = time_embedding_dim or block_out_channels[0] * 2
-            if time_embed_dim % 2 != 0:
-                raise ValueError(f"`time_embed_dim` should be divisible by 2, but is {time_embed_dim}.")
-            self.time_proj = GaussianFourierProjection(
-                time_embed_dim // 2, set_W_to_weight=False, log=False, flip_sin_to_cos=flip_sin_to_cos
-            )
-            timestep_input_dim = time_embed_dim
-        elif time_embedding_type == "positional":
-            time_embed_dim = time_embedding_dim or block_out_channels[0] * 4
-
-            self.time_proj = Timesteps(block_out_channels[0], flip_sin_to_cos, freq_shift)
-            timestep_input_dim = block_out_channels[0]
-        else:
-            raise ValueError(
-                f"{time_embedding_type} does not exist. Please make sure to use one of `fourier` or `positional`."
-            )
-
-        return time_embed_dim, timestep_input_dim
-
-    def _set_encoder_hid_proj(
-        self,
-        encoder_hid_dim_type: Optional[str],
-        cross_attention_dim: Union[int, Tuple[int]],
-        encoder_hid_dim: Optional[int],
-    ):
-        if encoder_hid_dim_type is None and encoder_hid_dim is not None:
-            encoder_hid_dim_type = "text_proj"
-            self.register_to_config(encoder_hid_dim_type=encoder_hid_dim_type)
-            logger.info("encoder_hid_dim_type defaults to 'text_proj' as `encoder_hid_dim` is defined.")
-
-        if encoder_hid_dim is None and encoder_hid_dim_type is not None:
-            raise ValueError(
-                f"`encoder_hid_dim` has to be defined when `encoder_hid_dim_type` is set to {encoder_hid_dim_type}."
-            )
-
-        if encoder_hid_dim_type == "text_proj":
-            self.encoder_hid_proj = nn.Linear(encoder_hid_dim, cross_attention_dim)
-        elif encoder_hid_dim_type == "text_image_proj":
-            # image_embed_dim DOESN'T have to be `cross_attention_dim`. To not clutter the __init__ too much
-            # they are set to `cross_attention_dim` here as this is exactly the required dimension for the currently only use
-            # case when `addition_embed_type == "text_image_proj"` (Kadinsky 2.1)`
-            self.encoder_hid_proj = TextImageProjection(
-                text_embed_dim=encoder_hid_dim,
-                image_embed_dim=cross_attention_dim,
-                cross_attention_dim=cross_attention_dim,
-            )
-        elif encoder_hid_dim_type == "image_proj":
-            # Kandinsky 2.2
-            self.encoder_hid_proj = ImageProjection(
-                image_embed_dim=encoder_hid_dim,
-                cross_attention_dim=cross_attention_dim,
-            )
-        elif encoder_hid_dim_type is not None:
-            raise ValueError(
-                f"encoder_hid_dim_type: {encoder_hid_dim_type} must be None, 'text_proj' or 'text_image_proj'."
-            )
-        else:
-            self.encoder_hid_proj = None
-
-    def _set_class_embedding(
-        self,
-        class_embed_type: Optional[str],
-        act_fn: str,
-        num_class_embeds: Optional[int],
-        projection_class_embeddings_input_dim: Optional[int],
-        time_embed_dim: int,
-        timestep_input_dim: int,
-    ):
-        if class_embed_type is None and num_class_embeds is not None:
-            self.class_embedding = nn.Embedding(num_class_embeds, time_embed_dim)
-        elif class_embed_type == "timestep":
-            self.class_embedding = TimestepEmbedding(timestep_input_dim, time_embed_dim, act_fn=act_fn)
-        elif class_embed_type == "identity":
-            self.class_embedding = nn.Identity(time_embed_dim, time_embed_dim)
-        elif class_embed_type == "projection":
-            if projection_class_embeddings_input_dim is None:
-                raise ValueError(
-                    "`class_embed_type`: 'projection' requires `projection_class_embeddings_input_dim` be set"
-                )
-            # The projection `class_embed_type` is the same as the timestep `class_embed_type` except
-            # 1. the `class_labels` inputs are not first converted to sinusoidal embeddings
-            # 2. it projects from an arbitrary input dimension.
-            #
-            # Note that `TimestepEmbedding` is quite general, being mainly linear layers and activations.
-            # When used for embedding actual timesteps, the timesteps are first converted to sinusoidal embeddings.
-            # As a result, `TimestepEmbedding` can be passed arbitrary vectors.
-            self.class_embedding = TimestepEmbedding(projection_class_embeddings_input_dim, time_embed_dim)
-        elif class_embed_type == "simple_projection":
-            if projection_class_embeddings_input_dim is None:
-                raise ValueError(
-                    "`class_embed_type`: 'simple_projection' requires `projection_class_embeddings_input_dim` be set"
-                )
-            self.class_embedding = nn.Linear(projection_class_embeddings_input_dim, time_embed_dim)
-        else:
-            self.class_embedding = None
-
-    def _set_add_embedding(
-        self,
-        addition_embed_type: str,
-        addition_embed_type_num_heads: int,
-        addition_time_embed_dim: Optional[int],
-        flip_sin_to_cos: bool,
-        freq_shift: float,
-        cross_attention_dim: Optional[int],
-        encoder_hid_dim: Optional[int],
-        projection_class_embeddings_input_dim: Optional[int],
-        time_embed_dim: int,
-    ):
-        if addition_embed_type == "text":
-            if encoder_hid_dim is not None:
-                text_time_embedding_from_dim = encoder_hid_dim
-            else:
-                text_time_embedding_from_dim = cross_attention_dim
-
-            self.add_embedding = TextTimeEmbedding(
-                text_time_embedding_from_dim, time_embed_dim, num_heads=addition_embed_type_num_heads
-            )
-        elif addition_embed_type == "text_image":
-            # text_embed_dim and image_embed_dim DON'T have to be `cross_attention_dim`. To not clutter the __init__ too much
-            # they are set to `cross_attention_dim` here as this is exactly the required dimension for the currently only use
-            # case when `addition_embed_type == "text_image"` (Kadinsky 2.1)`
-            self.add_embedding = TextImageTimeEmbedding(
-                text_embed_dim=cross_attention_dim, image_embed_dim=cross_attention_dim, time_embed_dim=time_embed_dim
-            )
-        elif addition_embed_type == "text_time":
-            self.add_time_proj = Timesteps(addition_time_embed_dim, flip_sin_to_cos, freq_shift)
-            self.add_embedding = TimestepEmbedding(projection_class_embeddings_input_dim, time_embed_dim)
-        elif addition_embed_type == "image":
-            # Kandinsky 2.2
-            self.add_embedding = ImageTimeEmbedding(image_embed_dim=encoder_hid_dim, time_embed_dim=time_embed_dim)
-        elif addition_embed_type == "image_hint":
-            # Kandinsky 2.2 ControlNet
-            self.add_embedding = ImageHintTimeEmbedding(image_embed_dim=encoder_hid_dim, time_embed_dim=time_embed_dim)
-        elif addition_embed_type is not None:
-            raise ValueError(f"addition_embed_type: {addition_embed_type} must be None, 'text' or 'text_image'.")
-
-    def _set_pos_net_if_use_gligen(self, attention_type: str, cross_attention_dim: int):
-        if attention_type in ["gated", "gated-text-image"]:
-            positive_len = 768
-            if isinstance(cross_attention_dim, int):
-                positive_len = cross_attention_dim
-            elif isinstance(cross_attention_dim, tuple) or isinstance(cross_attention_dim, list):
-                positive_len = cross_attention_dim[0]
-
-            feature_type = "text-only" if attention_type == "gated" else "text-image"
-            self.position_net = GLIGENTextBoundingboxProjection(
-                positive_len=positive_len, out_dim=cross_attention_dim, feature_type=feature_type
-            )
-
-    @property
-    def attn_processors(self) -> Dict[str, AttentionProcessor]:
-        r"""
-        Returns:
-            `dict` of attention processors: A dictionary containing all attention processors used in the model with
-            indexed by its weight name.
-        """
-        # set recursively
-        processors = {}
-
-        def fn_recursive_add_processors(name: str, module: torch.nn.Module, processors: Dict[str, AttentionProcessor]):
-            if hasattr(module, "get_processor"):
-                processors[f"{name}.processor"] = module.get_processor(return_deprecated_lora=True)
-
-            for sub_name, child in module.named_children():
-                fn_recursive_add_processors(f"{name}.{sub_name}", child, processors)
-
-            return processors
-
-        for name, module in self.named_children():
-            fn_recursive_add_processors(name, module, processors)
-
-        return processors
-
-    def set_attn_processor(self, processor: Union[AttentionProcessor, Dict[str, AttentionProcessor]]):
-        r"""
-        Sets the attention processor to use to compute attention.
-
-        Parameters:
-            processor (`dict` of `AttentionProcessor` or only `AttentionProcessor`):
-                The instantiated processor class or a dictionary of processor classes that will be set as the processor
-                for **all** `Attention` layers.
-
-                If `processor` is a dict, the key needs to define the path to the corresponding cross attention
-                processor. This is strongly recommended when setting trainable attention processors.
-
-        """
-        count = len(self.attn_processors.keys())
-
-        if isinstance(processor, dict) and len(processor) != count:
-            raise ValueError(
-                f"A dict of processors was passed, but the number of processors {len(processor)} does not match the"
-                f" number of attention layers: {count}. Please make sure to pass {count} processor classes."
-            )
-
-        def fn_recursive_attn_processor(name: str, module: torch.nn.Module, processor):
-            if hasattr(module, "set_processor"):
-                if not isinstance(processor, dict):
-                    module.set_processor(processor)
-                else:
-                    module.set_processor(processor.pop(f"{name}.processor"))
-
-            for sub_name, child in module.named_children():
-                fn_recursive_attn_processor(f"{name}.{sub_name}", child, processor)
-
-        for name, module in self.named_children():
-            fn_recursive_attn_processor(name, module, processor)
-
-    def set_default_attn_processor(self):
-        """
-        Disables custom attention processors and sets the default attention implementation.
-        """
-        if all(proc.__class__ in ADDED_KV_ATTENTION_PROCESSORS for proc in self.attn_processors.values()):
-            processor = AttnAddedKVProcessor()
-        elif all(proc.__class__ in CROSS_ATTENTION_PROCESSORS for proc in self.attn_processors.values()):
-            processor = AttnProcessor()
-        else:
-            raise ValueError(
-                f"Cannot call `set_default_attn_processor` when attention processors are of type {next(iter(self.attn_processors.values()))}"
-            )
-
-        self.set_attn_processor(processor)
-
-    def set_attention_slice(self, slice_size):
-        r"""
-        Enable sliced attention computation.
-
-        When this option is enabled, the attention module splits the input tensor in slices to compute attention in
-        several steps. This is useful for saving some memory in exchange for a small decrease in speed.
-
-        Args:
-            slice_size (`str` or `int` or `list(int)`, *optional*, defaults to `"auto"`):
-                When `"auto"`, input to the attention heads is halved, so attention is computed in two steps. If
-                `"max"`, maximum amount of memory is saved by running only one slice at a time. If a number is
-                provided, uses as many slices as `attention_head_dim // slice_size`. In this case, `attention_head_dim`
-                must be a multiple of `slice_size`.
-        """
-        sliceable_head_dims = []
-
-        def fn_recursive_retrieve_sliceable_dims(module: torch.nn.Module):
-            if hasattr(module, "set_attention_slice"):
-                sliceable_head_dims.append(module.sliceable_head_dim)
-
-            for child in module.children():
-                fn_recursive_retrieve_sliceable_dims(child)
-
-        # retrieve number of attention layers
-        for module in self.children():
-            fn_recursive_retrieve_sliceable_dims(module)
-
-        num_sliceable_layers = len(sliceable_head_dims)
-
-        if slice_size == "auto":
-            # half the attention head size is usually a good trade-off between
-            # speed and memory
-            slice_size = [dim // 2 for dim in sliceable_head_dims]
-        elif slice_size == "max":
-            # make smallest slice possible
-            slice_size = num_sliceable_layers * [1]
-
-        slice_size = num_sliceable_layers * [slice_size] if not isinstance(slice_size, list) else slice_size
-
-        if len(slice_size) != len(sliceable_head_dims):
-            raise ValueError(
-                f"You have provided {len(slice_size)}, but {self.config} has {len(sliceable_head_dims)} different"
-                f" attention layers. Make sure to match `len(slice_size)` to be {len(sliceable_head_dims)}."
-            )
-
-        for i in range(len(slice_size)):
-            size = slice_size[i]
-            dim = sliceable_head_dims[i]
-            if size is not None and size > dim:
-                raise ValueError(f"size {size} has to be smaller or equal to {dim}.")
-
-        # Recursively walk through all the children.
-        # Any children which exposes the set_attention_slice method
-        # gets the message
-        def fn_recursive_set_attention_slice(module: torch.nn.Module, slice_size: List[int]):
-            if hasattr(module, "set_attention_slice"):
-                module.set_attention_slice(slice_size.pop())
-
-            for child in module.children():
-                fn_recursive_set_attention_slice(child, slice_size)
-
-        reversed_slice_size = list(reversed(slice_size))
-        for module in self.children():
-            fn_recursive_set_attention_slice(module, reversed_slice_size)
-
-    def _set_gradient_checkpointing(self, module, value=False):
-        if hasattr(module, "gradient_checkpointing"):
-            module.gradient_checkpointing = value
-
-    def enable_freeu(self, s1, s2, b1, b2):
-        r"""Enables the FreeU mechanism from https://arxiv.org/abs/2309.11497.
-
-        The suffixes after the scaling factors represent the stage blocks where they are being applied.
-
-        Please refer to the [official repository](https://github.com/ChenyangSi/FreeU) for combinations of values that
-        are known to work well for different pipelines such as Stable Diffusion v1, v2, and Stable Diffusion XL.
-
-        Args:
-            s1 (`float`):
-                Scaling factor for stage 1 to attenuate the contributions of the skip features. This is done to
-                mitigate the "oversmoothing effect" in the enhanced denoising process.
-            s2 (`float`):
-                Scaling factor for stage 2 to attenuate the contributions of the skip features. This is done to
-                mitigate the "oversmoothing effect" in the enhanced denoising process.
-            b1 (`float`): Scaling factor for stage 1 to amplify the contributions of backbone features.
-            b2 (`float`): Scaling factor for stage 2 to amplify the contributions of backbone features.
-        """
-        for i, upsample_block in enumerate(self.up_blocks):
-            setattr(upsample_block, "s1", s1)
-            setattr(upsample_block, "s2", s2)
-            setattr(upsample_block, "b1", b1)
-            setattr(upsample_block, "b2", b2)
-
-    def disable_freeu(self):
-        """Disables the FreeU mechanism."""
-        freeu_keys = {"s1", "s2", "b1", "b2"}
-        for i, upsample_block in enumerate(self.up_blocks):
-            for k in freeu_keys:
-                if hasattr(upsample_block, k) or getattr(upsample_block, k, None) is not None:
-                    setattr(upsample_block, k, None)
-
-    def fuse_qkv_projections(self):
-        """
-        Enables fused QKV projections. For self-attention modules, all projection matrices (i.e., query,
-        key, value) are fused. For cross-attention modules, key and value projection matrices are fused.
-
-        <Tip warning={true}>
-
-        This API is 🧪 experimental.
-
-        </Tip>
-        """
-        self.original_attn_processors = None
-
-        for _, attn_processor in self.attn_processors.items():
-            if "Added" in str(attn_processor.__class__.__name__):
-                raise ValueError("`fuse_qkv_projections()` is not supported for models having added KV projections.")
-
-        self.original_attn_processors = self.attn_processors
-
-        for module in self.modules():
-            if isinstance(module, Attention):
-                module.fuse_projections(fuse=True)
-
-    def unfuse_qkv_projections(self):
-        """Disables the fused QKV projection if enabled.
-
-        <Tip warning={true}>
-
-        This API is 🧪 experimental.
-
-        </Tip>
-
-        """
-        if self.original_attn_processors is not None:
-            self.set_attn_processor(self.original_attn_processors)
-
-    def unload_lora(self):
-        """Unloads LoRA weights."""
-        deprecate(
-            "unload_lora",
-            "0.28.0",
-            "Calling `unload_lora()` is deprecated and will be removed in a future version. Please install `peft` and then call `disable_adapters().",
-        )
-        for module in self.modules():
-            if hasattr(module, "set_lora_layer"):
-                module.set_lora_layer(None)
-
-    def get_time_embed(
-        self, sample: torch.Tensor, timestep: Union[torch.Tensor, float, int]
-    ) -> Optional[torch.Tensor]:
-        timesteps = timestep
-        if not torch.is_tensor(timesteps):
-            # TODO: this requires sync between CPU and GPU. So try to pass timesteps as tensors if you can
-            # This would be a good case for the `match` statement (Python 3.10+)
-            is_mps = sample.device.type == "mps"
-            if isinstance(timestep, float):
-                dtype = torch.float32 if is_mps else torch.float64
-            else:
-                dtype = torch.int32 if is_mps else torch.int64
-            timesteps = torch.tensor([timesteps], dtype=dtype, device=sample.device)
-        elif len(timesteps.shape) == 0:
-            timesteps = timesteps[None].to(sample.device)
-
-        # broadcast to batch dimension in a way that's compatible with ONNX/Core ML
-        timesteps = timesteps.expand(sample.shape[0])
-
-        t_emb = self.time_proj(timesteps)
-        # `Timesteps` does not contain any weights and will always return f32 tensors
-        # but time_embedding might actually be running in fp16. so we need to cast here.
-        # there might be better ways to encapsulate this.
-        t_emb = t_emb.to(dtype=sample.dtype)
-        return t_emb
-
-    def get_class_embed(self, sample: torch.Tensor, class_labels: Optional[torch.Tensor]) -> Optional[torch.Tensor]:
-        class_emb = None
-        if self.class_embedding is not None:
-            if class_labels is None:
-                raise ValueError("class_labels should be provided when num_class_embeds > 0")
-
-            if self.config.class_embed_type == "timestep":
-                class_labels = self.time_proj(class_labels)
-
-                # `Timesteps` does not contain any weights and will always return f32 tensors
-                # there might be better ways to encapsulate this.
-                class_labels = class_labels.to(dtype=sample.dtype)
-
-            class_emb = self.class_embedding(class_labels).to(dtype=sample.dtype)
-        return class_emb
-
-    def get_aug_embed(
-        self, emb: torch.Tensor, encoder_hidden_states: torch.Tensor, added_cond_kwargs: Dict
-    ) -> Optional[torch.Tensor]:
-        aug_emb = None
-        if self.config.addition_embed_type == "text":
-            aug_emb = self.add_embedding(encoder_hidden_states)
-        elif self.config.addition_embed_type == "text_image":
-            # Kandinsky 2.1 - style
-            if "image_embeds" not in added_cond_kwargs:
-                raise ValueError(
-                    f"{self.__class__} has the config param `addition_embed_type` set to 'text_image' which requires the keyword argument `image_embeds` to be passed in `added_cond_kwargs`"
-                )
-
-            image_embs = added_cond_kwargs.get("image_embeds")
-            text_embs = added_cond_kwargs.get("text_embeds", encoder_hidden_states)
-            aug_emb = self.add_embedding(text_embs, image_embs)
-        elif self.config.addition_embed_type == "text_time":
-            # SDXL - style
-            if "text_embeds" not in added_cond_kwargs:
-                raise ValueError(
-                    f"{self.__class__} has the config param `addition_embed_type` set to 'text_time' which requires the keyword argument `text_embeds` to be passed in `added_cond_kwargs`"
-                )
-            text_embeds = added_cond_kwargs.get("text_embeds")
-            if "time_ids" not in added_cond_kwargs:
-                raise ValueError(
-                    f"{self.__class__} has the config param `addition_embed_type` set to 'text_time' which requires the keyword argument `time_ids` to be passed in `added_cond_kwargs`"
-                )
-            time_ids = added_cond_kwargs.get("time_ids")
-            time_embeds = self.add_time_proj(time_ids.flatten())
-            time_embeds = time_embeds.reshape((text_embeds.shape[0], -1))
-            add_embeds = torch.concat([text_embeds, time_embeds], dim=-1)
-            add_embeds = add_embeds.to(emb.dtype)
-            aug_emb = self.add_embedding(add_embeds)
-        elif self.config.addition_embed_type == "image":
-            # Kandinsky 2.2 - style
-            if "image_embeds" not in added_cond_kwargs:
-                raise ValueError(
-                    f"{self.__class__} has the config param `addition_embed_type` set to 'image' which requires the keyword argument `image_embeds` to be passed in `added_cond_kwargs`"
-                )
-            image_embs = added_cond_kwargs.get("image_embeds")
-            aug_emb = self.add_embedding(image_embs)
-        elif self.config.addition_embed_type == "image_hint":
-            # Kandinsky 2.2 - style
-            if "image_embeds" not in added_cond_kwargs or "hint" not in added_cond_kwargs:
-                raise ValueError(
-                    f"{self.__class__} has the config param `addition_embed_type` set to 'image_hint' which requires the keyword arguments `image_embeds` and `hint` to be passed in `added_cond_kwargs`"
-                )
-            image_embs = added_cond_kwargs.get("image_embeds")
-            hint = added_cond_kwargs.get("hint")
-            aug_emb = self.add_embedding(image_embs, hint)
-        return aug_emb
-
-    def process_encoder_hidden_states(self, encoder_hidden_states: torch.Tensor, added_cond_kwargs) -> torch.Tensor:
-        if self.encoder_hid_proj is not None and self.config.encoder_hid_dim_type == "text_proj":
-            encoder_hidden_states = self.encoder_hid_proj(encoder_hidden_states)
-        elif self.encoder_hid_proj is not None and self.config.encoder_hid_dim_type == "text_image_proj":
-            # Kadinsky 2.1 - style
-            if "image_embeds" not in added_cond_kwargs:
-                raise ValueError(
-                    f"{self.__class__} has the config param `encoder_hid_dim_type` set to 'text_image_proj' which requires the keyword argument `image_embeds` to be passed in  `added_conditions`"
-                )
-
-            image_embeds = added_cond_kwargs.get("image_embeds")
-            encoder_hidden_states = self.encoder_hid_proj(encoder_hidden_states, image_embeds)
-        elif self.encoder_hid_proj is not None and self.config.encoder_hid_dim_type == "image_proj":
-            # Kandinsky 2.2 - style
-            if "image_embeds" not in added_cond_kwargs:
-                raise ValueError(
-                    f"{self.__class__} has the config param `encoder_hid_dim_type` set to 'image_proj' which requires the keyword argument `image_embeds` to be passed in  `added_conditions`"
-                )
-            image_embeds = added_cond_kwargs.get("image_embeds")
-            encoder_hidden_states = self.encoder_hid_proj(image_embeds)
-        elif self.encoder_hid_proj is not None and self.config.encoder_hid_dim_type == "ip_image_proj":
-            if "image_embeds" not in added_cond_kwargs:
-                raise ValueError(
-                    f"{self.__class__} has the config param `encoder_hid_dim_type` set to 'ip_image_proj' which requires the keyword argument `image_embeds` to be passed in  `added_conditions`"
-                )
-            image_embeds = added_cond_kwargs.get("image_embeds")
-            image_embeds = self.encoder_hid_proj(image_embeds).to(encoder_hidden_states.dtype)
-            encoder_hidden_states = torch.cat([encoder_hidden_states, image_embeds], dim=1)
-        return encoder_hidden_states
-
-    def forward(
-        self,
-        sample: torch.FloatTensor,
-        timestep: Union[torch.Tensor, float, int],
-        encoder_hidden_states: torch.Tensor,
-        class_labels: Optional[torch.Tensor] = None,
-        timestep_cond: Optional[torch.Tensor] = None,
-        attention_mask: Optional[torch.Tensor] = None,
-        cross_attention_kwargs: Optional[Dict[str, Any]] = None,
-        added_cond_kwargs: Optional[Dict[str, torch.Tensor]] = None,
-        down_block_additional_residuals: Optional[Tuple[torch.Tensor]] = None,
-        mid_block_additional_residual: Optional[torch.Tensor] = None,
-        down_intrablock_additional_residuals: Optional[Tuple[torch.Tensor]] = None,
-        encoder_attention_mask: Optional[torch.Tensor] = None,
-        return_dict: bool = True,
-    ) -> Union[UNet2DConditionOutput, Tuple]:
-        r"""
-        The [`UNet2DConditionModel`] forward method.
-
-        Args:
-            sample (`torch.FloatTensor`):
-                The noisy input tensor with the following shape `(batch, channel, height, width)`.
-            timestep (`torch.FloatTensor` or `float` or `int`): The number of timesteps to denoise an input.
-            encoder_hidden_states (`torch.FloatTensor`):
-                The encoder hidden states with shape `(batch, sequence_length, feature_dim)`.
-            class_labels (`torch.Tensor`, *optional*, defaults to `None`):
-                Optional class labels for conditioning. Their embeddings will be summed with the timestep embeddings.
-            timestep_cond: (`torch.Tensor`, *optional*, defaults to `None`):
-                Conditional embeddings for timestep. If provided, the embeddings will be summed with the samples passed
-                through the `self.time_embedding` layer to obtain the timestep embeddings.
-            attention_mask (`torch.Tensor`, *optional*, defaults to `None`):
-                An attention mask of shape `(batch, key_tokens)` is applied to `encoder_hidden_states`. If `1` the mask
-                is kept, otherwise if `0` it is discarded. Mask will be converted into a bias, which adds large
-                negative values to the attention scores corresponding to "discard" tokens.
-            cross_attention_kwargs (`dict`, *optional*):
-                A kwargs dictionary that if specified is passed along to the `AttentionProcessor` as defined under
-                `self.processor` in
-                [diffusers.models.attention_processor](https://github.com/huggingface/diffusers/blob/main/src/diffusers/models/attention_processor.py).
-            added_cond_kwargs: (`dict`, *optional*):
-                A kwargs dictionary containing additional embeddings that if specified are added to the embeddings that
-                are passed along to the UNet blocks.
-            down_block_additional_residuals: (`tuple` of `torch.Tensor`, *optional*):
-                A tuple of tensors that if specified are added to the residuals of down unet blocks.
-            mid_block_additional_residual: (`torch.Tensor`, *optional*):
-                A tensor that if specified is added to the residual of the middle unet block.
-            encoder_attention_mask (`torch.Tensor`):
-                A cross-attention mask of shape `(batch, sequence_length)` is applied to `encoder_hidden_states`. If
-                `True` the mask is kept, otherwise if `False` it is discarded. Mask will be converted into a bias,
-                which adds large negative values to the attention scores corresponding to "discard" tokens.
-            return_dict (`bool`, *optional*, defaults to `True`):
-                Whether or not to return a [`~models.unet_2d_condition.UNet2DConditionOutput`] instead of a plain
-                tuple.
-            cross_attention_kwargs (`dict`, *optional*):
-                A kwargs dictionary that if specified is passed along to the [`AttnProcessor`].
-            added_cond_kwargs: (`dict`, *optional*):
-                A kwargs dictionary containin additional embeddings that if specified are added to the embeddings that
-                are passed along to the UNet blocks.
-            down_block_additional_residuals (`tuple` of `torch.Tensor`, *optional*):
-                additional residuals to be added to UNet long skip connections from down blocks to up blocks for
-                example from ControlNet side model(s)
-            mid_block_additional_residual (`torch.Tensor`, *optional*):
-                additional residual to be added to UNet mid block output, for example from ControlNet side model
-            down_intrablock_additional_residuals (`tuple` of `torch.Tensor`, *optional*):
-                additional residuals to be added within UNet down blocks, for example from T2I-Adapter side model(s)
-
-        Returns:
-            [`~models.unet_2d_condition.UNet2DConditionOutput`] or `tuple`:
-                If `return_dict` is True, an [`~models.unet_2d_condition.UNet2DConditionOutput`] is returned, otherwise
-                a `tuple` is returned where the first element is the sample tensor.
-        """
-        # By default samples have to be AT least a multiple of the overall upsampling factor.
-        # The overall upsampling factor is equal to 2 ** (# num of upsampling layers).
-        # However, the upsampling interpolation output size can be forced to fit any upsampling size
-        # on the fly if necessary.
-        default_overall_up_factor = 2**self.num_upsamplers
-
-        # upsample size should be forwarded when sample is not a multiple of `default_overall_up_factor`
-        forward_upsample_size = False
-        upsample_size = None
-
-        for dim in sample.shape[-2:]:
-            if dim % default_overall_up_factor != 0:
-                # Forward upsample size to force interpolation output size.
-                forward_upsample_size = True
-                break
-
-        # ensure attention_mask is a bias, and give it a singleton query_tokens dimension
-        # expects mask of shape:
-        #   [batch, key_tokens]
-        # adds singleton query_tokens dimension:
-        #   [batch,                    1, key_tokens]
-        # this helps to broadcast it as a bias over attention scores, which will be in one of the following shapes:
-        #   [batch,  heads, query_tokens, key_tokens] (e.g. torch sdp attn)
-        #   [batch * heads, query_tokens, key_tokens] (e.g. xformers or classic attn)
-        if attention_mask is not None:
-            # assume that mask is expressed as:
-            #   (1 = keep,      0 = discard)
-            # convert mask into a bias that can be added to attention scores:
-            #       (keep = +0,     discard = -10000.0)
-            attention_mask = (1 - attention_mask.to(sample.dtype)) * -10000.0
-            attention_mask = attention_mask.unsqueeze(1)
-
-        # convert encoder_attention_mask to a bias the same way we do for attention_mask
-        if encoder_attention_mask is not None:
-            encoder_attention_mask = (1 - encoder_attention_mask.to(sample.dtype)) * -10000.0
-            encoder_attention_mask = encoder_attention_mask.unsqueeze(1)
-
-        # 0. center input if necessary
-        if self.config.center_input_sample:
-            sample = 2 * sample - 1.0
-
-        # 1. time
-        t_emb = self.get_time_embed(sample=sample, timestep=timestep)
-        emb = self.time_embedding(t_emb, timestep_cond)
-        aug_emb = None
-
-        class_emb = self.get_class_embed(sample=sample, class_labels=class_labels)
-        if class_emb is not None:
-            if self.config.class_embeddings_concat:
-                emb = torch.cat([emb, class_emb], dim=-1)
-            else:
-                emb = emb + class_emb
-
-        aug_emb = self.get_aug_embed(
-            emb=emb, encoder_hidden_states=encoder_hidden_states, added_cond_kwargs=added_cond_kwargs
-        )
-        if self.config.addition_embed_type == "image_hint":
-            aug_emb, hint = aug_emb
-            sample = torch.cat([sample, hint], dim=1)
-        emb = emb + aug_emb if aug_emb is not None else emb
-
-        if self.time_embed_act is not None:
-            emb = self.time_embed_act(emb)
-
-        encoder_hidden_states = self.process_encoder_hidden_states(
-            encoder_hidden_states=encoder_hidden_states, added_cond_kwargs=added_cond_kwargs
-        )
-
-        # 2. pre-process
-        sample = self.conv_in(sample)
-
-        # 2.5 GLIGEN position net
-        if cross_attention_kwargs is not None and cross_attention_kwargs.get("gligen", None) is not None:
-            cross_attention_kwargs = cross_attention_kwargs.copy()
-            gligen_args = cross_attention_kwargs.pop("gligen")
-            cross_attention_kwargs["gligen"] = {"objs": self.position_net(**gligen_args)}
-
-        # 3. down
-        lora_scale = cross_attention_kwargs.get("scale", 1.0) if cross_attention_kwargs is not None else 1.0
-        if USE_PEFT_BACKEND:
-            # weight the lora layers by setting `lora_scale` for each PEFT layer
-            scale_lora_layers(self, lora_scale)
-
-        is_controlnet = mid_block_additional_residual is not None and down_block_additional_residuals is not None
-        # using new arg down_intrablock_additional_residuals for T2I-Adapters, to distinguish from controlnets
-        is_adapter = down_intrablock_additional_residuals is not None
-        # maintain backward compatibility for legacy usage, where
-        #       T2I-Adapter and ControlNet both use down_block_additional_residuals arg
-        #       but can only use one or the other
-        if not is_adapter and mid_block_additional_residual is None and down_block_additional_residuals is not None:
-            deprecate(
-                "T2I should not use down_block_additional_residuals",
-                "1.3.0",
-                "Passing intrablock residual connections with `down_block_additional_residuals` is deprecated \
-                       and will be removed in diffusers 1.3.0.  `down_block_additional_residuals` should only be used \
-                       for ControlNet. Please make sure use `down_intrablock_additional_residuals` instead. ",
-                standard_warn=False,
-            )
-            down_intrablock_additional_residuals = down_block_additional_residuals
-            is_adapter = True
-
-        down_block_res_samples = (sample,)
-        for downsample_block in self.down_blocks:
-            if hasattr(downsample_block, "has_cross_attention") and downsample_block.has_cross_attention:
-                # For t2i-adapter CrossAttnDownBlock2D
-                additional_residuals = {}
-                if is_adapter and len(down_intrablock_additional_residuals) > 0:
-                    additional_residuals["additional_residuals"] = down_intrablock_additional_residuals.pop(0)
-
-                sample, res_samples = downsample_block(
-                    hidden_states=sample,
-                    temb=emb,
-                    encoder_hidden_states=encoder_hidden_states,
-                    attention_mask=attention_mask,
-                    cross_attention_kwargs=cross_attention_kwargs,
-                    encoder_attention_mask=encoder_attention_mask,
-                    **additional_residuals,
-                )
-            else:
-                sample, res_samples = downsample_block(hidden_states=sample, temb=emb, scale=lora_scale)
-                if is_adapter and len(down_intrablock_additional_residuals) > 0:
-                    sample += down_intrablock_additional_residuals.pop(0)
-
-            down_block_res_samples += res_samples
-
-        if is_controlnet:
-            new_down_block_res_samples = ()
-
-            for down_block_res_sample, down_block_additional_residual in zip(
-                down_block_res_samples, down_block_additional_residuals
-            ):
-                down_block_res_sample = down_block_res_sample + down_block_additional_residual
-                new_down_block_res_samples = new_down_block_res_samples + (down_block_res_sample,)
-
-            down_block_res_samples = new_down_block_res_samples
-
-        # 4. mid
-        if self.mid_block is not None:
-            if hasattr(self.mid_block, "has_cross_attention") and self.mid_block.has_cross_attention:
-                sample = self.mid_block(
-                    sample,
-                    emb,
-                    encoder_hidden_states=encoder_hidden_states,
-                    attention_mask=attention_mask,
-                    cross_attention_kwargs=cross_attention_kwargs,
-                    encoder_attention_mask=encoder_attention_mask,
-                )
-            else:
-                sample = self.mid_block(sample, emb)
-
-            # To support T2I-Adapter-XL
-            if (
-                is_adapter
-                and len(down_intrablock_additional_residuals) > 0
-                and sample.shape == down_intrablock_additional_residuals[0].shape
-            ):
-                sample += down_intrablock_additional_residuals.pop(0)
-
-        if is_controlnet:
-            sample = sample + mid_block_additional_residual
-
-        # 5. up
-        for i, upsample_block in enumerate(self.up_blocks):
-            is_final_block = i == len(self.up_blocks) - 1
-
-            res_samples = down_block_res_samples[-len(upsample_block.resnets) :]
-            down_block_res_samples = down_block_res_samples[: -len(upsample_block.resnets)]
-
-            # if we have not reached the final block and need to forward the
-            # upsample size, we do it here
-            if not is_final_block and forward_upsample_size:
-                upsample_size = down_block_res_samples[-1].shape[2:]
-
-            if hasattr(upsample_block, "has_cross_attention") and upsample_block.has_cross_attention:
-                sample = upsample_block(
-                    hidden_states=sample,
-                    temb=emb,
-                    res_hidden_states_tuple=res_samples,
-                    encoder_hidden_states=encoder_hidden_states,
-                    cross_attention_kwargs=cross_attention_kwargs,
-                    upsample_size=upsample_size,
-                    attention_mask=attention_mask,
-                    encoder_attention_mask=encoder_attention_mask,
-                )
-            else:
-                sample = upsample_block(
-                    hidden_states=sample,
-                    temb=emb,
-                    res_hidden_states_tuple=res_samples,
-                    upsample_size=upsample_size,
-                    scale=lora_scale,
-                )
-
-        # 6. post-process
-        if self.conv_norm_out:
-            sample = self.conv_norm_out(sample)
-            sample = self.conv_act(sample)
-        sample = self.conv_out(sample)
-
-        if USE_PEFT_BACKEND:
-            # remove `lora_scale` from each PEFT layer
-            unscale_lora_layers(self, lora_scale)
-
-        if not return_dict:
-            return (sample,)
-
-        return UNet2DConditionOutput(sample=sample)
-=======
 class UNet2DConditionModel(UNet2DConditionModel):
     deprecation_message = "Importing `UNet2DConditionModel` from `diffusers.models.unet_2d_condition` is deprecated and this will be removed in a future version. Please use `from diffusers.models.unets.unet_2d_condition import UNet2DConditionModel`, instead."
-    deprecate("UNet2DConditionModel", "0.29", deprecation_message)
->>>>>>> 9941b3f1
+    deprecate("UNet2DConditionModel", "0.29", deprecation_message)