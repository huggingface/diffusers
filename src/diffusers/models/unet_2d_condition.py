--- conflicted
+++ resolved
@@ -106,12 +106,9 @@
         norm_num_groups: int = 32,
         norm_eps: float = 1e-5,
         cross_attention_dim: int = 1280,
-<<<<<<< HEAD
         attention_head_dim: Union[int, Tuple[int]] = 8,
-=======
         attention_head_dim: int = 8,
         dual_cross_attention: bool = False,
->>>>>>> 16a32c9d
     ):
         super().__init__()
 
@@ -205,12 +202,8 @@
                 resnet_act_fn=act_fn,
                 resnet_groups=norm_num_groups,
                 cross_attention_dim=cross_attention_dim,
-<<<<<<< HEAD
                 attn_num_head_channels=reversed_attention_head_dim[i],
-=======
-                attn_num_head_channels=attention_head_dim,
                 dual_cross_attention=dual_cross_attention,
->>>>>>> 16a32c9d
             )
             self.up_blocks.append(up_block)
             prev_output_channel = output_channel
