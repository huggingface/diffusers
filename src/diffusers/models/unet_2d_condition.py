# Copyright 2023 The HuggingFace Team. All rights reserved.
#
# Licensed under the Apache License, Version 2.0 (the "License");
# you may not use this file except in compliance with the License.
# You may obtain a copy of the License at
#
#     http://www.apache.org/licenses/LICENSE-2.0
#
# Unless required by applicable law or agreed to in writing, software
# distributed under the License is distributed on an "AS IS" BASIS,
# WITHOUT WARRANTIES OR CONDITIONS OF ANY KIND, either express or implied.
# See the License for the specific language governing permissions and
# limitations under the License.
from dataclasses import dataclass
from typing import Any, Dict, List, Optional, Tuple, Union

import math
import torch
import torch.nn as nn
import torch.nn.functional as F
import torch.utils.checkpoint

from ..configuration_utils import ConfigMixin, register_to_config
from ..loaders import UNet2DConditionLoadersMixin
from ..utils import BaseOutput, logging
<<<<<<< HEAD
=======
from .activations import get_activation
>>>>>>> 174dcd69
from .attention_processor import AttentionProcessor, AttnProcessor
from .embeddings import (
    GaussianFourierProjection,
    TextImageProjection,
    TextImageTimeEmbedding,
    TextTimeEmbedding,
    TimestepEmbedding,
    Timesteps,
)
from .modeling_utils import ModelMixin
from .unet_2d_blocks import (
    CrossAttnDownBlock2D,
    CrossAttnUpBlock2D,
    DownBlock2D,
    UNetMidBlock2DCrossAttn,
    UNetMidBlock2DSimpleCrossAttn,
    UpBlock2D,
    get_down_block,
    get_up_block,
)


logger = logging.get_logger(__name__)  # pylint: disable=invalid-name


@dataclass
class UNet2DConditionOutput(BaseOutput):
    """
    The output of [`UNet2DConditionModel`].

    Args:
        sample (`torch.FloatTensor` of shape `(batch_size, num_channels, height, width)`):
            The hidden states output conditioned on `encoder_hidden_states` input. Output of last layer of model.
    """

    sample: torch.FloatTensor


class UNet2DConditionModel(ModelMixin, ConfigMixin, UNet2DConditionLoadersMixin):
    r"""
    A conditional 2D UNet model that takes a noisy sample, conditional state, and a timestep and returns a sample
    shaped output.

    This model inherits from [`ModelMixin`]. Check the superclass documentation for it's generic methods implemented
    for all models (such as downloading or saving).

    Parameters:
        sample_size (`int` or `Tuple[int, int]`, *optional*, defaults to `None`):
            Height and width of input/output sample.
        in_channels (`int`, *optional*, defaults to 4): Number of channels in the input sample.
        out_channels (`int`, *optional*, defaults to 4): Number of channels in the output.
        center_input_sample (`bool`, *optional*, defaults to `False`): Whether to center the input sample.
        flip_sin_to_cos (`bool`, *optional*, defaults to `False`):
            Whether to flip the sin to cos in the time embedding.
        freq_shift (`int`, *optional*, defaults to 0): The frequency shift to apply to the time embedding.
        down_block_types (`Tuple[str]`, *optional*, defaults to `("CrossAttnDownBlock2D", "CrossAttnDownBlock2D", "CrossAttnDownBlock2D", "DownBlock2D")`):
            The tuple of downsample blocks to use.
        mid_block_type (`str`, *optional*, defaults to `"UNetMidBlock2DCrossAttn"`):
            Block type for middle of UNet, it can be either `UNetMidBlock2DCrossAttn` or
            `UNetMidBlock2DSimpleCrossAttn`. If `None`, the mid block layer is skipped.
        up_block_types (`Tuple[str]`, *optional*, defaults to `("UpBlock2D", "CrossAttnUpBlock2D", "CrossAttnUpBlock2D", "CrossAttnUpBlock2D")`):
            The tuple of upsample blocks to use.
        only_cross_attention(`bool` or `Tuple[bool]`, *optional*, default to `False`):
            Whether to include self-attention in the basic transformer blocks, see
            [`~models.attention.BasicTransformerBlock`].
        block_out_channels (`Tuple[int]`, *optional*, defaults to `(320, 640, 1280, 1280)`):
            The tuple of output channels for each block.
        layers_per_block (`int`, *optional*, defaults to 2): The number of layers per block.
        downsample_padding (`int`, *optional*, defaults to 1): The padding to use for the downsampling convolution.
        mid_block_scale_factor (`float`, *optional*, defaults to 1.0): The scale factor to use for the mid block.
        act_fn (`str`, *optional*, defaults to `"silu"`): The activation function to use.
        norm_num_groups (`int`, *optional*, defaults to 32): The number of groups to use for the normalization.
            If `None`, normalization and activation layers is skipped in post-processing.
        norm_eps (`float`, *optional*, defaults to 1e-5): The epsilon to use for the normalization.
        cross_attention_dim (`int` or `Tuple[int]`, *optional*, defaults to 1280):
            The dimension of the cross attention features.
        encoder_hid_dim (`int`, *optional*, defaults to `None`):
            If `encoder_hid_dim_type` is defined, `encoder_hidden_states` will be projected from `encoder_hid_dim`
            dimension to `cross_attention_dim`.
        encoder_hid_dim_type (`str`, *optional*, defaults to `None`):
            If given, the `encoder_hidden_states` and potentially other embeddings are down-projected to text
            embeddings of dimension `cross_attention` according to `encoder_hid_dim_type`.
        attention_head_dim (`int`, *optional*, defaults to 8): The dimension of the attention heads.
        num_attention_heads (`int`, *optional*):
            The number of attention heads. If not defined, defaults to `attention_head_dim`
        resnet_time_scale_shift (`str`, *optional*, defaults to `"default"`): Time scale shift config
            for ResNet blocks (see [`~models.resnet.ResnetBlock2D`]). Choose from `default` or `scale_shift`.
        class_embed_type (`str`, *optional*, defaults to `None`):
            The type of class embedding to use which is ultimately summed with the time embeddings. Choose from `None`,
            `"timestep"`, `"identity"`, `"projection"`, or `"simple_projection"`.
        addition_embed_type (`str`, *optional*, defaults to `None`):
            Configures an optional embedding which will be summed with the time embeddings. Choose from `None` or
            "text". "text" will use the `TextTimeEmbedding` layer.
        num_class_embeds (`int`, *optional*, defaults to `None`):
            Input dimension of the learnable embedding matrix to be projected to `time_embed_dim`, when performing
            class conditioning with `class_embed_type` equal to `None`.
        time_embedding_type (`str`, *optional*, defaults to `positional`):
            The type of position embedding to use for timesteps. Choose from `positional` or `fourier`.
<<<<<<< HEAD
        time_embedding_act_fn (`str`, *optional*, default to `None`):
            Optional activation function to use on the time embeddings only one time before they as passed to the rest
            of the unet. Choose from `silu`, `mish`, `gelu`, and `swish`.
        timestep_post_act (`str, *optional*, default to `None`):
=======
        time_embedding_dim (`int`, *optional*, defaults to `None`):
            An optional override for the dimension of the projected time embedding.
        time_embedding_act_fn (`str`, *optional*, defaults to `None`):
            Optional activation function to use only once on the time embeddings before they are passed to the rest of
            the UNet. Choose from `silu`, `mish`, `gelu`, and `swish`.
        timestep_post_act (`str`, *optional*, defaults to `None`):
>>>>>>> 174dcd69
            The second activation function to use in timestep embedding. Choose from `silu`, `mish` and `gelu`.
        time_cond_proj_dim (`int`, *optional*, defaults to `None`):
            The dimension of `cond_proj` layer in the timestep embedding.
        conv_in_kernel (`int`, *optional*, default to `3`): The kernel size of `conv_in` layer.
        conv_out_kernel (`int`, *optional*, default to `3`): The kernel size of `conv_out` layer.
        projection_class_embeddings_input_dim (`int`, *optional*): The dimension of the `class_labels` input when
            `class_embed_type="projection"`. Required when `class_embed_type="projection"`.
        class_embeddings_concat (`bool`, *optional*, defaults to `False`): Whether to concatenate the time
            embeddings with the class embeddings.
        mid_block_only_cross_attention (`bool`, *optional*, defaults to `None`):
            Whether to use cross attention with the mid block when using the `UNetMidBlock2DSimpleCrossAttn`. If
<<<<<<< HEAD
            `only_cross_attention` is given as a single boolean and `mid_block_only_cross_attention` is None, the
            `only_cross_attention` value will be used as the value for `mid_block_only_cross_attention`. Else, it will
            default to `False`.
=======
            `only_cross_attention` is given as a single boolean and `mid_block_only_cross_attention` is `None`, the
            `only_cross_attention` value is used as the value for `mid_block_only_cross_attention`. Default to `False`
            otherwise.
>>>>>>> 174dcd69
    """

    _supports_gradient_checkpointing = True

    @register_to_config
    def __init__(
        self,
        sample_size: Optional[int] = None,
        in_channels: int = 4,
        out_channels: int = 4,
        center_input_sample: bool = False,
        flip_sin_to_cos: bool = True,
        freq_shift: int = 0,
        down_block_types: Tuple[str] = (
            "CrossAttnDownBlock2D",
            "CrossAttnDownBlock2D",
            "CrossAttnDownBlock2D",
            "DownBlock2D",
        ),
        mid_block_type: Optional[str] = "UNetMidBlock2DCrossAttn",
        up_block_types: Tuple[str] = ("UpBlock2D", "CrossAttnUpBlock2D", "CrossAttnUpBlock2D", "CrossAttnUpBlock2D"),
        only_cross_attention: Union[bool, Tuple[bool]] = False,
        block_out_channels: Tuple[int] = (320, 640, 1280, 1280),
        layers_per_block: Union[int, Tuple[int]] = 2,
        downsample_padding: int = 1,
        mid_block_scale_factor: float = 1,
        act_fn: str = "silu",
        norm_num_groups: Optional[int] = 32,
        norm_eps: float = 1e-5,
        cross_attention_dim: Union[int, Tuple[int]] = 1280,
        encoder_hid_dim: Optional[int] = None,
        encoder_hid_dim_type: Optional[str] = None,
        attention_head_dim: Union[int, Tuple[int]] = 8,
        num_attention_heads: Optional[Union[int, Tuple[int]]] = None,
        dual_cross_attention: bool = False,
        use_linear_projection: bool = False,
        class_embed_type: Optional[str] = None,
        addition_embed_type: Optional[str] = None,
        num_class_embeds: Optional[int] = None,
        upcast_attention: bool = False,
        resnet_time_scale_shift: str = "default",
        resnet_skip_time_act: bool = False,
        resnet_out_scale_factor: int = 1.0,
        time_embedding_type: str = "positional",
<<<<<<< HEAD
=======
        time_embedding_dim: Optional[int] = None,
>>>>>>> 174dcd69
        time_embedding_act_fn: Optional[str] = None,
        timestep_post_act: Optional[str] = None,
        time_cond_proj_dim: Optional[int] = None,
        conv_in_kernel: int = 3,
        conv_out_kernel: int = 3,
        projection_class_embeddings_input_dim: Optional[int] = None,
        class_embeddings_concat: bool = False,
        mid_block_only_cross_attention: Optional[bool] = None,
        cross_attention_norm: Optional[str] = None,
<<<<<<< HEAD
=======
        addition_embed_type_num_heads=64,
>>>>>>> 174dcd69
    ):
        super().__init__()

        self.sample_size = sample_size

        # If `num_attention_heads` is not defined (which is the case for most models)
        # it will default to `attention_head_dim`. This looks weird upon first reading it and it is.
        # The reason for this behavior is to correct for incorrectly named variables that were introduced
        # when this library was created. The incorrect naming was only discovered much later in https://github.com/huggingface/diffusers/issues/2011#issuecomment-1547958131
        # Changing `attention_head_dim` to `num_attention_heads` for 40,000+ configurations is too backwards breaking
        # which is why we correct for the naming here.
        num_attention_heads = num_attention_heads or attention_head_dim

        # Check inputs
        if len(down_block_types) != len(up_block_types):
            raise ValueError(
                f"Must provide the same number of `down_block_types` as `up_block_types`. `down_block_types`: {down_block_types}. `up_block_types`: {up_block_types}."
            )

        if len(block_out_channels) != len(down_block_types):
            raise ValueError(
                f"Must provide the same number of `block_out_channels` as `down_block_types`. `block_out_channels`: {block_out_channels}. `down_block_types`: {down_block_types}."
            )

        if not isinstance(only_cross_attention, bool) and len(only_cross_attention) != len(down_block_types):
            raise ValueError(
                f"Must provide the same number of `only_cross_attention` as `down_block_types`. `only_cross_attention`: {only_cross_attention}. `down_block_types`: {down_block_types}."
            )

        if not isinstance(num_attention_heads, int) and len(num_attention_heads) != len(down_block_types):
            raise ValueError(
                f"Must provide the same number of `num_attention_heads` as `down_block_types`. `num_attention_heads`: {num_attention_heads}. `down_block_types`: {down_block_types}."
            )

        if not isinstance(attention_head_dim, int) and len(attention_head_dim) != len(down_block_types):
            raise ValueError(
                f"Must provide the same number of `attention_head_dim` as `down_block_types`. `attention_head_dim`: {attention_head_dim}. `down_block_types`: {down_block_types}."
            )

        if isinstance(cross_attention_dim, list) and len(cross_attention_dim) != len(down_block_types):
            raise ValueError(
                f"Must provide the same number of `cross_attention_dim` as `down_block_types`. `cross_attention_dim`: {cross_attention_dim}. `down_block_types`: {down_block_types}."
            )

        if not isinstance(layers_per_block, int) and len(layers_per_block) != len(down_block_types):
            raise ValueError(
                f"Must provide the same number of `layers_per_block` as `down_block_types`. `layers_per_block`: {layers_per_block}. `down_block_types`: {down_block_types}."
            )

        # input
        conv_in_padding = (conv_in_kernel - 1) // 2
        self.conv_in = nn.Conv2d(
            in_channels, block_out_channels[0], kernel_size=conv_in_kernel, padding=conv_in_padding
        )

        # time
        if time_embedding_type == "fourier":
            time_embed_dim = time_embedding_dim or block_out_channels[0] * 2
            if time_embed_dim % 2 != 0:
                raise ValueError(f"`time_embed_dim` should be divisible by 2, but is {time_embed_dim}.")
            self.time_proj = GaussianFourierProjection(
                time_embed_dim // 2, set_W_to_weight=False, log=False, flip_sin_to_cos=flip_sin_to_cos
            )
            timestep_input_dim = time_embed_dim
        elif time_embedding_type == "positional":
            time_embed_dim = time_embedding_dim or block_out_channels[0] * 4

            self.time_proj = Timesteps(block_out_channels[0], flip_sin_to_cos, freq_shift)
            timestep_input_dim = block_out_channels[0]
        else:
            raise ValueError(
                f"{time_embedding_type} does not exist. Please make sure to use one of `fourier` or `positional`."
            )

        self.time_embedding = TimestepEmbedding(
            timestep_input_dim,
            time_embed_dim,
            act_fn=act_fn,
            post_act_fn=timestep_post_act,
            cond_proj_dim=time_cond_proj_dim,
        )

        if encoder_hid_dim_type is None and encoder_hid_dim is not None:
            encoder_hid_dim_type = "text_proj"
            self.register_to_config(encoder_hid_dim_type=encoder_hid_dim_type)
            logger.info("encoder_hid_dim_type defaults to 'text_proj' as `encoder_hid_dim` is defined.")

        if encoder_hid_dim is None and encoder_hid_dim_type is not None:
            raise ValueError(
                f"`encoder_hid_dim` has to be defined when `encoder_hid_dim_type` is set to {encoder_hid_dim_type}."
            )

        if encoder_hid_dim_type == "text_proj":
            self.encoder_hid_proj = nn.Linear(encoder_hid_dim, cross_attention_dim)
        elif encoder_hid_dim_type == "text_image_proj":
            # image_embed_dim DOESN'T have to be `cross_attention_dim`. To not clutter the __init__ too much
            # they are set to `cross_attention_dim` here as this is exactly the required dimension for the currently only use
            # case when `addition_embed_type == "text_image_proj"` (Kadinsky 2.1)`
            self.encoder_hid_proj = TextImageProjection(
                text_embed_dim=encoder_hid_dim,
                image_embed_dim=cross_attention_dim,
                cross_attention_dim=cross_attention_dim,
            )

        elif encoder_hid_dim_type is not None:
            raise ValueError(
                f"encoder_hid_dim_type: {encoder_hid_dim_type} must be None, 'text_proj' or 'text_image_proj'."
            )
        else:
            self.encoder_hid_proj = None

        # class embedding
        if class_embed_type is None and num_class_embeds is not None:
            self.class_embedding = nn.Embedding(num_class_embeds, time_embed_dim)
        elif class_embed_type == "timestep":
            self.class_embedding = TimestepEmbedding(timestep_input_dim, time_embed_dim, act_fn=act_fn)
        elif class_embed_type == "identity":
            self.class_embedding = nn.Identity(time_embed_dim, time_embed_dim)
        elif class_embed_type == "projection":
            if projection_class_embeddings_input_dim is None:
                raise ValueError(
                    "`class_embed_type`: 'projection' requires `projection_class_embeddings_input_dim` be set"
                )
            # The projection `class_embed_type` is the same as the timestep `class_embed_type` except
            # 1. the `class_labels` inputs are not first converted to sinusoidal embeddings
            # 2. it projects from an arbitrary input dimension.
            #
            # Note that `TimestepEmbedding` is quite general, being mainly linear layers and activations.
            # When used for embedding actual timesteps, the timesteps are first converted to sinusoidal embeddings.
            # As a result, `TimestepEmbedding` can be passed arbitrary vectors.
            self.class_embedding = TimestepEmbedding(projection_class_embeddings_input_dim, time_embed_dim)
        elif class_embed_type == "simple_projection":
            if projection_class_embeddings_input_dim is None:
                raise ValueError(
                    "`class_embed_type`: 'simple_projection' requires `projection_class_embeddings_input_dim` be set"
                )
            self.class_embedding = nn.Linear(projection_class_embeddings_input_dim, time_embed_dim)
        else:
            self.class_embedding = None

<<<<<<< HEAD
        if time_embedding_act_fn is None:
            self.time_embed_act = None
        elif time_embedding_act_fn == "swish":
            self.time_embed_act = lambda x: F.silu(x)
        elif time_embedding_act_fn == "mish":
            self.time_embed_act = nn.Mish()
        elif time_embedding_act_fn == "silu":
            self.time_embed_act = nn.SiLU()
        elif time_embedding_act_fn == "gelu":
            self.time_embed_act = nn.GELU()
        else:
            raise ValueError(f"Unsupported activation function: {time_embedding_act_fn}")
=======
        if addition_embed_type == "text":
            if encoder_hid_dim is not None:
                text_time_embedding_from_dim = encoder_hid_dim
            else:
                text_time_embedding_from_dim = cross_attention_dim

            self.add_embedding = TextTimeEmbedding(
                text_time_embedding_from_dim, time_embed_dim, num_heads=addition_embed_type_num_heads
            )
        elif addition_embed_type == "text_image":
            # text_embed_dim and image_embed_dim DON'T have to be `cross_attention_dim`. To not clutter the __init__ too much
            # they are set to `cross_attention_dim` here as this is exactly the required dimension for the currently only use
            # case when `addition_embed_type == "text_image"` (Kadinsky 2.1)`
            self.add_embedding = TextImageTimeEmbedding(
                text_embed_dim=cross_attention_dim, image_embed_dim=cross_attention_dim, time_embed_dim=time_embed_dim
            )
        elif addition_embed_type is not None:
            raise ValueError(f"addition_embed_type: {addition_embed_type} must be None, 'text' or 'text_image'.")

        if time_embedding_act_fn is None:
            self.time_embed_act = None
        else:
            self.time_embed_act = get_activation(time_embedding_act_fn)
>>>>>>> 174dcd69

        self.down_blocks = nn.ModuleList([])
        self.up_blocks = nn.ModuleList([])

        if isinstance(only_cross_attention, bool):
            if mid_block_only_cross_attention is None:
                mid_block_only_cross_attention = only_cross_attention

            only_cross_attention = [only_cross_attention] * len(down_block_types)

        if mid_block_only_cross_attention is None:
            mid_block_only_cross_attention = False

<<<<<<< HEAD
=======
        if isinstance(num_attention_heads, int):
            num_attention_heads = (num_attention_heads,) * len(down_block_types)

>>>>>>> 174dcd69
        if isinstance(attention_head_dim, int):
            attention_head_dim = (attention_head_dim,) * len(down_block_types)

        if isinstance(cross_attention_dim, int):
            cross_attention_dim = (cross_attention_dim,) * len(down_block_types)

        if isinstance(layers_per_block, int):
            layers_per_block = [layers_per_block] * len(down_block_types)

        if class_embeddings_concat:
            # The time embeddings are concatenated with the class embeddings. The dimension of the
            # time embeddings passed to the down, middle, and up blocks is twice the dimension of the
            # regular time embeddings
            blocks_time_embed_dim = time_embed_dim * 2
        else:
            blocks_time_embed_dim = time_embed_dim

        # down
        output_channel = block_out_channels[0]
        for i, down_block_type in enumerate(down_block_types):
            input_channel = output_channel
            output_channel = block_out_channels[i]
            is_final_block = i == len(block_out_channels) - 1

            down_block = get_down_block(
                down_block_type,
                num_layers=layers_per_block[i],
                in_channels=input_channel,
                out_channels=output_channel,
                temb_channels=blocks_time_embed_dim,
                add_downsample=not is_final_block,
                resnet_eps=norm_eps,
                resnet_act_fn=act_fn,
                resnet_groups=norm_num_groups,
                cross_attention_dim=cross_attention_dim[i],
                num_attention_heads=num_attention_heads[i],
                downsample_padding=downsample_padding,
                dual_cross_attention=dual_cross_attention,
                use_linear_projection=use_linear_projection,
                only_cross_attention=only_cross_attention[i],
                upcast_attention=upcast_attention,
                resnet_time_scale_shift=resnet_time_scale_shift,
                resnet_skip_time_act=resnet_skip_time_act,
                resnet_out_scale_factor=resnet_out_scale_factor,
                cross_attention_norm=cross_attention_norm,
<<<<<<< HEAD
=======
                attention_head_dim=attention_head_dim[i] if attention_head_dim[i] is not None else output_channel,
>>>>>>> 174dcd69
            )
            self.down_blocks.append(down_block)

        # mid
        if mid_block_type == "UNetMidBlock2DCrossAttn":
            self.mid_block = UNetMidBlock2DCrossAttn(
                in_channels=block_out_channels[-1],
                temb_channels=blocks_time_embed_dim,
                resnet_eps=norm_eps,
                resnet_act_fn=act_fn,
                output_scale_factor=mid_block_scale_factor,
                resnet_time_scale_shift=resnet_time_scale_shift,
                cross_attention_dim=cross_attention_dim[-1],
                num_attention_heads=num_attention_heads[-1],
                resnet_groups=norm_num_groups,
                dual_cross_attention=dual_cross_attention,
                use_linear_projection=use_linear_projection,
                upcast_attention=upcast_attention,
            )
        elif mid_block_type == "UNetMidBlock2DSimpleCrossAttn":
            self.mid_block = UNetMidBlock2DSimpleCrossAttn(
                in_channels=block_out_channels[-1],
                temb_channels=blocks_time_embed_dim,
                resnet_eps=norm_eps,
                resnet_act_fn=act_fn,
                output_scale_factor=mid_block_scale_factor,
                cross_attention_dim=cross_attention_dim[-1],
                attention_head_dim=attention_head_dim[-1],
                resnet_groups=norm_num_groups,
                resnet_time_scale_shift=resnet_time_scale_shift,
                skip_time_act=resnet_skip_time_act,
                only_cross_attention=mid_block_only_cross_attention,
                cross_attention_norm=cross_attention_norm,
            )
        elif mid_block_type is None:
            self.mid_block = None
        else:
            raise ValueError(f"unknown mid_block_type : {mid_block_type}")

        # count how many layers upsample the images
        self.num_upsamplers = 0

        # up
        reversed_block_out_channels = list(reversed(block_out_channels))
        reversed_num_attention_heads = list(reversed(num_attention_heads))
        reversed_layers_per_block = list(reversed(layers_per_block))
        reversed_cross_attention_dim = list(reversed(cross_attention_dim))
        only_cross_attention = list(reversed(only_cross_attention))

        output_channel = reversed_block_out_channels[0]
        for i, up_block_type in enumerate(up_block_types):
            is_final_block = i == len(block_out_channels) - 1

            prev_output_channel = output_channel
            output_channel = reversed_block_out_channels[i]
            input_channel = reversed_block_out_channels[min(i + 1, len(block_out_channels) - 1)]

            # add upsample block for all BUT final layer
            if not is_final_block:
                add_upsample = True
                self.num_upsamplers += 1
            else:
                add_upsample = False

            up_block = get_up_block(
                up_block_type,
                num_layers=reversed_layers_per_block[i] + 1,
                in_channels=input_channel,
                out_channels=output_channel,
                prev_output_channel=prev_output_channel,
                temb_channels=blocks_time_embed_dim,
                add_upsample=add_upsample,
                resnet_eps=norm_eps,
                resnet_act_fn=act_fn,
                resnet_groups=norm_num_groups,
                cross_attention_dim=reversed_cross_attention_dim[i],
                num_attention_heads=reversed_num_attention_heads[i],
                dual_cross_attention=dual_cross_attention,
                use_linear_projection=use_linear_projection,
                only_cross_attention=only_cross_attention[i],
                upcast_attention=upcast_attention,
                resnet_time_scale_shift=resnet_time_scale_shift,
                resnet_skip_time_act=resnet_skip_time_act,
                resnet_out_scale_factor=resnet_out_scale_factor,
                cross_attention_norm=cross_attention_norm,
<<<<<<< HEAD
=======
                attention_head_dim=attention_head_dim[i] if attention_head_dim[i] is not None else output_channel,
>>>>>>> 174dcd69
            )
            self.up_blocks.append(up_block)
            prev_output_channel = output_channel

        # out
        if norm_num_groups is not None:
            self.conv_norm_out = nn.GroupNorm(
                num_channels=block_out_channels[0], num_groups=norm_num_groups, eps=norm_eps
            )

            self.conv_act = get_activation(act_fn)

        else:
            self.conv_norm_out = None
            self.conv_act = None

        conv_out_padding = (conv_out_kernel - 1) // 2
        self.conv_out = nn.Conv2d(
            block_out_channels[0], out_channels, kernel_size=conv_out_kernel, padding=conv_out_padding
        )
<<<<<<< HEAD
        
        self.do_reshape = True
=======
>>>>>>> 174dcd69

    @property
    def attn_processors(self) -> Dict[str, AttentionProcessor]:
        r"""
        Returns:
            `dict` of attention processors: A dictionary containing all attention processors used in the model with
            indexed by its weight name.
        """
        # set recursively
        processors = {}

        def fn_recursive_add_processors(name: str, module: torch.nn.Module, processors: Dict[str, AttentionProcessor]):
            if hasattr(module, "set_processor"):
                processors[f"{name}.processor"] = module.processor

            for sub_name, child in module.named_children():
                fn_recursive_add_processors(f"{name}.{sub_name}", child, processors)

            return processors

        for name, module in self.named_children():
            fn_recursive_add_processors(name, module, processors)

        return processors

    def set_attn_processor(self, processor: Union[AttentionProcessor, Dict[str, AttentionProcessor]]):
        r"""
        Sets the attention processor to use to compute attention.

        Parameters:
            processor (`dict` of `AttentionProcessor` or only `AttentionProcessor`):
                The instantiated processor class or a dictionary of processor classes that will be set as the processor
                for **all** `Attention` layers.

                If `processor` is a dict, the key needs to define the path to the corresponding cross attention
                processor. This is strongly recommended when setting trainable attention processors.

        """
        count = len(self.attn_processors.keys())

        if isinstance(processor, dict) and len(processor) != count:
            raise ValueError(
                f"A dict of processors was passed, but the number of processors {len(processor)} does not match the"
                f" number of attention layers: {count}. Please make sure to pass {count} processor classes."
            )

        def fn_recursive_attn_processor(name: str, module: torch.nn.Module, processor):
            if hasattr(module, "set_processor"):
                if not isinstance(processor, dict):
                    module.set_processor(processor)
                else:
                    module.set_processor(processor.pop(f"{name}.processor"))

            for sub_name, child in module.named_children():
                fn_recursive_attn_processor(f"{name}.{sub_name}", child, processor)

        for name, module in self.named_children():
            fn_recursive_attn_processor(name, module, processor)

    def set_default_attn_processor(self):
        """
        Disables custom attention processors and sets the default attention implementation.
        """
        self.set_attn_processor(AttnProcessor())

    def set_attention_slice(self, slice_size):
        r"""
        Enable sliced attention computation.

        When this option is enabled, the attention module splits the input tensor in slices to compute attention in
        several steps. This is useful for saving some memory in exchange for a small decrease in speed.

        Args:
            slice_size (`str` or `int` or `list(int)`, *optional*, defaults to `"auto"`):
                When `"auto"`, input to the attention heads is halved, so attention is computed in two steps. If
                `"max"`, maximum amount of memory is saved by running only one slice at a time. If a number is
                provided, uses as many slices as `attention_head_dim // slice_size`. In this case, `attention_head_dim`
                must be a multiple of `slice_size`.
        """
        sliceable_head_dims = []

        def fn_recursive_retrieve_sliceable_dims(module: torch.nn.Module):
            if hasattr(module, "set_attention_slice"):
                sliceable_head_dims.append(module.sliceable_head_dim)

            for child in module.children():
                fn_recursive_retrieve_sliceable_dims(child)

        # retrieve number of attention layers
        for module in self.children():
            fn_recursive_retrieve_sliceable_dims(module)

        num_sliceable_layers = len(sliceable_head_dims)

        if slice_size == "auto":
            # half the attention head size is usually a good trade-off between
            # speed and memory
            slice_size = [dim // 2 for dim in sliceable_head_dims]
        elif slice_size == "max":
            # make smallest slice possible
            slice_size = num_sliceable_layers * [1]

        slice_size = num_sliceable_layers * [slice_size] if not isinstance(slice_size, list) else slice_size

        if len(slice_size) != len(sliceable_head_dims):
            raise ValueError(
                f"You have provided {len(slice_size)}, but {self.config} has {len(sliceable_head_dims)} different"
                f" attention layers. Make sure to match `len(slice_size)` to be {len(sliceable_head_dims)}."
            )

        for i in range(len(slice_size)):
            size = slice_size[i]
            dim = sliceable_head_dims[i]
            if size is not None and size > dim:
                raise ValueError(f"size {size} has to be smaller or equal to {dim}.")

        # Recursively walk through all the children.
        # Any children which exposes the set_attention_slice method
        # gets the message
        def fn_recursive_set_attention_slice(module: torch.nn.Module, slice_size: List[int]):
            if hasattr(module, "set_attention_slice"):
                module.set_attention_slice(slice_size.pop())

            for child in module.children():
                fn_recursive_set_attention_slice(child, slice_size)

        reversed_slice_size = list(reversed(slice_size))
        for module in self.children():
            fn_recursive_set_attention_slice(module, reversed_slice_size)

    def _set_gradient_checkpointing(self, module, value=False):
        if isinstance(module, (CrossAttnDownBlock2D, DownBlock2D, CrossAttnUpBlock2D, UpBlock2D)):
            module.gradient_checkpointing = value
    def closest_factors(self, x):
        root = math.sqrt(x)
        lower = math.floor(root)
        upper = math.ceil(root)
        for i in range(lower, 0, -1):
            if x % i == 0:
                return (i, x//i)
        for i in range(upper, x+1):
            if x % i == 0:
                return (i, x//i)

    def forward(
        self,
        sample: torch.FloatTensor,
        timestep: Union[torch.Tensor, float, int],
        encoder_hidden_states: torch.Tensor,
        class_labels: Optional[torch.Tensor] = None,
        timestep_cond: Optional[torch.Tensor] = None,
        attention_mask: Optional[torch.Tensor] = None,
        cross_attention_kwargs: Optional[Dict[str, Any]] = None,
        added_cond_kwargs: Optional[Dict[str, torch.Tensor]] = None,
        down_block_additional_residuals: Optional[Tuple[torch.Tensor]] = None,
        mid_block_additional_residual: Optional[torch.Tensor] = None,
        encoder_attention_mask: Optional[torch.Tensor] = None,
        return_dict: bool = True,
    ) -> Union[UNet2DConditionOutput, Tuple]:
        r"""
        The [`UNet2DConditionModel`] forward method.

        Args:
            sample (`torch.FloatTensor`):
                The noisy input tensor with the following shape `(batch, channel, height, width)`.
            timestep (`torch.FloatTensor` or `float` or `int`): The number of timesteps to denoise an input.
            encoder_hidden_states (`torch.FloatTensor`):
                The encoder hidden states with shape `(batch, sequence_length, feature_dim)`.
            encoder_attention_mask (`torch.Tensor`):
                A cross-attention mask of shape `(batch, sequence_length)` is applied to `encoder_hidden_states`. If
                `True` the mask is kept, otherwise if `False` it is discarded. Mask will be converted into a bias,
                which adds large negative values to the attention scores corresponding to "discard" tokens.
            return_dict (`bool`, *optional*, defaults to `True`):
                Whether or not to return a [`~models.unet_2d_condition.UNet2DConditionOutput`] instead of a plain
                tuple.
            cross_attention_kwargs (`dict`, *optional*):
                A kwargs dictionary that if specified is passed along to the [`AttnProcessor`].

        Returns:
            [`~models.unet_2d_condition.UNet2DConditionOutput`] or `tuple`:
                If `return_dict` is True, an [`~models.unet_2d_condition.UNet2DConditionOutput`] is returned, otherwise
                a `tuple` is returned where the first element is the sample tensor.
        """
        
        
        
        
        # print(f'INPUT: {sample.shape}')
        targ_height, targ_width = self.closest_factors(sample.shape[-1])
        orig_shape = sample.shape[-1]
        new_shape = [sample.shape[0], 128, targ_width, targ_height]
        ## Reference: [sample.shape[0], 128, 24, 21]
        # print("Reshaped from: ", sample.shape)
        # print("Reshaped to: ", new_shape)
        if (self.do_reshape):
            sample = torch.Tensor.view(sample, new_shape)
        
        # print("BEFORE CONV IN")
        # print(f'encoder_hidden_states: mean {encoder_hidden_states.mean()} -- std {encoder_hidden_states.std()}')
        # for img in sample:
        #     means = img.mean(axis=(1,2))
        #     stds = img.std(axis=(1,2))
        #     print(f'MEAN: mean {means.mean()} -- std {means.std()}')
        #     print(f'STD: mean {stds.mean()} -- std {stds.std()}')
        #     print()
        
        # By default samples have to be AT least a multiple of the overall upsampling factor.
        # The overall upsampling factor is equal to 2 ** (# num of upsampling layers).
        # However, the upsampling interpolation output size can be forced to fit any upsampling size
        # on the fly if necessary.
        default_overall_up_factor = 2**self.num_upsamplers

        # upsample size should be forwarded when sample is not a multiple of `default_overall_up_factor`
        forward_upsample_size = False
        upsample_size = None
        if any(s % default_overall_up_factor != 0 for s in sample.shape[-2:]):
            # logger.info("Forward upsample size to force interpolation output size.")
            forward_upsample_size = True

        # ensure attention_mask is a bias, and give it a singleton query_tokens dimension
        # expects mask of shape:
        #   [batch, key_tokens]
        # adds singleton query_tokens dimension:
        #   [batch,                    1, key_tokens]
        # this helps to broadcast it as a bias over attention scores, which will be in one of the following shapes:
        #   [batch,  heads, query_tokens, key_tokens] (e.g. torch sdp attn)
        #   [batch * heads, query_tokens, key_tokens] (e.g. xformers or classic attn)
        if attention_mask is not None:
            # assume that mask is expressed as:
            #   (1 = keep,      0 = discard)
            # convert mask into a bias that can be added to attention scores:
            #       (keep = +0,     discard = -10000.0)
            attention_mask = (1 - attention_mask.to(sample.dtype)) * -10000.0
            attention_mask = attention_mask.unsqueeze(1)

        # convert encoder_attention_mask to a bias the same way we do for attention_mask
        if encoder_attention_mask is not None:
            encoder_attention_mask = (1 - encoder_attention_mask.to(sample.dtype)) * -10000.0
            encoder_attention_mask = encoder_attention_mask.unsqueeze(1)

        # 0. center input if necessary
        if self.config.center_input_sample:
            sample = 2 * sample - 1.0

        # 1. time
        timesteps = timestep
        if not torch.is_tensor(timesteps):
            # TODO: this requires sync between CPU and GPU. So try to pass timesteps as tensors if you can
            # This would be a good case for the `match` statement (Python 3.10+)
            is_mps = sample.device.type == "mps"
            if isinstance(timestep, float):
                dtype = torch.float32 if is_mps else torch.float64
            else:
                dtype = torch.int32 if is_mps else torch.int64
            timesteps = torch.tensor([timesteps], dtype=dtype, device=sample.device)
        elif len(timesteps.shape) == 0:
            timesteps = timesteps[None].to(sample.device)

        # broadcast to batch dimension in a way that's compatible with ONNX/Core ML
        timesteps = timesteps.expand(sample.shape[0])

        t_emb = self.time_proj(timesteps)

        # `Timesteps` does not contain any weights and will always return f32 tensors
        # but time_embedding might actually be running in fp16. so we need to cast here.
        # there might be better ways to encapsulate this.
        t_emb = t_emb.to(dtype=sample.dtype)

        emb = self.time_embedding(t_emb, timestep_cond)

        if self.class_embedding is not None:
            if class_labels is None:
                raise ValueError("class_labels should be provided when num_class_embeds > 0")

            if self.config.class_embed_type == "timestep":
                class_labels = self.time_proj(class_labels)
<<<<<<< HEAD
            # print("debug",class_labels.dtype, self.dtype, self.class_embedding.weight.dtype, self.class_embedding.bias.dtype)
            class_emb = self.class_embedding(class_labels.to(dtype=self.dtype))
=======

                # `Timesteps` does not contain any weights and will always return f32 tensors
                # there might be better ways to encapsulate this.
                class_labels = class_labels.to(dtype=sample.dtype)

            class_emb = self.class_embedding(class_labels).to(dtype=sample.dtype)
>>>>>>> 174dcd69

            if self.config.class_embeddings_concat:
                # print("debug: ", emb.shape, class_emb.shape)
                emb = torch.cat([emb, class_emb], dim=-1)
            else:
                emb = emb + class_emb

<<<<<<< HEAD
        if self.time_embed_act is not None:
            emb = self.time_embed_act(emb)

        if self.encoder_hid_proj is not None:
=======
        if self.config.addition_embed_type == "text":
            aug_emb = self.add_embedding(encoder_hidden_states)
            emb = emb + aug_emb
        elif self.config.addition_embed_type == "text_image":
            # Kadinsky 2.1 - style
            if "image_embeds" not in added_cond_kwargs:
                raise ValueError(
                    f"{self.__class__} has the config param `addition_embed_type` set to 'text_image' which requires the keyword argument `image_embeds` to be passed in `added_cond_kwargs`"
                )

            image_embs = added_cond_kwargs.get("image_embeds")
            text_embs = added_cond_kwargs.get("text_embeds", encoder_hidden_states)

            aug_emb = self.add_embedding(text_embs, image_embs)
            emb = emb + aug_emb

        if self.time_embed_act is not None:
            emb = self.time_embed_act(emb)

        if self.encoder_hid_proj is not None and self.config.encoder_hid_dim_type == "text_proj":
>>>>>>> 174dcd69
            encoder_hidden_states = self.encoder_hid_proj(encoder_hidden_states)
        elif self.encoder_hid_proj is not None and self.config.encoder_hid_dim_type == "text_image_proj":
            # Kadinsky 2.1 - style
            if "image_embeds" not in added_cond_kwargs:
                raise ValueError(
                    f"{self.__class__} has the config param `encoder_hid_dim_type` set to 'text_image_proj' which requires the keyword argument `image_embeds` to be passed in  `added_conditions`"
                )

            image_embeds = added_cond_kwargs.get("image_embeds")
            encoder_hidden_states = self.encoder_hid_proj(encoder_hidden_states, image_embeds)

        # 2. pre-process
        
        
        # sample = torch.Tensor.view(sample, [sample.shape[0], 8, 21, 24])
        # print(f'PRE_FIRST_CONV: {sample.shape}')
        sample = self.conv_in(sample)
        # print(f'POST_FIRST_CONV: {sample.shape}')
        
#         print("AFTER CONV IN")
#         print(f'encoder_hidden_states: mean {encoder_hidden_states.mean()} -- std {encoder_hidden_states.std()}')
#         for img in sample:
#             means = img.mean(axis=(1,2))
#             stds = img.std(axis=(1,2))
#             print(f'MEAN: mean {means.mean()} -- std {means.std()}')
#             print(f'STD: mean {stds.mean()} -- std {stds.std()}')
#             print()
        
        # 3. down
        down_block_res_samples = (sample,)
        for downsample_block in self.down_blocks:

            if hasattr(downsample_block, "has_cross_attention") and downsample_block.has_cross_attention:
                sample, res_samples = downsample_block(
                    hidden_states=sample,
                    temb=emb,
                    encoder_hidden_states=encoder_hidden_states,
                    attention_mask=attention_mask,
                    cross_attention_kwargs=cross_attention_kwargs,
                    encoder_attention_mask=encoder_attention_mask,
                )
            else:
                sample, res_samples = downsample_block(hidden_states=sample, temb=emb)
                
            # print("DOWN: ", sample.shape)
            
            down_block_res_samples += res_samples

        if down_block_additional_residuals is not None:
            new_down_block_res_samples = ()

            for down_block_res_sample, down_block_additional_residual in zip(
                down_block_res_samples, down_block_additional_residuals
            ):
                down_block_res_sample = down_block_res_sample + down_block_additional_residual
                new_down_block_res_samples = new_down_block_res_samples + (down_block_res_sample,)

            down_block_res_samples = new_down_block_res_samples

        # 4. mid
        if self.mid_block is not None:
            sample = self.mid_block(
                sample,
                emb,
                encoder_hidden_states=encoder_hidden_states,
                attention_mask=attention_mask,
                cross_attention_kwargs=cross_attention_kwargs,
                encoder_attention_mask=encoder_attention_mask,
            )
            # print("MID: ", sample.shape)

        if mid_block_additional_residual is not None:
            sample = sample + mid_block_additional_residual

        # 5. up
        for i, upsample_block in enumerate(self.up_blocks):
            is_final_block = i == len(self.up_blocks) - 1

            res_samples = down_block_res_samples[-len(upsample_block.resnets) :]
            down_block_res_samples = down_block_res_samples[: -len(upsample_block.resnets)]

            # if we have not reached the final block and need to forward the
            # upsample size, we do it here
            if not is_final_block and forward_upsample_size:
                upsample_size = down_block_res_samples[-1].shape[2:]

            if hasattr(upsample_block, "has_cross_attention") and upsample_block.has_cross_attention:
                sample = upsample_block(
                    hidden_states=sample,
                    temb=emb,
                    res_hidden_states_tuple=res_samples,
                    encoder_hidden_states=encoder_hidden_states,
                    cross_attention_kwargs=cross_attention_kwargs,
                    upsample_size=upsample_size,
                    attention_mask=attention_mask,
                    encoder_attention_mask=encoder_attention_mask,
                )
            else:
                sample = upsample_block(
                    hidden_states=sample, temb=emb, res_hidden_states_tuple=res_samples, upsample_size=upsample_size
                )
                
            # print("UP: ", sample.shape)

        # 6. post-process
        if self.conv_norm_out:
            sample = self.conv_norm_out(sample)
            sample = self.conv_act(sample)
        sample = self.conv_out(sample)
        # print("OUT: ", sample.shape)
        if (self.do_reshape):
            sample = torch.Tensor.view(sample, [sample.shape[0], 1, 128, orig_shape])
        if not return_dict:
            return (sample,)

        return UNet2DConditionOutput(sample=sample)<|MERGE_RESOLUTION|>--- conflicted
+++ resolved
@@ -23,10 +23,8 @@
 from ..configuration_utils import ConfigMixin, register_to_config
 from ..loaders import UNet2DConditionLoadersMixin
 from ..utils import BaseOutput, logging
-<<<<<<< HEAD
-=======
+
 from .activations import get_activation
->>>>>>> 174dcd69
 from .attention_processor import AttentionProcessor, AttnProcessor
 from .embeddings import (
     GaussianFourierProjection,
@@ -125,19 +123,12 @@
             class conditioning with `class_embed_type` equal to `None`.
         time_embedding_type (`str`, *optional*, defaults to `positional`):
             The type of position embedding to use for timesteps. Choose from `positional` or `fourier`.
-<<<<<<< HEAD
-        time_embedding_act_fn (`str`, *optional*, default to `None`):
-            Optional activation function to use on the time embeddings only one time before they as passed to the rest
-            of the unet. Choose from `silu`, `mish`, `gelu`, and `swish`.
-        timestep_post_act (`str, *optional*, default to `None`):
-=======
         time_embedding_dim (`int`, *optional*, defaults to `None`):
             An optional override for the dimension of the projected time embedding.
         time_embedding_act_fn (`str`, *optional*, defaults to `None`):
             Optional activation function to use only once on the time embeddings before they are passed to the rest of
             the UNet. Choose from `silu`, `mish`, `gelu`, and `swish`.
         timestep_post_act (`str`, *optional*, defaults to `None`):
->>>>>>> 174dcd69
             The second activation function to use in timestep embedding. Choose from `silu`, `mish` and `gelu`.
         time_cond_proj_dim (`int`, *optional*, defaults to `None`):
             The dimension of `cond_proj` layer in the timestep embedding.
@@ -149,15 +140,9 @@
             embeddings with the class embeddings.
         mid_block_only_cross_attention (`bool`, *optional*, defaults to `None`):
             Whether to use cross attention with the mid block when using the `UNetMidBlock2DSimpleCrossAttn`. If
-<<<<<<< HEAD
-            `only_cross_attention` is given as a single boolean and `mid_block_only_cross_attention` is None, the
-            `only_cross_attention` value will be used as the value for `mid_block_only_cross_attention`. Else, it will
-            default to `False`.
-=======
             `only_cross_attention` is given as a single boolean and `mid_block_only_cross_attention` is `None`, the
             `only_cross_attention` value is used as the value for `mid_block_only_cross_attention`. Default to `False`
             otherwise.
->>>>>>> 174dcd69
     """
 
     _supports_gradient_checkpointing = True
@@ -202,10 +187,7 @@
         resnet_skip_time_act: bool = False,
         resnet_out_scale_factor: int = 1.0,
         time_embedding_type: str = "positional",
-<<<<<<< HEAD
-=======
         time_embedding_dim: Optional[int] = None,
->>>>>>> 174dcd69
         time_embedding_act_fn: Optional[str] = None,
         timestep_post_act: Optional[str] = None,
         time_cond_proj_dim: Optional[int] = None,
@@ -215,10 +197,7 @@
         class_embeddings_concat: bool = False,
         mid_block_only_cross_attention: Optional[bool] = None,
         cross_attention_norm: Optional[str] = None,
-<<<<<<< HEAD
-=======
         addition_embed_type_num_heads=64,
->>>>>>> 174dcd69
     ):
         super().__init__()
 
@@ -359,20 +338,7 @@
         else:
             self.class_embedding = None
 
-<<<<<<< HEAD
-        if time_embedding_act_fn is None:
-            self.time_embed_act = None
-        elif time_embedding_act_fn == "swish":
-            self.time_embed_act = lambda x: F.silu(x)
-        elif time_embedding_act_fn == "mish":
-            self.time_embed_act = nn.Mish()
-        elif time_embedding_act_fn == "silu":
-            self.time_embed_act = nn.SiLU()
-        elif time_embedding_act_fn == "gelu":
-            self.time_embed_act = nn.GELU()
-        else:
-            raise ValueError(f"Unsupported activation function: {time_embedding_act_fn}")
-=======
+
         if addition_embed_type == "text":
             if encoder_hid_dim is not None:
                 text_time_embedding_from_dim = encoder_hid_dim
@@ -396,7 +362,6 @@
             self.time_embed_act = None
         else:
             self.time_embed_act = get_activation(time_embedding_act_fn)
->>>>>>> 174dcd69
 
         self.down_blocks = nn.ModuleList([])
         self.up_blocks = nn.ModuleList([])
@@ -410,12 +375,10 @@
         if mid_block_only_cross_attention is None:
             mid_block_only_cross_attention = False
 
-<<<<<<< HEAD
-=======
+
         if isinstance(num_attention_heads, int):
             num_attention_heads = (num_attention_heads,) * len(down_block_types)
 
->>>>>>> 174dcd69
         if isinstance(attention_head_dim, int):
             attention_head_dim = (attention_head_dim,) * len(down_block_types)
 
@@ -461,10 +424,7 @@
                 resnet_skip_time_act=resnet_skip_time_act,
                 resnet_out_scale_factor=resnet_out_scale_factor,
                 cross_attention_norm=cross_attention_norm,
-<<<<<<< HEAD
-=======
                 attention_head_dim=attention_head_dim[i] if attention_head_dim[i] is not None else output_channel,
->>>>>>> 174dcd69
             )
             self.down_blocks.append(down_block)
 
@@ -550,10 +510,7 @@
                 resnet_skip_time_act=resnet_skip_time_act,
                 resnet_out_scale_factor=resnet_out_scale_factor,
                 cross_attention_norm=cross_attention_norm,
-<<<<<<< HEAD
-=======
                 attention_head_dim=attention_head_dim[i] if attention_head_dim[i] is not None else output_channel,
->>>>>>> 174dcd69
             )
             self.up_blocks.append(up_block)
             prev_output_channel = output_channel
@@ -574,11 +531,8 @@
         self.conv_out = nn.Conv2d(
             block_out_channels[0], out_channels, kernel_size=conv_out_kernel, padding=conv_out_padding
         )
-<<<<<<< HEAD
-        
+
         self.do_reshape = True
-=======
->>>>>>> 174dcd69
 
     @property
     def attn_processors(self) -> Dict[str, AttentionProcessor]:
@@ -855,17 +809,12 @@
 
             if self.config.class_embed_type == "timestep":
                 class_labels = self.time_proj(class_labels)
-<<<<<<< HEAD
-            # print("debug",class_labels.dtype, self.dtype, self.class_embedding.weight.dtype, self.class_embedding.bias.dtype)
-            class_emb = self.class_embedding(class_labels.to(dtype=self.dtype))
-=======
 
                 # `Timesteps` does not contain any weights and will always return f32 tensors
                 # there might be better ways to encapsulate this.
                 class_labels = class_labels.to(dtype=sample.dtype)
 
             class_emb = self.class_embedding(class_labels).to(dtype=sample.dtype)
->>>>>>> 174dcd69
 
             if self.config.class_embeddings_concat:
                 # print("debug: ", emb.shape, class_emb.shape)
@@ -873,12 +822,7 @@
             else:
                 emb = emb + class_emb
 
-<<<<<<< HEAD
-        if self.time_embed_act is not None:
-            emb = self.time_embed_act(emb)
-
-        if self.encoder_hid_proj is not None:
-=======
+
         if self.config.addition_embed_type == "text":
             aug_emb = self.add_embedding(encoder_hidden_states)
             emb = emb + aug_emb
@@ -899,7 +843,6 @@
             emb = self.time_embed_act(emb)
 
         if self.encoder_hid_proj is not None and self.config.encoder_hid_dim_type == "text_proj":
->>>>>>> 174dcd69
             encoder_hidden_states = self.encoder_hid_proj(encoder_hidden_states)
         elif self.encoder_hid_proj is not None and self.config.encoder_hid_dim_type == "text_image_proj":
             # Kadinsky 2.1 - style
