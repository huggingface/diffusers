# Copyright 2022 The HuggingFace Team. All rights reserved.
#
# Licensed under the Apache License, Version 2.0 (the "License");
# you may not use this file except in compliance with the License.
# You may obtain a copy of the License at
#
#     http://www.apache.org/licenses/LICENSE-2.0
#
# Unless required by applicable law or agreed to in writing, software
# distributed under the License is distributed on an "AS IS" BASIS,
# WITHOUT WARRANTIES OR CONDITIONS OF ANY KIND, either express or implied.
# See the License for the specific language governing permissions and
# limitations under the License.
from dataclasses import dataclass
from typing import List, Optional, Tuple, Union, Dict, Any

import torch
import torch.nn as nn
import torch.utils.checkpoint

from ..configuration_utils import ConfigMixin, register_to_config
from ..modeling_utils import ModelMixin
from ..utils import BaseOutput, logging
from .embeddings import TimestepEmbedding, Timesteps
from .cross_attention_processors import CrossAttentionProcMixin
from .unet_2d_blocks import (
    CrossAttnDownBlock2D,
    CrossAttnUpBlock2D,
    DownBlock2D,
    UNetMidBlock2DCrossAttn,
    UNetMidBlock2DSimpleCrossAttn,
    UpBlock2D,
    get_down_block,
    get_up_block,
)


logger = logging.get_logger(__name__)  # pylint: disable=invalid-name


@dataclass
class UNet2DConditionOutput(BaseOutput):
    """
    Args:
        sample (`torch.FloatTensor` of shape `(batch_size, num_channels, height, width)`):
            Hidden states conditioned on `encoder_hidden_states` input. Output of last layer of model.
    """

    sample: torch.FloatTensor


class UNet2DConditionModel(ModelMixin, ConfigMixin):
    r"""
    UNet2DConditionModel is a conditional 2D UNet model that takes in a noisy sample, conditional state, and a timestep
    and returns sample shaped output.

    This model inherits from [`ModelMixin`]. Check the superclass documentation for the generic methods the library
    implements for all the models (such as downloading or saving, etc.)

    Parameters:
        sample_size (`int` or `Tuple[int, int]`, *optional*, defaults to `None`):
            Height and width of input/output sample.
        in_channels (`int`, *optional*, defaults to 4): The number of channels in the input sample.
        out_channels (`int`, *optional*, defaults to 4): The number of channels in the output.
        center_input_sample (`bool`, *optional*, defaults to `False`): Whether to center the input sample.
        flip_sin_to_cos (`bool`, *optional*, defaults to `False`):
            Whether to flip the sin to cos in the time embedding.
        freq_shift (`int`, *optional*, defaults to 0): The frequency shift to apply to the time embedding.
        down_block_types (`Tuple[str]`, *optional*, defaults to `("CrossAttnDownBlock2D", "CrossAttnDownBlock2D", "CrossAttnDownBlock2D", "DownBlock2D")`):
            The tuple of downsample blocks to use.
        mid_block_type (`str`, *optional*, defaults to `"UNetMidBlock2DCrossAttn"`):
            The mid block type. Choose from `UNetMidBlock2DCrossAttn` or `UNetMidBlock2DSimpleCrossAttn`.
        up_block_types (`Tuple[str]`, *optional*, defaults to `("UpBlock2D", "CrossAttnUpBlock2D", "CrossAttnUpBlock2D", "CrossAttnUpBlock2D",)`):
            The tuple of upsample blocks to use.
        block_out_channels (`Tuple[int]`, *optional*, defaults to `(320, 640, 1280, 1280)`):
            The tuple of output channels for each block.
        layers_per_block (`int`, *optional*, defaults to 2): The number of layers per block.
        downsample_padding (`int`, *optional*, defaults to 1): The padding to use for the downsampling convolution.
        mid_block_scale_factor (`float`, *optional*, defaults to 1.0): The scale factor to use for the mid block.
        act_fn (`str`, *optional*, defaults to `"silu"`): The activation function to use.
        norm_num_groups (`int`, *optional*, defaults to 32): The number of groups to use for the normalization.
        norm_eps (`float`, *optional*, defaults to 1e-5): The epsilon to use for the normalization.
        cross_attention_dim (`int`, *optional*, defaults to 1280): The dimension of the cross attention features.
        attention_head_dim (`int`, *optional*, defaults to 8): The dimension of the attention heads.
        resnet_time_scale_shift (`str`, *optional*, defaults to `"default"`): Time scale shift config
            for resnet blocks, see [`~models.resnet.ResnetBlock2D`]. Choose from `default` or `scale_shift`.
        class_embed_type (`str`, *optional*, defaults to None): The type of class embedding to use which is ultimately
            summed with the time embeddings. Choose from `None`, `"timestep"`, or `"identity"`.
    """

    _supports_gradient_checkpointing = True

    @register_to_config
    def __init__(
        self,
        sample_size: Optional[int] = None,
        in_channels: int = 4,
        out_channels: int = 4,
        center_input_sample: bool = False,
        flip_sin_to_cos: bool = True,
        freq_shift: int = 0,
        down_block_types: Tuple[str] = (
            "CrossAttnDownBlock2D",
            "CrossAttnDownBlock2D",
            "CrossAttnDownBlock2D",
            "DownBlock2D",
        ),
        mid_block_type: str = "UNetMidBlock2DCrossAttn",
        up_block_types: Tuple[str] = ("UpBlock2D", "CrossAttnUpBlock2D", "CrossAttnUpBlock2D", "CrossAttnUpBlock2D"),
        only_cross_attention: Union[bool, Tuple[bool]] = False,
        block_out_channels: Tuple[int] = (320, 640, 1280, 1280),
        layers_per_block: int = 2,
        downsample_padding: int = 1,
        mid_block_scale_factor: float = 1,
        act_fn: str = "silu",
        norm_num_groups: int = 32,
        norm_eps: float = 1e-5,
        cross_attention_dim: int = 1280,
        attention_head_dim: Union[int, Tuple[int]] = 8,
        dual_cross_attention: bool = False,
        use_linear_projection: bool = False,
        class_embed_type: Optional[str] = None,
        num_class_embeds: Optional[int] = None,
        upcast_attention: bool = False,
        resnet_time_scale_shift: str = "default",
    ):
        super().__init__()

        self.sample_size = sample_size
        time_embed_dim = block_out_channels[0] * 4

        # input
        self.conv_in = nn.Conv2d(in_channels, block_out_channels[0], kernel_size=3, padding=(1, 1))

        # time
        self.time_proj = Timesteps(block_out_channels[0], flip_sin_to_cos, freq_shift)
        timestep_input_dim = block_out_channels[0]

        self.time_embedding = TimestepEmbedding(timestep_input_dim, time_embed_dim)

        # class embedding
        if class_embed_type is None and num_class_embeds is not None:
            self.class_embedding = nn.Embedding(num_class_embeds, time_embed_dim)
        elif class_embed_type == "timestep":
            self.class_embedding = TimestepEmbedding(timestep_input_dim, time_embed_dim)
        elif class_embed_type == "identity":
            self.class_embedding = nn.Identity(time_embed_dim, time_embed_dim)
        else:
            self.class_embedding = None

        self.down_blocks = nn.ModuleList([])
        self.mid_block = None
        self.up_blocks = nn.ModuleList([])

        if isinstance(only_cross_attention, bool):
            only_cross_attention = [only_cross_attention] * len(down_block_types)

        if isinstance(attention_head_dim, int):
            attention_head_dim = (attention_head_dim,) * len(down_block_types)

        # down
        output_channel = block_out_channels[0]
        for i, down_block_type in enumerate(down_block_types):
            input_channel = output_channel
            output_channel = block_out_channels[i]
            is_final_block = i == len(block_out_channels) - 1

            down_block = get_down_block(
                down_block_type,
                num_layers=layers_per_block,
                in_channels=input_channel,
                out_channels=output_channel,
                temb_channels=time_embed_dim,
                add_downsample=not is_final_block,
                resnet_eps=norm_eps,
                resnet_act_fn=act_fn,
                resnet_groups=norm_num_groups,
                cross_attention_dim=cross_attention_dim,
                attn_num_head_channels=attention_head_dim[i],
                downsample_padding=downsample_padding,
                dual_cross_attention=dual_cross_attention,
                use_linear_projection=use_linear_projection,
                only_cross_attention=only_cross_attention[i],
                upcast_attention=upcast_attention,
                resnet_time_scale_shift=resnet_time_scale_shift,
            )
            self.down_blocks.append(down_block)

        # mid
        if mid_block_type == "UNetMidBlock2DCrossAttn":
            self.mid_block = UNetMidBlock2DCrossAttn(
                in_channels=block_out_channels[-1],
                temb_channels=time_embed_dim,
                resnet_eps=norm_eps,
                resnet_act_fn=act_fn,
                output_scale_factor=mid_block_scale_factor,
                resnet_time_scale_shift=resnet_time_scale_shift,
                cross_attention_dim=cross_attention_dim,
                attn_num_head_channels=attention_head_dim[-1],
                resnet_groups=norm_num_groups,
                dual_cross_attention=dual_cross_attention,
                use_linear_projection=use_linear_projection,
                upcast_attention=upcast_attention,
            )
        elif mid_block_type == "UNetMidBlock2DSimpleCrossAttn":
            self.mid_block = UNetMidBlock2DSimpleCrossAttn(
                in_channels=block_out_channels[-1],
                temb_channels=time_embed_dim,
                resnet_eps=norm_eps,
                resnet_act_fn=act_fn,
                output_scale_factor=mid_block_scale_factor,
                cross_attention_dim=cross_attention_dim,
                attn_num_head_channels=attention_head_dim[-1],
                resnet_groups=norm_num_groups,
                resnet_time_scale_shift=resnet_time_scale_shift,
            )
        else:
            raise ValueError(f"unknown mid_block_type : {mid_block_type}")

        # count how many layers upsample the images
        self.num_upsamplers = 0

        # up
        reversed_block_out_channels = list(reversed(block_out_channels))
        reversed_attention_head_dim = list(reversed(attention_head_dim))
        only_cross_attention = list(reversed(only_cross_attention))
        output_channel = reversed_block_out_channels[0]
        for i, up_block_type in enumerate(up_block_types):
            is_final_block = i == len(block_out_channels) - 1

            prev_output_channel = output_channel
            output_channel = reversed_block_out_channels[i]
            input_channel = reversed_block_out_channels[min(i + 1, len(block_out_channels) - 1)]

            # add upsample block for all BUT final layer
            if not is_final_block:
                add_upsample = True
                self.num_upsamplers += 1
            else:
                add_upsample = False

            up_block = get_up_block(
                up_block_type,
                num_layers=layers_per_block + 1,
                in_channels=input_channel,
                out_channels=output_channel,
                prev_output_channel=prev_output_channel,
                temb_channels=time_embed_dim,
                add_upsample=add_upsample,
                resnet_eps=norm_eps,
                resnet_act_fn=act_fn,
                resnet_groups=norm_num_groups,
                cross_attention_dim=cross_attention_dim,
                attn_num_head_channels=reversed_attention_head_dim[i],
                dual_cross_attention=dual_cross_attention,
                use_linear_projection=use_linear_projection,
                only_cross_attention=only_cross_attention[i],
                upcast_attention=upcast_attention,
                resnet_time_scale_shift=resnet_time_scale_shift,
            )
            self.up_blocks.append(up_block)
            prev_output_channel = output_channel

        # out
        self.conv_norm_out = nn.GroupNorm(num_channels=block_out_channels[0], num_groups=norm_num_groups, eps=norm_eps)
        self.conv_act = nn.SiLU()
        self.conv_out = nn.Conv2d(block_out_channels[0], out_channels, kernel_size=3, padding=1)

    def set_cross_attention_processor(self, cross_attention_cls: CrossAttentionProcMixin):
        # set recursively
        def fn_recursive_set_cross_attn_proc(module: torch.nn.Module):
            if hasattr(module, "set_cross_attn_proc"):
                module.set_cross_attn_proc(cross_attention_cls)

            for child in module.children():
                fn_recursive_set_cross_attn_proc(child)

        for module in self.children():
            fn_recursive_set_cross_attn_proc(module)

    def set_attention_slice(self, slice_size):
        r"""
        Enable sliced attention computation.

        When this option is enabled, the attention module will split the input tensor in slices, to compute attention
        in several steps. This is useful to save some memory in exchange for a small speed decrease.

        Args:
            slice_size (`str` or `int` or `list(int)`, *optional*, defaults to `"auto"`):
                When `"auto"`, halves the input to the attention heads, so attention will be computed in two steps. If
                `"max"`, maxium amount of memory will be saved by running only one slice at a time. If a number is
                provided, uses as many slices as `attention_head_dim // slice_size`. In this case, `attention_head_dim`
                must be a multiple of `slice_size`.
        """
        sliceable_head_dims = []

        def fn_recursive_retrieve_slicable_dims(module: torch.nn.Module):
            if hasattr(module, "set_attention_slice"):
                sliceable_head_dims.append(module.sliceable_head_dim)

            for child in module.children():
                fn_recursive_retrieve_slicable_dims(child)

        # retrieve number of attention layers
        for module in self.children():
            fn_recursive_retrieve_slicable_dims(module)

        num_slicable_layers = len(sliceable_head_dims)

        if slice_size == "auto":
            # half the attention head size is usually a good trade-off between
            # speed and memory
            slice_size = [dim // 2 for dim in sliceable_head_dims]
        elif slice_size == "max":
            # make smallest slice possible
            slice_size = num_slicable_layers * [1]

        slice_size = num_slicable_layers * [slice_size] if not isinstance(slice_size, list) else slice_size

        if len(slice_size) != len(sliceable_head_dims):
            raise ValueError(
                f"You have provided {len(slice_size)}, but {self.config} has {len(sliceable_head_dims)} different"
                f" attention layers. Make sure to match `len(slice_size)` to be {len(sliceable_head_dims)}."
            )

        for i in range(len(slice_size)):
            size = slice_size[i]
            dim = sliceable_head_dims[i]
            if size is not None and size > dim:
                raise ValueError(f"size {size} has to be smaller or equal to {dim}.")

        # Recursively walk through all the children.
        # Any children which exposes the set_attention_slice method
        # gets the message
        def fn_recursive_set_attention_slice(module: torch.nn.Module, slice_size: List[int]):
            if hasattr(module, "set_attention_slice"):
                module.set_attention_slice(slice_size.pop())

            for child in module.children():
                fn_recursive_set_attention_slice(child, slice_size)

        reversed_slice_size = list(reversed(slice_size))
        for module in self.children():
            fn_recursive_set_attention_slice(module, reversed_slice_size)

    def _set_gradient_checkpointing(self, module, value=False):
        if isinstance(module, (CrossAttnDownBlock2D, DownBlock2D, CrossAttnUpBlock2D, UpBlock2D)):
            module.gradient_checkpointing = value

    def forward(
        self,
        sample: torch.FloatTensor,
        timestep: Union[torch.Tensor, float, int],
        encoder_hidden_states: torch.Tensor,
        class_labels: Optional[torch.Tensor] = None,
<<<<<<< HEAD
        cross_attention_kwargs: Optional[Dict[str, Any]] = None,
=======
        attention_mask: Optional[torch.Tensor] = None,
>>>>>>> 261a448c
        return_dict: bool = True,
    ) -> Union[UNet2DConditionOutput, Tuple]:
        r"""
        Args:
            sample (`torch.FloatTensor`): (batch, channel, height, width) noisy inputs tensor
            timestep (`torch.FloatTensor` or `float` or `int`): (batch) timesteps
            encoder_hidden_states (`torch.FloatTensor`): (batch, sequence_length, feature_dim) encoder hidden states
            return_dict (`bool`, *optional*, defaults to `True`):
                Whether or not to return a [`models.unet_2d_condition.UNet2DConditionOutput`] instead of a plain tuple.

        Returns:
            [`~models.unet_2d_condition.UNet2DConditionOutput`] or `tuple`:
            [`~models.unet_2d_condition.UNet2DConditionOutput`] if `return_dict` is True, otherwise a `tuple`. When
            returning a tuple, the first element is the sample tensor.
        """
        # By default samples have to be AT least a multiple of the overall upsampling factor.
        # The overall upsampling factor is equal to 2 ** (# num of upsampling layears).
        # However, the upsampling interpolation output size can be forced to fit any upsampling size
        # on the fly if necessary.
        default_overall_up_factor = 2**self.num_upsamplers

        # upsample size should be forwarded when sample is not a multiple of `default_overall_up_factor`
        forward_upsample_size = False
        upsample_size = None

        if any(s % default_overall_up_factor != 0 for s in sample.shape[-2:]):
            logger.info("Forward upsample size to force interpolation output size.")
            forward_upsample_size = True

        # prepare attention_mask
        if attention_mask is not None:
            attention_mask = (1 - attention_mask.to(sample.dtype)) * -10000.0
            attention_mask = attention_mask.unsqueeze(1)

        # 0. center input if necessary
        if self.config.center_input_sample:
            sample = 2 * sample - 1.0

        # 1. time
        timesteps = timestep
        if not torch.is_tensor(timesteps):
            # TODO: this requires sync between CPU and GPU. So try to pass timesteps as tensors if you can
            # This would be a good case for the `match` statement (Python 3.10+)
            is_mps = sample.device.type == "mps"
            if isinstance(timestep, float):
                dtype = torch.float32 if is_mps else torch.float64
            else:
                dtype = torch.int32 if is_mps else torch.int64
            timesteps = torch.tensor([timesteps], dtype=dtype, device=sample.device)
        elif len(timesteps.shape) == 0:
            timesteps = timesteps[None].to(sample.device)

        # broadcast to batch dimension in a way that's compatible with ONNX/Core ML
        timesteps = timesteps.expand(sample.shape[0])

        t_emb = self.time_proj(timesteps)

        # timesteps does not contain any weights and will always return f32 tensors
        # but time_embedding might actually be running in fp16. so we need to cast here.
        # there might be better ways to encapsulate this.
        t_emb = t_emb.to(dtype=self.dtype)
        emb = self.time_embedding(t_emb)

        if self.class_embedding is not None:
            if class_labels is None:
                raise ValueError("class_labels should be provided when num_class_embeds > 0")

            if self.config.class_embed_type == "timestep":
                class_labels = self.time_proj(class_labels)

            class_emb = self.class_embedding(class_labels).to(dtype=self.dtype)
            emb = emb + class_emb

        # 2. pre-process
        sample = self.conv_in(sample)

        # 3. down
        down_block_res_samples = (sample,)
        for downsample_block in self.down_blocks:
            if hasattr(downsample_block, "has_cross_attention") and downsample_block.has_cross_attention:
                sample, res_samples = downsample_block(
                    hidden_states=sample,
                    temb=emb,
                    encoder_hidden_states=encoder_hidden_states,
<<<<<<< HEAD
                    cross_attention_kwargs=cross_attention_kwargs,
=======
                    attention_mask=attention_mask,
>>>>>>> 261a448c
                )
            else:
                sample, res_samples = downsample_block(hidden_states=sample, temb=emb)

            down_block_res_samples += res_samples

        # 4. mid
<<<<<<< HEAD
        sample = self.mid_block(sample, emb, encoder_hidden_states=encoder_hidden_states, cross_attention_kwargs=cross_attention_kwargs)
=======
        sample = self.mid_block(
            sample, emb, encoder_hidden_states=encoder_hidden_states, attention_mask=attention_mask
        )
>>>>>>> 261a448c

        # 5. up
        for i, upsample_block in enumerate(self.up_blocks):
            is_final_block = i == len(self.up_blocks) - 1

            res_samples = down_block_res_samples[-len(upsample_block.resnets) :]
            down_block_res_samples = down_block_res_samples[: -len(upsample_block.resnets)]

            # if we have not reached the final block and need to forward the
            # upsample size, we do it here
            if not is_final_block and forward_upsample_size:
                upsample_size = down_block_res_samples[-1].shape[2:]

            if hasattr(upsample_block, "has_cross_attention") and upsample_block.has_cross_attention:
                sample = upsample_block(
                    hidden_states=sample,
                    temb=emb,
                    res_hidden_states_tuple=res_samples,
                    encoder_hidden_states=encoder_hidden_states,
                    cross_attention_kwargs=cross_attention_kwargs,
                    upsample_size=upsample_size,
                    attention_mask=attention_mask,
                )
            else:
                sample = upsample_block(
                    hidden_states=sample, temb=emb, res_hidden_states_tuple=res_samples, upsample_size=upsample_size
                )
        # 6. post-process
        sample = self.conv_norm_out(sample)
        sample = self.conv_act(sample)
        sample = self.conv_out(sample)

        if not return_dict:
            return (sample,)

        return UNet2DConditionOutput(sample=sample)<|MERGE_RESOLUTION|>--- conflicted
+++ resolved
@@ -353,11 +353,8 @@
         timestep: Union[torch.Tensor, float, int],
         encoder_hidden_states: torch.Tensor,
         class_labels: Optional[torch.Tensor] = None,
-<<<<<<< HEAD
+        attention_mask: Optional[torch.Tensor] = None,
         cross_attention_kwargs: Optional[Dict[str, Any]] = None,
-=======
-        attention_mask: Optional[torch.Tensor] = None,
->>>>>>> 261a448c
         return_dict: bool = True,
     ) -> Union[UNet2DConditionOutput, Tuple]:
         r"""
@@ -442,11 +439,8 @@
                     hidden_states=sample,
                     temb=emb,
                     encoder_hidden_states=encoder_hidden_states,
-<<<<<<< HEAD
+                    attention_mask=attention_mask,
                     cross_attention_kwargs=cross_attention_kwargs,
-=======
-                    attention_mask=attention_mask,
->>>>>>> 261a448c
                 )
             else:
                 sample, res_samples = downsample_block(hidden_states=sample, temb=emb)
@@ -454,13 +448,9 @@
             down_block_res_samples += res_samples
 
         # 4. mid
-<<<<<<< HEAD
-        sample = self.mid_block(sample, emb, encoder_hidden_states=encoder_hidden_states, cross_attention_kwargs=cross_attention_kwargs)
-=======
         sample = self.mid_block(
-            sample, emb, encoder_hidden_states=encoder_hidden_states, attention_mask=attention_mask
+            sample, emb, encoder_hidden_states=encoder_hidden_states, attention_mask=attention_mask, cross_attention_kwargs=cross_attention_kwargs
         )
->>>>>>> 261a448c
 
         # 5. up
         for i, upsample_block in enumerate(self.up_blocks):
