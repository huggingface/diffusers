# Copyright 2022 The HuggingFace Team. All rights reserved.
#
# Licensed under the Apache License, Version 2.0 (the "License");
# you may not use this file except in compliance with the License.
# You may obtain a copy of the License at
#
#     http://www.apache.org/licenses/LICENSE-2.0
#
# Unless required by applicable law or agreed to in writing, software
# distributed under the License is distributed on an "AS IS" BASIS,
# WITHOUT WARRANTIES OR CONDITIONS OF ANY KIND, either express or implied.
# See the License for the specific language governing permissions and
# limitations under the License.
from dataclasses import dataclass
from typing import Any, Dict, List, Optional, Tuple, Union

import torch
import torch.nn as nn
import torch.utils.checkpoint

from ..configuration_utils import ConfigMixin, register_to_config
from ..loaders import UNet2DConditionLoadersMixin
from ..utils import BaseOutput, logging
from .cross_attention import AttnProcessor
from .embeddings import GaussianFourierProjection, TimestepEmbedding, Timesteps
from .modeling_utils import ModelMixin
from .unet_2d_blocks import (
    CrossAttnDownBlock2D,
    CrossAttnUpBlock2D,
    DownBlock2D,
    UNetMidBlock2DCrossAttn,
    UNetMidBlock2DSimpleCrossAttn,
    UpBlock2D,
    get_down_block,
    get_up_block,
)


logger = logging.get_logger(__name__)  # pylint: disable=invalid-name


@dataclass
class UNet2DConditionOutput(BaseOutput):
    """
    Args:
        sample (`torch.FloatTensor` of shape `(batch_size, num_channels, height, width)`):
            Hidden states conditioned on `encoder_hidden_states` input. Output of last layer of model.
    """

    sample: torch.FloatTensor


class UNet2DConditionModel(ModelMixin, ConfigMixin, UNet2DConditionLoadersMixin):
    r"""
    UNet2DConditionModel is a conditional 2D UNet model that takes in a noisy sample, conditional state, and a timestep
    and returns sample shaped output.

    This model inherits from [`ModelMixin`]. Check the superclass documentation for the generic methods the library
    implements for all the models (such as downloading or saving, etc.)

    Parameters:
        sample_size (`int` or `Tuple[int, int]`, *optional*, defaults to `None`):
            Height and width of input/output sample.
        in_channels (`int`, *optional*, defaults to 4): The number of channels in the input sample.
        out_channels (`int`, *optional*, defaults to 4): The number of channels in the output.
        center_input_sample (`bool`, *optional*, defaults to `False`): Whether to center the input sample.
        flip_sin_to_cos (`bool`, *optional*, defaults to `False`):
            Whether to flip the sin to cos in the time embedding.
        freq_shift (`int`, *optional*, defaults to 0): The frequency shift to apply to the time embedding.
        down_block_types (`Tuple[str]`, *optional*, defaults to `("CrossAttnDownBlock2D", "CrossAttnDownBlock2D", "CrossAttnDownBlock2D", "DownBlock2D")`):
            The tuple of downsample blocks to use.
        mid_block_type (`str`, *optional*, defaults to `"UNetMidBlock2DCrossAttn"`):
            The mid block type. Choose from `UNetMidBlock2DCrossAttn` or `UNetMidBlock2DSimpleCrossAttn`, will skip the
            mid block layer if `None`.
        up_block_types (`Tuple[str]`, *optional*, defaults to `("UpBlock2D", "CrossAttnUpBlock2D", "CrossAttnUpBlock2D", "CrossAttnUpBlock2D",)`):
            The tuple of upsample blocks to use.
        only_cross_attention(`bool` or `Tuple[bool]`, *optional*, default to `False`):
            Whether to include self-attention in the basic transformer blocks, see
            [`~models.attention.BasicTransformerBlock`].
        block_out_channels (`Tuple[int]`, *optional*, defaults to `(320, 640, 1280, 1280)`):
            The tuple of output channels for each block.
        layers_per_block (`int`, *optional*, defaults to 2): The number of layers per block.
        downsample_padding (`int`, *optional*, defaults to 1): The padding to use for the downsampling convolution.
        mid_block_scale_factor (`float`, *optional*, defaults to 1.0): The scale factor to use for the mid block.
        act_fn (`str`, *optional*, defaults to `"silu"`): The activation function to use.
        norm_num_groups (`int`, *optional*, defaults to 32): The number of groups to use for the normalization.
            If `None`, it will skip the normalization and activation layers in post-processing
        norm_eps (`float`, *optional*, defaults to 1e-5): The epsilon to use for the normalization.
        cross_attention_dim (`int`, *optional*, defaults to 1280): The dimension of the cross attention features.
        attention_head_dim (`int`, *optional*, defaults to 8): The dimension of the attention heads.
        resnet_time_scale_shift (`str`, *optional*, defaults to `"default"`): Time scale shift config
            for resnet blocks, see [`~models.resnet.ResnetBlock2D`]. Choose from `default` or `scale_shift`.
        class_embed_type (`str`, *optional*, defaults to None): The type of class embedding to use which is ultimately
            summed with the time embeddings. Choose from `None`, `"timestep"`, `"identity"`, or `"projection"`.
        num_class_embeds (`int`, *optional*, defaults to None):
            Input dimension of the learnable embedding matrix to be projected to `time_embed_dim`, when performing
            class conditioning with `class_embed_type` equal to `None`.
        time_embedding_type (`str`, *optional*, default to `positional`):
            The type of position embedding to use for timesteps. Choose from `positional` or `fourier`.
        timestep_post_act (`str, *optional*, default to `None`):
            The second activation function to use in timestep embedding. Choose from `silu`, `mish` and `gelu`.
        time_cond_proj_dim (`int`, *optional*, default to `None`):
            The dimension of `cond_proj` layer in timestep embedding.
        conv_in_kernel (`int`, *optional*, default to `3`): The kernel size of `conv_in` layer.
        conv_out_kernel (`int`, *optional*, default to `3`): the Kernel size of `conv_out` layer.
<<<<<<< HEAD
        extra_film_condition_dim (`int`, *optional*, default to `None`):
            The dimensionality of the extra film conditioning layer.
        extra_film_use_concat (`bool`, *optional*, defaults to `False`):
            Whether to concatenate the extra film embedding with the time embedding or sum them.
=======
        conv_out_kernel (`int`, *optional*, default to `3`): The kernel size of `conv_out` layer.
        projection_class_embeddings_input_dim (`int`, *optional*): The dimension of the `class_labels` input when
            using the "projection" `class_embed_type`. Required when using the "projection" `class_embed_type`.
        extra_film_condition_dim (`int`, *optional*, default to `None`): The dimensionality of the extra film conditioning layer.
        extra_film_use_concat (`bool`, *optional*, defaults to `False`): Whether to concatenate the extra film embedding with the time embedding or sum them.
>>>>>>> 13f6f3e9
    """

    _supports_gradient_checkpointing = True

    @register_to_config
    def __init__(
        self,
        sample_size: Optional[int] = None,
        in_channels: int = 4,
        out_channels: int = 4,
        center_input_sample: bool = False,
        flip_sin_to_cos: bool = True,
        freq_shift: int = 0,
        down_block_types: Tuple[str] = (
            "CrossAttnDownBlock2D",
            "CrossAttnDownBlock2D",
            "CrossAttnDownBlock2D",
            "DownBlock2D",
        ),
        mid_block_type: Optional[str] = "UNetMidBlock2DCrossAttn",
        up_block_types: Tuple[str] = ("UpBlock2D", "CrossAttnUpBlock2D", "CrossAttnUpBlock2D", "CrossAttnUpBlock2D"),
        only_cross_attention: Union[bool, Tuple[bool]] = False,
        block_out_channels: Tuple[int] = (320, 640, 1280, 1280),
        layers_per_block: int = 2,
        downsample_padding: int = 1,
        mid_block_scale_factor: float = 1,
        act_fn: str = "silu",
        norm_num_groups: Optional[int] = 32,
        norm_eps: float = 1e-5,
        cross_attention_dim: int = 1280,
        attention_head_dim: Union[int, Tuple[int]] = 8,
        dual_cross_attention: bool = False,
        use_linear_projection: bool = False,
        class_embed_type: Optional[str] = None,
        num_class_embeds: Optional[int] = None,
        upcast_attention: bool = False,
        resnet_time_scale_shift: str = "default",
        time_embedding_type: str = "positional",  # fourier, positional
        timestep_post_act: Optional[str] = None,
        time_cond_proj_dim: Optional[int] = None,
        conv_in_kernel: int = 3,
        conv_out_kernel: int = 3,
        projection_class_embeddings_input_dim: Optional[int] = None,
        extra_film_condition_dim: int = None,
        extra_film_use_concat: bool = False,
    ):
        super().__init__()

        self.sample_size = sample_size

        # Check inputs
        if len(down_block_types) != len(up_block_types):
            raise ValueError(
                f"Must provide the same number of `down_block_types` as `up_block_types`. `down_block_types`: {down_block_types}. `up_block_types`: {up_block_types}."
            )

        if len(block_out_channels) != len(down_block_types):
            raise ValueError(
                f"Must provide the same number of `block_out_channels` as `down_block_types`. `block_out_channels`: {block_out_channels}. `down_block_types`: {down_block_types}."
            )

        if not isinstance(only_cross_attention, bool) and len(only_cross_attention) != len(down_block_types):
            raise ValueError(
                f"Must provide the same number of `only_cross_attention` as `down_block_types`. `only_cross_attention`: {only_cross_attention}. `down_block_types`: {down_block_types}."
            )

        if not isinstance(attention_head_dim, int) and len(attention_head_dim) != len(down_block_types):
            raise ValueError(
                f"Must provide the same number of `attention_head_dim` as `down_block_types`. `attention_head_dim`: {attention_head_dim}. `down_block_types`: {down_block_types}."
            )

        # input
        conv_in_padding = (conv_in_kernel - 1) // 2
        self.conv_in = nn.Conv2d(
            in_channels, block_out_channels[0], kernel_size=conv_in_kernel, padding=conv_in_padding
        )

        # time
        if time_embedding_type == "fourier":
            time_embed_dim = block_out_channels[0] * 2
            if time_embed_dim % 2 != 0:
                raise ValueError(f"`time_embed_dim` should be divisible by 2, but is {time_embed_dim}.")
            self.time_proj = GaussianFourierProjection(
                time_embed_dim // 2, set_W_to_weight=False, log=False, flip_sin_to_cos=flip_sin_to_cos
            )
            timestep_input_dim = time_embed_dim
        elif time_embedding_type == "positional":
            time_embed_dim = block_out_channels[0] * 4

            self.time_proj = Timesteps(block_out_channels[0], flip_sin_to_cos, freq_shift)
            timestep_input_dim = block_out_channels[0]
        else:
            raise ValueError(
                f"{time_embedding_type} does not exist. Pleaes make sure to use one of `fourier` or `positional`."
            )

        self.time_embedding = TimestepEmbedding(
            timestep_input_dim,
            time_embed_dim,
            act_fn=act_fn,
            post_act_fn=timestep_post_act,
            cond_proj_dim=time_cond_proj_dim,
        )

        # class embedding
        if class_embed_type is None and num_class_embeds is not None:
            self.class_embedding = nn.Embedding(num_class_embeds, time_embed_dim)
        elif class_embed_type == "timestep":
            self.class_embedding = TimestepEmbedding(timestep_input_dim, time_embed_dim)
        elif class_embed_type == "identity":
            self.class_embedding = nn.Identity(time_embed_dim, time_embed_dim)
        elif class_embed_type == "projection":
            if projection_class_embeddings_input_dim is None:
                raise ValueError(
                    "`class_embed_type`: 'projection' requires `projection_class_embeddings_input_dim` be set"
                )
            # The projection `class_embed_type` is the same as the timestep `class_embed_type` except
            # 1. the `class_labels` inputs are not first converted to sinusoidal embeddings
            # 2. it projects from an arbitrary input dimension.
            #
            # Note that `TimestepEmbedding` is quite general, being mainly linear layers and activations.
            # When used for embedding actual timesteps, the timesteps are first converted to sinusoidal embeddings.
            # As a result, `TimestepEmbedding` can be passed arbitrary vectors.
            self.class_embedding = TimestepEmbedding(projection_class_embeddings_input_dim, time_embed_dim)
        else:
            self.class_embedding = None

        self.down_blocks = nn.ModuleList([])
        self.up_blocks = nn.ModuleList([])

        # film condition
        if self.class_embedding is not None and extra_film_condition_dim is not None:
            raise ValueError("You cannot set both `class_embed_type` and `extra_film_condition_dim`.")
        self.use_extra_film_by_concat = extra_film_condition_dim is not None and extra_film_use_concat

        if extra_film_condition_dim is not None:
            self.film_embedding = nn.Linear(extra_film_condition_dim, time_embed_dim)
            if extra_film_use_concat:
                # we're concatenating the time embeddings and film embeddings so need to double the resnet embedding dim
                time_embed_dim = time_embed_dim * 2
        else:
            self.film_embedding = None

        if isinstance(only_cross_attention, bool):
            only_cross_attention = [only_cross_attention] * len(down_block_types)

        if isinstance(attention_head_dim, int):
            attention_head_dim = (attention_head_dim,) * len(down_block_types)

        # down
        output_channel = block_out_channels[0]
        for i, down_block_type in enumerate(down_block_types):
            input_channel = output_channel
            output_channel = block_out_channels[i]
            is_final_block = i == len(block_out_channels) - 1

            down_block = get_down_block(
                down_block_type,
                num_layers=layers_per_block,
                in_channels=input_channel,
                out_channels=output_channel,
                temb_channels=time_embed_dim,
                add_downsample=not is_final_block,
                resnet_eps=norm_eps,
                resnet_act_fn=act_fn,
                resnet_groups=norm_num_groups,
                cross_attention_dim=cross_attention_dim,
                attn_num_head_channels=attention_head_dim[i],
                downsample_padding=downsample_padding,
                dual_cross_attention=dual_cross_attention,
                use_linear_projection=use_linear_projection,
                only_cross_attention=only_cross_attention[i],
                upcast_attention=upcast_attention,
                resnet_time_scale_shift=resnet_time_scale_shift,
            )
            self.down_blocks.append(down_block)

        # mid
        if mid_block_type == "UNetMidBlock2DCrossAttn":
            self.mid_block = UNetMidBlock2DCrossAttn(
                in_channels=block_out_channels[-1],
                temb_channels=time_embed_dim,
                resnet_eps=norm_eps,
                resnet_act_fn=act_fn,
                output_scale_factor=mid_block_scale_factor,
                resnet_time_scale_shift=resnet_time_scale_shift,
                cross_attention_dim=cross_attention_dim,
                attn_num_head_channels=attention_head_dim[-1],
                resnet_groups=norm_num_groups,
                dual_cross_attention=dual_cross_attention,
                use_linear_projection=use_linear_projection,
                upcast_attention=upcast_attention,
            )
        elif mid_block_type == "UNetMidBlock2DSimpleCrossAttn":
            self.mid_block = UNetMidBlock2DSimpleCrossAttn(
                in_channels=block_out_channels[-1],
                temb_channels=time_embed_dim,
                resnet_eps=norm_eps,
                resnet_act_fn=act_fn,
                output_scale_factor=mid_block_scale_factor,
                cross_attention_dim=cross_attention_dim,
                attn_num_head_channels=attention_head_dim[-1],
                resnet_groups=norm_num_groups,
                resnet_time_scale_shift=resnet_time_scale_shift,
            )
        elif mid_block_type is None:
            self.mid_block = None
        else:
            raise ValueError(f"unknown mid_block_type : {mid_block_type}")

        # count how many layers upsample the images
        self.num_upsamplers = 0

        # up
        reversed_block_out_channels = list(reversed(block_out_channels))
        reversed_attention_head_dim = list(reversed(attention_head_dim))
        only_cross_attention = list(reversed(only_cross_attention))

        output_channel = reversed_block_out_channels[0]
        for i, up_block_type in enumerate(up_block_types):
            is_final_block = i == len(block_out_channels) - 1

            prev_output_channel = output_channel
            output_channel = reversed_block_out_channels[i]
            input_channel = reversed_block_out_channels[min(i + 1, len(block_out_channels) - 1)]

            # add upsample block for all BUT final layer
            if not is_final_block:
                add_upsample = True
                self.num_upsamplers += 1
            else:
                add_upsample = False

            up_block = get_up_block(
                up_block_type,
                num_layers=layers_per_block + 1,
                in_channels=input_channel,
                out_channels=output_channel,
                prev_output_channel=prev_output_channel,
                temb_channels=time_embed_dim,
                add_upsample=add_upsample,
                resnet_eps=norm_eps,
                resnet_act_fn=act_fn,
                resnet_groups=norm_num_groups,
                cross_attention_dim=cross_attention_dim,
                attn_num_head_channels=reversed_attention_head_dim[i],
                dual_cross_attention=dual_cross_attention,
                use_linear_projection=use_linear_projection,
                only_cross_attention=only_cross_attention[i],
                upcast_attention=upcast_attention,
                resnet_time_scale_shift=resnet_time_scale_shift,
            )
            self.up_blocks.append(up_block)
            prev_output_channel = output_channel

        # out
        if norm_num_groups is not None:
            self.conv_norm_out = nn.GroupNorm(
                num_channels=block_out_channels[0], num_groups=norm_num_groups, eps=norm_eps
            )
            self.conv_act = nn.SiLU()
        else:
            self.conv_norm_out = None
            self.conv_act = None

        conv_out_padding = (conv_out_kernel - 1) // 2
        self.conv_out = nn.Conv2d(
            block_out_channels[0], out_channels, kernel_size=conv_out_kernel, padding=conv_out_padding
        )

    @property
    def attn_processors(self) -> Dict[str, AttnProcessor]:
        r"""
        Returns:
            `dict` of attention processors: A dictionary containing all attention processors used in the model with
            indexed by its weight name.
        """
        # set recursively
        processors = {}

        def fn_recursive_add_processors(name: str, module: torch.nn.Module, processors: Dict[str, AttnProcessor]):
            if hasattr(module, "set_processor"):
                processors[f"{name}.processor"] = module.processor

            for sub_name, child in module.named_children():
                fn_recursive_add_processors(f"{name}.{sub_name}", child, processors)

            return processors

        for name, module in self.named_children():
            fn_recursive_add_processors(name, module, processors)

        return processors

    def set_attn_processor(self, processor: Union[AttnProcessor, Dict[str, AttnProcessor]]):
        r"""
        Parameters:
            `processor (`dict` of `AttnProcessor` or `AttnProcessor`):
                The instantiated processor class or a dictionary of processor classes that will be set as the processor
                of **all** `CrossAttention` layers.
            In case `processor` is a dict, the key needs to define the path to the corresponding cross attention processor. This is strongly recommended when setting trainablae attention processors.:

        """
        count = len(self.attn_processors.keys())

        if isinstance(processor, dict) and len(processor) != count:
            raise ValueError(
                f"A dict of processors was passed, but the number of processors {len(processor)} does not match the"
                f" number of attention layers: {count}. Please make sure to pass {count} processor classes."
            )

        def fn_recursive_attn_processor(name: str, module: torch.nn.Module, processor):
            if hasattr(module, "set_processor"):
                if not isinstance(processor, dict):
                    module.set_processor(processor)
                else:
                    module.set_processor(processor.pop(f"{name}.processor"))

            for sub_name, child in module.named_children():
                fn_recursive_attn_processor(f"{name}.{sub_name}", child, processor)

        for name, module in self.named_children():
            fn_recursive_attn_processor(name, module, processor)

    def set_attention_slice(self, slice_size):
        r"""
        Enable sliced attention computation.

        When this option is enabled, the attention module will split the input tensor in slices, to compute attention
        in several steps. This is useful to save some memory in exchange for a small speed decrease.

        Args:
            slice_size (`str` or `int` or `list(int)`, *optional*, defaults to `"auto"`):
                When `"auto"`, halves the input to the attention heads, so attention will be computed in two steps. If
                `"max"`, maxium amount of memory will be saved by running only one slice at a time. If a number is
                provided, uses as many slices as `attention_head_dim // slice_size`. In this case, `attention_head_dim`
                must be a multiple of `slice_size`.
        """
        sliceable_head_dims = []

        def fn_recursive_retrieve_slicable_dims(module: torch.nn.Module):
            if hasattr(module, "set_attention_slice"):
                sliceable_head_dims.append(module.sliceable_head_dim)

            for child in module.children():
                fn_recursive_retrieve_slicable_dims(child)

        # retrieve number of attention layers
        for module in self.children():
            fn_recursive_retrieve_slicable_dims(module)

        num_slicable_layers = len(sliceable_head_dims)

        if slice_size == "auto":
            # half the attention head size is usually a good trade-off between
            # speed and memory
            slice_size = [dim // 2 for dim in sliceable_head_dims]
        elif slice_size == "max":
            # make smallest slice possible
            slice_size = num_slicable_layers * [1]

        slice_size = num_slicable_layers * [slice_size] if not isinstance(slice_size, list) else slice_size

        if len(slice_size) != len(sliceable_head_dims):
            raise ValueError(
                f"You have provided {len(slice_size)}, but {self.config} has {len(sliceable_head_dims)} different"
                f" attention layers. Make sure to match `len(slice_size)` to be {len(sliceable_head_dims)}."
            )

        for i in range(len(slice_size)):
            size = slice_size[i]
            dim = sliceable_head_dims[i]
            if size is not None and size > dim:
                raise ValueError(f"size {size} has to be smaller or equal to {dim}.")

        # Recursively walk through all the children.
        # Any children which exposes the set_attention_slice method
        # gets the message
        def fn_recursive_set_attention_slice(module: torch.nn.Module, slice_size: List[int]):
            if hasattr(module, "set_attention_slice"):
                module.set_attention_slice(slice_size.pop())

            for child in module.children():
                fn_recursive_set_attention_slice(child, slice_size)

        reversed_slice_size = list(reversed(slice_size))
        for module in self.children():
            fn_recursive_set_attention_slice(module, reversed_slice_size)

    def _set_gradient_checkpointing(self, module, value=False):
        if isinstance(module, (CrossAttnDownBlock2D, DownBlock2D, CrossAttnUpBlock2D, UpBlock2D)):
            module.gradient_checkpointing = value

    def forward(
        self,
        sample: torch.FloatTensor,
        timestep: Union[torch.Tensor, float, int],
        encoder_hidden_states: torch.Tensor,
        class_labels: Optional[torch.Tensor] = None,
        timestep_cond: Optional[torch.Tensor] = None,
        attention_mask: Optional[torch.Tensor] = None,
        cross_attention_kwargs: Optional[Dict[str, Any]] = None,
        return_dict: bool = True,
    ) -> Union[UNet2DConditionOutput, Tuple]:
        r"""
        Args:
            sample (`torch.FloatTensor`): (batch, channel, height, width) noisy inputs tensor
            timestep (`torch.FloatTensor` or `float` or `int`): (batch) timesteps
            encoder_hidden_states (`torch.FloatTensor`): (batch, sequence_length, feature_dim) encoder hidden states
            return_dict (`bool`, *optional*, defaults to `True`):
                Whether or not to return a [`models.unet_2d_condition.UNet2DConditionOutput`] instead of a plain tuple.
            cross_attention_kwargs (`dict`, *optional*):
                A kwargs dictionary that if specified is passed along to the `AttnProcessor` as defined under
                `self.processor` in
                [diffusers.cross_attention](https://github.com/huggingface/diffusers/blob/main/src/diffusers/models/cross_attention.py).

        Returns:
            [`~models.unet_2d_condition.UNet2DConditionOutput`] or `tuple`:
            [`~models.unet_2d_condition.UNet2DConditionOutput`] if `return_dict` is True, otherwise a `tuple`. When
            returning a tuple, the first element is the sample tensor.
        """
        # By default samples have to be AT least a multiple of the overall upsampling factor.
        # The overall upsampling factor is equal to 2 ** (# num of upsampling layears).
        # However, the upsampling interpolation output size can be forced to fit any upsampling size
        # on the fly if necessary.
        default_overall_up_factor = 2**self.num_upsamplers

        # upsample size should be forwarded when sample is not a multiple of `default_overall_up_factor`
        forward_upsample_size = False
        upsample_size = None

        if any(s % default_overall_up_factor != 0 for s in sample.shape[-2:]):
            logger.info("Forward upsample size to force interpolation output size.")
            forward_upsample_size = True

        # prepare attention_mask
        if attention_mask is not None:
            attention_mask = (1 - attention_mask.to(sample.dtype)) * -10000.0
            attention_mask = attention_mask.unsqueeze(1)

        # 0. center input if necessary
        if self.config.center_input_sample:
            sample = 2 * sample - 1.0

        # 1. time
        timesteps = timestep
        if not torch.is_tensor(timesteps):
            # TODO: this requires sync between CPU and GPU. So try to pass timesteps as tensors if you can
            # This would be a good case for the `match` statement (Python 3.10+)
            is_mps = sample.device.type == "mps"
            if isinstance(timestep, float):
                dtype = torch.float32 if is_mps else torch.float64
            else:
                dtype = torch.int32 if is_mps else torch.int64
            timesteps = torch.tensor([timesteps], dtype=dtype, device=sample.device)
        elif len(timesteps.shape) == 0:
            timesteps = timesteps[None].to(sample.device)

        # broadcast to batch dimension in a way that's compatible with ONNX/Core ML
        timesteps = timesteps.expand(sample.shape[0])

        t_emb = self.time_proj(timesteps)

        # timesteps does not contain any weights and will always return f32 tensors
        # but time_embedding might actually be running in fp16. so we need to cast here.
        # there might be better ways to encapsulate this.
        t_emb = t_emb.to(dtype=self.dtype)

        emb = self.time_embedding(t_emb, timestep_cond)

        if self.class_embedding is not None:
            if class_labels is None:
                raise ValueError("class_labels should be provided when num_class_embeds > 0")

            if self.config.class_embed_type == "timestep":
                class_labels = self.time_proj(class_labels)

            class_emb = self.class_embedding(class_labels).to(dtype=self.dtype)
            emb = emb + class_emb

        if self.film_embedding is not None:
            if class_labels is None:
                raise ValueError("class_labels should be provided when extra_film_condition_dim > 0")
            film_emb = self.film_embedding(class_labels).to(dtype=self.dtype)
            if self.use_extra_film_by_concat:
                emb = torch.cat([emb, film_emb], dim=-1)
            else:
                emb = emb + film_emb

        # 2. pre-process
        sample = self.conv_in(sample)

        # 3. down
        down_block_res_samples = (sample,)
        for downsample_block in self.down_blocks:
            if hasattr(downsample_block, "has_cross_attention") and downsample_block.has_cross_attention:
                sample, res_samples = downsample_block(
                    hidden_states=sample,
                    temb=emb,
                    encoder_hidden_states=encoder_hidden_states,
                    attention_mask=attention_mask,
                    cross_attention_kwargs=cross_attention_kwargs,
                )
            else:
                sample, res_samples = downsample_block(hidden_states=sample, temb=emb)

            down_block_res_samples += res_samples

        # 4. mid
        if self.mid_block is not None:
            sample = self.mid_block(
                sample,
                emb,
                encoder_hidden_states=encoder_hidden_states,
                attention_mask=attention_mask,
                cross_attention_kwargs=cross_attention_kwargs,
            )

        # 5. up
        for i, upsample_block in enumerate(self.up_blocks):
            is_final_block = i == len(self.up_blocks) - 1

            res_samples = down_block_res_samples[-len(upsample_block.resnets) :]
            down_block_res_samples = down_block_res_samples[: -len(upsample_block.resnets)]

            # if we have not reached the final block and need to forward the
            # upsample size, we do it here
            if not is_final_block and forward_upsample_size:
                upsample_size = down_block_res_samples[-1].shape[2:]

            if hasattr(upsample_block, "has_cross_attention") and upsample_block.has_cross_attention:
                sample = upsample_block(
                    hidden_states=sample,
                    temb=emb,
                    res_hidden_states_tuple=res_samples,
                    encoder_hidden_states=encoder_hidden_states,
                    cross_attention_kwargs=cross_attention_kwargs,
                    upsample_size=upsample_size,
                    attention_mask=attention_mask,
                )
            else:
                sample = upsample_block(
                    hidden_states=sample, temb=emb, res_hidden_states_tuple=res_samples, upsample_size=upsample_size
                )
        # 6. post-process
        if self.conv_norm_out:
            sample = self.conv_norm_out(sample)
            sample = self.conv_act(sample)
        sample = self.conv_out(sample)

        if not return_dict:
            return (sample,)

        return UNet2DConditionOutput(sample=sample)<|MERGE_RESOLUTION|>--- conflicted
+++ resolved
@@ -103,18 +103,11 @@
             The dimension of `cond_proj` layer in timestep embedding.
         conv_in_kernel (`int`, *optional*, default to `3`): The kernel size of `conv_in` layer.
         conv_out_kernel (`int`, *optional*, default to `3`): the Kernel size of `conv_out` layer.
-<<<<<<< HEAD
-        extra_film_condition_dim (`int`, *optional*, default to `None`):
-            The dimensionality of the extra film conditioning layer.
-        extra_film_use_concat (`bool`, *optional*, defaults to `False`):
-            Whether to concatenate the extra film embedding with the time embedding or sum them.
-=======
         conv_out_kernel (`int`, *optional*, default to `3`): The kernel size of `conv_out` layer.
         projection_class_embeddings_input_dim (`int`, *optional*): The dimension of the `class_labels` input when
             using the "projection" `class_embed_type`. Required when using the "projection" `class_embed_type`.
         extra_film_condition_dim (`int`, *optional*, default to `None`): The dimensionality of the extra film conditioning layer.
         extra_film_use_concat (`bool`, *optional*, defaults to `False`): Whether to concatenate the extra film embedding with the time embedding or sum them.
->>>>>>> 13f6f3e9
     """
 
     _supports_gradient_checkpointing = True
