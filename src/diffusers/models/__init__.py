# Copyright 2025 The HuggingFace Team. All rights reserved.
#
# Licensed under the Apache License, Version 2.0 (the "License");
# you may not use this file except in compliance with the License.
# You may obtain a copy of the License at
#
#     http://www.apache.org/licenses/LICENSE-2.0
#
# Unless required by applicable law or agreed to in writing, software
# distributed under the License is distributed on an "AS IS" BASIS,
# WITHOUT WARRANTIES OR CONDITIONS OF ANY KIND, either express or implied.
# See the License for the specific language governing permissions and
# limitations under the License.

from typing import TYPE_CHECKING

from ..utils import (
    DIFFUSERS_SLOW_IMPORT,
    _LazyModule,
    is_flax_available,
    is_torch_available,
)


_import_structure = {}

if is_torch_available():
    _import_structure["_modeling_parallel"] = ["ContextParallelConfig", "ParallelConfig"]
    _import_structure["adapter"] = ["MultiAdapter", "T2IAdapter"]
    _import_structure["attention_dispatch"] = ["AttentionBackendName", "attention_backend"]
    _import_structure["auto_model"] = ["AutoModel"]
    _import_structure["autoencoders.autoencoder_asym_kl"] = ["AsymmetricAutoencoderKL"]
    _import_structure["autoencoders.autoencoder_dc"] = ["AutoencoderDC"]
    _import_structure["autoencoders.autoencoder_kl"] = ["AutoencoderKL"]
    _import_structure["autoencoders.autoencoder_kl_allegro"] = ["AutoencoderKLAllegro"]
    _import_structure["autoencoders.autoencoder_kl_cogvideox"] = ["AutoencoderKLCogVideoX"]
    _import_structure["autoencoders.autoencoder_kl_cosmos"] = ["AutoencoderKLCosmos"]
    _import_structure["autoencoders.autoencoder_kl_flux2"] = ["AutoencoderKLFlux2"]
    _import_structure["autoencoders.autoencoder_kl_hunyuan_video"] = ["AutoencoderKLHunyuanVideo"]
    _import_structure["autoencoders.autoencoder_kl_hunyuanimage"] = ["AutoencoderKLHunyuanImage"]
    _import_structure["autoencoders.autoencoder_kl_hunyuanimage_refiner"] = ["AutoencoderKLHunyuanImageRefiner"]
    _import_structure["autoencoders.autoencoder_kl_hunyuanvideo15"] = ["AutoencoderKLHunyuanVideo15"]
    _import_structure["autoencoders.autoencoder_kl_ltx"] = ["AutoencoderKLLTXVideo"]
    _import_structure["autoencoders.autoencoder_kl_magvit"] = ["AutoencoderKLMagvit"]
    _import_structure["autoencoders.autoencoder_kl_mochi"] = ["AutoencoderKLMochi"]
    _import_structure["autoencoders.autoencoder_kl_qwenimage"] = ["AutoencoderKLQwenImage"]
    _import_structure["autoencoders.autoencoder_kl_temporal_decoder"] = ["AutoencoderKLTemporalDecoder"]
    _import_structure["autoencoders.autoencoder_kl_wan"] = ["AutoencoderKLWan"]
    _import_structure["autoencoders.autoencoder_oobleck"] = ["AutoencoderOobleck"]
    _import_structure["autoencoders.autoencoder_tiny"] = ["AutoencoderTiny"]
    _import_structure["autoencoders.consistency_decoder_vae"] = ["ConsistencyDecoderVAE"]
    _import_structure["autoencoders.vq_model"] = ["VQModel"]
    _import_structure["cache_utils"] = ["CacheMixin"]
    _import_structure["controlnets.controlnet"] = ["ControlNetModel"]
    _import_structure["controlnets.controlnet_flux"] = ["FluxControlNetModel", "FluxMultiControlNetModel"]
    _import_structure["controlnets.controlnet_hunyuan"] = [
        "HunyuanDiT2DControlNetModel",
        "HunyuanDiT2DMultiControlNetModel",
    ]
    _import_structure["controlnets.controlnet_qwenimage"] = [
        "QwenImageControlNetModel",
        "QwenImageMultiControlNetModel",
    ]
    _import_structure["controlnets.controlnet_sana"] = ["SanaControlNetModel"]
    _import_structure["controlnets.controlnet_sd3"] = ["SD3ControlNetModel", "SD3MultiControlNetModel"]
    _import_structure["controlnets.controlnet_sparsectrl"] = ["SparseControlNetModel"]
    _import_structure["controlnets.controlnet_union"] = ["ControlNetUnionModel"]
    _import_structure["controlnets.controlnet_xs"] = ["ControlNetXSAdapter", "UNetControlNetXSModel"]
    _import_structure["controlnets.controlnet_z_image"] = ["ZImageControlNetModel"]
    _import_structure["controlnets.multicontrolnet"] = ["MultiControlNetModel"]
    _import_structure["controlnets.multicontrolnet_union"] = ["MultiControlNetUnionModel"]
    _import_structure["embeddings"] = ["ImageProjection"]
    _import_structure["modeling_utils"] = ["ModelMixin"]
    _import_structure["transformers.auraflow_transformer_2d"] = ["AuraFlowTransformer2DModel"]
    _import_structure["transformers.cogvideox_transformer_3d"] = ["CogVideoXTransformer3DModel"]
    _import_structure["transformers.consisid_transformer_3d"] = ["ConsisIDTransformer3DModel"]
    _import_structure["transformers.dit_transformer_2d"] = ["DiTTransformer2DModel"]
    _import_structure["transformers.dual_transformer_2d"] = ["DualTransformer2DModel"]
    _import_structure["transformers.hunyuan_transformer_2d"] = ["HunyuanDiT2DModel"]
    _import_structure["transformers.latte_transformer_3d"] = ["LatteTransformer3DModel"]
    _import_structure["transformers.lumina_nextdit2d"] = ["LuminaNextDiT2DModel"]
    _import_structure["transformers.pixart_transformer_2d"] = ["PixArtTransformer2DModel"]
    _import_structure["transformers.prior_transformer"] = ["PriorTransformer"]
    _import_structure["transformers.sana_transformer"] = ["SanaTransformer2DModel"]
    _import_structure["transformers.stable_audio_transformer"] = ["StableAudioDiTModel"]
    _import_structure["transformers.t5_film_transformer"] = ["T5FilmDecoder"]
    _import_structure["transformers.transformer_2d"] = ["Transformer2DModel"]
    _import_structure["transformers.transformer_allegro"] = ["AllegroTransformer3DModel"]
    _import_structure["transformers.transformer_bria"] = ["BriaTransformer2DModel"]
    _import_structure["transformers.transformer_bria_fibo"] = ["BriaFiboTransformer2DModel"]
    _import_structure["transformers.transformer_chroma"] = ["ChromaTransformer2DModel"]
    _import_structure["transformers.transformer_chronoedit"] = ["ChronoEditTransformer3DModel"]
    _import_structure["transformers.transformer_cogview3plus"] = ["CogView3PlusTransformer2DModel"]
    _import_structure["transformers.transformer_cogview4"] = ["CogView4Transformer2DModel"]
    _import_structure["transformers.transformer_cosmos"] = ["CosmosTransformer3DModel"]
    _import_structure["transformers.transformer_easyanimate"] = ["EasyAnimateTransformer3DModel"]
    _import_structure["transformers.transformer_flux"] = ["FluxTransformer2DModel"]
    _import_structure["transformers.transformer_flux2"] = ["Flux2Transformer2DModel"]
    _import_structure["transformers.transformer_hidream_image"] = ["HiDreamImageTransformer2DModel"]
    _import_structure["transformers.transformer_hunyuan_video"] = ["HunyuanVideoTransformer3DModel"]
    _import_structure["transformers.transformer_hunyuan_video15"] = ["HunyuanVideo15Transformer3DModel"]
    _import_structure["transformers.transformer_hunyuan_video_framepack"] = ["HunyuanVideoFramepackTransformer3DModel"]
    _import_structure["transformers.transformer_hunyuanimage"] = ["HunyuanImageTransformer2DModel"]
    _import_structure["transformers.transformer_kandinsky"] = ["Kandinsky5Transformer3DModel"]
    _import_structure["transformers.transformer_longcat_image"] = ["LongCatImageTransformer2DModel"]
    _import_structure["transformers.transformer_ltx"] = ["LTXVideoTransformer3DModel"]
    _import_structure["transformers.transformer_lumina2"] = ["Lumina2Transformer2DModel"]
    _import_structure["transformers.transformer_mochi"] = ["MochiTransformer3DModel"]
    _import_structure["transformers.transformer_omnigen"] = ["OmniGenTransformer2DModel"]
    _import_structure["transformers.transformer_ovis_image"] = ["OvisImageTransformer2DModel"]
    _import_structure["transformers.transformer_prx"] = ["PRXTransformer2DModel"]
    _import_structure["transformers.transformer_qwenimage"] = ["QwenImageTransformer2DModel"]
    _import_structure["transformers.transformer_sana_video"] = ["SanaVideoTransformer3DModel"]
    _import_structure["transformers.transformer_sd3"] = ["SD3Transformer2DModel"]
    _import_structure["transformers.transformer_skyreels_v2"] = ["SkyReelsV2Transformer3DModel"]
    _import_structure["transformers.transformer_temporal"] = ["TransformerTemporalModel"]
    _import_structure["transformers.transformer_wan"] = ["WanTransformer3DModel"]
<<<<<<< HEAD
=======
    _import_structure["transformers.transformer_wan_animate"] = ["WanAnimateTransformer3DModel"]
>>>>>>> 5ed6e4eb
    _import_structure["transformers.transformer_wan_s2v"] = ["WanS2VTransformer3DModel"]
    _import_structure["transformers.transformer_wan_vace"] = ["WanVACETransformer3DModel"]
    _import_structure["transformers.transformer_z_image"] = ["ZImageTransformer2DModel"]
    _import_structure["unets.unet_1d"] = ["UNet1DModel"]
    _import_structure["unets.unet_2d"] = ["UNet2DModel"]
    _import_structure["unets.unet_2d_condition"] = ["UNet2DConditionModel"]
    _import_structure["unets.unet_3d_condition"] = ["UNet3DConditionModel"]
    _import_structure["unets.unet_i2vgen_xl"] = ["I2VGenXLUNet"]
    _import_structure["unets.unet_kandinsky3"] = ["Kandinsky3UNet"]
    _import_structure["unets.unet_motion_model"] = ["MotionAdapter", "UNetMotionModel"]
    _import_structure["unets.unet_spatio_temporal_condition"] = ["UNetSpatioTemporalConditionModel"]
    _import_structure["unets.unet_stable_cascade"] = ["StableCascadeUNet"]
    _import_structure["unets.uvit_2d"] = ["UVit2DModel"]

if is_flax_available():
    _import_structure["controlnets.controlnet_flax"] = ["FlaxControlNetModel"]
    _import_structure["unets.unet_2d_condition_flax"] = ["FlaxUNet2DConditionModel"]
    _import_structure["vae_flax"] = ["FlaxAutoencoderKL"]


if TYPE_CHECKING or DIFFUSERS_SLOW_IMPORT:
    if is_torch_available():
        from ._modeling_parallel import ContextParallelConfig, ParallelConfig
        from .adapter import MultiAdapter, T2IAdapter
        from .attention_dispatch import AttentionBackendName, attention_backend
        from .auto_model import AutoModel
        from .autoencoders import (
            AsymmetricAutoencoderKL,
            AutoencoderDC,
            AutoencoderKL,
            AutoencoderKLAllegro,
            AutoencoderKLCogVideoX,
            AutoencoderKLCosmos,
            AutoencoderKLFlux2,
            AutoencoderKLHunyuanImage,
            AutoencoderKLHunyuanImageRefiner,
            AutoencoderKLHunyuanVideo,
            AutoencoderKLHunyuanVideo15,
            AutoencoderKLLTXVideo,
            AutoencoderKLMagvit,
            AutoencoderKLMochi,
            AutoencoderKLQwenImage,
            AutoencoderKLTemporalDecoder,
            AutoencoderKLWan,
            AutoencoderOobleck,
            AutoencoderTiny,
            ConsistencyDecoderVAE,
            VQModel,
        )
        from .cache_utils import CacheMixin
        from .controlnets import (
            ControlNetModel,
            ControlNetUnionModel,
            ControlNetXSAdapter,
            FluxControlNetModel,
            FluxMultiControlNetModel,
            HunyuanDiT2DControlNetModel,
            HunyuanDiT2DMultiControlNetModel,
            MultiControlNetModel,
            MultiControlNetUnionModel,
            QwenImageControlNetModel,
            QwenImageMultiControlNetModel,
            SanaControlNetModel,
            SD3ControlNetModel,
            SD3MultiControlNetModel,
            SparseControlNetModel,
            UNetControlNetXSModel,
            ZImageControlNetModel,
        )
        from .embeddings import ImageProjection
        from .modeling_utils import ModelMixin
        from .transformers import (
            AllegroTransformer3DModel,
            AuraFlowTransformer2DModel,
            BriaFiboTransformer2DModel,
            BriaTransformer2DModel,
            ChromaTransformer2DModel,
            ChronoEditTransformer3DModel,
            CogVideoXTransformer3DModel,
            CogView3PlusTransformer2DModel,
            CogView4Transformer2DModel,
            ConsisIDTransformer3DModel,
            CosmosTransformer3DModel,
            DiTTransformer2DModel,
            DualTransformer2DModel,
            EasyAnimateTransformer3DModel,
            Flux2Transformer2DModel,
            FluxTransformer2DModel,
            HiDreamImageTransformer2DModel,
            HunyuanDiT2DModel,
            HunyuanImageTransformer2DModel,
            HunyuanVideo15Transformer3DModel,
            HunyuanVideoFramepackTransformer3DModel,
            HunyuanVideoTransformer3DModel,
            Kandinsky5Transformer3DModel,
            LatteTransformer3DModel,
            LongCatImageTransformer2DModel,
            LTXVideoTransformer3DModel,
            Lumina2Transformer2DModel,
            LuminaNextDiT2DModel,
            MochiTransformer3DModel,
            OmniGenTransformer2DModel,
            OvisImageTransformer2DModel,
            PixArtTransformer2DModel,
            PriorTransformer,
            PRXTransformer2DModel,
            QwenImageTransformer2DModel,
            SanaTransformer2DModel,
            SanaVideoTransformer3DModel,
            SD3Transformer2DModel,
            SkyReelsV2Transformer3DModel,
            StableAudioDiTModel,
            T5FilmDecoder,
            Transformer2DModel,
            TransformerTemporalModel,
<<<<<<< HEAD
=======
            WanAnimateTransformer3DModel,
>>>>>>> 5ed6e4eb
            WanS2VTransformer3DModel,
            WanTransformer3DModel,
            WanVACETransformer3DModel,
            ZImageTransformer2DModel,
        )
        from .unets import (
            I2VGenXLUNet,
            Kandinsky3UNet,
            MotionAdapter,
            StableCascadeUNet,
            UNet1DModel,
            UNet2DConditionModel,
            UNet2DModel,
            UNet3DConditionModel,
            UNetMotionModel,
            UNetSpatioTemporalConditionModel,
            UVit2DModel,
        )

    if is_flax_available():
        from .controlnets import FlaxControlNetModel
        from .unets import FlaxUNet2DConditionModel
        from .vae_flax import FlaxAutoencoderKL

else:
    import sys

    sys.modules[__name__] = _LazyModule(__name__, globals()["__file__"], _import_structure, module_spec=__spec__)<|MERGE_RESOLUTION|>--- conflicted
+++ resolved
@@ -115,10 +115,7 @@
     _import_structure["transformers.transformer_skyreels_v2"] = ["SkyReelsV2Transformer3DModel"]
     _import_structure["transformers.transformer_temporal"] = ["TransformerTemporalModel"]
     _import_structure["transformers.transformer_wan"] = ["WanTransformer3DModel"]
-<<<<<<< HEAD
-=======
     _import_structure["transformers.transformer_wan_animate"] = ["WanAnimateTransformer3DModel"]
->>>>>>> 5ed6e4eb
     _import_structure["transformers.transformer_wan_s2v"] = ["WanS2VTransformer3DModel"]
     _import_structure["transformers.transformer_wan_vace"] = ["WanVACETransformer3DModel"]
     _import_structure["transformers.transformer_z_image"] = ["ZImageTransformer2DModel"]
@@ -234,10 +231,7 @@
             T5FilmDecoder,
             Transformer2DModel,
             TransformerTemporalModel,
-<<<<<<< HEAD
-=======
             WanAnimateTransformer3DModel,
->>>>>>> 5ed6e4eb
             WanS2VTransformer3DModel,
             WanTransformer3DModel,
             WanVACETransformer3DModel,
