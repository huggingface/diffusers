# Copyright 2023 The HuggingFace Team. All rights reserved.
#
# Licensed under the Apache License, Version 2.0 (the "License");
# you may not use this file except in compliance with the License.
# You may obtain a copy of the License at
#
#     http://www.apache.org/licenses/LICENSE-2.0
#
# Unless required by applicable law or agreed to in writing, software
# distributed under the License is distributed on an "AS IS" BASIS,
# WITHOUT WARRANTIES OR CONDITIONS OF ANY KIND, either express or implied.
# See the License for the specific language governing permissions and
# limitations under the License.

from ..utils import is_flax_available, is_torch_available


if is_torch_available():
<<<<<<< HEAD
    from .autoencoder_asym_kl import AsymmetricAutoencoderKL
=======
    from .adapter import MultiAdapter, T2IAdapter
>>>>>>> 6427aa99
    from .autoencoder_kl import AutoencoderKL
    from .controlnet import ControlNetModel
    from .dual_transformer_2d import DualTransformer2DModel
    from .modeling_utils import ModelMixin
    from .prior_transformer import PriorTransformer
    from .t5_film_transformer import T5FilmDecoder
    from .transformer_2d import Transformer2DModel
    from .unet_1d import UNet1DModel
    from .unet_2d import UNet2DModel
    from .unet_2d_condition import UNet2DConditionModel
    from .unet_3d_condition import UNet3DConditionModel
    from .vq_model import VQModel

if is_flax_available():
    from .controlnet_flax import FlaxControlNetModel
    from .unet_2d_condition_flax import FlaxUNet2DConditionModel
    from .vae_flax import FlaxAutoencoderKL<|MERGE_RESOLUTION|>--- conflicted
+++ resolved
@@ -16,11 +16,8 @@
 
 
 if is_torch_available():
-<<<<<<< HEAD
+    from .adapter import MultiAdapter, T2IAdapter
     from .autoencoder_asym_kl import AsymmetricAutoencoderKL
-=======
-    from .adapter import MultiAdapter, T2IAdapter
->>>>>>> 6427aa99
     from .autoencoder_kl import AutoencoderKL
     from .controlnet import ControlNetModel
     from .dual_transformer_2d import DualTransformer2DModel
