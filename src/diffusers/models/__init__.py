--- conflicted
+++ resolved
@@ -39,14 +39,7 @@
     _import_structure["autoencoders.autoencoder_tiny"] = ["AutoencoderTiny"]
     _import_structure["autoencoders.consistency_decoder_vae"] = ["ConsistencyDecoderVAE"]
     _import_structure["autoencoders.vq_model"] = ["VQModel"]
-<<<<<<< HEAD
-    _import_structure["controlnet"] = ["ControlNetModel"]
-    _import_structure["controlnet_hunyuan"] = ["HunyuanDiT2DControlNetModel", "HunyuanDiT2DMultiControlNetModel"]
-    _import_structure["controlnet_sd3"] = ["SD3ControlNetModel", "SD3MultiControlNetModel"]
-    _import_structure["controlnet_sparsectrl"] = ["SparseControlNetModel"]
-    _import_structure["controlnet_xs"] = ["ControlNetXSAdapter", "UNetControlNetXSModel"]
-    _import_structure["embeddings"] = ["ImageProjection", "ImageProjectionCustomized"]
-=======
+
     _import_structure["controlnets.controlnet"] = ["ControlNetModel"]
     _import_structure["controlnets.controlnet_flux"] = ["FluxControlNetModel", "FluxMultiControlNetModel"]
     _import_structure["controlnets.controlnet_hunyuan"] = [
@@ -58,8 +51,8 @@
     _import_structure["controlnets.controlnet_union"] = ["ControlNetUnionModel"]
     _import_structure["controlnets.controlnet_xs"] = ["ControlNetXSAdapter", "UNetControlNetXSModel"]
     _import_structure["controlnets.multicontrolnet"] = ["MultiControlNetModel"]
-    _import_structure["embeddings"] = ["ImageProjection"]
->>>>>>> 9ab02f9f
+    _import_structure["embeddings"] = ["ImageProjection", "ImageProjectionCustomized"]
+
     _import_structure["modeling_utils"] = ["ModelMixin"]
     _import_structure["transformers.auraflow_transformer_2d"] = ["AuraFlowTransformer2DModel"]
     _import_structure["transformers.cogvideox_transformer_3d"] = ["CogVideoXTransformer3DModel"]
@@ -117,14 +110,7 @@
             ConsistencyDecoderVAE,
             VQModel,
         )
-<<<<<<< HEAD
-        from .controlnet import ControlNetModel
-        from .controlnet_hunyuan import HunyuanDiT2DControlNetModel, HunyuanDiT2DMultiControlNetModel
-        from .controlnet_sd3 import SD3ControlNetModel, SD3MultiControlNetModel
-        from .controlnet_sparsectrl import SparseControlNetModel
-        from .controlnet_xs import ControlNetXSAdapter, UNetControlNetXSModel
-        from .embeddings import ImageProjection, ImageProjectionCustomized
-=======
+
 
         from .controlnets import (
             ControlNetModel,
@@ -142,7 +128,7 @@
         )
         from .embeddings import ImageProjection
 
->>>>>>> 9ab02f9f
+
         from .modeling_utils import ModelMixin
         from .transformers import (
             AllegroTransformer3DModel,
