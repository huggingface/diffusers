# Copyright 2022 The HuggingFace Team. All rights reserved.
#
# Licensed under the Apache License, Version 2.0 (the "License");
# you may not use this file except in compliance with the License.
# You may obtain a copy of the License at
#
#     http://www.apache.org/licenses/LICENSE-2.0
#
# Unless required by applicable law or agreed to in writing, software
# distributed under the License is distributed on an "AS IS" BASIS,
# WITHOUT WARRANTIES OR CONDITIONS OF ANY KIND, either express or implied.
# See the License for the specific language governing permissions and
# limitations under the License.

<<<<<<< HEAD
from ..utils import is_torch_available, is_flax_available
=======
from ..utils import is_flax_available, is_torch_available

>>>>>>> 6bd005eb

if is_torch_available():
    from .unet_2d import UNet2DModel
    from .unet_2d_condition import UNet2DConditionModel
    from .vae import AutoencoderKL, VQModel

if is_flax_available():
    from .unet_2d_condition_flax import FlaxUNet2DConditionModel
    from .vae_flax import FlaxAutoencoderKL<|MERGE_RESOLUTION|>--- conflicted
+++ resolved
@@ -12,12 +12,8 @@
 # See the License for the specific language governing permissions and
 # limitations under the License.
 
-<<<<<<< HEAD
-from ..utils import is_torch_available, is_flax_available
-=======
 from ..utils import is_flax_available, is_torch_available
 
->>>>>>> 6bd005eb
 
 if is_torch_available():
     from .unet_2d import UNet2DModel
