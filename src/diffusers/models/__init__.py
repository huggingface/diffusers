--- conflicted
+++ resolved
@@ -108,11 +108,8 @@
     _import_structure["transformers.transformer_skyreels_v2"] = ["SkyReelsV2Transformer3DModel"]
     _import_structure["transformers.transformer_temporal"] = ["TransformerTemporalModel"]
     _import_structure["transformers.transformer_wan"] = ["WanTransformer3DModel"]
-<<<<<<< HEAD
     _import_structure["transformers.transformer_wan_s2v"] = ["WanS2VTransformer3DModel"]
-=======
     _import_structure["transformers.transformer_wan_animate"] = ["WanAnimateTransformer3DModel"]
->>>>>>> eeae0338
     _import_structure["transformers.transformer_wan_vace"] = ["WanVACETransformer3DModel"]
     _import_structure["unets.unet_1d"] = ["UNet1DModel"]
     _import_structure["unets.unet_2d"] = ["UNet2DModel"]
@@ -219,11 +216,8 @@
             T5FilmDecoder,
             Transformer2DModel,
             TransformerTemporalModel,
-<<<<<<< HEAD
             WanS2VTransformer3DModel,
-=======
             WanAnimateTransformer3DModel,
->>>>>>> eeae0338
             WanTransformer3DModel,
             WanVACETransformer3DModel,
         )
