--- conflicted
+++ resolved
@@ -61,13 +61,8 @@
 
 class UNet3DConditionModel(ModelMixin, ConfigMixin, UNet2DConditionLoadersMixin):
     r"""
-<<<<<<< HEAD
-    UNet3DConditionModel is a conditional 3D UNet model that takes in a noisy sample, conditional state, and a timestep
-    and returns sample shaped output.
-=======
     A conditional 3D UNet model that takes a noisy sample, conditional state, and a timestep and returns a sample
     shaped output.
->>>>>>> 29ece0db
 
     This model inherits from [`ModelMixin`]. Check the superclass documentation for it's generic methods implemented
     for all models (such as downloading or saving).
@@ -82,11 +77,7 @@
         freq_shift: int = 0,
         down_block_types (`Tuple[str]`, *optional*, defaults to `("CrossAttnDownBlock3D", "CrossAttnDownBlock3D", "CrossAttnDownBlock3D", "DownBlock3D")`):
             The tuple of downsample blocks to use.
-<<<<<<< HEAD
         up_block_types (`Tuple[str]`, *optional*, defaults to `("UpBlock3D", "CrossAttnUpBlock3D", "CrossAttnUpBlock3D", "CrossAttnUpBlock3D",)`):
-=======
-        up_block_types (`Tuple[str]`, *optional*, defaults to `("UpBlock2D", "CrossAttnUpBlock2D", "CrossAttnUpBlock2D", "CrossAttnUpBlock2D")`):
->>>>>>> 29ece0db
             The tuple of upsample blocks to use.
         block_out_channels (`Tuple[int]`, *optional*, defaults to `(320, 640, 1280, 1280)`):
             The tuple of output channels for each block.
@@ -129,14 +120,11 @@
         norm_eps: float = 1e-5,
         cross_attention_dim: int = 1024,
         attention_head_dim: Union[int, Tuple[int]] = 64,
-<<<<<<< HEAD
         use_linear_projection: bool = True,
         use_temporal_transformer: bool = True,
         upcast_attention: bool = False,
         resnet_time_scale_shift: str = "default",
-=======
         num_attention_heads: Optional[Union[int, Tuple[int]]] = None,
->>>>>>> 29ece0db
     ):
         super().__init__()
 
@@ -204,16 +192,13 @@
         self.mid_block = None
         self.up_blocks = nn.ModuleList([])
 
-<<<<<<< HEAD
         if isinstance(only_cross_attention, bool):
             only_cross_attention = [only_cross_attention] * len(down_block_types)
 
-        if isinstance(attention_head_dim, int):
-            attention_head_dim = (attention_head_dim,) * len(down_block_types)
-=======
+        # if isinstance(attention_head_dim, int):
+        #     attention_head_dim = (attention_head_dim,) * len(down_block_types)
         if isinstance(num_attention_heads, int):
             num_attention_heads = (num_attention_heads,) * len(down_block_types)
->>>>>>> 29ece0db
 
         # down
         output_channel = block_out_channels[0]
@@ -263,13 +248,10 @@
 
         # up
         reversed_block_out_channels = list(reversed(block_out_channels))
-<<<<<<< HEAD
-        reversed_attention_head_dim = list(reversed(attention_head_dim))
+        # reversed_attention_head_dim = list(reversed(attention_head_dim))
         only_cross_attention = list(reversed(only_cross_attention))
-=======
         reversed_num_attention_heads = list(reversed(num_attention_heads))
 
->>>>>>> 29ece0db
         output_channel = reversed_block_out_channels[0]
         for i, up_block_type in enumerate(up_block_types):
             is_final_block = i == len(block_out_channels) - 1
@@ -297,16 +279,13 @@
                 resnet_act_fn=act_fn,
                 resnet_groups=norm_num_groups,
                 cross_attention_dim=cross_attention_dim,
-<<<<<<< HEAD
-                attn_num_head_channels=reversed_attention_head_dim[i],
+                # attn_num_head_channels=reversed_attention_head_dim[i],
                 use_linear_projection=use_linear_projection,
                 only_cross_attention=only_cross_attention[i],
                 upcast_attention=upcast_attention,
                 resnet_time_scale_shift=resnet_time_scale_shift,
-=======
                 num_attention_heads=reversed_num_attention_heads[i],
                 dual_cross_attention=False,
->>>>>>> 29ece0db
             )
             self.up_blocks.append(up_block)
             prev_output_channel = output_channel
@@ -534,17 +513,9 @@
         The [`UNet3DConditionModel`] forward method.
 
         Args:
-<<<<<<< HEAD
             sample (`torch.FloatTensor`): (batch, channel, num_frames, height, width) noisy inputs tensor
             timestep (`torch.FloatTensor` or `float` or `int`): (batch) timesteps
             encoder_hidden_states (`torch.FloatTensor`): (batch, sequence_length, feature_dim) encoder hidden states
-=======
-            sample (`torch.FloatTensor`):
-                The noisy input tensor with the following shape `(batch, num_frames, channel, height, width`.
-            timestep (`torch.FloatTensor` or `float` or `int`): The number of timesteps to denoise an input.
-            encoder_hidden_states (`torch.FloatTensor`):
-                The encoder hidden states with shape `(batch, sequence_length, feature_dim)`.
->>>>>>> 29ece0db
             return_dict (`bool`, *optional*, defaults to `True`):
                 Whether or not to return a [`~models.unet_3d_condition.UNet3DConditionOutput`] instead of a plain
                 tuple.
@@ -616,7 +587,6 @@
             sample = sample.permute(0, 2, 1, 3, 4).reshape((sample.shape[0] * num_frames, -1) + sample.shape[3:])
             sample = self.conv_in(sample)
 
-<<<<<<< HEAD
             sample = self.transformer_in(
                 sample, num_frames=num_frames, cross_attention_kwargs=cross_attention_kwargs
             ).sample
@@ -629,14 +599,6 @@
             # (b f) c h w -> b c f h w (f=video_length)
             sample = sample.reshape([-1, video_length, *sample.shape[1:]])
             sample = sample.movedim((0, 1, 2, 3, 4), (0, 2, 1, 3, 4))
-=======
-        sample = self.transformer_in(
-            sample,
-            num_frames=num_frames,
-            cross_attention_kwargs=cross_attention_kwargs,
-            return_dict=False,
-        )[0]
->>>>>>> 29ece0db
 
         # 3. down
         down_block_res_samples = (sample,)
