# coding=utf-8
# Copyright 2025 The HuggingFace Inc. team.
# Copyright (c) 2022, NVIDIA CORPORATION.  All rights reserved.
#
# Licensed under the Apache License, Version 2.0 (the "License");
# you may not use this file except in compliance with the License.
# You may obtain a copy of the License at
#
#     http://www.apache.org/licenses/LICENSE-2.0
#
# Unless required by applicable law or agreed to in writing, software
# distributed under the License is distributed on an "AS IS" BASIS,
# WITHOUT WARRANTIES OR CONDITIONS OF ANY KIND, either express or implied.
# See the License for the specific language governing permissions and
# limitations under the License.

import importlib
import inspect
import math
import os
from array import array
<<<<<<< HEAD
from collections import OrderedDict
from concurrent.futures import ThreadPoolExecutor, as_completed
=======
from collections import OrderedDict, defaultdict
>>>>>>> 9d313fc7
from pathlib import Path
from typing import Dict, List, Optional, Union
from zipfile import is_zipfile

import safetensors
import torch
from huggingface_hub import DDUFEntry
from huggingface_hub.utils import EntryNotFoundError

from ..quantizers import DiffusersQuantizer
from ..utils import (
    GGUF_FILE_EXTENSION,
    SAFE_WEIGHTS_INDEX_NAME,
    SAFETENSORS_FILE_EXTENSION,
    WEIGHTS_INDEX_NAME,
    _add_variant,
    _get_model_file,
    deprecate,
    is_accelerate_available,
    is_accelerate_version,
    is_gguf_available,
    is_torch_available,
    is_torch_version,
    logging,
)


logger = logging.get_logger(__name__)

_CLASS_REMAPPING_DICT = {
    "Transformer2DModel": {
        "ada_norm_zero": "DiTTransformer2DModel",
        "ada_norm_single": "PixArtTransformer2DModel",
    }
}


if is_accelerate_available():
    from accelerate import infer_auto_device_map
    from accelerate.utils import get_balanced_memory, get_max_memory, offload_weight, set_module_tensor_to_device


# Adapted from `transformers` (see modeling_utils.py)
def _determine_device_map(
    model: torch.nn.Module, device_map, max_memory, torch_dtype, keep_in_fp32_modules=[], hf_quantizer=None
):
    if isinstance(device_map, str):
        special_dtypes = {}
        if hf_quantizer is not None:
            special_dtypes.update(hf_quantizer.get_special_dtypes_update(model, torch_dtype))
        special_dtypes.update(
            {
                name: torch.float32
                for name, _ in model.named_parameters()
                if any(m in name for m in keep_in_fp32_modules)
            }
        )

        target_dtype = torch_dtype
        if hf_quantizer is not None:
            target_dtype = hf_quantizer.adjust_target_dtype(target_dtype)

        no_split_modules = model._get_no_split_modules(device_map)
        device_map_kwargs = {"no_split_module_classes": no_split_modules}

        if "special_dtypes" in inspect.signature(infer_auto_device_map).parameters:
            device_map_kwargs["special_dtypes"] = special_dtypes
        elif len(special_dtypes) > 0:
            logger.warning(
                "This model has some weights that should be kept in higher precision, you need to upgrade "
                "`accelerate` to properly deal with them (`pip install --upgrade accelerate`)."
            )

        if device_map != "sequential":
            max_memory = get_balanced_memory(
                model,
                dtype=torch_dtype,
                low_zero=(device_map == "balanced_low_0"),
                max_memory=max_memory,
                **device_map_kwargs,
            )
        else:
            max_memory = get_max_memory(max_memory)

        if hf_quantizer is not None:
            max_memory = hf_quantizer.adjust_max_memory(max_memory)

        device_map_kwargs["max_memory"] = max_memory
        device_map = infer_auto_device_map(model, dtype=target_dtype, **device_map_kwargs)

        if hf_quantizer is not None:
            hf_quantizer.validate_environment(device_map=device_map)

    return device_map


def _fetch_remapped_cls_from_config(config, old_class):
    previous_class_name = old_class.__name__
    remapped_class_name = _CLASS_REMAPPING_DICT.get(previous_class_name).get(config["norm_type"], None)

    # Details:
    # https://github.com/huggingface/diffusers/pull/7647#discussion_r1621344818
    if remapped_class_name:
        # load diffusers library to import compatible and original scheduler
        diffusers_library = importlib.import_module(__name__.split(".")[0])
        remapped_class = getattr(diffusers_library, remapped_class_name)
        logger.info(
            f"Changing class object to be of `{remapped_class_name}` type from `{previous_class_name}` type."
            f"This is because `{previous_class_name}` is scheduled to be deprecated in a future version. Note that this"
            " DOESN'T affect the final results."
        )
        return remapped_class
    else:
        return old_class


def _determine_param_device(param_name: str, device_map: Optional[Dict[str, Union[int, str, torch.device]]]):
    """
    Find the device of param_name from the device_map.
    """
    if device_map is None:
        return "cpu"
    else:
        module_name = param_name
        # find next higher level module that is defined in device_map:
        # bert.lm_head.weight -> bert.lm_head -> bert -> ''
        while len(module_name) > 0 and module_name not in device_map:
            module_name = ".".join(module_name.split(".")[:-1])
        if module_name == "" and "" not in device_map:
            raise ValueError(f"{param_name} doesn't have any device set.")
        return device_map[module_name]


def load_state_dict(
    checkpoint_file: Union[str, os.PathLike],
    dduf_entries: Optional[Dict[str, DDUFEntry]] = None,
    disable_mmap: bool = False,
    map_location: Union[str, torch.device] = "cpu",
):
    """
    Reads a checkpoint file, returning properly formatted errors if they arise.
    """
    # TODO: maybe refactor a bit this part where we pass a dict here
    if isinstance(checkpoint_file, dict):
        return checkpoint_file
    try:
        file_extension = os.path.basename(checkpoint_file).split(".")[-1]
        if file_extension == SAFETENSORS_FILE_EXTENSION:
            if dduf_entries:
                # tensors are loaded on cpu
                with dduf_entries[checkpoint_file].as_mmap() as mm:
                    return safetensors.torch.load(mm)
            if disable_mmap:
                return safetensors.torch.load(open(checkpoint_file, "rb").read())
            else:
                return safetensors.torch.load_file(checkpoint_file, device=map_location)
        elif file_extension == GGUF_FILE_EXTENSION:
            return load_gguf_checkpoint(checkpoint_file)
        else:
            extra_args = {}
            weights_only_kwarg = {"weights_only": True} if is_torch_version(">=", "1.13") else {}
            # mmap can only be used with files serialized with zipfile-based format.
            if (
                isinstance(checkpoint_file, str)
                and map_location != "meta"
                and is_torch_version(">=", "2.1.0")
                and is_zipfile(checkpoint_file)
                and not disable_mmap
            ):
                extra_args = {"mmap": True}
            return torch.load(checkpoint_file, map_location=map_location, **weights_only_kwarg, **extra_args)
    except Exception as e:
        try:
            with open(checkpoint_file) as f:
                if f.read().startswith("version"):
                    raise OSError(
                        "You seem to have cloned a repository without having git-lfs installed. Please install "
                        "git-lfs and run `git lfs install` followed by `git lfs pull` in the folder "
                        "you cloned."
                    )
                else:
                    raise ValueError(
                        f"Unable to locate the file {checkpoint_file} which is necessary to load this pretrained "
                        "model. Make sure you have saved the model properly."
                    ) from e
        except (UnicodeDecodeError, ValueError):
            raise OSError(
                f"Unable to load weights from checkpoint file for '{checkpoint_file}' at '{checkpoint_file}'. "
            )


def load_model_dict_into_meta(
    model,
    state_dict: OrderedDict,
    dtype: Optional[Union[str, torch.dtype]] = None,
    model_name_or_path: Optional[str] = None,
    hf_quantizer: Optional[DiffusersQuantizer] = None,
    keep_in_fp32_modules: Optional[List] = None,
    device_map: Optional[Dict[str, Union[int, str, torch.device]]] = None,
    unexpected_keys: Optional[List[str]] = None,
    offload_folder: Optional[Union[str, os.PathLike]] = None,
    offload_index: Optional[Dict] = None,
    state_dict_index: Optional[Dict] = None,
    state_dict_folder: Optional[Union[str, os.PathLike]] = None,
) -> List[str]:
    """
    This is somewhat similar to `_load_state_dict_into_model`, but deals with a model that has some or all of its
    params on a `meta` device. It replaces the model params with the data from the `state_dict`
    """

    is_quantized = hf_quantizer is not None
    empty_state_dict = model.state_dict()

    for param_name, param in state_dict.items():
        if param_name not in empty_state_dict:
            continue

        set_module_kwargs = {}
        # We convert floating dtypes to the `dtype` passed. We also want to keep the buffers/params
        # in int/uint/bool and not cast them.
        # TODO: revisit cases when param.dtype == torch.float8_e4m3fn
        if dtype is not None and torch.is_floating_point(param):
            if keep_in_fp32_modules is not None and any(
                module_to_keep_in_fp32 in param_name.split(".") for module_to_keep_in_fp32 in keep_in_fp32_modules
            ):
                param = param.to(torch.float32)
                set_module_kwargs["dtype"] = torch.float32
            # For quantizers have save weights using torch.float8_e4m3fn
            elif hf_quantizer is not None and param.dtype == getattr(torch, "float8_e4m3fn", None):
                pass
            else:
                param = param.to(dtype)
                set_module_kwargs["dtype"] = dtype

        if is_accelerate_version(">", "1.8.1"):
            set_module_kwargs["non_blocking"] = True
            set_module_kwargs["clear_cache"] = False

        # For compatibility with PyTorch load_state_dict which converts state dict dtype to existing dtype in model, and which
        # uses `param.copy_(input_param)` that preserves the contiguity of the parameter in the model.
        # Reference: https://github.com/pytorch/pytorch/blob/db79ceb110f6646523019a59bbd7b838f43d4a86/torch/nn/modules/module.py#L2040C29-L2040C29
        old_param = model
        splits = param_name.split(".")
        for split in splits:
            old_param = getattr(old_param, split)

        if not isinstance(old_param, (torch.nn.Parameter, torch.Tensor)):
            old_param = None

        if old_param is not None:
            if dtype is None:
                param = param.to(old_param.dtype)

            if old_param.is_contiguous():
                param = param.contiguous()

        param_device = _determine_param_device(param_name, device_map)

        # bnb params are flattened.
        # gguf quants have a different shape based on the type of quantization applied
        if empty_state_dict[param_name].shape != param.shape:
            if (
                is_quantized
                and hf_quantizer.pre_quantized
                and hf_quantizer.check_if_quantized_param(
                    model, param, param_name, state_dict, param_device=param_device
                )
            ):
                hf_quantizer.check_quantized_param_shape(param_name, empty_state_dict[param_name], param)
            else:
                model_name_or_path_str = f"{model_name_or_path} " if model_name_or_path is not None else ""
                raise ValueError(
                    f"Cannot load {model_name_or_path_str} because {param_name} expected shape {empty_state_dict[param_name].shape}, but got {param.shape}. If you want to instead overwrite randomly initialized weights, please make sure to pass both `low_cpu_mem_usage=False` and `ignore_mismatched_sizes=True`. For more information, see also: https://github.com/huggingface/diffusers/issues/1619#issuecomment-1345604389 as an example."
                )
        if param_device == "disk":
            offload_index = offload_weight(param, param_name, offload_folder, offload_index)
        elif param_device == "cpu" and state_dict_index is not None:
            state_dict_index = offload_weight(param, param_name, state_dict_folder, state_dict_index)
        elif is_quantized and (
            hf_quantizer.check_if_quantized_param(model, param, param_name, state_dict, param_device=param_device)
        ):
            hf_quantizer.create_quantized_param(
                model, param, param_name, param_device, state_dict, unexpected_keys, dtype=dtype
            )
        else:
            set_module_tensor_to_device(model, param_name, param_device, value=param, **set_module_kwargs)

    return offload_index, state_dict_index


def check_support_param_buffer_assignment(model_to_load, state_dict, start_prefix=""):
    """
    Checks if `model_to_load` supports param buffer assignment (such as when loading in empty weights) by first
    checking if the model explicitly disables it, then by ensuring that the state dict keys are a subset of the model's
    parameters.

    """
    if model_to_load.device.type == "meta":
        return False

    if len([key for key in state_dict if key.startswith(start_prefix)]) == 0:
        return False

    # Some models explicitly do not support param buffer assignment
    if not getattr(model_to_load, "_supports_param_buffer_assignment", True):
        logger.debug(
            f"{model_to_load.__class__.__name__} does not support param buffer assignment, loading will be slower"
        )
        return False

    # If the model does, the incoming `state_dict` and the `model_to_load` must be the same dtype
    first_key = next(iter(model_to_load.state_dict().keys()))
    if start_prefix + first_key in state_dict:
        return state_dict[start_prefix + first_key].dtype == model_to_load.state_dict()[first_key].dtype

    return False


def load_shard_file(args):
    (
        model,
        model_state_dict,
        shard_file,
        device_map,
        dtype,
        hf_quantizer,
        keep_in_fp32_modules,
        dduf_entries,
        loaded_keys,
        unexpected_keys,
        offload_index,
        offload_folder,
        state_dict_index,
        state_dict_folder,
        ignore_mismatched_sizes,
        low_cpu_mem_usage,
    ) = args
    assign_to_params_buffers = None
    state_dict = load_state_dict(shard_file, dduf_entries=dduf_entries)
    mismatched_keys = _find_mismatched_keys(
        state_dict,
        model_state_dict,
        loaded_keys,
        ignore_mismatched_sizes,
    )
    error_msgs = []
    if low_cpu_mem_usage:
        offload_index, state_dict_index = load_model_dict_into_meta(
            model,
            state_dict,
            device_map=device_map,
            dtype=dtype,
            hf_quantizer=hf_quantizer,
            keep_in_fp32_modules=keep_in_fp32_modules,
            unexpected_keys=unexpected_keys,
            offload_folder=offload_folder,
            offload_index=offload_index,
            state_dict_index=state_dict_index,
            state_dict_folder=state_dict_folder,
        )
    else:
        if assign_to_params_buffers is None:
            assign_to_params_buffers = check_support_param_buffer_assignment(model, state_dict)

        error_msgs += _load_state_dict_into_model(model, state_dict, assign_to_params_buffers)
    return offload_index, state_dict_index, mismatched_keys, error_msgs


def load_shard_files_with_threadpool(args_list):
    num_workers = int(os.environ.get("HF_PARALLEL_LOADING_WORKERS", "8"))

    # Do not spawn anymore workers than you need
    num_workers = min(len(args_list), num_workers)
    
    logger.info(f"Loading model weights in parallel with {num_workers} workers...")

    error_msgs = []
    mismatched_keys = []

    with ThreadPoolExecutor(max_workers=num_workers) as executor:
        with logging.tqdm(total=len(args_list), desc="Loading checkpoint shards") as pbar:
            futures = [executor.submit(load_shard_file, arg) for arg in args_list]
            for future in as_completed(futures):
                result = future.result()
                offload_index, state_dict_index, _mismatched_keys, _error_msgs = result
                error_msgs += _error_msgs
                mismatched_keys += _mismatched_keys
                pbar.update(1)

    return offload_index, state_dict_index, mismatched_keys, error_msgs


def _find_mismatched_keys(
    state_dict,
    model_state_dict,
    loaded_keys,
    ignore_mismatched_sizes,
):
    mismatched_keys = []
    if ignore_mismatched_sizes:
        for checkpoint_key in loaded_keys:
            model_key = checkpoint_key
            # If the checkpoint is sharded, we may not have the key here.
            if checkpoint_key not in state_dict:
                continue

            if model_key in model_state_dict and state_dict[checkpoint_key].shape != model_state_dict[model_key].shape:
                mismatched_keys.append(
                    (checkpoint_key, state_dict[checkpoint_key].shape, model_state_dict[model_key].shape)
                )
                del state_dict[checkpoint_key]
    return mismatched_keys


def _load_state_dict_into_model(
    model_to_load, state_dict: OrderedDict, assign_to_params_buffers: bool = False
) -> List[str]:
    # Convert old format to new format if needed from a PyTorch state_dict
    # copy state_dict so _load_from_state_dict can modify it
    state_dict = state_dict.copy()
    error_msgs = []

    # PyTorch's `_load_from_state_dict` does not copy parameters in a module's descendants
    # so we need to apply the function recursively.
    def load(module: torch.nn.Module, prefix: str = "", assign_to_params_buffers: bool = False):
        local_metadata = {}
        local_metadata["assign_to_params_buffers"] = assign_to_params_buffers
        if assign_to_params_buffers and not is_torch_version(">=", "2.1"):
            logger.info("You need to have torch>=2.1 in order to load the model with assign_to_params_buffers=True")
        args = (state_dict, prefix, local_metadata, True, [], [], error_msgs)
        module._load_from_state_dict(*args)

        for name, child in module._modules.items():
            if child is not None:
                load(child, prefix + name + ".", assign_to_params_buffers)

    load(model_to_load, assign_to_params_buffers=assign_to_params_buffers)

    return error_msgs


def _fetch_index_file(
    is_local,
    pretrained_model_name_or_path,
    subfolder,
    use_safetensors,
    cache_dir,
    variant,
    force_download,
    proxies,
    local_files_only,
    token,
    revision,
    user_agent,
    commit_hash,
    dduf_entries: Optional[Dict[str, DDUFEntry]] = None,
):
    if is_local:
        index_file = Path(
            pretrained_model_name_or_path,
            subfolder or "",
            _add_variant(SAFE_WEIGHTS_INDEX_NAME if use_safetensors else WEIGHTS_INDEX_NAME, variant),
        )
    else:
        index_file_in_repo = Path(
            subfolder or "",
            _add_variant(SAFE_WEIGHTS_INDEX_NAME if use_safetensors else WEIGHTS_INDEX_NAME, variant),
        ).as_posix()
        try:
            index_file = _get_model_file(
                pretrained_model_name_or_path,
                weights_name=index_file_in_repo,
                cache_dir=cache_dir,
                force_download=force_download,
                proxies=proxies,
                local_files_only=local_files_only,
                token=token,
                revision=revision,
                subfolder=None,
                user_agent=user_agent,
                commit_hash=commit_hash,
                dduf_entries=dduf_entries,
            )
            if not dduf_entries:
                index_file = Path(index_file)
        except (EntryNotFoundError, EnvironmentError):
            index_file = None

    return index_file


def _fetch_index_file_legacy(
    is_local,
    pretrained_model_name_or_path,
    subfolder,
    use_safetensors,
    cache_dir,
    variant,
    force_download,
    proxies,
    local_files_only,
    token,
    revision,
    user_agent,
    commit_hash,
    dduf_entries: Optional[Dict[str, DDUFEntry]] = None,
):
    if is_local:
        index_file = Path(
            pretrained_model_name_or_path,
            subfolder or "",
            SAFE_WEIGHTS_INDEX_NAME if use_safetensors else WEIGHTS_INDEX_NAME,
        ).as_posix()
        splits = index_file.split(".")
        split_index = -3 if ".cache" in index_file else -2
        splits = splits[:-split_index] + [variant] + splits[-split_index:]
        index_file = ".".join(splits)
        if os.path.exists(index_file):
            deprecation_message = f"This serialization format is now deprecated to standardize the serialization format between `transformers` and `diffusers`. We recommend you to remove the existing files associated with the current variant ({variant}) and re-obtain them by running a `save_pretrained()`."
            deprecate("legacy_sharded_ckpts_with_variant", "1.0.0", deprecation_message, standard_warn=False)
            index_file = Path(index_file)
        else:
            index_file = None
    else:
        if variant is not None:
            index_file_in_repo = Path(
                subfolder or "",
                SAFE_WEIGHTS_INDEX_NAME if use_safetensors else WEIGHTS_INDEX_NAME,
            ).as_posix()
            splits = index_file_in_repo.split(".")
            split_index = -2
            splits = splits[:-split_index] + [variant] + splits[-split_index:]
            index_file_in_repo = ".".join(splits)
            try:
                index_file = _get_model_file(
                    pretrained_model_name_or_path,
                    weights_name=index_file_in_repo,
                    cache_dir=cache_dir,
                    force_download=force_download,
                    proxies=proxies,
                    local_files_only=local_files_only,
                    token=token,
                    revision=revision,
                    subfolder=None,
                    user_agent=user_agent,
                    commit_hash=commit_hash,
                    dduf_entries=dduf_entries,
                )
                index_file = Path(index_file)
                deprecation_message = f"This serialization format is now deprecated to standardize the serialization format between `transformers` and `diffusers`. We recommend you to remove the existing files associated with the current variant ({variant}) and re-obtain them by running a `save_pretrained()`."
                deprecate("legacy_sharded_ckpts_with_variant", "1.0.0", deprecation_message, standard_warn=False)
            except (EntryNotFoundError, EnvironmentError):
                index_file = None

    return index_file


def _gguf_parse_value(_value, data_type):
    if not isinstance(data_type, list):
        data_type = [data_type]
    if len(data_type) == 1:
        data_type = data_type[0]
        array_data_type = None
    else:
        if data_type[0] != 9:
            raise ValueError("Received multiple types, therefore expected the first type to indicate an array.")
        data_type, array_data_type = data_type

    if data_type in [0, 1, 2, 3, 4, 5, 10, 11]:
        _value = int(_value[0])
    elif data_type in [6, 12]:
        _value = float(_value[0])
    elif data_type in [7]:
        _value = bool(_value[0])
    elif data_type in [8]:
        _value = array("B", list(_value)).tobytes().decode()
    elif data_type in [9]:
        _value = _gguf_parse_value(_value, array_data_type)
    return _value


def load_gguf_checkpoint(gguf_checkpoint_path, return_tensors=False):
    """
    Load a GGUF file and return a dictionary of parsed parameters containing tensors, the parsed tokenizer and config
    attributes.

    Args:
        gguf_checkpoint_path (`str`):
            The path the to GGUF file to load
        return_tensors (`bool`, defaults to `True`):
            Whether to read the tensors from the file and return them. Not doing so is faster and only loads the
            metadata in memory.
    """

    if is_gguf_available() and is_torch_available():
        import gguf
        from gguf import GGUFReader

        from ..quantizers.gguf.utils import SUPPORTED_GGUF_QUANT_TYPES, GGUFParameter
    else:
        logger.error(
            "Loading a GGUF checkpoint in PyTorch, requires both PyTorch and GGUF>=0.10.0 to be installed. Please see "
            "https://pytorch.org/ and https://github.com/ggerganov/llama.cpp/tree/master/gguf-py for installation instructions."
        )
        raise ImportError("Please install torch and gguf>=0.10.0 to load a GGUF checkpoint in PyTorch.")

    reader = GGUFReader(gguf_checkpoint_path)

    parsed_parameters = {}
    for tensor in reader.tensors:
        name = tensor.name
        quant_type = tensor.tensor_type

        # if the tensor is a torch supported dtype do not use GGUFParameter
        is_gguf_quant = quant_type not in [gguf.GGMLQuantizationType.F32, gguf.GGMLQuantizationType.F16]
        if is_gguf_quant and quant_type not in SUPPORTED_GGUF_QUANT_TYPES:
            _supported_quants_str = "\n".join([str(type) for type in SUPPORTED_GGUF_QUANT_TYPES])
            raise ValueError(
                (
                    f"{name} has a quantization type: {str(quant_type)} which is unsupported."
                    "\n\nCurrently the following quantization types are supported: \n\n"
                    f"{_supported_quants_str}"
                    "\n\nTo request support for this quantization type please open an issue here: https://github.com/huggingface/diffusers"
                )
            )

        weights = torch.from_numpy(tensor.data.copy())
        parsed_parameters[name] = GGUFParameter(weights, quant_type=quant_type) if is_gguf_quant else weights

    return parsed_parameters


def _find_mismatched_keys(state_dict, model_state_dict, loaded_keys, ignore_mismatched_sizes):
    mismatched_keys = []
    if not ignore_mismatched_sizes:
        return mismatched_keys
    for checkpoint_key in loaded_keys:
        model_key = checkpoint_key
        # If the checkpoint is sharded, we may not have the key here.
        if checkpoint_key not in state_dict:
            continue

        if model_key in model_state_dict and state_dict[checkpoint_key].shape != model_state_dict[model_key].shape:
            mismatched_keys.append(
                (checkpoint_key, state_dict[checkpoint_key].shape, model_state_dict[model_key].shape)
            )
            del state_dict[checkpoint_key]
    return mismatched_keys


def _expand_device_map(device_map, param_names):
    """
    Expand a device map to return the correspondence parameter name to device.
    """
    new_device_map = {}
    for module, device in device_map.items():
        new_device_map.update(
            {p: device for p in param_names if p == module or p.startswith(f"{module}.") or module == ""}
        )
    return new_device_map


# Adapted from: https://github.com/huggingface/transformers/blob/0687d481e2c71544501ef9cb3eef795a6e79b1de/src/transformers/modeling_utils.py#L5859
def _caching_allocator_warmup(model, expanded_device_map: Dict[str, torch.device], dtype: torch.dtype) -> None:
    """
    This function warm-ups the caching allocator based on the size of the model tensors that will reside on each
    device. It allows to have one large call to Malloc, instead of recursively calling it later when loading the model,
    which is actually the loading speed bottleneck. Calling this function allows to cut the model loading time by a
    very large margin.
    """
    # Remove disk and cpu devices, and cast to proper torch.device
    accelerator_device_map = {
        param: torch.device(device)
        for param, device in expanded_device_map.items()
        if str(device) not in ["cpu", "disk"]
    }
    parameter_count = defaultdict(lambda: 0)
    for param_name, device in accelerator_device_map.items():
        try:
            param = model.get_parameter(param_name)
        except AttributeError:
            param = model.get_buffer(param_name)
        parameter_count[device] += math.prod(param.shape)

    # This will kick off the caching allocator to avoid having to Malloc afterwards
    for device, param_count in parameter_count.items():
        _ = torch.empty(param_count, dtype=dtype, device=device, requires_grad=False)<|MERGE_RESOLUTION|>--- conflicted
+++ resolved
@@ -19,12 +19,8 @@
 import math
 import os
 from array import array
-<<<<<<< HEAD
-from collections import OrderedDict
+from collections import OrderedDict, defaultdict
 from concurrent.futures import ThreadPoolExecutor, as_completed
-=======
-from collections import OrderedDict, defaultdict
->>>>>>> 9d313fc7
 from pathlib import Path
 from typing import Dict, List, Optional, Union
 from zipfile import is_zipfile
@@ -398,7 +394,7 @@
 
     # Do not spawn anymore workers than you need
     num_workers = min(len(args_list), num_workers)
-    
+
     logger.info(f"Loading model weights in parallel with {num_workers} workers...")
 
     error_msgs = []
