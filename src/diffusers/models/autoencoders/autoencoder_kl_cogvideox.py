--- conflicted
+++ resolved
@@ -1234,12 +1234,8 @@
             return self.tiled_decode(z, return_dict=return_dict)
 
         frame_batch_size = self.num_latent_frames_batch_size
-<<<<<<< HEAD
         num_batches = max(num_frames // frame_batch_size, 1)
-=======
-        num_batches = num_frames // frame_batch_size
         conv_cache = None
->>>>>>> 61d37640
         dec = []
 
         for i in range(num_batches):
