# Copyright 2025 The Wan Team and The HuggingFace Team. All rights reserved.
#
# Licensed under the Apache License, Version 2.0 (the "License");
# you may not use this file except in compliance with the License.
# You may obtain a copy of the License at
#
#     http://www.apache.org/licenses/LICENSE-2.0
#
# Unless required by applicable law or agreed to in writing, software
# distributed under the License is distributed on an "AS IS" BASIS,
# WITHOUT WARRANTIES OR CONDITIONS OF ANY KIND, either express or implied.
# See the License for the specific language governing permissions and
# limitations under the License.

from typing import List, Optional, Tuple, Union

import torch
import torch.nn as nn
import torch.nn.functional as F
import torch.utils.checkpoint

from ...configuration_utils import ConfigMixin, register_to_config
from ...loaders import FromOriginalModelMixin
from ...utils import logging
from ...utils.accelerate_utils import apply_forward_hook
from ..activations import get_activation
from ..modeling_outputs import AutoencoderKLOutput
from ..modeling_utils import ModelMixin
from .vae import DecoderOutput, DiagonalGaussianDistribution


logger = logging.get_logger(__name__)  # pylint: disable=invalid-name

CACHE_T = 2


class WanCausalConv3d(nn.Conv3d):
    r"""
    A custom 3D causal convolution layer with feature caching support.

    This layer extends the standard Conv3D layer by ensuring causality in the time dimension and handling feature
    caching for efficient inference.

    Args:
        in_channels (int): Number of channels in the input image
        out_channels (int): Number of channels produced by the convolution
        kernel_size (int or tuple): Size of the convolving kernel
        stride (int or tuple, optional): Stride of the convolution. Default: 1
        padding (int or tuple, optional): Zero-padding added to all three sides of the input. Default: 0
    """

    def __init__(
        self,
        in_channels: int,
        out_channels: int,
        kernel_size: Union[int, Tuple[int, int, int]],
        stride: Union[int, Tuple[int, int, int]] = 1,
        padding: Union[int, Tuple[int, int, int]] = 0,
    ) -> None:
        super().__init__(
            in_channels=in_channels,
            out_channels=out_channels,
            kernel_size=kernel_size,
            stride=stride,
            padding=padding,
        )

        # Set up causal padding
        self._padding = (self.padding[2], self.padding[2], self.padding[1], self.padding[1], 2 * self.padding[0], 0)
        self.padding = (0, 0, 0)

    def forward(self, x, cache_x=None):
        padding = list(self._padding)
        if cache_x is not None and self._padding[4] > 0:
            cache_x = cache_x.to(x.device)
            x = torch.cat([cache_x, x], dim=2)
            padding[4] -= cache_x.shape[2]
        x = F.pad(x, padding)
        return super().forward(x)


class WanRMS_norm(nn.Module):
    r"""
    A custom RMS normalization layer.

    Args:
        dim (int): The number of dimensions to normalize over.
        channel_first (bool, optional): Whether the input tensor has channels as the first dimension.
            Default is True.
        images (bool, optional): Whether the input represents image data. Default is True.
        bias (bool, optional): Whether to include a learnable bias term. Default is False.
    """

    def __init__(self, dim: int, channel_first: bool = True, images: bool = True, bias: bool = False) -> None:
        super().__init__()
        broadcastable_dims = (1, 1, 1) if not images else (1, 1)
        shape = (dim, *broadcastable_dims) if channel_first else (dim,)

        self.channel_first = channel_first
        self.scale = dim**0.5
        self.gamma = nn.Parameter(torch.ones(shape))
        self.bias = nn.Parameter(torch.zeros(shape)) if bias else 0.0

    def forward(self, x):
        return F.normalize(x, dim=(1 if self.channel_first else -1)) * self.scale * self.gamma + self.bias


class WanUpsample(nn.Upsample):
    r"""
    Perform upsampling while ensuring the output tensor has the same data type as the input.

    Args:
        x (torch.Tensor): Input tensor to be upsampled.

    Returns:
        torch.Tensor: Upsampled tensor with the same data type as the input.
    """

    def forward(self, x):
        return super().forward(x.float()).type_as(x)


class WanResample(nn.Module):
    r"""
    A custom resampling module for 2D and 3D data.

    Args:
        dim (int): The number of input/output channels.
        mode (str): The resampling mode. Must be one of:
            - 'none': No resampling (identity operation).
            - 'upsample2d': 2D upsampling with nearest-exact interpolation and convolution.
            - 'upsample3d': 3D upsampling with nearest-exact interpolation, convolution, and causal 3D convolution.
            - 'downsample2d': 2D downsampling with zero-padding and convolution.
            - 'downsample3d': 3D downsampling with zero-padding, convolution, and causal 3D convolution.
    """

    def __init__(self, dim: int, mode: str) -> None:
        super().__init__()
        self.dim = dim
        self.mode = mode

        # layers
        if mode == "upsample2d":
            self.resample = nn.Sequential(
                WanUpsample(scale_factor=(2.0, 2.0), mode="nearest-exact"), nn.Conv2d(dim, dim // 2, 3, padding=1)
            )
        elif mode == "upsample3d":
            self.resample = nn.Sequential(
                WanUpsample(scale_factor=(2.0, 2.0), mode="nearest-exact"), nn.Conv2d(dim, dim // 2, 3, padding=1)
            )
            self.time_conv = WanCausalConv3d(dim, dim * 2, (3, 1, 1), padding=(1, 0, 0))

        elif mode == "downsample2d":
            self.resample = nn.Sequential(nn.ZeroPad2d((0, 1, 0, 1)), nn.Conv2d(dim, dim, 3, stride=(2, 2)))
        elif mode == "downsample3d":
            self.resample = nn.Sequential(nn.ZeroPad2d((0, 1, 0, 1)), nn.Conv2d(dim, dim, 3, stride=(2, 2)))
            self.time_conv = WanCausalConv3d(dim, dim, (3, 1, 1), stride=(2, 1, 1), padding=(0, 0, 0))

        else:
            self.resample = nn.Identity()

    def forward(self, x, feat_cache=None, feat_idx=[0]):
        b, c, t, h, w = x.size()
        if self.mode == "upsample3d":
            if feat_cache is not None:
                idx = feat_idx[0]
                if feat_cache[idx] is None:
                    feat_cache[idx] = "Rep"
                    feat_idx[0] += 1
                else:
                    cache_x = x[:, :, -CACHE_T:, :, :].clone()
                    if cache_x.shape[2] < 2 and feat_cache[idx] is not None and feat_cache[idx] != "Rep":
                        # cache last frame of last two chunk
                        cache_x = torch.cat(
                            [feat_cache[idx][:, :, -1, :, :].unsqueeze(2).to(cache_x.device), cache_x], dim=2
                        )
                    if cache_x.shape[2] < 2 and feat_cache[idx] is not None and feat_cache[idx] == "Rep":
                        cache_x = torch.cat([torch.zeros_like(cache_x).to(cache_x.device), cache_x], dim=2)
                    if feat_cache[idx] == "Rep":
                        x = self.time_conv(x)
                    else:
                        x = self.time_conv(x, feat_cache[idx])
                    feat_cache[idx] = cache_x
                    feat_idx[0] += 1

                    x = x.reshape(b, 2, c, t, h, w)
                    x = torch.stack((x[:, 0, :, :, :, :], x[:, 1, :, :, :, :]), 3)
                    x = x.reshape(b, c, t * 2, h, w)
        t = x.shape[2]
        x = x.permute(0, 2, 1, 3, 4).reshape(b * t, c, h, w)
        x = self.resample(x)
        x = x.view(b, t, x.size(1), x.size(2), x.size(3)).permute(0, 2, 1, 3, 4)

        if self.mode == "downsample3d":
            if feat_cache is not None:
                idx = feat_idx[0]
                if feat_cache[idx] is None:
                    feat_cache[idx] = x.clone()
                    feat_idx[0] += 1
                else:
                    cache_x = x[:, :, -1:, :, :].clone()
                    x = self.time_conv(torch.cat([feat_cache[idx][:, :, -1:, :, :], x], 2))
                    feat_cache[idx] = cache_x
                    feat_idx[0] += 1
        return x


class WanResidualBlock(nn.Module):
    r"""
    A custom residual block module.

    Args:
        in_dim (int): Number of input channels.
        out_dim (int): Number of output channels.
        dropout (float, optional): Dropout rate for the dropout layer. Default is 0.0.
        non_linearity (str, optional): Type of non-linearity to use. Default is "silu".
    """

    def __init__(
        self,
        in_dim: int,
        out_dim: int,
        dropout: float = 0.0,
        non_linearity: str = "silu",
    ) -> None:
        super().__init__()
        self.in_dim = in_dim
        self.out_dim = out_dim
        self.nonlinearity = get_activation(non_linearity)

        # layers
        self.norm1 = WanRMS_norm(in_dim, images=False)
        self.conv1 = WanCausalConv3d(in_dim, out_dim, 3, padding=1)
        self.norm2 = WanRMS_norm(out_dim, images=False)
        self.dropout = nn.Dropout(dropout)
        self.conv2 = WanCausalConv3d(out_dim, out_dim, 3, padding=1)
        self.conv_shortcut = WanCausalConv3d(in_dim, out_dim, 1) if in_dim != out_dim else nn.Identity()

    def forward(self, x, feat_cache=None, feat_idx=[0]):
        # Apply shortcut connection
        h = self.conv_shortcut(x)

        # First normalization and activation
        x = self.norm1(x)
        x = self.nonlinearity(x)

        if feat_cache is not None:
            idx = feat_idx[0]
            cache_x = x[:, :, -CACHE_T:, :, :].clone()
            if cache_x.shape[2] < 2 and feat_cache[idx] is not None:
                cache_x = torch.cat([feat_cache[idx][:, :, -1, :, :].unsqueeze(2).to(cache_x.device), cache_x], dim=2)

            x = self.conv1(x, feat_cache[idx])
            feat_cache[idx] = cache_x
            feat_idx[0] += 1
        else:
            x = self.conv1(x)

        # Second normalization and activation
        x = self.norm2(x)
        x = self.nonlinearity(x)

        # Dropout
        x = self.dropout(x)

        if feat_cache is not None:
            idx = feat_idx[0]
            cache_x = x[:, :, -CACHE_T:, :, :].clone()
            if cache_x.shape[2] < 2 and feat_cache[idx] is not None:
                cache_x = torch.cat([feat_cache[idx][:, :, -1, :, :].unsqueeze(2).to(cache_x.device), cache_x], dim=2)

            x = self.conv2(x, feat_cache[idx])
            feat_cache[idx] = cache_x
            feat_idx[0] += 1
        else:
            x = self.conv2(x)

        # Add residual connection
        return x + h


class WanAttentionBlock(nn.Module):
    r"""
    Causal self-attention with a single head.

    Args:
        dim (int): The number of channels in the input tensor.
    """

    def __init__(self, dim):
        super().__init__()
        self.dim = dim

        # layers
        self.norm = WanRMS_norm(dim)
        self.to_qkv = nn.Conv2d(dim, dim * 3, 1)
        self.proj = nn.Conv2d(dim, dim, 1)

    def forward(self, x):
        identity = x
        batch_size, channels, time, height, width = x.size()

        x = x.permute(0, 2, 1, 3, 4).reshape(batch_size * time, channels, height, width)
        x = self.norm(x)

        # compute query, key, value
        qkv = self.to_qkv(x)
        qkv = qkv.reshape(batch_size * time, 1, channels * 3, -1)
        qkv = qkv.permute(0, 1, 3, 2).contiguous()
        q, k, v = qkv.chunk(3, dim=-1)

        # apply attention
        x = F.scaled_dot_product_attention(q, k, v)

        x = x.squeeze(1).permute(0, 2, 1).reshape(batch_size * time, channels, height, width)

        # output projection
        x = self.proj(x)

        # Reshape back: [(b*t), c, h, w] -> [b, c, t, h, w]
        x = x.view(batch_size, time, channels, height, width)
        x = x.permute(0, 2, 1, 3, 4)

        return x + identity


class WanMidBlock(nn.Module):
    """
    Middle block for WanVAE encoder and decoder.

    Args:
        dim (int): Number of input/output channels.
        dropout (float): Dropout rate.
        non_linearity (str): Type of non-linearity to use.
    """

    def __init__(self, dim: int, dropout: float = 0.0, non_linearity: str = "silu", num_layers: int = 1):
        super().__init__()
        self.dim = dim

        # Create the components
        resnets = [WanResidualBlock(dim, dim, dropout, non_linearity)]
        attentions = []
        for _ in range(num_layers):
            attentions.append(WanAttentionBlock(dim))
            resnets.append(WanResidualBlock(dim, dim, dropout, non_linearity))
        self.attentions = nn.ModuleList(attentions)
        self.resnets = nn.ModuleList(resnets)

        self.gradient_checkpointing = False

    def forward(self, x, feat_cache=None, feat_idx=[0]):
        # First residual block
        x = self.resnets[0](x, feat_cache, feat_idx)

        # Process through attention and residual blocks
        for attn, resnet in zip(self.attentions, self.resnets[1:]):
            if attn is not None:
                x = attn(x)

            x = resnet(x, feat_cache, feat_idx)

        return x


class WanEncoder3d(nn.Module):
    r"""
    A 3D encoder module.

    Args:
        dim (int): The base number of channels in the first layer.
        z_dim (int): The dimensionality of the latent space.
        dim_mult (list of int): Multipliers for the number of channels in each block.
        num_res_blocks (int): Number of residual blocks in each block.
        attn_scales (list of float): Scales at which to apply attention mechanisms.
        temperal_downsample (list of bool): Whether to downsample temporally in each block.
        dropout (float): Dropout rate for the dropout layers.
        non_linearity (str): Type of non-linearity to use.
    """

    def __init__(
        self,
        dim=128,
        z_dim=4,
        dim_mult=[1, 2, 4, 4],
        num_res_blocks=2,
        attn_scales=[],
        temperal_downsample=[True, True, False],
        dropout=0.0,
        non_linearity: str = "silu",
    ):
        super().__init__()
        self.dim = dim
        self.z_dim = z_dim
        self.dim_mult = dim_mult
        self.num_res_blocks = num_res_blocks
        self.attn_scales = attn_scales
        self.temperal_downsample = temperal_downsample
        self.nonlinearity = get_activation(non_linearity)

        # dimensions
        dims = [dim * u for u in [1] + dim_mult]
        scale = 1.0

        # init block
        self.conv_in = WanCausalConv3d(3, dims[0], 3, padding=1)

        # downsample blocks
        self.down_blocks = nn.ModuleList([])
        for i, (in_dim, out_dim) in enumerate(zip(dims[:-1], dims[1:])):
            # residual (+attention) blocks
            for _ in range(num_res_blocks):
                self.down_blocks.append(WanResidualBlock(in_dim, out_dim, dropout))
                if scale in attn_scales:
                    self.down_blocks.append(WanAttentionBlock(out_dim))
                in_dim = out_dim

            # downsample block
            if i != len(dim_mult) - 1:
                mode = "downsample3d" if temperal_downsample[i] else "downsample2d"
                self.down_blocks.append(WanResample(out_dim, mode=mode))
                scale /= 2.0

        # middle blocks
        self.mid_block = WanMidBlock(out_dim, dropout, non_linearity, num_layers=1)

        # output blocks
        self.norm_out = WanRMS_norm(out_dim, images=False)
        self.conv_out = WanCausalConv3d(out_dim, z_dim, 3, padding=1)

        self.gradient_checkpointing = False

    def forward(self, x, feat_cache=None, feat_idx=[0]):
        if feat_cache is not None:
            idx = feat_idx[0]
            cache_x = x[:, :, -CACHE_T:, :, :].clone()
            if cache_x.shape[2] < 2 and feat_cache[idx] is not None:
                # cache last frame of last two chunk
                cache_x = torch.cat([feat_cache[idx][:, :, -1, :, :].unsqueeze(2).to(cache_x.device), cache_x], dim=2)
            x = self.conv_in(x, feat_cache[idx])
            feat_cache[idx] = cache_x
            feat_idx[0] += 1
        else:
            x = self.conv_in(x)

        ## downsamples
        for layer in self.down_blocks:
            if feat_cache is not None:
                x = layer(x, feat_cache, feat_idx)
            else:
                x = layer(x)

        ## middle
        x = self.mid_block(x, feat_cache, feat_idx)

        ## head
        x = self.norm_out(x)
        x = self.nonlinearity(x)
        if feat_cache is not None:
            idx = feat_idx[0]
            cache_x = x[:, :, -CACHE_T:, :, :].clone()
            if cache_x.shape[2] < 2 and feat_cache[idx] is not None:
                # cache last frame of last two chunk
                cache_x = torch.cat([feat_cache[idx][:, :, -1, :, :].unsqueeze(2).to(cache_x.device), cache_x], dim=2)
            x = self.conv_out(x, feat_cache[idx])
            feat_cache[idx] = cache_x
            feat_idx[0] += 1
        else:
            x = self.conv_out(x)
        return x


class WanUpBlock(nn.Module):
    """
    A block that handles upsampling for the WanVAE decoder.

    Args:
        in_dim (int): Input dimension
        out_dim (int): Output dimension
        num_res_blocks (int): Number of residual blocks
        dropout (float): Dropout rate
        upsample_mode (str, optional): Mode for upsampling ('upsample2d' or 'upsample3d')
        non_linearity (str): Type of non-linearity to use
    """

    def __init__(
        self,
        in_dim: int,
        out_dim: int,
        num_res_blocks: int,
        dropout: float = 0.0,
        upsample_mode: Optional[str] = None,
        non_linearity: str = "silu",
    ):
        super().__init__()
        self.in_dim = in_dim
        self.out_dim = out_dim

        # Create layers list
        resnets = []
        # Add residual blocks and attention if needed
        current_dim = in_dim
        for _ in range(num_res_blocks + 1):
            resnets.append(WanResidualBlock(current_dim, out_dim, dropout, non_linearity))
            current_dim = out_dim

        self.resnets = nn.ModuleList(resnets)

        # Add upsampling layer if needed
        self.upsamplers = None
        if upsample_mode is not None:
            self.upsamplers = nn.ModuleList([WanResample(out_dim, mode=upsample_mode)])

        self.gradient_checkpointing = False

    def forward(self, x, feat_cache=None, feat_idx=[0]):
        """
        Forward pass through the upsampling block.

        Args:
            x (torch.Tensor): Input tensor
            feat_cache (list, optional): Feature cache for causal convolutions
            feat_idx (list, optional): Feature index for cache management

        Returns:
            torch.Tensor: Output tensor
        """
        for resnet in self.resnets:
            if feat_cache is not None:
                x = resnet(x, feat_cache, feat_idx)
            else:
                x = resnet(x)

        if self.upsamplers is not None:
            if feat_cache is not None:
                x = self.upsamplers[0](x, feat_cache, feat_idx)
            else:
                x = self.upsamplers[0](x)
        return x


class WanDecoder3d(nn.Module):
    r"""
    A 3D decoder module.

    Args:
        dim (int): The base number of channels in the first layer.
        z_dim (int): The dimensionality of the latent space.
        dim_mult (list of int): Multipliers for the number of channels in each block.
        num_res_blocks (int): Number of residual blocks in each block.
        attn_scales (list of float): Scales at which to apply attention mechanisms.
        temperal_upsample (list of bool): Whether to upsample temporally in each block.
        dropout (float): Dropout rate for the dropout layers.
        non_linearity (str): Type of non-linearity to use.
    """

    def __init__(
        self,
        dim=128,
        z_dim=4,
        dim_mult=[1, 2, 4, 4],
        num_res_blocks=2,
        attn_scales=[],
        temperal_upsample=[False, True, True],
        dropout=0.0,
        non_linearity: str = "silu",
    ):
        super().__init__()
        self.dim = dim
        self.z_dim = z_dim
        self.dim_mult = dim_mult
        self.num_res_blocks = num_res_blocks
        self.attn_scales = attn_scales
        self.temperal_upsample = temperal_upsample

        self.nonlinearity = get_activation(non_linearity)

        # dimensions
        dims = [dim * u for u in [dim_mult[-1]] + dim_mult[::-1]]
        scale = 1.0 / 2 ** (len(dim_mult) - 2)

        # init block
        self.conv_in = WanCausalConv3d(z_dim, dims[0], 3, padding=1)

        # middle blocks
        self.mid_block = WanMidBlock(dims[0], dropout, non_linearity, num_layers=1)

        # upsample blocks
        self.up_blocks = nn.ModuleList([])
        for i, (in_dim, out_dim) in enumerate(zip(dims[:-1], dims[1:])):
            # residual (+attention) blocks
            if i > 0:
                in_dim = in_dim // 2

            # Determine if we need upsampling
            upsample_mode = None
            if i != len(dim_mult) - 1:
                upsample_mode = "upsample3d" if temperal_upsample[i] else "upsample2d"

            # Create and add the upsampling block
            up_block = WanUpBlock(
                in_dim=in_dim,
                out_dim=out_dim,
                num_res_blocks=num_res_blocks,
                dropout=dropout,
                upsample_mode=upsample_mode,
                non_linearity=non_linearity,
            )
            self.up_blocks.append(up_block)

            # Update scale for next iteration
            if upsample_mode is not None:
                scale *= 2.0

        # output blocks
        self.norm_out = WanRMS_norm(out_dim, images=False)
        self.conv_out = WanCausalConv3d(out_dim, 3, 3, padding=1)

        self.gradient_checkpointing = False

    def forward(self, x, feat_cache=None, feat_idx=[0]):
        ## conv1
        if feat_cache is not None:
            idx = feat_idx[0]
            cache_x = x[:, :, -CACHE_T:, :, :].clone()
            if cache_x.shape[2] < 2 and feat_cache[idx] is not None:
                # cache last frame of last two chunk
                cache_x = torch.cat([feat_cache[idx][:, :, -1, :, :].unsqueeze(2).to(cache_x.device), cache_x], dim=2)
            x = self.conv_in(x, feat_cache[idx])
            feat_cache[idx] = cache_x
            feat_idx[0] += 1
        else:
            x = self.conv_in(x)

        ## middle
        x = self.mid_block(x, feat_cache, feat_idx)

        ## upsamples
        for up_block in self.up_blocks:
            x = up_block(x, feat_cache, feat_idx)

        ## head
        x = self.norm_out(x)
        x = self.nonlinearity(x)
        if feat_cache is not None:
            idx = feat_idx[0]
            cache_x = x[:, :, -CACHE_T:, :, :].clone()
            if cache_x.shape[2] < 2 and feat_cache[idx] is not None:
                # cache last frame of last two chunk
                cache_x = torch.cat([feat_cache[idx][:, :, -1, :, :].unsqueeze(2).to(cache_x.device), cache_x], dim=2)
            x = self.conv_out(x, feat_cache[idx])
            feat_cache[idx] = cache_x
            feat_idx[0] += 1
        else:
            x = self.conv_out(x)
        return x


class AutoencoderKLWan(ModelMixin, ConfigMixin, FromOriginalModelMixin):
    r"""
    A VAE model with KL loss for encoding videos into latents and decoding latent representations into videos.
    Introduced in [Wan 2.1].

    This model inherits from [`ModelMixin`]. Check the superclass documentation for it's generic methods implemented
    for all models (such as downloading or saving).
    """

    _supports_gradient_checkpointing = False

    @register_to_config
    def __init__(
        self,
        base_dim: int = 96,
        z_dim: int = 16,
        dim_mult: Tuple[int] = [1, 2, 4, 4],
        num_res_blocks: int = 2,
        attn_scales: List[float] = [],
        temperal_downsample: List[bool] = [False, True, True],
        dropout: float = 0.0,
        latents_mean: List[float] = [
            -0.7571,
            -0.7089,
            -0.9113,
            0.1075,
            -0.1745,
            0.9653,
            -0.1517,
            1.5508,
            0.4134,
            -0.0715,
            0.5517,
            -0.3632,
            -0.1922,
            -0.9497,
            0.2503,
            -0.2921,
        ],
        latents_std: List[float] = [
            2.8184,
            1.4541,
            2.3275,
            2.6558,
            1.2196,
            1.7708,
            2.6052,
            2.0743,
            3.2687,
            2.1526,
            2.8652,
            1.5579,
            1.6382,
            1.1253,
            2.8251,
            1.9160,
        ],
    ) -> None:
        super().__init__()

        self.z_dim = z_dim
        self.temperal_downsample = temperal_downsample
        self.temperal_upsample = temperal_downsample[::-1]

        self.encoder = WanEncoder3d(
            base_dim, z_dim * 2, dim_mult, num_res_blocks, attn_scales, self.temperal_downsample, dropout
        )
        self.quant_conv = WanCausalConv3d(z_dim * 2, z_dim * 2, 1)
        self.post_quant_conv = WanCausalConv3d(z_dim, z_dim, 1)

        self.decoder = WanDecoder3d(
            base_dim, z_dim, dim_mult, num_res_blocks, attn_scales, self.temperal_upsample, dropout
        )

<<<<<<< HEAD
        # Precompute and cache conv counts for encoder and decoder for clear_cache speedup
        self._cached_conv_counts = {
            'decoder': self._count_conv3d_fast(self.decoder),
            'encoder': self._count_conv3d_fast(self.encoder)
        }
=======
        self.spatial_compression_ratio = 2 ** len(self.temperal_downsample)

        # When decoding a batch of video latents at a time, one can save memory by slicing across the batch dimension
        # to perform decoding of a single video latent at a time.
        self.use_slicing = False

        # When decoding spatially large video latents, the memory requirement is very high. By breaking the video latent
        # frames spatially into smaller tiles and performing multiple forward passes for decoding, and then blending the
        # intermediate tiles together, the memory requirement can be lowered.
        self.use_tiling = False

        # The minimal tile height and width for spatial tiling to be used
        self.tile_sample_min_height = 256
        self.tile_sample_min_width = 256

        # The minimal distance between two spatial tiles
        self.tile_sample_stride_height = 192
        self.tile_sample_stride_width = 192

    def enable_tiling(
        self,
        tile_sample_min_height: Optional[int] = None,
        tile_sample_min_width: Optional[int] = None,
        tile_sample_stride_height: Optional[float] = None,
        tile_sample_stride_width: Optional[float] = None,
    ) -> None:
        r"""
        Enable tiled VAE decoding. When this option is enabled, the VAE will split the input tensor into tiles to
        compute decoding and encoding in several steps. This is useful for saving a large amount of memory and to allow
        processing larger images.

        Args:
            tile_sample_min_height (`int`, *optional*):
                The minimum height required for a sample to be separated into tiles across the height dimension.
            tile_sample_min_width (`int`, *optional*):
                The minimum width required for a sample to be separated into tiles across the width dimension.
            tile_sample_stride_height (`int`, *optional*):
                The minimum amount of overlap between two consecutive vertical tiles. This is to ensure that there are
                no tiling artifacts produced across the height dimension.
            tile_sample_stride_width (`int`, *optional*):
                The stride between two consecutive horizontal tiles. This is to ensure that there are no tiling
                artifacts produced across the width dimension.
        """
        self.use_tiling = True
        self.tile_sample_min_height = tile_sample_min_height or self.tile_sample_min_height
        self.tile_sample_min_width = tile_sample_min_width or self.tile_sample_min_width
        self.tile_sample_stride_height = tile_sample_stride_height or self.tile_sample_stride_height
        self.tile_sample_stride_width = tile_sample_stride_width or self.tile_sample_stride_width

    def disable_tiling(self) -> None:
        r"""
        Disable tiled VAE decoding. If `enable_tiling` was previously enabled, this method will go back to computing
        decoding in one step.
        """
        self.use_tiling = False

    def enable_slicing(self) -> None:
        r"""
        Enable sliced VAE decoding. When this option is enabled, the VAE will split the input tensor in slices to
        compute decoding in several steps. This is useful to save some memory and allow larger batch sizes.
        """
        self.use_slicing = True

    def disable_slicing(self) -> None:
        r"""
        Disable sliced VAE decoding. If `enable_slicing` was previously enabled, this method will go back to computing
        decoding in one step.
        """
        self.use_slicing = False
>>>>>>> 745199a8

    def clear_cache(self):
        # Use cached conv counts for decoder and encoder to avoid re-iterating modules each call
        self._conv_num = self._cached_conv_counts['decoder']
        self._conv_idx = [0]
        self._feat_map = [None] * self._conv_num
        # cache encode
        self._enc_conv_num = self._cached_conv_counts['encoder']
        self._enc_conv_idx = [0]
        self._enc_feat_map = [None] * self._enc_conv_num

    def _encode(self, x: torch.Tensor):
        _, _, num_frame, height, width = x.shape

        if self.use_tiling and (width > self.tile_sample_min_width or height > self.tile_sample_min_height):
            return self.tiled_encode(x)

        self.clear_cache()
        iter_ = 1 + (num_frame - 1) // 4
        for i in range(iter_):
            self._enc_conv_idx = [0]
            if i == 0:
                out = self.encoder(x[:, :, :1, :, :], feat_cache=self._enc_feat_map, feat_idx=self._enc_conv_idx)
            else:
                out_ = self.encoder(
                    x[:, :, 1 + 4 * (i - 1) : 1 + 4 * i, :, :],
                    feat_cache=self._enc_feat_map,
                    feat_idx=self._enc_conv_idx,
                )
                out = torch.cat([out, out_], 2)

        enc = self.quant_conv(out)
        self.clear_cache()
        return enc

    @apply_forward_hook
    def encode(
        self, x: torch.Tensor, return_dict: bool = True
    ) -> Union[AutoencoderKLOutput, Tuple[DiagonalGaussianDistribution]]:
        r"""
        Encode a batch of images into latents.

        Args:
            x (`torch.Tensor`): Input batch of images.
            return_dict (`bool`, *optional*, defaults to `True`):
                Whether to return a [`~models.autoencoder_kl.AutoencoderKLOutput`] instead of a plain tuple.

        Returns:
                The latent representations of the encoded videos. If `return_dict` is True, a
                [`~models.autoencoder_kl.AutoencoderKLOutput`] is returned, otherwise a plain `tuple` is returned.
        """
        if self.use_slicing and x.shape[0] > 1:
            encoded_slices = [self._encode(x_slice) for x_slice in x.split(1)]
            h = torch.cat(encoded_slices)
        else:
            h = self._encode(x)
        posterior = DiagonalGaussianDistribution(h)

        if not return_dict:
            return (posterior,)
        return AutoencoderKLOutput(latent_dist=posterior)

    def _decode(self, z: torch.Tensor, return_dict: bool = True):
        _, _, num_frame, height, width = z.shape
        tile_latent_min_height = self.tile_sample_min_height // self.spatial_compression_ratio
        tile_latent_min_width = self.tile_sample_min_width // self.spatial_compression_ratio

        if self.use_tiling and (width > tile_latent_min_width or height > tile_latent_min_height):
            return self.tiled_decode(z, return_dict=return_dict)

        self.clear_cache()
        x = self.post_quant_conv(z)
        for i in range(num_frame):
            self._conv_idx = [0]
            if i == 0:
                out = self.decoder(x[:, :, i : i + 1, :, :], feat_cache=self._feat_map, feat_idx=self._conv_idx)
            else:
                out_ = self.decoder(x[:, :, i : i + 1, :, :], feat_cache=self._feat_map, feat_idx=self._conv_idx)
                out = torch.cat([out, out_], 2)

        out = torch.clamp(out, min=-1.0, max=1.0)
        self.clear_cache()
        if not return_dict:
            return (out,)

        return DecoderOutput(sample=out)

    @apply_forward_hook
    def decode(self, z: torch.Tensor, return_dict: bool = True) -> Union[DecoderOutput, torch.Tensor]:
        r"""
        Decode a batch of images.

        Args:
            z (`torch.Tensor`): Input batch of latent vectors.
            return_dict (`bool`, *optional*, defaults to `True`):
                Whether to return a [`~models.vae.DecoderOutput`] instead of a plain tuple.

        Returns:
            [`~models.vae.DecoderOutput`] or `tuple`:
                If return_dict is True, a [`~models.vae.DecoderOutput`] is returned, otherwise a plain `tuple` is
                returned.
        """
        if self.use_slicing and z.shape[0] > 1:
            decoded_slices = [self._decode(z_slice).sample for z_slice in z.split(1)]
            decoded = torch.cat(decoded_slices)
        else:
            decoded = self._decode(z).sample

        if not return_dict:
            return (decoded,)
        return DecoderOutput(sample=decoded)

    def blend_v(self, a: torch.Tensor, b: torch.Tensor, blend_extent: int) -> torch.Tensor:
        blend_extent = min(a.shape[-2], b.shape[-2], blend_extent)
        for y in range(blend_extent):
            b[:, :, :, y, :] = a[:, :, :, -blend_extent + y, :] * (1 - y / blend_extent) + b[:, :, :, y, :] * (
                y / blend_extent
            )
        return b

    def blend_h(self, a: torch.Tensor, b: torch.Tensor, blend_extent: int) -> torch.Tensor:
        blend_extent = min(a.shape[-1], b.shape[-1], blend_extent)
        for x in range(blend_extent):
            b[:, :, :, :, x] = a[:, :, :, :, -blend_extent + x] * (1 - x / blend_extent) + b[:, :, :, :, x] * (
                x / blend_extent
            )
        return b

    def tiled_encode(self, x: torch.Tensor) -> AutoencoderKLOutput:
        r"""Encode a batch of images using a tiled encoder.

        Args:
            x (`torch.Tensor`): Input batch of videos.

        Returns:
            `torch.Tensor`:
                The latent representation of the encoded videos.
        """
        _, _, num_frames, height, width = x.shape
        latent_height = height // self.spatial_compression_ratio
        latent_width = width // self.spatial_compression_ratio

        tile_latent_min_height = self.tile_sample_min_height // self.spatial_compression_ratio
        tile_latent_min_width = self.tile_sample_min_width // self.spatial_compression_ratio
        tile_latent_stride_height = self.tile_sample_stride_height // self.spatial_compression_ratio
        tile_latent_stride_width = self.tile_sample_stride_width // self.spatial_compression_ratio

        blend_height = tile_latent_min_height - tile_latent_stride_height
        blend_width = tile_latent_min_width - tile_latent_stride_width

        # Split x into overlapping tiles and encode them separately.
        # The tiles have an overlap to avoid seams between tiles.
        rows = []
        for i in range(0, height, self.tile_sample_stride_height):
            row = []
            for j in range(0, width, self.tile_sample_stride_width):
                self.clear_cache()
                time = []
                frame_range = 1 + (num_frames - 1) // 4
                for k in range(frame_range):
                    self._enc_conv_idx = [0]
                    if k == 0:
                        tile = x[:, :, :1, i : i + self.tile_sample_min_height, j : j + self.tile_sample_min_width]
                    else:
                        tile = x[
                            :,
                            :,
                            1 + 4 * (k - 1) : 1 + 4 * k,
                            i : i + self.tile_sample_min_height,
                            j : j + self.tile_sample_min_width,
                        ]
                    tile = self.encoder(tile, feat_cache=self._enc_feat_map, feat_idx=self._enc_conv_idx)
                    tile = self.quant_conv(tile)
                    time.append(tile)
                row.append(torch.cat(time, dim=2))
            rows.append(row)
        self.clear_cache()

        result_rows = []
        for i, row in enumerate(rows):
            result_row = []
            for j, tile in enumerate(row):
                # blend the above tile and the left tile
                # to the current tile and add the current tile to the result row
                if i > 0:
                    tile = self.blend_v(rows[i - 1][j], tile, blend_height)
                if j > 0:
                    tile = self.blend_h(row[j - 1], tile, blend_width)
                result_row.append(tile[:, :, :, :tile_latent_stride_height, :tile_latent_stride_width])
            result_rows.append(torch.cat(result_row, dim=-1))

        enc = torch.cat(result_rows, dim=3)[:, :, :, :latent_height, :latent_width]
        return enc

    def tiled_decode(self, z: torch.Tensor, return_dict: bool = True) -> Union[DecoderOutput, torch.Tensor]:
        r"""
        Decode a batch of images using a tiled decoder.

        Args:
            z (`torch.Tensor`): Input batch of latent vectors.
            return_dict (`bool`, *optional*, defaults to `True`):
                Whether or not to return a [`~models.vae.DecoderOutput`] instead of a plain tuple.

        Returns:
            [`~models.vae.DecoderOutput`] or `tuple`:
                If return_dict is True, a [`~models.vae.DecoderOutput`] is returned, otherwise a plain `tuple` is
                returned.
        """
        _, _, num_frames, height, width = z.shape
        sample_height = height * self.spatial_compression_ratio
        sample_width = width * self.spatial_compression_ratio

        tile_latent_min_height = self.tile_sample_min_height // self.spatial_compression_ratio
        tile_latent_min_width = self.tile_sample_min_width // self.spatial_compression_ratio
        tile_latent_stride_height = self.tile_sample_stride_height // self.spatial_compression_ratio
        tile_latent_stride_width = self.tile_sample_stride_width // self.spatial_compression_ratio

        blend_height = self.tile_sample_min_height - self.tile_sample_stride_height
        blend_width = self.tile_sample_min_width - self.tile_sample_stride_width

        # Split z into overlapping tiles and decode them separately.
        # The tiles have an overlap to avoid seams between tiles.
        rows = []
        for i in range(0, height, tile_latent_stride_height):
            row = []
            for j in range(0, width, tile_latent_stride_width):
                self.clear_cache()
                time = []
                for k in range(num_frames):
                    self._conv_idx = [0]
                    tile = z[:, :, k : k + 1, i : i + tile_latent_min_height, j : j + tile_latent_min_width]
                    tile = self.post_quant_conv(tile)
                    decoded = self.decoder(tile, feat_cache=self._feat_map, feat_idx=self._conv_idx)
                    time.append(decoded)
                row.append(torch.cat(time, dim=2))
            rows.append(row)
        self.clear_cache()

        result_rows = []
        for i, row in enumerate(rows):
            result_row = []
            for j, tile in enumerate(row):
                # blend the above tile and the left tile
                # to the current tile and add the current tile to the result row
                if i > 0:
                    tile = self.blend_v(rows[i - 1][j], tile, blend_height)
                if j > 0:
                    tile = self.blend_h(row[j - 1], tile, blend_width)
                result_row.append(tile[:, :, :, : self.tile_sample_stride_height, : self.tile_sample_stride_width])
            result_rows.append(torch.cat(result_row, dim=-1))

        dec = torch.cat(result_rows, dim=3)[:, :, :, :sample_height, :sample_width]

        if not return_dict:
            return (dec,)
        return DecoderOutput(sample=dec)

    def forward(
        self,
        sample: torch.Tensor,
        sample_posterior: bool = False,
        return_dict: bool = True,
        generator: Optional[torch.Generator] = None,
    ) -> Union[DecoderOutput, torch.Tensor]:
        """
        Args:
            sample (`torch.Tensor`): Input sample.
            return_dict (`bool`, *optional*, defaults to `True`):
                Whether or not to return a [`DecoderOutput`] instead of a plain tuple.
        """
        x = sample
        posterior = self.encode(x).latent_dist
        if sample_posterior:
            z = posterior.sample(generator=generator)
        else:
            z = posterior.mode()
        dec = self.decode(z, return_dict=return_dict)
        return dec

    @staticmethod
    def _count_conv3d_fast(model):
        # Fast version: relies on model.modules() being a generator; avoids Python loop overhead by using sum + generator expression
        return sum(isinstance(m, WanCausalConv3d) for m in model.modules())<|MERGE_RESOLUTION|>--- conflicted
+++ resolved
@@ -730,31 +730,30 @@
             base_dim, z_dim, dim_mult, num_res_blocks, attn_scales, self.temperal_upsample, dropout
         )
 
-<<<<<<< HEAD
+        self.spatial_compression_ratio = 2 ** len(self.temperal_downsample)
+
+        # When decoding a batch of video latents at a time, one can save memory by slicing across the batch dimension
+        # to perform decoding of a single video latent at a time.
+        self.use_slicing = False
+
+        # When decoding spatially large video latents, the memory requirement is very high. By breaking the video latent
+        # frames spatially into smaller tiles and performing multiple forward passes for decoding, and then blending the
+        # intermediate tiles together, the memory requirement can be lowered.
+        self.use_tiling = False
+
+        # The minimal tile height and width for spatial tiling to be used
+        self.tile_sample_min_height = 256
+        self.tile_sample_min_width = 256
+
+        # The minimal distance between two spatial tiles
+        self.tile_sample_stride_height = 192
+        self.tile_sample_stride_width = 192
+        
         # Precompute and cache conv counts for encoder and decoder for clear_cache speedup
         self._cached_conv_counts = {
             'decoder': self._count_conv3d_fast(self.decoder),
             'encoder': self._count_conv3d_fast(self.encoder)
         }
-=======
-        self.spatial_compression_ratio = 2 ** len(self.temperal_downsample)
-
-        # When decoding a batch of video latents at a time, one can save memory by slicing across the batch dimension
-        # to perform decoding of a single video latent at a time.
-        self.use_slicing = False
-
-        # When decoding spatially large video latents, the memory requirement is very high. By breaking the video latent
-        # frames spatially into smaller tiles and performing multiple forward passes for decoding, and then blending the
-        # intermediate tiles together, the memory requirement can be lowered.
-        self.use_tiling = False
-
-        # The minimal tile height and width for spatial tiling to be used
-        self.tile_sample_min_height = 256
-        self.tile_sample_min_width = 256
-
-        # The minimal distance between two spatial tiles
-        self.tile_sample_stride_height = 192
-        self.tile_sample_stride_width = 192
 
     def enable_tiling(
         self,
@@ -806,7 +805,6 @@
         decoding in one step.
         """
         self.use_slicing = False
->>>>>>> 745199a8
 
     def clear_cache(self):
         # Use cached conv counts for decoder and encoder to avoid re-iterating modules each call
