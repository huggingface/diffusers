# Copyright 2024 The HuggingFace Team. All rights reserved.
#
# Licensed under the Apache License, Version 2.0 (the "License");
# you may not use this file except in compliance with the License.
# You may obtain a copy of the License at
#
#     http://www.apache.org/licenses/LICENSE-2.0
#
# Unless required by applicable law or agreed to in writing, software
# distributed under the License is distributed on an "AS IS" BASIS,
# WITHOUT WARRANTIES OR CONDITIONS OF ANY KIND, either express or implied.
# See the License for the specific language governing permissions and
# limitations under the License.
import itertools
from typing import Dict, Optional, Tuple, Union

import torch
import torch.nn as nn

from ...configuration_utils import ConfigMixin, register_to_config
from ...utils import is_torch_version
from ...utils.accelerate_utils import apply_forward_hook
from ..attention_processor import CROSS_ATTENTION_PROCESSORS, AttentionProcessor, AttnProcessor
from ..modeling_outputs import AutoencoderKLOutput
from ..modeling_utils import ModelMixin
from ..unets.unet_3d_blocks import MidBlockTemporalDecoder, UpBlockTemporalDecoder
from .vae import DecoderOutput, DiagonalGaussianDistribution, Encoder


class TemporalDecoder(nn.Module):
    def __init__(
        self,
        in_channels: int = 4,
        out_channels: int = 3,
        block_out_channels: Tuple[int] = (128, 256, 512, 512),
        layers_per_block: int = 2,
    ):
        super().__init__()
        self.layers_per_block = layers_per_block

        self.conv_in = nn.Conv2d(in_channels, block_out_channels[-1], kernel_size=3, stride=1, padding=1)
        self.mid_block = MidBlockTemporalDecoder(
            num_layers=self.layers_per_block,
            in_channels=block_out_channels[-1],
            out_channels=block_out_channels[-1],
            attention_head_dim=block_out_channels[-1],
        )

        # up
        self.up_blocks = nn.ModuleList([])
        reversed_block_out_channels = list(reversed(block_out_channels))
        output_channel = reversed_block_out_channels[0]
        for i in range(len(block_out_channels)):
            prev_output_channel = output_channel
            output_channel = reversed_block_out_channels[i]

            is_final_block = i == len(block_out_channels) - 1
            up_block = UpBlockTemporalDecoder(
                num_layers=self.layers_per_block + 1,
                in_channels=prev_output_channel,
                out_channels=output_channel,
                add_upsample=not is_final_block,
            )
            self.up_blocks.append(up_block)
            prev_output_channel = output_channel

        self.conv_norm_out = nn.GroupNorm(num_channels=block_out_channels[0], num_groups=32, eps=1e-6)

        self.conv_act = nn.SiLU()
        self.conv_out = torch.nn.Conv2d(
            in_channels=block_out_channels[0],
            out_channels=out_channels,
            kernel_size=3,
            padding=1,
        )

        conv_out_kernel_size = (3, 1, 1)
        padding = [int(k // 2) for k in conv_out_kernel_size]
        self.time_conv_out = torch.nn.Conv3d(
            in_channels=out_channels,
            out_channels=out_channels,
            kernel_size=conv_out_kernel_size,
            padding=padding,
        )

        self.gradient_checkpointing = False

    def forward(
        self,
        sample: torch.Tensor,
        image_only_indicator: torch.Tensor,
        num_frames: int = 1,
    ) -> torch.Tensor:
        r"""The forward method of the `Decoder` class."""

        sample = self.conv_in(sample)

<<<<<<< HEAD
        upscale_dtype = next(itertools.chain(self.up_blocks.parameters(), self.up_blocks.buffers())).dtype
        if self.training and self.gradient_checkpointing:
=======
        upscale_dtype = next(iter(self.up_blocks.parameters())).dtype
        if torch.is_grad_enabled() and self.gradient_checkpointing:
>>>>>>> 0763a7ed

            def create_custom_forward(module):
                def custom_forward(*inputs):
                    return module(*inputs)

                return custom_forward

            if is_torch_version(">=", "1.11.0"):
                # middle
                sample = torch.utils.checkpoint.checkpoint(
                    create_custom_forward(self.mid_block),
                    sample,
                    image_only_indicator,
                    use_reentrant=False,
                )
                sample = sample.to(upscale_dtype)

                # up
                for up_block in self.up_blocks:
                    sample = torch.utils.checkpoint.checkpoint(
                        create_custom_forward(up_block),
                        sample,
                        image_only_indicator,
                        use_reentrant=False,
                    )
            else:
                # middle
                sample = torch.utils.checkpoint.checkpoint(
                    create_custom_forward(self.mid_block),
                    sample,
                    image_only_indicator,
                )
                sample = sample.to(upscale_dtype)

                # up
                for up_block in self.up_blocks:
                    sample = torch.utils.checkpoint.checkpoint(
                        create_custom_forward(up_block),
                        sample,
                        image_only_indicator,
                    )
        else:
            # middle
            sample = self.mid_block(sample, image_only_indicator=image_only_indicator)
            sample = sample.to(upscale_dtype)

            # up
            for up_block in self.up_blocks:
                sample = up_block(sample, image_only_indicator=image_only_indicator)

        # post-process
        sample = self.conv_norm_out(sample)
        sample = self.conv_act(sample)
        sample = self.conv_out(sample)

        batch_frames, channels, height, width = sample.shape
        batch_size = batch_frames // num_frames
        sample = sample[None, :].reshape(batch_size, num_frames, channels, height, width).permute(0, 2, 1, 3, 4)
        sample = self.time_conv_out(sample)

        sample = sample.permute(0, 2, 1, 3, 4).reshape(batch_frames, channels, height, width)

        return sample


class AutoencoderKLTemporalDecoder(ModelMixin, ConfigMixin):
    r"""
    A VAE model with KL loss for encoding images into latents and decoding latent representations into images.

    This model inherits from [`ModelMixin`]. Check the superclass documentation for it's generic methods implemented
    for all models (such as downloading or saving).

    Parameters:
        in_channels (int, *optional*, defaults to 3): Number of channels in the input image.
        out_channels (int,  *optional*, defaults to 3): Number of channels in the output.
        down_block_types (`Tuple[str]`, *optional*, defaults to `("DownEncoderBlock2D",)`):
            Tuple of downsample block types.
        block_out_channels (`Tuple[int]`, *optional*, defaults to `(64,)`):
            Tuple of block output channels.
        layers_per_block: (`int`, *optional*, defaults to 1): Number of layers per block.
        latent_channels (`int`, *optional*, defaults to 4): Number of channels in the latent space.
        sample_size (`int`, *optional*, defaults to `32`): Sample input size.
        scaling_factor (`float`, *optional*, defaults to 0.18215):
            The component-wise standard deviation of the trained latent space computed using the first batch of the
            training set. This is used to scale the latent space to have unit variance when training the diffusion
            model. The latents are scaled with the formula `z = z * scaling_factor` before being passed to the
            diffusion model. When decoding, the latents are scaled back to the original scale with the formula: `z = 1
            / scaling_factor * z`. For more details, refer to sections 4.3.2 and D.1 of the [High-Resolution Image
            Synthesis with Latent Diffusion Models](https://arxiv.org/abs/2112.10752) paper.
        force_upcast (`bool`, *optional*, default to `True`):
            If enabled it will force the VAE to run in float32 for high image resolution pipelines, such as SD-XL. VAE
            can be fine-tuned / trained to a lower range without loosing too much precision in which case
            `force_upcast` can be set to `False` - see: https://huggingface.co/madebyollin/sdxl-vae-fp16-fix
    """

    _supports_gradient_checkpointing = True

    @register_to_config
    def __init__(
        self,
        in_channels: int = 3,
        out_channels: int = 3,
        down_block_types: Tuple[str] = ("DownEncoderBlock2D",),
        block_out_channels: Tuple[int] = (64,),
        layers_per_block: int = 1,
        latent_channels: int = 4,
        sample_size: int = 32,
        scaling_factor: float = 0.18215,
        force_upcast: float = True,
    ):
        super().__init__()

        # pass init params to Encoder
        self.encoder = Encoder(
            in_channels=in_channels,
            out_channels=latent_channels,
            down_block_types=down_block_types,
            block_out_channels=block_out_channels,
            layers_per_block=layers_per_block,
            double_z=True,
        )

        # pass init params to Decoder
        self.decoder = TemporalDecoder(
            in_channels=latent_channels,
            out_channels=out_channels,
            block_out_channels=block_out_channels,
            layers_per_block=layers_per_block,
        )

        self.quant_conv = nn.Conv2d(2 * latent_channels, 2 * latent_channels, 1)

        sample_size = (
            self.config.sample_size[0]
            if isinstance(self.config.sample_size, (list, tuple))
            else self.config.sample_size
        )
        self.tile_latent_min_size = int(sample_size / (2 ** (len(self.config.block_out_channels) - 1)))
        self.tile_overlap_factor = 0.25

    def _set_gradient_checkpointing(self, module, value=False):
        if isinstance(module, (Encoder, TemporalDecoder)):
            module.gradient_checkpointing = value

    @property
    # Copied from diffusers.models.unets.unet_2d_condition.UNet2DConditionModel.attn_processors
    def attn_processors(self) -> Dict[str, AttentionProcessor]:
        r"""
        Returns:
            `dict` of attention processors: A dictionary containing all attention processors used in the model with
            indexed by its weight name.
        """
        # set recursively
        processors = {}

        def fn_recursive_add_processors(name: str, module: torch.nn.Module, processors: Dict[str, AttentionProcessor]):
            if hasattr(module, "get_processor"):
                processors[f"{name}.processor"] = module.get_processor()

            for sub_name, child in module.named_children():
                fn_recursive_add_processors(f"{name}.{sub_name}", child, processors)

            return processors

        for name, module in self.named_children():
            fn_recursive_add_processors(name, module, processors)

        return processors

    # Copied from diffusers.models.unets.unet_2d_condition.UNet2DConditionModel.set_attn_processor
    def set_attn_processor(self, processor: Union[AttentionProcessor, Dict[str, AttentionProcessor]]):
        r"""
        Sets the attention processor to use to compute attention.

        Parameters:
            processor (`dict` of `AttentionProcessor` or only `AttentionProcessor`):
                The instantiated processor class or a dictionary of processor classes that will be set as the processor
                for **all** `Attention` layers.

                If `processor` is a dict, the key needs to define the path to the corresponding cross attention
                processor. This is strongly recommended when setting trainable attention processors.

        """
        count = len(self.attn_processors.keys())

        if isinstance(processor, dict) and len(processor) != count:
            raise ValueError(
                f"A dict of processors was passed, but the number of processors {len(processor)} does not match the"
                f" number of attention layers: {count}. Please make sure to pass {count} processor classes."
            )

        def fn_recursive_attn_processor(name: str, module: torch.nn.Module, processor):
            if hasattr(module, "set_processor"):
                if not isinstance(processor, dict):
                    module.set_processor(processor)
                else:
                    module.set_processor(processor.pop(f"{name}.processor"))

            for sub_name, child in module.named_children():
                fn_recursive_attn_processor(f"{name}.{sub_name}", child, processor)

        for name, module in self.named_children():
            fn_recursive_attn_processor(name, module, processor)

    def set_default_attn_processor(self):
        """
        Disables custom attention processors and sets the default attention implementation.
        """
        if all(proc.__class__ in CROSS_ATTENTION_PROCESSORS for proc in self.attn_processors.values()):
            processor = AttnProcessor()
        else:
            raise ValueError(
                f"Cannot call `set_default_attn_processor` when attention processors are of type {next(iter(self.attn_processors.values()))}"
            )

        self.set_attn_processor(processor)

    @apply_forward_hook
    def encode(
        self, x: torch.Tensor, return_dict: bool = True
    ) -> Union[AutoencoderKLOutput, Tuple[DiagonalGaussianDistribution]]:
        """
        Encode a batch of images into latents.

        Args:
            x (`torch.Tensor`): Input batch of images.
            return_dict (`bool`, *optional*, defaults to `True`):
                Whether to return a [`~models.autoencoders.autoencoder_kl.AutoencoderKLOutput`] instead of a plain
                tuple.

        Returns:
                The latent representations of the encoded images. If `return_dict` is True, a
                [`~models.autoencoders.autoencoder_kl.AutoencoderKLOutput`] is returned, otherwise a plain `tuple` is
                returned.
        """
        h = self.encoder(x)
        moments = self.quant_conv(h)
        posterior = DiagonalGaussianDistribution(moments)

        if not return_dict:
            return (posterior,)

        return AutoencoderKLOutput(latent_dist=posterior)

    @apply_forward_hook
    def decode(
        self,
        z: torch.Tensor,
        num_frames: int,
        return_dict: bool = True,
    ) -> Union[DecoderOutput, torch.Tensor]:
        """
        Decode a batch of images.

        Args:
            z (`torch.Tensor`): Input batch of latent vectors.
            return_dict (`bool`, *optional*, defaults to `True`):
                Whether to return a [`~models.vae.DecoderOutput`] instead of a plain tuple.

        Returns:
            [`~models.vae.DecoderOutput`] or `tuple`:
                If return_dict is True, a [`~models.vae.DecoderOutput`] is returned, otherwise a plain `tuple` is
                returned.

        """
        batch_size = z.shape[0] // num_frames
        image_only_indicator = torch.zeros(batch_size, num_frames, dtype=z.dtype, device=z.device)
        decoded = self.decoder(z, num_frames=num_frames, image_only_indicator=image_only_indicator)

        if not return_dict:
            return (decoded,)

        return DecoderOutput(sample=decoded)

    def forward(
        self,
        sample: torch.Tensor,
        sample_posterior: bool = False,
        return_dict: bool = True,
        generator: Optional[torch.Generator] = None,
        num_frames: int = 1,
    ) -> Union[DecoderOutput, torch.Tensor]:
        r"""
        Args:
            sample (`torch.Tensor`): Input sample.
            sample_posterior (`bool`, *optional*, defaults to `False`):
                Whether to sample from the posterior.
            return_dict (`bool`, *optional*, defaults to `True`):
                Whether or not to return a [`DecoderOutput`] instead of a plain tuple.
        """
        x = sample
        posterior = self.encode(x).latent_dist
        if sample_posterior:
            z = posterior.sample(generator=generator)
        else:
            z = posterior.mode()

        dec = self.decode(z, num_frames=num_frames).sample

        if not return_dict:
            return (dec,)

        return DecoderOutput(sample=dec)<|MERGE_RESOLUTION|>--- conflicted
+++ resolved
@@ -95,13 +95,8 @@
 
         sample = self.conv_in(sample)
 
-<<<<<<< HEAD
         upscale_dtype = next(itertools.chain(self.up_blocks.parameters(), self.up_blocks.buffers())).dtype
-        if self.training and self.gradient_checkpointing:
-=======
-        upscale_dtype = next(iter(self.up_blocks.parameters())).dtype
         if torch.is_grad_enabled() and self.gradient_checkpointing:
->>>>>>> 0763a7ed
 
             def create_custom_forward(module):
                 def custom_forward(*inputs):
