# Copyright 2025 The HuggingFace Team. All rights reserved.
#
# Licensed under the Apache License, Version 2.0 (the "License");
# you may not use this file except in compliance with the License.
# You may obtain a copy of the License at
#
#     http://www.apache.org/licenses/LICENSE-2.0
#
# Unless required by applicable law or agreed to in writing, software
# distributed under the License is distributed on an "AS IS" BASIS,
# WITHOUT WARRANTIES OR CONDITIONS OF ANY KIND, either express or implied.
# See the License for the specific language governing permissions and
# limitations under the License.
from typing import Optional, Tuple, Union

import torch
import torch.nn as nn
import torch.distributed as dist

from ...configuration_utils import ConfigMixin, register_to_config
from ...loaders import PeftAdapterMixin
from ...loaders.single_file_model import FromOriginalModelMixin
from ...utils import deprecate, logging
from ...utils.accelerate_utils import apply_forward_hook
from ..attention import AttentionMixin
from ..attention_processor import (
    ADDED_KV_ATTENTION_PROCESSORS,
    CROSS_ATTENTION_PROCESSORS,
    Attention,
    AttnAddedKVProcessor,
    AttnProcessor,
    FusedAttnProcessor2_0,
)
from ..modeling_outputs import AutoencoderKLOutput
from ..modeling_utils import ModelMixin
from .vae import AutoencoderMixin, Decoder, DecoderOutput, DiagonalGaussianDistribution, Encoder


<<<<<<< HEAD
logger = logging.get_logger(__name__)  # pylint: disable=invalid-name


class AutoencoderKL(ModelMixin, AutoencoderMixin, ConfigMixin, FromOriginalModelMixin, PeftAdapterMixin):
=======
class AutoencoderKL(
    ModelMixin, AttentionMixin, AutoencoderMixin, ConfigMixin, FromOriginalModelMixin, PeftAdapterMixin
):
>>>>>>> 54fa0745
    r"""
    A VAE model with KL loss for encoding images into latents and decoding latent representations into images.

    This model inherits from [`ModelMixin`]. Check the superclass documentation for it's generic methods implemented
    for all models (such as downloading or saving).

    Parameters:
        in_channels (int, *optional*, defaults to 3): Number of channels in the input image.
        out_channels (int,  *optional*, defaults to 3): Number of channels in the output.
        down_block_types (`Tuple[str]`, *optional*, defaults to `("DownEncoderBlock2D",)`):
            Tuple of downsample block types.
        up_block_types (`Tuple[str]`, *optional*, defaults to `("UpDecoderBlock2D",)`):
            Tuple of upsample block types.
        block_out_channels (`Tuple[int]`, *optional*, defaults to `(64,)`):
            Tuple of block output channels.
        act_fn (`str`, *optional*, defaults to `"silu"`): The activation function to use.
        latent_channels (`int`, *optional*, defaults to 4): Number of channels in the latent space.
        sample_size (`int`, *optional*, defaults to `32`): Sample input size.
        scaling_factor (`float`, *optional*, defaults to 0.18215):
            The component-wise standard deviation of the trained latent space computed using the first batch of the
            training set. This is used to scale the latent space to have unit variance when training the diffusion
            model. The latents are scaled with the formula `z = z * scaling_factor` before being passed to the
            diffusion model. When decoding, the latents are scaled back to the original scale with the formula: `z = 1
            / scaling_factor * z`. For more details, refer to sections 4.3.2 and D.1 of the [High-Resolution Image
            Synthesis with Latent Diffusion Models](https://huggingface.co/papers/2112.10752) paper.
        force_upcast (`bool`, *optional*, default to `True`):
            If enabled it will force the VAE to run in float32 for high image resolution pipelines, such as SD-XL. VAE
            can be fine-tuned / trained to a lower range without losing too much precision in which case `force_upcast`
            can be set to `False` - see: https://huggingface.co/madebyollin/sdxl-vae-fp16-fix
        mid_block_add_attention (`bool`, *optional*, default to `True`):
            If enabled, the mid_block of the Encoder and Decoder will have attention blocks. If set to false, the
            mid_block will only have resnet blocks
    """

    _supports_gradient_checkpointing = True
    _no_split_modules = ["BasicTransformerBlock", "ResnetBlock2D"]
    _group_offload_block_modules = ["quant_conv", "post_quant_conv", "encoder", "decoder"]

    @register_to_config
    def __init__(
        self,
        in_channels: int = 3,
        out_channels: int = 3,
        down_block_types: Tuple[str, ...] = ("DownEncoderBlock2D",),
        up_block_types: Tuple[str, ...] = ("UpDecoderBlock2D",),
        block_out_channels: Tuple[int, ...] = (64,),
        layers_per_block: int = 1,
        act_fn: str = "silu",
        latent_channels: int = 4,
        norm_num_groups: int = 32,
        sample_size: int = 32,
        scaling_factor: float = 0.18215,
        shift_factor: Optional[float] = None,
        latents_mean: Optional[Tuple[float]] = None,
        latents_std: Optional[Tuple[float]] = None,
        force_upcast: bool = True,
        use_quant_conv: bool = True,
        use_post_quant_conv: bool = True,
        mid_block_add_attention: bool = True,
    ):
        super().__init__()

        # pass init params to Encoder
        self.encoder = Encoder(
            in_channels=in_channels,
            out_channels=latent_channels,
            down_block_types=down_block_types,
            block_out_channels=block_out_channels,
            layers_per_block=layers_per_block,
            act_fn=act_fn,
            norm_num_groups=norm_num_groups,
            double_z=True,
            mid_block_add_attention=mid_block_add_attention,
        )

        # pass init params to Decoder
        self.decoder = Decoder(
            in_channels=latent_channels,
            out_channels=out_channels,
            up_block_types=up_block_types,
            block_out_channels=block_out_channels,
            layers_per_block=layers_per_block,
            norm_num_groups=norm_num_groups,
            act_fn=act_fn,
            mid_block_add_attention=mid_block_add_attention,
        )

        self.quant_conv = nn.Conv2d(2 * latent_channels, 2 * latent_channels, 1) if use_quant_conv else None
        self.post_quant_conv = nn.Conv2d(latent_channels, latent_channels, 1) if use_post_quant_conv else None

        self.use_slicing = False
        self.use_tiling = False
        self.use_dp = False

        # only relevant if vae tiling is enabled
        self.tile_sample_min_size = self.config.sample_size
        sample_size = (
            self.config.sample_size[0]
            if isinstance(self.config.sample_size, (list, tuple))
            else self.config.sample_size
        )
        self.tile_latent_min_size = int(sample_size / (2 ** (len(self.config.block_out_channels) - 1)))
        self.tile_overlap_factor = 0.25

    # Copied from diffusers.models.unets.unet_2d_condition.UNet2DConditionModel.set_default_attn_processor
    def set_default_attn_processor(self):
        """
        Disables custom attention processors and sets the default attention implementation.
        """
        if all(proc.__class__ in ADDED_KV_ATTENTION_PROCESSORS for proc in self.attn_processors.values()):
            processor = AttnAddedKVProcessor()
        elif all(proc.__class__ in CROSS_ATTENTION_PROCESSORS for proc in self.attn_processors.values()):
            processor = AttnProcessor()
        else:
            raise ValueError(
                f"Cannot call `set_default_attn_processor` when attention processors are of type {next(iter(self.attn_processors.values()))}"
            )

        self.set_attn_processor(processor)

    def enable_dp(
        self,
        world_size: Optional[int] = None,
        hw_splits: Optional[Tuple[int, int]] = None,
        overlap_ratio: Optional[float] = None,
        overlap_pixels: Optional[int] = None
    ) -> None:
        r"""
        """
        if world_size is None:
            world_size = dist.get_world_size() if dist.is_initialized() else 1

        if world_size <= 1 or world_size > dist.get_world_size():
            logger.warning(
                f"Supported world_size for vae dp is between 2 - {dist.get_world_size}, but got {world_size}. " \
                f"Fall back to normal vae")
            return

        if hw_splits is None:
            hw_splits = (1, int(world_size))

        assert len(hw_splits) == 2, f"'hw_splits' should be a tuple of 2 int, but got length {len(hw_splits)}"

        h_split, w_split = map(int, hw_splits)

        self.use_dp = True
        self.h_split, self.w_split = h_split, w_split
        self.world_size = world_size
        self.overlap_ratio = overlap_ratio
        self.overlap_pixels = overlap_pixels
        self.spatial_compression_ratio = 2 ** (len(self.config.block_out_channels) - 1)

        dp_ranks = list(range(0, world_size))
        self.vae_dp_group = dist.new_group(ranks=dp_ranks)
        self.rank = dist.get_rank()
        # patch_ranks_flatten = [tile_idx % world_size for tile_idx in range(num_tiles)]
        # self.patch_ranks = torch.Tensor(patch_ranks_flatten).reshape(h_split, w_split)
        self.tile_idxs_per_rank = [[] for _ in range(self.world_size)]
        self.num_tiles_per_rank = [0] * self.world_size
        rank_idx = 0
        for h_idx in range(self.h_split):
            for w_idx in range(self.w_split):
                rank_idx %= self.world_size
                self.tile_idxs_per_rank[rank_idx].append((h_idx, w_idx))
                self.num_tiles_per_rank[rank_idx] += 1
                rank_idx += 1

    def _encode(self, x: torch.Tensor) -> torch.Tensor:
        batch_size, num_channels, height, width = x.shape

        if self.use_dp:
            return self._tiled_encode(x)
        if self.use_tiling and (width > self.tile_sample_min_size or height > self.tile_sample_min_size):
            return self._tiled_encode(x)

        enc = self.encoder(x)
        if self.quant_conv is not None:
            enc = self.quant_conv(enc)

        return enc

    @apply_forward_hook
    def encode(
        self, x: torch.Tensor, return_dict: bool = True
    ) -> Union[AutoencoderKLOutput, Tuple[DiagonalGaussianDistribution]]:
        """
        Encode a batch of images into latents.

        Args:
            x (`torch.Tensor`): Input batch of images.
            return_dict (`bool`, *optional*, defaults to `True`):
                Whether to return a [`~models.autoencoder_kl.AutoencoderKLOutput`] instead of a plain tuple.

        Returns:
                The latent representations of the encoded images. If `return_dict` is True, a
                [`~models.autoencoder_kl.AutoencoderKLOutput`] is returned, otherwise a plain `tuple` is returned.
        """
        if self.use_slicing and x.shape[0] > 1:
            encoded_slices = [self._encode(x_slice) for x_slice in x.split(1)]
            h = torch.cat(encoded_slices)
        else:
            h = self._encode(x)

        posterior = DiagonalGaussianDistribution(h)

        if not return_dict:
            return (posterior,)

        return AutoencoderKLOutput(latent_dist=posterior)

    def _decode(self, z: torch.Tensor, return_dict: bool = True) -> Union[DecoderOutput, torch.Tensor]:
        if self.use_dp:
            return self.tiled_decode_with_dp(z, return_dict=return_dict)
        if self.use_tiling and (z.shape[-1] > self.tile_latent_min_size or z.shape[-2] > self.tile_latent_min_size):
            return self.tiled_decode(z, return_dict=return_dict)

        if self.post_quant_conv is not None:
            z = self.post_quant_conv(z)

        dec = self.decoder(z)

        if not return_dict:
            return (dec,)

        return DecoderOutput(sample=dec)

    @apply_forward_hook
    def decode(
        self, z: torch.FloatTensor, return_dict: bool = True, generator=None
    ) -> Union[DecoderOutput, torch.FloatTensor]:
        """
        Decode a batch of images.

        Args:
            z (`torch.Tensor`): Input batch of latent vectors.
            return_dict (`bool`, *optional*, defaults to `True`):
                Whether to return a [`~models.vae.DecoderOutput`] instead of a plain tuple.

        Returns:
            [`~models.vae.DecoderOutput`] or `tuple`:
                If return_dict is True, a [`~models.vae.DecoderOutput`] is returned, otherwise a plain `tuple` is
                returned.

        """
        if self.use_slicing and z.shape[0] > 1:
            decoded_slices = [self._decode(z_slice).sample for z_slice in z.split(1)]
            decoded = torch.cat(decoded_slices)
        else:
            decoded = self._decode(z).sample

        if not return_dict:
            return (decoded,)

        return DecoderOutput(sample=decoded)

    def blend_v(self, a: torch.Tensor, b: torch.Tensor, blend_extent: int) -> torch.Tensor:
        blend_extent = min(a.shape[2], b.shape[2], blend_extent)
        for y in range(blend_extent):
            b[:, :, y, :] = a[:, :, -blend_extent + y, :] * (1 - y / blend_extent) + b[:, :, y, :] * (y / blend_extent)
        return b

    def blend_h(self, a: torch.Tensor, b: torch.Tensor, blend_extent: int) -> torch.Tensor:
        blend_extent = min(a.shape[3], b.shape[3], blend_extent)
        for x in range(blend_extent):
            b[:, :, :, x] = a[:, :, :, -blend_extent + x] * (1 - x / blend_extent) + b[:, :, :, x] * (x / blend_extent)
        return b

    def blend_v_(self, a: torch.Tensor, b: torch.Tensor, blend_extent: int) -> torch.Tensor:
        blend_extent = min(a.shape[2], b.shape[2], blend_extent)
        y = torch.arange(0, blend_extent, device=a.device)
        blend_ratio = (y / blend_extent)[None, None, :, None].to(a.dtype)
        b[:, :, y, :] = a[:, :, -blend_extent + y, :] * (1 - blend_ratio) + b[:, :, y, :] * blend_ratio
        return b

    def blend_h_(self, a: torch.Tensor, b: torch.Tensor, blend_extent: int) -> torch.Tensor:
        blend_extent = min(a.shape[3], b.shape[3], blend_extent)
        x = torch.arange(0, blend_extent, device=a.device)
        blend_ratio = (x / blend_extent)[None, None, None, :].to(a.dtype)
        b[:, :, :, x] = a[:, :, :, -blend_extent + x] * (1 - blend_ratio) + b[:, :, :, x] * blend_ratio
        return b

    def _tiled_encode(self, x: torch.Tensor) -> torch.Tensor:
        r"""Encode a batch of images using a tiled encoder.

        When this option is enabled, the VAE will split the input tensor into tiles to compute encoding in several
        steps. This is useful to keep memory use constant regardless of image size. The end result of tiled encoding is
        different from non-tiled encoding because each tile uses a different encoder. To avoid tiling artifacts, the
        tiles overlap and are blended together to form a smooth output. You may still see tile-sized changes in the
        output, but they should be much less noticeable.

        Args:
            x (`torch.Tensor`): Input batch of images.

        Returns:
            `torch.Tensor`:
                The latent representation of the encoded videos.
        """

        overlap_size = int(self.tile_sample_min_size * (1 - self.tile_overlap_factor))
        blend_extent = int(self.tile_latent_min_size * self.tile_overlap_factor)
        row_limit = self.tile_latent_min_size - blend_extent

        # Split the image into 512x512 tiles and encode them separately.
        rows = []
        for i in range(0, x.shape[2], overlap_size):
            row = []
            for j in range(0, x.shape[3], overlap_size):
                tile = x[:, :, i : i + self.tile_sample_min_size, j : j + self.tile_sample_min_size]
                tile = self.encoder(tile)
                if self.config.use_quant_conv:
                    tile = self.quant_conv(tile)
                row.append(tile)
            rows.append(row)
        result_rows = []
        for i, row in enumerate(rows):
            result_row = []
            for j, tile in enumerate(row):
                # blend the above tile and the left tile
                # to the current tile and add the current tile to the result row
                if i > 0:
                    tile = self.blend_v(rows[i - 1][j], tile, blend_extent)
                if j > 0:
                    tile = self.blend_h(row[j - 1], tile, blend_extent)
                result_row.append(tile[:, :, :row_limit, :row_limit])
            result_rows.append(torch.cat(result_row, dim=3))

        enc = torch.cat(result_rows, dim=2)
        return enc

    def tiled_encode(self, x: torch.Tensor, return_dict: bool = True) -> AutoencoderKLOutput:
        r"""Encode a batch of images using a tiled encoder.

        When this option is enabled, the VAE will split the input tensor into tiles to compute encoding in several
        steps. This is useful to keep memory use constant regardless of image size. The end result of tiled encoding is
        different from non-tiled encoding because each tile uses a different encoder. To avoid tiling artifacts, the
        tiles overlap and are blended together to form a smooth output. You may still see tile-sized changes in the
        output, but they should be much less noticeable.

        Args:
            x (`torch.Tensor`): Input batch of images.
            return_dict (`bool`, *optional*, defaults to `True`):
                Whether or not to return a [`~models.autoencoder_kl.AutoencoderKLOutput`] instead of a plain tuple.

        Returns:
            [`~models.autoencoder_kl.AutoencoderKLOutput`] or `tuple`:
                If return_dict is True, a [`~models.autoencoder_kl.AutoencoderKLOutput`] is returned, otherwise a plain
                `tuple` is returned.
        """
        deprecation_message = (
            "The tiled_encode implementation supporting the `return_dict` parameter is deprecated. In the future, the "
            "implementation of this method will be replaced with that of `_tiled_encode` and you will no longer be able "
            "to pass `return_dict`. You will also have to create a `DiagonalGaussianDistribution()` from the returned value."
        )
        deprecate("tiled_encode", "1.0.0", deprecation_message, standard_warn=False)

        overlap_size = int(self.tile_sample_min_size * (1 - self.tile_overlap_factor))
        blend_extent = int(self.tile_latent_min_size * self.tile_overlap_factor)
        row_limit = self.tile_latent_min_size - blend_extent

        # Split the image into 512x512 tiles and encode them separately.
        rows = []
        for i in range(0, x.shape[2], overlap_size):
            row = []
            for j in range(0, x.shape[3], overlap_size):
                tile = x[:, :, i : i + self.tile_sample_min_size, j : j + self.tile_sample_min_size]
                tile = self.encoder(tile)
                if self.config.use_quant_conv:
                    tile = self.quant_conv(tile)
                row.append(tile)
            rows.append(row)
        result_rows = []
        for i, row in enumerate(rows):
            result_row = []
            for j, tile in enumerate(row):
                # blend the above tile and the left tile
                # to the current tile and add the current tile to the result row
                if i > 0:
                    tile = self.blend_v(rows[i - 1][j], tile, blend_extent)
                if j > 0:
                    tile = self.blend_h(row[j - 1], tile, blend_extent)
                result_row.append(tile[:, :, :row_limit, :row_limit])
            result_rows.append(torch.cat(result_row, dim=3))

        moments = torch.cat(result_rows, dim=2)
        posterior = DiagonalGaussianDistribution(moments)

        if not return_dict:
            return (posterior,)

        return AutoencoderKLOutput(latent_dist=posterior)

    def tiled_decode(self, z: torch.Tensor, return_dict: bool = True) -> Union[DecoderOutput, torch.Tensor]:
        r"""
        Decode a batch of images using a tiled decoder.

        Args:
            z (`torch.Tensor`): Input batch of latent vectors.
            return_dict (`bool`, *optional*, defaults to `True`):
                Whether or not to return a [`~models.vae.DecoderOutput`] instead of a plain tuple.

        Returns:
            [`~models.vae.DecoderOutput`] or `tuple`:
                If return_dict is True, a [`~models.vae.DecoderOutput`] is returned, otherwise a plain `tuple` is
                returned.
        """
        overlap_size = int(self.tile_latent_min_size * (1 - self.tile_overlap_factor))
        blend_extent = int(self.tile_sample_min_size * self.tile_overlap_factor)
        row_limit = self.tile_sample_min_size - blend_extent

        # Split z into overlapping 64x64 tiles and decode them separately.
        # The tiles have an overlap to avoid seams between tiles.
        rows = []
        for i in range(0, z.shape[2], overlap_size):
            row = []
            for j in range(0, z.shape[3], overlap_size):
                tile = z[:, :, i : i + self.tile_latent_min_size, j : j + self.tile_latent_min_size]
                if self.config.use_post_quant_conv:
                    tile = self.post_quant_conv(tile)
                decoded = self.decoder(tile)
                row.append(decoded)
            rows.append(row)
        result_rows = []
        for i, row in enumerate(rows):
            result_row = []
            for j, tile in enumerate(row):
                # blend the above tile and the left tile
                # to the current tile and add the current tile to the result row
                if i > 0:
                    tile = self.blend_v(rows[i - 1][j], tile, blend_extent)
                if j > 0:
                    tile = self.blend_h(row[j - 1], tile, blend_extent)
                result_row.append(tile[:, :, :row_limit, :row_limit])
            result_rows.append(torch.cat(result_row, dim=3))

        dec = torch.cat(result_rows, dim=2)
        if not return_dict:
            return (dec,)

        return DecoderOutput(sample=dec)

    def calculate_tiled_parallel_size(self, latent_height, latent_width):
        # Calculate stride based on h_split and w_split
        tile_latent_stride_height = int((latent_height + self.h_split - 1) / self.h_split)
        tile_latent_stride_width = int((latent_width + self.w_split - 1) / self.w_split)

        # Calculate overlap in latent space
        overlap_latent_height = 3
        overlap_latent_width = 3
        if self.overlap_pixels is not None:
            overlap_latent = (self.overlap_pixels + self.spatial_compression_ratio - 1) // self.spatial_compression_ratio
            overlap_latent_height = overlap_latent
            overlap_latent_width = overlap_latent
        elif self.overlap_ratio is not None:
            overlap_latent_height = int(self.overlap_ratio * latent_height)
            overlap_latent_width = int(self.overlap_ratio * latent_width)

        # Calculate minimum tile size in latent space
        tile_latent_min_height = tile_latent_stride_height + overlap_latent_height
        tile_latent_min_width = tile_latent_stride_width + overlap_latent_width

        tile_sample_min_height = tile_latent_min_height * self.spatial_compression_ratio
        tile_sample_min_width = tile_latent_min_width * self.spatial_compression_ratio
        tile_sample_stride_height = tile_latent_stride_height * self.spatial_compression_ratio
        tile_sample_stride_width = tile_latent_stride_width * self.spatial_compression_ratio

        blend_latent_height = tile_latent_min_height - tile_latent_stride_height
        blend_latent_width = tile_latent_min_width - tile_latent_stride_width

        blend_sample_height = tile_sample_min_height - tile_sample_stride_height
        blend_sample_width = tile_sample_min_width - tile_sample_stride_width

        return \
            tile_latent_min_height, tile_latent_min_width, tile_latent_stride_height, tile_latent_stride_width, \
            tile_sample_min_height, tile_sample_min_width, tile_sample_stride_height, tile_sample_stride_width, \
            blend_latent_height, blend_latent_width, blend_sample_height, blend_sample_width

    def _tiled_encode_with_dp(self, x: torch.Tensor) -> torch.Tensor:
        r"""Encode a batch of images using a tiled encoder.

        When this option is enabled, the VAE will split the input tensor into tiles to compute encoding in several
        steps. This is useful to keep memory use constant regardless of image size. The end result of tiled encoding is
        different from non-tiled encoding because each tile uses a different encoder. To avoid tiling artifacts, the
        tiles overlap and are blended together to form a smooth output. You may still see tile-sized changes in the
        output, but they should be much less noticeable.

        Args:
            x (`torch.Tensor`): Input batch of images.

        Returns:
            `torch.Tensor`:
                The latent representation of the encoded videos.
        """

        _, _, height, width = x.shape
        device = x.device
        latent_height = height // self.spatial_compression_ratio
        latent_width = width // self.spatial_compression_ratio

        tile_latent_min_height, tile_latent_min_width, tile_latent_stride_height, tile_latent_stride_width, \
        tile_sample_min_height, tile_sample_min_width, tile_sample_stride_height, tile_sample_stride_width, \
        blend_latent_height, blend_latent_width, blend_sample_height, blend_sample_width = \
            self.calculate_tiled_parallel_size(latent_height, latent_width)

        def vae_encode_op(
                x, patch_height_start, patch_height_end, patch_width_start, patch_width_end
            ) -> torch.Tensor:
            tile = x[:, :, patch_height_start : patch_height_end, patch_width_start : patch_width_end]
            tile = self.encoder(tile)
            if self.config.use_quant_conv:
                tile = self.quant_conv(tile)
            return tile

        rows = self.run_vae_tile_parallel(
            x, vae_encode_op, 
            tile_sample_min_height, tile_sample_min_width, tile_sample_stride_height, tile_sample_stride_width, device
        )
 
        result_rows = []
        for i, row in enumerate(rows):
            result_row = []
            for j, tile in enumerate(row):
                # blend the above tile and the left tile
                # to the current tile and add the current tile to the result row
                if i > 0:
                    tile = self.blend_v_(rows[i - 1][j], tile, blend_latent_height)
                if j > 0:
                    tile = self.blend_h_(row[j - 1], tile, blend_latent_width)
                result_row.append(tile[:, :, :tile_latent_stride_height, :tile_latent_stride_width])
            result_rows.append(torch.cat(result_row, dim=3))

        enc = torch.cat(result_rows, dim=2)[:, :, :latent_height, :latent_width]
        return enc

    def tiled_decode_with_dp(self, z: torch.Tensor, return_dict: bool = True) -> Union[DecoderOutput, torch.Tensor]:
        r"""
        Decode a batch of images using a tiled decoder.

        Args:
            z (`torch.Tensor`): Input batch of latent vectors.
            return_dict (`bool`, *optional*, defaults to `True`):
                Whether or not to return a [`~models.vae.DecoderOutput`] instead of a plain tuple.

        Returns:
            [`~models.vae.DecoderOutput`] or `tuple`:
                If return_dict is True, a [`~models.vae.DecoderOutput`] is returned, otherwise a plain `tuple` is
                returned.
        """
        _, _, latent_height, latent_width = z.shape
        device = z.device
        sample_height = latent_height * self.spatial_compression_ratio
        sample_width = latent_width * self.spatial_compression_ratio

        tile_latent_min_height, tile_latent_min_width, tile_latent_stride_height, tile_latent_stride_width, \
        tile_sample_min_height, tile_sample_min_width, tile_sample_stride_height, tile_sample_stride_width, \
        blend_latent_height, blend_latent_width, blend_sample_height, blend_sample_width = \
            self.calculate_tiled_parallel_size(latent_height, latent_width)

        def vae_decode_op(
                z, patch_height_start, patch_height_end, patch_width_start, patch_width_end
            ) -> torch.Tensor:

            tile = z[:, :, patch_height_start : patch_height_end, patch_width_start : patch_width_end]
            if self.config.use_post_quant_conv:
                tile = self.post_quant_conv(tile)
            decoded = self.decoder(tile)
            return decoded

        rows = self.run_vae_tile_parallel(
            z, vae_decode_op, 
            tile_latent_min_height, tile_latent_min_width, tile_latent_stride_height, tile_latent_stride_width, device
        )

        result_rows = []
        for i, row in enumerate(rows):
            result_row = []
            for j, tile in enumerate(row):
                # blend the above tile and the left tile
                # to the current tile and add the current tile to the result row
                if i > 0:
                    tile = self.blend_v_(rows[i - 1][j], tile, blend_sample_height)
                if j > 0:
                    tile = self.blend_h_(row[j - 1], tile, blend_sample_width)
                result_row.append(tile[:, :, :tile_sample_stride_height, :tile_sample_stride_width])
            result_rows.append(torch.cat(result_row, dim=3))

        dec = torch.cat(result_rows, dim=2)[:, :, :sample_height, :sample_width]
        if not return_dict:
            return (dec,)

        return DecoderOutput(sample=dec)

    def forward(
        self,
        sample: torch.Tensor,
        sample_posterior: bool = False,
        return_dict: bool = True,
        generator: Optional[torch.Generator] = None,
    ) -> Union[DecoderOutput, torch.Tensor]:
        r"""
        Args:
            sample (`torch.Tensor`): Input sample.
            sample_posterior (`bool`, *optional*, defaults to `False`):
                Whether to sample from the posterior.
            return_dict (`bool`, *optional*, defaults to `True`):
                Whether or not to return a [`DecoderOutput`] instead of a plain tuple.
        """
        x = sample
        posterior = self.encode(x).latent_dist
        if sample_posterior:
            z = posterior.sample(generator=generator)
        else:
            z = posterior.mode()
        dec = self.decode(z).sample

        if not return_dict:
            return (dec,)

        return DecoderOutput(sample=dec)

    # Copied from diffusers.models.unets.unet_2d_condition.UNet2DConditionModel.fuse_qkv_projections
    def fuse_qkv_projections(self):
        """
        Enables fused QKV projections. For self-attention modules, all projection matrices (i.e., query, key, value)
        are fused. For cross-attention modules, key and value projection matrices are fused.

        > [!WARNING] > This API is 🧪 experimental.
        """
        self.original_attn_processors = None

        for _, attn_processor in self.attn_processors.items():
            if "Added" in str(attn_processor.__class__.__name__):
                raise ValueError("`fuse_qkv_projections()` is not supported for models having added KV projections.")

        self.original_attn_processors = self.attn_processors

        for module in self.modules():
            if isinstance(module, Attention):
                module.fuse_projections(fuse=True)

        self.set_attn_processor(FusedAttnProcessor2_0())

    # Copied from diffusers.models.unets.unet_2d_condition.UNet2DConditionModel.unfuse_qkv_projections
    def unfuse_qkv_projections(self):
        """Disables the fused QKV projection if enabled.

        > [!WARNING] > This API is 🧪 experimental.

        """
        if self.original_attn_processors is not None:
            self.set_attn_processor(self.original_attn_processors)<|MERGE_RESOLUTION|>--- conflicted
+++ resolved
@@ -36,16 +36,12 @@
 from .vae import AutoencoderMixin, Decoder, DecoderOutput, DiagonalGaussianDistribution, Encoder
 
 
-<<<<<<< HEAD
 logger = logging.get_logger(__name__)  # pylint: disable=invalid-name
 
 
-class AutoencoderKL(ModelMixin, AutoencoderMixin, ConfigMixin, FromOriginalModelMixin, PeftAdapterMixin):
-=======
 class AutoencoderKL(
     ModelMixin, AttentionMixin, AutoencoderMixin, ConfigMixin, FromOriginalModelMixin, PeftAdapterMixin
 ):
->>>>>>> 54fa0745
     r"""
     A VAE model with KL loss for encoding images into latents and decoding latent representations into images.
 
