# Copyright 2025 The HuggingFace Team. All rights reserved.
#
# Licensed under the Apache License, Version 2.0 (the "License");
# you may not use this file except in compliance with the License.
# You may obtain a copy of the License at
#
#     http://www.apache.org/licenses/LICENSE-2.0
#
# Unless required by applicable law or agreed to in writing, software
# distributed under the License is distributed on an "AS IS" BASIS,
# WITHOUT WARRANTIES OR CONDITIONS OF ANY KIND, either express or implied.
# See the License for the specific language governing permissions and
# limitations under the License.

from contextlib import contextmanager

from ..utils.logging import get_logger


logger = get_logger(__name__)  # pylint: disable=invalid-name


class CacheMixin:
    r"""
    A class for enable/disabling caching techniques on diffusion models.

    Supported caching techniques:
        - [Pyramid Attention Broadcast](https://huggingface.co/papers/2408.12588)
        - [FasterCache](https://huggingface.co/papers/2410.19355)
        - [FirstBlockCache](https://github.com/chengzeyi/ParaAttention/blob/7a266123671b55e7e5a2fe9af3121f07a36afc78/README.md#first-block-cache-our-dynamic-caching)
        - [TeaCache](https://huggingface.co/papers/2411.19108)
    """

    _cache_config = None

    @property
    def is_cache_enabled(self) -> bool:
        return self._cache_config is not None

    def enable_cache(self, config) -> None:
        r"""
        Enable caching techniques on the model.

        Args:
            config (`Union[PyramidAttentionBroadcastConfig]`):
                The configuration for applying the caching technique. Currently supported caching techniques are:
                    - [`~hooks.PyramidAttentionBroadcastConfig`]

        Example:

        ```python
        >>> import torch
        >>> from diffusers import CogVideoXPipeline, PyramidAttentionBroadcastConfig

        >>> pipe = CogVideoXPipeline.from_pretrained("THUDM/CogVideoX-5b", torch_dtype=torch.bfloat16)
        >>> pipe.to("cuda")

        >>> config = PyramidAttentionBroadcastConfig(
        ...     spatial_attention_block_skip_range=2,
        ...     spatial_attention_timestep_skip_range=(100, 800),
        ...     current_timestep_callback=lambda: pipe.current_timestep,
        ... )
        >>> pipe.transformer.enable_cache(config)
        ```
        """

        from ..hooks import (
            FasterCacheConfig,
            FirstBlockCacheConfig,
            PyramidAttentionBroadcastConfig,
<<<<<<< HEAD
            TeaCacheConfig,
            apply_faster_cache,
            apply_first_block_cache,
            apply_pyramid_attention_broadcast,
            apply_teacache,
=======
            TaylorSeerCacheConfig,
            apply_faster_cache,
            apply_first_block_cache,
            apply_pyramid_attention_broadcast,
            apply_taylorseer_cache,
>>>>>>> 3d02cd54
        )

        if self.is_cache_enabled:
            raise ValueError(
                f"Caching has already been enabled with {type(self._cache_config)}. To apply a new caching technique, please disable the existing one first."
            )

        if isinstance(config, FasterCacheConfig):
            apply_faster_cache(self, config)
        elif isinstance(config, FirstBlockCacheConfig):
            apply_first_block_cache(self, config)
        elif isinstance(config, PyramidAttentionBroadcastConfig):
            apply_pyramid_attention_broadcast(self, config)
<<<<<<< HEAD
        elif isinstance(config, TeaCacheConfig):
            apply_teacache(self, config)
=======
        elif isinstance(config, TaylorSeerCacheConfig):
            apply_taylorseer_cache(self, config)
>>>>>>> 3d02cd54
        else:
            raise ValueError(f"Cache config {type(config)} is not supported.")

        self._cache_config = config

    def disable_cache(self) -> None:
        from ..hooks import (
            FasterCacheConfig,
            FirstBlockCacheConfig,
            HookRegistry,
            PyramidAttentionBroadcastConfig,
<<<<<<< HEAD
            TeaCacheConfig,
=======
            TaylorSeerCacheConfig,
>>>>>>> 3d02cd54
        )
        from ..hooks.faster_cache import _FASTER_CACHE_BLOCK_HOOK, _FASTER_CACHE_DENOISER_HOOK
        from ..hooks.first_block_cache import _FBC_BLOCK_HOOK, _FBC_LEADER_BLOCK_HOOK
        from ..hooks.pyramid_attention_broadcast import _PYRAMID_ATTENTION_BROADCAST_HOOK
<<<<<<< HEAD
        from ..hooks.teacache import _TEACACHE_HOOK
=======
        from ..hooks.taylorseer_cache import _TAYLORSEER_CACHE_HOOK
>>>>>>> 3d02cd54

        if self._cache_config is None:
            logger.warning("Caching techniques have not been enabled, so there's nothing to disable.")
            return

        registry = HookRegistry.check_if_exists_or_initialize(self)
        if isinstance(self._cache_config, FasterCacheConfig):
            registry.remove_hook(_FASTER_CACHE_DENOISER_HOOK, recurse=True)
            registry.remove_hook(_FASTER_CACHE_BLOCK_HOOK, recurse=True)
        elif isinstance(self._cache_config, FirstBlockCacheConfig):
            registry.remove_hook(_FBC_LEADER_BLOCK_HOOK, recurse=True)
            registry.remove_hook(_FBC_BLOCK_HOOK, recurse=True)
        elif isinstance(self._cache_config, PyramidAttentionBroadcastConfig):
            registry.remove_hook(_PYRAMID_ATTENTION_BROADCAST_HOOK, recurse=True)
<<<<<<< HEAD
        elif isinstance(self._cache_config, TeaCacheConfig):
            registry.remove_hook(_TEACACHE_HOOK, recurse=True)
=======
        elif isinstance(self._cache_config, TaylorSeerCacheConfig):
            registry.remove_hook(_TAYLORSEER_CACHE_HOOK, recurse=True)
>>>>>>> 3d02cd54
        else:
            raise ValueError(f"Cache config {type(self._cache_config)} is not supported.")

        self._cache_config = None

    def _reset_stateful_cache(self, recurse: bool = True) -> None:
        from ..hooks import HookRegistry

        HookRegistry.check_if_exists_or_initialize(self).reset_stateful_hooks(recurse=recurse)

    @contextmanager
    def cache_context(self, name: str):
        r"""Context manager that provides additional methods for cache management."""
        from ..hooks import HookRegistry

        registry = HookRegistry.check_if_exists_or_initialize(self)
        registry._set_context(name)

        yield

        registry._set_context(None)

    def enable_teacache(self, rel_l1_thresh: float = 0.2, **kwargs):
        r"""
        Enable TeaCache on the model.
        """
        from ..hooks import TeaCacheConfig

        config = TeaCacheConfig(rel_l1_thresh=rel_l1_thresh, **kwargs)
        self.enable_cache(config)<|MERGE_RESOLUTION|>--- conflicted
+++ resolved
@@ -68,19 +68,16 @@
             FasterCacheConfig,
             FirstBlockCacheConfig,
             PyramidAttentionBroadcastConfig,
-<<<<<<< HEAD
             TeaCacheConfig,
             apply_faster_cache,
             apply_first_block_cache,
             apply_pyramid_attention_broadcast,
             apply_teacache,
-=======
             TaylorSeerCacheConfig,
             apply_faster_cache,
             apply_first_block_cache,
             apply_pyramid_attention_broadcast,
             apply_taylorseer_cache,
->>>>>>> 3d02cd54
         )
 
         if self.is_cache_enabled:
@@ -94,13 +91,10 @@
             apply_first_block_cache(self, config)
         elif isinstance(config, PyramidAttentionBroadcastConfig):
             apply_pyramid_attention_broadcast(self, config)
-<<<<<<< HEAD
         elif isinstance(config, TeaCacheConfig):
             apply_teacache(self, config)
-=======
         elif isinstance(config, TaylorSeerCacheConfig):
             apply_taylorseer_cache(self, config)
->>>>>>> 3d02cd54
         else:
             raise ValueError(f"Cache config {type(config)} is not supported.")
 
@@ -112,20 +106,14 @@
             FirstBlockCacheConfig,
             HookRegistry,
             PyramidAttentionBroadcastConfig,
-<<<<<<< HEAD
             TeaCacheConfig,
-=======
             TaylorSeerCacheConfig,
->>>>>>> 3d02cd54
         )
         from ..hooks.faster_cache import _FASTER_CACHE_BLOCK_HOOK, _FASTER_CACHE_DENOISER_HOOK
         from ..hooks.first_block_cache import _FBC_BLOCK_HOOK, _FBC_LEADER_BLOCK_HOOK
         from ..hooks.pyramid_attention_broadcast import _PYRAMID_ATTENTION_BROADCAST_HOOK
-<<<<<<< HEAD
         from ..hooks.teacache import _TEACACHE_HOOK
-=======
         from ..hooks.taylorseer_cache import _TAYLORSEER_CACHE_HOOK
->>>>>>> 3d02cd54
 
         if self._cache_config is None:
             logger.warning("Caching techniques have not been enabled, so there's nothing to disable.")
@@ -140,13 +128,10 @@
             registry.remove_hook(_FBC_BLOCK_HOOK, recurse=True)
         elif isinstance(self._cache_config, PyramidAttentionBroadcastConfig):
             registry.remove_hook(_PYRAMID_ATTENTION_BROADCAST_HOOK, recurse=True)
-<<<<<<< HEAD
         elif isinstance(self._cache_config, TeaCacheConfig):
             registry.remove_hook(_TEACACHE_HOOK, recurse=True)
-=======
         elif isinstance(self._cache_config, TaylorSeerCacheConfig):
             registry.remove_hook(_TAYLORSEER_CACHE_HOOK, recurse=True)
->>>>>>> 3d02cd54
         else:
             raise ValueError(f"Cache config {type(self._cache_config)} is not supported.")
 
