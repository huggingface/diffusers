# Copyright 2025 The HuggingFace Team. All rights reserved.
#
# Licensed under the Apache License, Version 2.0 (the "License");
# you may not use this file except in compliance with the License.
# You may obtain a copy of the License at
#
#     http://www.apache.org/licenses/LICENSE-2.0
#
# Unless required by applicable law or agreed to in writing, software
# distributed under the License is distributed on an "AS IS" BASIS,
# WITHOUT WARRANTIES OR CONDITIONS OF ANY KIND, either express or implied.
# See the License for the specific language governing permissions and
# limitations under the License.

from typing import Any, Dict, List, Optional, Tuple, Union

import torch
import torch.nn as nn
import torch.nn.functional as F

from ..utils import deprecate, logging
from ..utils.import_utils import is_xformers_available
from ..utils.torch_utils import maybe_allow_in_graph
from .activations import GEGLU, GELU, ApproximateGELU, FP32SiLU, LinearActivation, SwiGLU
from .attention_processor import Attention, AttentionProcessor, JointAttnProcessor2_0
from .embeddings import SinusoidalPositionalEmbedding
from .normalization import AdaLayerNorm, AdaLayerNormContinuous, AdaLayerNormZero, RMSNorm, SD35AdaLayerNormZeroX


if is_xformers_available():
    import xformers as xops
else:
    xops = None


logger = logging.get_logger(__name__)


class AttentionMixin:
    @property
    def attn_processors(self) -> Dict[str, AttentionProcessor]:
        r"""
        Returns:
            `dict` of attention processors: A dictionary containing all attention processors used in the model with
            indexed by its weight name.
        """
        # set recursively
        processors = {}

        def fn_recursive_add_processors(name: str, module: torch.nn.Module, processors: Dict[str, AttentionProcessor]):
            if hasattr(module, "get_processor"):
                processors[f"{name}.processor"] = module.get_processor()

            for sub_name, child in module.named_children():
                fn_recursive_add_processors(f"{name}.{sub_name}", child, processors)

            return processors

        for name, module in self.named_children():
            fn_recursive_add_processors(name, module, processors)

        return processors

    def set_attn_processor(self, processor: Union[AttentionProcessor, Dict[str, AttentionProcessor]]):
        r"""
        Sets the attention processor to use to compute attention.

        Parameters:
            processor (`dict` of `AttentionProcessor` or only `AttentionProcessor`):
                The instantiated processor class or a dictionary of processor classes that will be set as the processor
                for **all** `Attention` layers.

                If `processor` is a dict, the key needs to define the path to the corresponding cross attention
                processor. This is strongly recommended when setting trainable attention processors.

        """
        count = len(self.attn_processors.keys())

        if isinstance(processor, dict) and len(processor) != count:
            raise ValueError(
                f"A dict of processors was passed, but the number of processors {len(processor)} does not match the"
                f" number of attention layers: {count}. Please make sure to pass {count} processor classes."
            )

        def fn_recursive_attn_processor(name: str, module: torch.nn.Module, processor):
            if hasattr(module, "set_processor"):
                if not isinstance(processor, dict):
                    module.set_processor(processor)
                else:
                    module.set_processor(processor.pop(f"{name}.processor"))

            for sub_name, child in module.named_children():
                fn_recursive_attn_processor(f"{name}.{sub_name}", child, processor)

        for name, module in self.named_children():
            fn_recursive_attn_processor(name, module, processor)

    def fuse_qkv_projections(self):
        """
        Enables fused QKV projections. For self-attention modules, all projection matrices (i.e., query, key, value)
        are fused. For cross-attention modules, key and value projection matrices are fused.
        """
        for _, attn_processor in self.attn_processors.items():
            if "Added" in str(attn_processor.__class__.__name__):
                raise ValueError("`fuse_qkv_projections()` is not supported for models having added KV projections.")

        for module in self.modules():
            if isinstance(module, AttentionModuleMixin):
                module.fuse_projections()

    def unfuse_qkv_projections(self):
        """Disables the fused QKV projection if enabled.

        <Tip warning={true}>

        This API is 🧪 experimental.

        </Tip>
        """
        for module in self.modules():
            if isinstance(module, AttentionModuleMixin):
                module.unfuse_projections()


class AttentionModuleMixin:
    _default_processor_cls = None
    _available_processors = []
    fused_projections = False

    def set_processor(self, processor: AttentionProcessor) -> None:
        """
        Set the attention processor to use.

        Args:
            processor (`AttnProcessor`):
                The attention processor to use.
        """
        # if current processor is in `self._modules` and if passed `processor` is not, we need to
        # pop `processor` from `self._modules`
        if (
            hasattr(self, "processor")
            and isinstance(self.processor, torch.nn.Module)
            and not isinstance(processor, torch.nn.Module)
        ):
            logger.info(f"You are removing possibly trained weights of {self.processor} with {processor}")
            self._modules.pop("processor")

        self.processor = processor

    def get_processor(self, return_deprecated_lora: bool = False) -> "AttentionProcessor":
        """
        Get the attention processor in use.

        Args:
            return_deprecated_lora (`bool`, *optional*, defaults to `False`):
                Set to `True` to return the deprecated LoRA attention processor.

        Returns:
            "AttentionProcessor": The attention processor in use.
        """
        if not return_deprecated_lora:
            return self.processor

<<<<<<< HEAD
=======
    def set_attention_backend(self, backend: str):
        from .attention_dispatch import AttentionBackendName

        available_backends = {x.value for x in AttentionBackendName.__members__.values()}
        if backend not in available_backends:
            raise ValueError(f"`{backend=}` must be one of the following: " + ", ".join(available_backends))

        backend = AttentionBackendName(backend.lower())
        self.processor._attention_backend = backend

    def set_use_npu_flash_attention(self, use_npu_flash_attention: bool) -> None:
        """
        Set whether to use NPU flash attention from `torch_npu` or not.

        Args:
            use_npu_flash_attention (`bool`): Whether to use NPU flash attention or not.
        """

        if use_npu_flash_attention:
            if not is_torch_npu_available():
                raise ImportError("torch_npu is not available")

        self.set_attention_backend("_native_npu")

    def set_use_xla_flash_attention(
        self,
        use_xla_flash_attention: bool,
        partition_spec: Optional[Tuple[Optional[str], ...]] = None,
        is_flux=False,
    ) -> None:
        """
        Set whether to use XLA flash attention from `torch_xla` or not.

        Args:
            use_xla_flash_attention (`bool`):
                Whether to use pallas flash attention kernel from `torch_xla` or not.
            partition_spec (`Tuple[]`, *optional*):
                Specify the partition specification if using SPMD. Otherwise None.
            is_flux (`bool`, *optional*, defaults to `False`):
                Whether the model is a Flux model.
        """
        if use_xla_flash_attention:
            if not is_torch_xla_available():
                raise ImportError("torch_xla is not available")

        self.set_attention_backend("_native_xla")

    def set_use_memory_efficient_attention_xformers(
        self, use_memory_efficient_attention_xformers: bool, attention_op: Optional[Callable] = None
    ) -> None:
        """
        Set whether to use memory efficient attention from `xformers` or not.

        Args:
            use_memory_efficient_attention_xformers (`bool`):
                Whether to use memory efficient attention from `xformers` or not.
            attention_op (`Callable`, *optional*):
                The attention operation to use. Defaults to `None` which uses the default attention operation from
                `xformers`.
        """
        if use_memory_efficient_attention_xformers:
            if not is_xformers_available():
                raise ModuleNotFoundError(
                    "Refer to https://github.com/facebookresearch/xformers for more information on how to install xformers",
                    name="xformers",
                )
            elif not torch.cuda.is_available():
                raise ValueError(
                    "torch.cuda.is_available() should be True but is False. xformers' memory efficient attention is"
                    " only available for GPU "
                )
            else:
                try:
                    # Make sure we can run the memory efficient attention
                    if is_xformers_available():
                        dtype = None
                        if attention_op is not None:
                            op_fw, op_bw = attention_op
                            dtype, *_ = op_fw.SUPPORTED_DTYPES
                        q = torch.randn((1, 2, 40), device="cuda", dtype=dtype)
                        _ = xops.memory_efficient_attention(q, q, q)
                except Exception as e:
                    raise e

                self.set_attention_backend("xformers")

>>>>>>> a73cb396
    @torch.no_grad()
    def fuse_projections(self):
        """
        Fuse the query, key, and value projections into a single projection for efficiency.
        """
        # Skip if already fused
        if getattr(self, "fused_projections", False):
            return

        device = self.to_q.weight.data.device
        dtype = self.to_q.weight.data.dtype

        if hasattr(self, "is_cross_attention") and self.is_cross_attention:
            # Fuse cross-attention key-value projections
            concatenated_weights = torch.cat([self.to_k.weight.data, self.to_v.weight.data])
            in_features = concatenated_weights.shape[1]
            out_features = concatenated_weights.shape[0]

            self.to_kv = nn.Linear(in_features, out_features, bias=self.use_bias, device=device, dtype=dtype)
            self.to_kv.weight.copy_(concatenated_weights)
            if hasattr(self, "use_bias") and self.use_bias:
                concatenated_bias = torch.cat([self.to_k.bias.data, self.to_v.bias.data])
                self.to_kv.bias.copy_(concatenated_bias)
        else:
            # Fuse self-attention projections
            concatenated_weights = torch.cat([self.to_q.weight.data, self.to_k.weight.data, self.to_v.weight.data])
            in_features = concatenated_weights.shape[1]
            out_features = concatenated_weights.shape[0]

            self.to_qkv = nn.Linear(in_features, out_features, bias=self.use_bias, device=device, dtype=dtype)
            self.to_qkv.weight.copy_(concatenated_weights)
            if hasattr(self, "use_bias") and self.use_bias:
                concatenated_bias = torch.cat([self.to_q.bias.data, self.to_k.bias.data, self.to_v.bias.data])
                self.to_qkv.bias.copy_(concatenated_bias)

        # Handle added projections for models like SD3, Flux, etc.
        if (
            getattr(self, "add_q_proj", None) is not None
            and getattr(self, "add_k_proj", None) is not None
            and getattr(self, "add_v_proj", None) is not None
        ):
            concatenated_weights = torch.cat(
                [self.add_q_proj.weight.data, self.add_k_proj.weight.data, self.add_v_proj.weight.data]
            )
            in_features = concatenated_weights.shape[1]
            out_features = concatenated_weights.shape[0]

            self.to_added_qkv = nn.Linear(
                in_features, out_features, bias=self.added_proj_bias, device=device, dtype=dtype
            )
            self.to_added_qkv.weight.copy_(concatenated_weights)
            if self.added_proj_bias:
                concatenated_bias = torch.cat(
                    [self.add_q_proj.bias.data, self.add_k_proj.bias.data, self.add_v_proj.bias.data]
                )
                self.to_added_qkv.bias.copy_(concatenated_bias)

        self.fused_projections = True

    @torch.no_grad()
    def unfuse_projections(self):
        """
        Unfuse the query, key, and value projections back to separate projections.
        """
        # Skip if not fused
        if not getattr(self, "fused_projections", False):
            return

        # Remove fused projection layers
        if hasattr(self, "to_qkv"):
            delattr(self, "to_qkv")

        if hasattr(self, "to_kv"):
            delattr(self, "to_kv")

        if hasattr(self, "to_added_qkv"):
            delattr(self, "to_added_qkv")

        self.fused_projections = False

    def set_attention_slice(self, slice_size: int) -> None:
        """
        Set the slice size for attention computation.

        Args:
            slice_size (`int`):
                The slice size for attention computation.
        """
        if hasattr(self, "sliceable_head_dim") and slice_size is not None and slice_size > self.sliceable_head_dim:
            raise ValueError(f"slice_size {slice_size} has to be smaller or equal to {self.sliceable_head_dim}.")

        processor = None

        # Try to get a compatible processor for sliced attention
        if slice_size is not None:
            processor = self._get_compatible_processor("sliced")

        # If no processor was found or slice_size is None, use default processor
        if processor is None:
            processor = self.default_processor_cls()

        self.set_processor(processor)

    def batch_to_head_dim(self, tensor: torch.Tensor) -> torch.Tensor:
        """
        Reshape the tensor from `[batch_size, seq_len, dim]` to `[batch_size // heads, seq_len, dim * heads]`.

        Args:
            tensor (`torch.Tensor`): The tensor to reshape.

        Returns:
            `torch.Tensor`: The reshaped tensor.
        """
        head_size = self.heads
        batch_size, seq_len, dim = tensor.shape
        tensor = tensor.reshape(batch_size // head_size, head_size, seq_len, dim)
        tensor = tensor.permute(0, 2, 1, 3).reshape(batch_size // head_size, seq_len, dim * head_size)
        return tensor

    def head_to_batch_dim(self, tensor: torch.Tensor, out_dim: int = 3) -> torch.Tensor:
        """
        Reshape the tensor for multi-head attention processing.

        Args:
            tensor (`torch.Tensor`): The tensor to reshape.
            out_dim (`int`, *optional*, defaults to `3`): The output dimension of the tensor.

        Returns:
            `torch.Tensor`: The reshaped tensor.
        """
        head_size = self.heads
        if tensor.ndim == 3:
            batch_size, seq_len, dim = tensor.shape
            extra_dim = 1
        else:
            batch_size, extra_dim, seq_len, dim = tensor.shape
        tensor = tensor.reshape(batch_size, seq_len * extra_dim, head_size, dim // head_size)
        tensor = tensor.permute(0, 2, 1, 3)

        if out_dim == 3:
            tensor = tensor.reshape(batch_size * head_size, seq_len * extra_dim, dim // head_size)

        return tensor

    def get_attention_scores(
        self, query: torch.Tensor, key: torch.Tensor, attention_mask: Optional[torch.Tensor] = None
    ) -> torch.Tensor:
        """
        Compute the attention scores.

        Args:
            query (`torch.Tensor`): The query tensor.
            key (`torch.Tensor`): The key tensor.
            attention_mask (`torch.Tensor`, *optional*): The attention mask to use.

        Returns:
            `torch.Tensor`: The attention probabilities/scores.
        """
        dtype = query.dtype
        if self.upcast_attention:
            query = query.float()
            key = key.float()

        if attention_mask is None:
            baddbmm_input = torch.empty(
                query.shape[0], query.shape[1], key.shape[1], dtype=query.dtype, device=query.device
            )
            beta = 0
        else:
            baddbmm_input = attention_mask
            beta = 1

        attention_scores = torch.baddbmm(
            baddbmm_input,
            query,
            key.transpose(-1, -2),
            beta=beta,
            alpha=self.scale,
        )
        del baddbmm_input

        if self.upcast_softmax:
            attention_scores = attention_scores.float()

        attention_probs = attention_scores.softmax(dim=-1)
        del attention_scores

        attention_probs = attention_probs.to(dtype)

        return attention_probs

    def prepare_attention_mask(
        self, attention_mask: torch.Tensor, target_length: int, batch_size: int, out_dim: int = 3
    ) -> torch.Tensor:
        """
        Prepare the attention mask for the attention computation.

        Args:
            attention_mask (`torch.Tensor`): The attention mask to prepare.
            target_length (`int`): The target length of the attention mask.
            batch_size (`int`): The batch size for repeating the attention mask.
            out_dim (`int`, *optional*, defaults to `3`): Output dimension.

        Returns:
            `torch.Tensor`: The prepared attention mask.
        """
        head_size = self.heads
        if attention_mask is None:
            return attention_mask

        current_length: int = attention_mask.shape[-1]
        if current_length != target_length:
            if attention_mask.device.type == "mps":
                # HACK: MPS: Does not support padding by greater than dimension of input tensor.
                # Instead, we can manually construct the padding tensor.
                padding_shape = (attention_mask.shape[0], attention_mask.shape[1], target_length)
                padding = torch.zeros(padding_shape, dtype=attention_mask.dtype, device=attention_mask.device)
                attention_mask = torch.cat([attention_mask, padding], dim=2)
            else:
                # TODO: for pipelines such as stable-diffusion, padding cross-attn mask:
                #       we want to instead pad by (0, remaining_length), where remaining_length is:
                #       remaining_length: int = target_length - current_length
                # TODO: re-enable tests/models/test_models_unet_2d_condition.py#test_model_xattn_padding
                attention_mask = F.pad(attention_mask, (0, target_length), value=0.0)

        if out_dim == 3:
            if attention_mask.shape[0] < batch_size * head_size:
                attention_mask = attention_mask.repeat_interleave(head_size, dim=0)
        elif out_dim == 4:
            attention_mask = attention_mask.unsqueeze(1)
            attention_mask = attention_mask.repeat_interleave(head_size, dim=1)

        return attention_mask

    def norm_encoder_hidden_states(self, encoder_hidden_states: torch.Tensor) -> torch.Tensor:
        """
        Normalize the encoder hidden states.

        Args:
            encoder_hidden_states (`torch.Tensor`): Hidden states of the encoder.

        Returns:
            `torch.Tensor`: The normalized encoder hidden states.
        """
        assert self.norm_cross is not None, "self.norm_cross must be defined to call self.norm_encoder_hidden_states"
        if isinstance(self.norm_cross, nn.LayerNorm):
            encoder_hidden_states = self.norm_cross(encoder_hidden_states)
        elif isinstance(self.norm_cross, nn.GroupNorm):
            # Group norm norms along the channels dimension and expects
            # input to be in the shape of (N, C, *). In this case, we want
            # to norm along the hidden dimension, so we need to move
            # (batch_size, sequence_length, hidden_size) ->
            # (batch_size, hidden_size, sequence_length)
            encoder_hidden_states = encoder_hidden_states.transpose(1, 2)
            encoder_hidden_states = self.norm_cross(encoder_hidden_states)
            encoder_hidden_states = encoder_hidden_states.transpose(1, 2)
        else:
            assert False

        return encoder_hidden_states


def _chunked_feed_forward(ff: nn.Module, hidden_states: torch.Tensor, chunk_dim: int, chunk_size: int):
    # "feed_forward_chunk_size" can be used to save memory
    if hidden_states.shape[chunk_dim] % chunk_size != 0:
        raise ValueError(
            f"`hidden_states` dimension to be chunked: {hidden_states.shape[chunk_dim]} has to be divisible by chunk size: {chunk_size}. Make sure to set an appropriate `chunk_size` when calling `unet.enable_forward_chunking`."
        )

    num_chunks = hidden_states.shape[chunk_dim] // chunk_size
    ff_output = torch.cat(
        [ff(hid_slice) for hid_slice in hidden_states.chunk(num_chunks, dim=chunk_dim)],
        dim=chunk_dim,
    )
    return ff_output


@maybe_allow_in_graph
class GatedSelfAttentionDense(nn.Module):
    r"""
    A gated self-attention dense layer that combines visual features and object features.

    Parameters:
        query_dim (`int`): The number of channels in the query.
        context_dim (`int`): The number of channels in the context.
        n_heads (`int`): The number of heads to use for attention.
        d_head (`int`): The number of channels in each head.
    """

    def __init__(self, query_dim: int, context_dim: int, n_heads: int, d_head: int):
        super().__init__()

        # we need a linear projection since we need cat visual feature and obj feature
        self.linear = nn.Linear(context_dim, query_dim)

        self.attn = Attention(query_dim=query_dim, heads=n_heads, dim_head=d_head)
        self.ff = FeedForward(query_dim, activation_fn="geglu")

        self.norm1 = nn.LayerNorm(query_dim)
        self.norm2 = nn.LayerNorm(query_dim)

        self.register_parameter("alpha_attn", nn.Parameter(torch.tensor(0.0)))
        self.register_parameter("alpha_dense", nn.Parameter(torch.tensor(0.0)))

        self.enabled = True

    def forward(self, x: torch.Tensor, objs: torch.Tensor) -> torch.Tensor:
        if not self.enabled:
            return x

        n_visual = x.shape[1]
        objs = self.linear(objs)

        x = x + self.alpha_attn.tanh() * self.attn(self.norm1(torch.cat([x, objs], dim=1)))[:, :n_visual, :]
        x = x + self.alpha_dense.tanh() * self.ff(self.norm2(x))

        return x


@maybe_allow_in_graph
class JointTransformerBlock(nn.Module):
    r"""
    A Transformer block following the MMDiT architecture, introduced in Stable Diffusion 3.

    Reference: https://huggingface.co/papers/2403.03206

    Parameters:
        dim (`int`): The number of channels in the input and output.
        num_attention_heads (`int`): The number of heads to use for multi-head attention.
        attention_head_dim (`int`): The number of channels in each head.
        context_pre_only (`bool`): Boolean to determine if we should add some blocks associated with the
            processing of `context` conditions.
    """

    def __init__(
        self,
        dim: int,
        num_attention_heads: int,
        attention_head_dim: int,
        context_pre_only: bool = False,
        qk_norm: Optional[str] = None,
        use_dual_attention: bool = False,
    ):
        super().__init__()

        self.use_dual_attention = use_dual_attention
        self.context_pre_only = context_pre_only
        context_norm_type = "ada_norm_continous" if context_pre_only else "ada_norm_zero"

        if use_dual_attention:
            self.norm1 = SD35AdaLayerNormZeroX(dim)
        else:
            self.norm1 = AdaLayerNormZero(dim)

        if context_norm_type == "ada_norm_continous":
            self.norm1_context = AdaLayerNormContinuous(
                dim, dim, elementwise_affine=False, eps=1e-6, bias=True, norm_type="layer_norm"
            )
        elif context_norm_type == "ada_norm_zero":
            self.norm1_context = AdaLayerNormZero(dim)
        else:
            raise ValueError(
                f"Unknown context_norm_type: {context_norm_type}, currently only support `ada_norm_continous`, `ada_norm_zero`"
            )

        if hasattr(F, "scaled_dot_product_attention"):
            processor = JointAttnProcessor2_0()
        else:
            raise ValueError(
                "The current PyTorch version does not support the `scaled_dot_product_attention` function."
            )

        self.attn = Attention(
            query_dim=dim,
            cross_attention_dim=None,
            added_kv_proj_dim=dim,
            dim_head=attention_head_dim,
            heads=num_attention_heads,
            out_dim=dim,
            context_pre_only=context_pre_only,
            bias=True,
            processor=processor,
            qk_norm=qk_norm,
            eps=1e-6,
        )

        if use_dual_attention:
            self.attn2 = Attention(
                query_dim=dim,
                cross_attention_dim=None,
                dim_head=attention_head_dim,
                heads=num_attention_heads,
                out_dim=dim,
                bias=True,
                processor=processor,
                qk_norm=qk_norm,
                eps=1e-6,
            )
        else:
            self.attn2 = None

        self.norm2 = nn.LayerNorm(dim, elementwise_affine=False, eps=1e-6)
        self.ff = FeedForward(dim=dim, dim_out=dim, activation_fn="gelu-approximate")

        if not context_pre_only:
            self.norm2_context = nn.LayerNorm(dim, elementwise_affine=False, eps=1e-6)
            self.ff_context = FeedForward(dim=dim, dim_out=dim, activation_fn="gelu-approximate")
        else:
            self.norm2_context = None
            self.ff_context = None

        # let chunk size default to None
        self._chunk_size = None
        self._chunk_dim = 0

    # Copied from diffusers.models.attention.BasicTransformerBlock.set_chunk_feed_forward
    def set_chunk_feed_forward(self, chunk_size: Optional[int], dim: int = 0):
        # Sets chunk feed-forward
        self._chunk_size = chunk_size
        self._chunk_dim = dim

    def forward(
        self,
        hidden_states: torch.FloatTensor,
        encoder_hidden_states: torch.FloatTensor,
        temb: torch.FloatTensor,
        joint_attention_kwargs: Optional[Dict[str, Any]] = None,
    ):
        joint_attention_kwargs = joint_attention_kwargs or {}
        if self.use_dual_attention:
            norm_hidden_states, gate_msa, shift_mlp, scale_mlp, gate_mlp, norm_hidden_states2, gate_msa2 = self.norm1(
                hidden_states, emb=temb
            )
        else:
            norm_hidden_states, gate_msa, shift_mlp, scale_mlp, gate_mlp = self.norm1(hidden_states, emb=temb)

        if self.context_pre_only:
            norm_encoder_hidden_states = self.norm1_context(encoder_hidden_states, temb)
        else:
            norm_encoder_hidden_states, c_gate_msa, c_shift_mlp, c_scale_mlp, c_gate_mlp = self.norm1_context(
                encoder_hidden_states, emb=temb
            )

        # Attention.
        attn_output, context_attn_output = self.attn(
            hidden_states=norm_hidden_states,
            encoder_hidden_states=norm_encoder_hidden_states,
            **joint_attention_kwargs,
        )

        # Process attention outputs for the `hidden_states`.
        attn_output = gate_msa.unsqueeze(1) * attn_output
        hidden_states = hidden_states + attn_output

        if self.use_dual_attention:
            attn_output2 = self.attn2(hidden_states=norm_hidden_states2, **joint_attention_kwargs)
            attn_output2 = gate_msa2.unsqueeze(1) * attn_output2
            hidden_states = hidden_states + attn_output2

        norm_hidden_states = self.norm2(hidden_states)
        norm_hidden_states = norm_hidden_states * (1 + scale_mlp[:, None]) + shift_mlp[:, None]
        if self._chunk_size is not None:
            # "feed_forward_chunk_size" can be used to save memory
            ff_output = _chunked_feed_forward(self.ff, norm_hidden_states, self._chunk_dim, self._chunk_size)
        else:
            ff_output = self.ff(norm_hidden_states)
        ff_output = gate_mlp.unsqueeze(1) * ff_output

        hidden_states = hidden_states + ff_output

        # Process attention outputs for the `encoder_hidden_states`.
        if self.context_pre_only:
            encoder_hidden_states = None
        else:
            context_attn_output = c_gate_msa.unsqueeze(1) * context_attn_output
            encoder_hidden_states = encoder_hidden_states + context_attn_output

            norm_encoder_hidden_states = self.norm2_context(encoder_hidden_states)
            norm_encoder_hidden_states = norm_encoder_hidden_states * (1 + c_scale_mlp[:, None]) + c_shift_mlp[:, None]
            if self._chunk_size is not None:
                # "feed_forward_chunk_size" can be used to save memory
                context_ff_output = _chunked_feed_forward(
                    self.ff_context, norm_encoder_hidden_states, self._chunk_dim, self._chunk_size
                )
            else:
                context_ff_output = self.ff_context(norm_encoder_hidden_states)
            encoder_hidden_states = encoder_hidden_states + c_gate_mlp.unsqueeze(1) * context_ff_output

        return encoder_hidden_states, hidden_states


@maybe_allow_in_graph
class BasicTransformerBlock(nn.Module):
    r"""
    A basic Transformer block.

    Parameters:
        dim (`int`): The number of channels in the input and output.
        num_attention_heads (`int`): The number of heads to use for multi-head attention.
        attention_head_dim (`int`): The number of channels in each head.
        dropout (`float`, *optional*, defaults to 0.0): The dropout probability to use.
        cross_attention_dim (`int`, *optional*): The size of the encoder_hidden_states vector for cross attention.
        activation_fn (`str`, *optional*, defaults to `"geglu"`): Activation function to be used in feed-forward.
        num_embeds_ada_norm (:
            obj: `int`, *optional*): The number of diffusion steps used during training. See `Transformer2DModel`.
        attention_bias (:
            obj: `bool`, *optional*, defaults to `False`): Configure if the attentions should contain a bias parameter.
        only_cross_attention (`bool`, *optional*):
            Whether to use only cross-attention layers. In this case two cross attention layers are used.
        double_self_attention (`bool`, *optional*):
            Whether to use two self-attention layers. In this case no cross attention layers are used.
        upcast_attention (`bool`, *optional*):
            Whether to upcast the attention computation to float32. This is useful for mixed precision training.
        norm_elementwise_affine (`bool`, *optional*, defaults to `True`):
            Whether to use learnable elementwise affine parameters for normalization.
        norm_type (`str`, *optional*, defaults to `"layer_norm"`):
            The normalization layer to use. Can be `"layer_norm"`, `"ada_norm"` or `"ada_norm_zero"`.
        final_dropout (`bool` *optional*, defaults to False):
            Whether to apply a final dropout after the last feed-forward layer.
        attention_type (`str`, *optional*, defaults to `"default"`):
            The type of attention to use. Can be `"default"` or `"gated"` or `"gated-text-image"`.
        positional_embeddings (`str`, *optional*, defaults to `None`):
            The type of positional embeddings to apply to.
        num_positional_embeddings (`int`, *optional*, defaults to `None`):
            The maximum number of positional embeddings to apply.
    """

    def __init__(
        self,
        dim: int,
        num_attention_heads: int,
        attention_head_dim: int,
        dropout=0.0,
        cross_attention_dim: Optional[int] = None,
        activation_fn: str = "geglu",
        num_embeds_ada_norm: Optional[int] = None,
        attention_bias: bool = False,
        only_cross_attention: bool = False,
        double_self_attention: bool = False,
        upcast_attention: bool = False,
        norm_elementwise_affine: bool = True,
        norm_type: str = "layer_norm",  # 'layer_norm', 'ada_norm', 'ada_norm_zero', 'ada_norm_single', 'ada_norm_continuous', 'layer_norm_i2vgen'
        norm_eps: float = 1e-5,
        final_dropout: bool = False,
        attention_type: str = "default",
        positional_embeddings: Optional[str] = None,
        num_positional_embeddings: Optional[int] = None,
        ada_norm_continous_conditioning_embedding_dim: Optional[int] = None,
        ada_norm_bias: Optional[int] = None,
        ff_inner_dim: Optional[int] = None,
        ff_bias: bool = True,
        attention_out_bias: bool = True,
    ):
        super().__init__()
        self.dim = dim
        self.num_attention_heads = num_attention_heads
        self.attention_head_dim = attention_head_dim
        self.dropout = dropout
        self.cross_attention_dim = cross_attention_dim
        self.activation_fn = activation_fn
        self.attention_bias = attention_bias
        self.double_self_attention = double_self_attention
        self.norm_elementwise_affine = norm_elementwise_affine
        self.positional_embeddings = positional_embeddings
        self.num_positional_embeddings = num_positional_embeddings
        self.only_cross_attention = only_cross_attention

        # We keep these boolean flags for backward-compatibility.
        self.use_ada_layer_norm_zero = (num_embeds_ada_norm is not None) and norm_type == "ada_norm_zero"
        self.use_ada_layer_norm = (num_embeds_ada_norm is not None) and norm_type == "ada_norm"
        self.use_ada_layer_norm_single = norm_type == "ada_norm_single"
        self.use_layer_norm = norm_type == "layer_norm"
        self.use_ada_layer_norm_continuous = norm_type == "ada_norm_continuous"

        if norm_type in ("ada_norm", "ada_norm_zero") and num_embeds_ada_norm is None:
            raise ValueError(
                f"`norm_type` is set to {norm_type}, but `num_embeds_ada_norm` is not defined. Please make sure to"
                f" define `num_embeds_ada_norm` if setting `norm_type` to {norm_type}."
            )

        self.norm_type = norm_type
        self.num_embeds_ada_norm = num_embeds_ada_norm

        if positional_embeddings and (num_positional_embeddings is None):
            raise ValueError(
                "If `positional_embedding` type is defined, `num_positition_embeddings` must also be defined."
            )

        if positional_embeddings == "sinusoidal":
            self.pos_embed = SinusoidalPositionalEmbedding(dim, max_seq_length=num_positional_embeddings)
        else:
            self.pos_embed = None

        # Define 3 blocks. Each block has its own normalization layer.
        # 1. Self-Attn
        if norm_type == "ada_norm":
            self.norm1 = AdaLayerNorm(dim, num_embeds_ada_norm)
        elif norm_type == "ada_norm_zero":
            self.norm1 = AdaLayerNormZero(dim, num_embeds_ada_norm)
        elif norm_type == "ada_norm_continuous":
            self.norm1 = AdaLayerNormContinuous(
                dim,
                ada_norm_continous_conditioning_embedding_dim,
                norm_elementwise_affine,
                norm_eps,
                ada_norm_bias,
                "rms_norm",
            )
        else:
            self.norm1 = nn.LayerNorm(dim, elementwise_affine=norm_elementwise_affine, eps=norm_eps)

        self.attn1 = Attention(
            query_dim=dim,
            heads=num_attention_heads,
            dim_head=attention_head_dim,
            dropout=dropout,
            bias=attention_bias,
            cross_attention_dim=cross_attention_dim if only_cross_attention else None,
            upcast_attention=upcast_attention,
            out_bias=attention_out_bias,
        )

        # 2. Cross-Attn
        if cross_attention_dim is not None or double_self_attention:
            # We currently only use AdaLayerNormZero for self attention where there will only be one attention block.
            # I.e. the number of returned modulation chunks from AdaLayerZero would not make sense if returned during
            # the second cross attention block.
            if norm_type == "ada_norm":
                self.norm2 = AdaLayerNorm(dim, num_embeds_ada_norm)
            elif norm_type == "ada_norm_continuous":
                self.norm2 = AdaLayerNormContinuous(
                    dim,
                    ada_norm_continous_conditioning_embedding_dim,
                    norm_elementwise_affine,
                    norm_eps,
                    ada_norm_bias,
                    "rms_norm",
                )
            else:
                self.norm2 = nn.LayerNorm(dim, norm_eps, norm_elementwise_affine)

            self.attn2 = Attention(
                query_dim=dim,
                cross_attention_dim=cross_attention_dim if not double_self_attention else None,
                heads=num_attention_heads,
                dim_head=attention_head_dim,
                dropout=dropout,
                bias=attention_bias,
                upcast_attention=upcast_attention,
                out_bias=attention_out_bias,
            )  # is self-attn if encoder_hidden_states is none
        else:
            if norm_type == "ada_norm_single":  # For Latte
                self.norm2 = nn.LayerNorm(dim, norm_eps, norm_elementwise_affine)
            else:
                self.norm2 = None
            self.attn2 = None

        # 3. Feed-forward
        if norm_type == "ada_norm_continuous":
            self.norm3 = AdaLayerNormContinuous(
                dim,
                ada_norm_continous_conditioning_embedding_dim,
                norm_elementwise_affine,
                norm_eps,
                ada_norm_bias,
                "layer_norm",
            )

        elif norm_type in ["ada_norm_zero", "ada_norm", "layer_norm"]:
            self.norm3 = nn.LayerNorm(dim, norm_eps, norm_elementwise_affine)
        elif norm_type == "layer_norm_i2vgen":
            self.norm3 = None

        self.ff = FeedForward(
            dim,
            dropout=dropout,
            activation_fn=activation_fn,
            final_dropout=final_dropout,
            inner_dim=ff_inner_dim,
            bias=ff_bias,
        )

        # 4. Fuser
        if attention_type == "gated" or attention_type == "gated-text-image":
            self.fuser = GatedSelfAttentionDense(dim, cross_attention_dim, num_attention_heads, attention_head_dim)

        # 5. Scale-shift for PixArt-Alpha.
        if norm_type == "ada_norm_single":
            self.scale_shift_table = nn.Parameter(torch.randn(6, dim) / dim**0.5)

        # let chunk size default to None
        self._chunk_size = None
        self._chunk_dim = 0

    def set_chunk_feed_forward(self, chunk_size: Optional[int], dim: int = 0):
        # Sets chunk feed-forward
        self._chunk_size = chunk_size
        self._chunk_dim = dim

    def forward(
        self,
        hidden_states: torch.Tensor,
        attention_mask: Optional[torch.Tensor] = None,
        encoder_hidden_states: Optional[torch.Tensor] = None,
        encoder_attention_mask: Optional[torch.Tensor] = None,
        timestep: Optional[torch.LongTensor] = None,
        cross_attention_kwargs: Dict[str, Any] = None,
        class_labels: Optional[torch.LongTensor] = None,
        added_cond_kwargs: Optional[Dict[str, torch.Tensor]] = None,
    ) -> torch.Tensor:
        if cross_attention_kwargs is not None:
            if cross_attention_kwargs.get("scale", None) is not None:
                logger.warning("Passing `scale` to `cross_attention_kwargs` is deprecated. `scale` will be ignored.")

        # Notice that normalization is always applied before the real computation in the following blocks.
        # 0. Self-Attention
        batch_size = hidden_states.shape[0]

        if self.norm_type == "ada_norm":
            norm_hidden_states = self.norm1(hidden_states, timestep)
        elif self.norm_type == "ada_norm_zero":
            norm_hidden_states, gate_msa, shift_mlp, scale_mlp, gate_mlp = self.norm1(
                hidden_states, timestep, class_labels, hidden_dtype=hidden_states.dtype
            )
        elif self.norm_type in ["layer_norm", "layer_norm_i2vgen"]:
            norm_hidden_states = self.norm1(hidden_states)
        elif self.norm_type == "ada_norm_continuous":
            norm_hidden_states = self.norm1(hidden_states, added_cond_kwargs["pooled_text_emb"])
        elif self.norm_type == "ada_norm_single":
            shift_msa, scale_msa, gate_msa, shift_mlp, scale_mlp, gate_mlp = (
                self.scale_shift_table[None] + timestep.reshape(batch_size, 6, -1)
            ).chunk(6, dim=1)
            norm_hidden_states = self.norm1(hidden_states)
            norm_hidden_states = norm_hidden_states * (1 + scale_msa) + shift_msa
        else:
            raise ValueError("Incorrect norm used")

        if self.pos_embed is not None:
            norm_hidden_states = self.pos_embed(norm_hidden_states)

        # 1. Prepare GLIGEN inputs
        cross_attention_kwargs = cross_attention_kwargs.copy() if cross_attention_kwargs is not None else {}
        gligen_kwargs = cross_attention_kwargs.pop("gligen", None)

        attn_output = self.attn1(
            norm_hidden_states,
            encoder_hidden_states=encoder_hidden_states if self.only_cross_attention else None,
            attention_mask=attention_mask,
            **cross_attention_kwargs,
        )

        if self.norm_type == "ada_norm_zero":
            attn_output = gate_msa.unsqueeze(1) * attn_output
        elif self.norm_type == "ada_norm_single":
            attn_output = gate_msa * attn_output

        hidden_states = attn_output + hidden_states
        if hidden_states.ndim == 4:
            hidden_states = hidden_states.squeeze(1)

        # 1.2 GLIGEN Control
        if gligen_kwargs is not None:
            hidden_states = self.fuser(hidden_states, gligen_kwargs["objs"])

        # 3. Cross-Attention
        if self.attn2 is not None:
            if self.norm_type == "ada_norm":
                norm_hidden_states = self.norm2(hidden_states, timestep)
            elif self.norm_type in ["ada_norm_zero", "layer_norm", "layer_norm_i2vgen"]:
                norm_hidden_states = self.norm2(hidden_states)
            elif self.norm_type == "ada_norm_single":
                # For PixArt norm2 isn't applied here:
                # https://github.com/PixArt-alpha/PixArt-alpha/blob/0f55e922376d8b797edd44d25d0e7464b260dcab/diffusion/model/nets/PixArtMS.py#L70C1-L76C103
                norm_hidden_states = hidden_states
            elif self.norm_type == "ada_norm_continuous":
                norm_hidden_states = self.norm2(hidden_states, added_cond_kwargs["pooled_text_emb"])
            else:
                raise ValueError("Incorrect norm")

            if self.pos_embed is not None and self.norm_type != "ada_norm_single":
                norm_hidden_states = self.pos_embed(norm_hidden_states)

            attn_output = self.attn2(
                norm_hidden_states,
                encoder_hidden_states=encoder_hidden_states,
                attention_mask=encoder_attention_mask,
                **cross_attention_kwargs,
            )
            hidden_states = attn_output + hidden_states

        # 4. Feed-forward
        # i2vgen doesn't have this norm 🤷‍♂️
        if self.norm_type == "ada_norm_continuous":
            norm_hidden_states = self.norm3(hidden_states, added_cond_kwargs["pooled_text_emb"])
        elif not self.norm_type == "ada_norm_single":
            norm_hidden_states = self.norm3(hidden_states)

        if self.norm_type == "ada_norm_zero":
            norm_hidden_states = norm_hidden_states * (1 + scale_mlp[:, None]) + shift_mlp[:, None]

        if self.norm_type == "ada_norm_single":
            norm_hidden_states = self.norm2(hidden_states)
            norm_hidden_states = norm_hidden_states * (1 + scale_mlp) + shift_mlp

        if self._chunk_size is not None:
            # "feed_forward_chunk_size" can be used to save memory
            ff_output = _chunked_feed_forward(self.ff, norm_hidden_states, self._chunk_dim, self._chunk_size)
        else:
            ff_output = self.ff(norm_hidden_states)

        if self.norm_type == "ada_norm_zero":
            ff_output = gate_mlp.unsqueeze(1) * ff_output
        elif self.norm_type == "ada_norm_single":
            ff_output = gate_mlp * ff_output

        hidden_states = ff_output + hidden_states
        if hidden_states.ndim == 4:
            hidden_states = hidden_states.squeeze(1)

        return hidden_states


class LuminaFeedForward(nn.Module):
    r"""
    A feed-forward layer.

    Parameters:
        hidden_size (`int`):
            The dimensionality of the hidden layers in the model. This parameter determines the width of the model's
            hidden representations.
        intermediate_size (`int`): The intermediate dimension of the feedforward layer.
        multiple_of (`int`, *optional*): Value to ensure hidden dimension is a multiple
            of this value.
        ffn_dim_multiplier (float, *optional*): Custom multiplier for hidden
            dimension. Defaults to None.
    """

    def __init__(
        self,
        dim: int,
        inner_dim: int,
        multiple_of: Optional[int] = 256,
        ffn_dim_multiplier: Optional[float] = None,
    ):
        super().__init__()
        # custom hidden_size factor multiplier
        if ffn_dim_multiplier is not None:
            inner_dim = int(ffn_dim_multiplier * inner_dim)
        inner_dim = multiple_of * ((inner_dim + multiple_of - 1) // multiple_of)

        self.linear_1 = nn.Linear(
            dim,
            inner_dim,
            bias=False,
        )
        self.linear_2 = nn.Linear(
            inner_dim,
            dim,
            bias=False,
        )
        self.linear_3 = nn.Linear(
            dim,
            inner_dim,
            bias=False,
        )
        self.silu = FP32SiLU()

    def forward(self, x):
        return self.linear_2(self.silu(self.linear_1(x)) * self.linear_3(x))


@maybe_allow_in_graph
class TemporalBasicTransformerBlock(nn.Module):
    r"""
    A basic Transformer block for video like data.

    Parameters:
        dim (`int`): The number of channels in the input and output.
        time_mix_inner_dim (`int`): The number of channels for temporal attention.
        num_attention_heads (`int`): The number of heads to use for multi-head attention.
        attention_head_dim (`int`): The number of channels in each head.
        cross_attention_dim (`int`, *optional*): The size of the encoder_hidden_states vector for cross attention.
    """

    def __init__(
        self,
        dim: int,
        time_mix_inner_dim: int,
        num_attention_heads: int,
        attention_head_dim: int,
        cross_attention_dim: Optional[int] = None,
    ):
        super().__init__()
        self.is_res = dim == time_mix_inner_dim

        self.norm_in = nn.LayerNorm(dim)

        # Define 3 blocks. Each block has its own normalization layer.
        # 1. Self-Attn
        self.ff_in = FeedForward(
            dim,
            dim_out=time_mix_inner_dim,
            activation_fn="geglu",
        )

        self.norm1 = nn.LayerNorm(time_mix_inner_dim)
        self.attn1 = Attention(
            query_dim=time_mix_inner_dim,
            heads=num_attention_heads,
            dim_head=attention_head_dim,
            cross_attention_dim=None,
        )

        # 2. Cross-Attn
        if cross_attention_dim is not None:
            # We currently only use AdaLayerNormZero for self attention where there will only be one attention block.
            # I.e. the number of returned modulation chunks from AdaLayerZero would not make sense if returned during
            # the second cross attention block.
            self.norm2 = nn.LayerNorm(time_mix_inner_dim)
            self.attn2 = Attention(
                query_dim=time_mix_inner_dim,
                cross_attention_dim=cross_attention_dim,
                heads=num_attention_heads,
                dim_head=attention_head_dim,
            )  # is self-attn if encoder_hidden_states is none
        else:
            self.norm2 = None
            self.attn2 = None

        # 3. Feed-forward
        self.norm3 = nn.LayerNorm(time_mix_inner_dim)
        self.ff = FeedForward(time_mix_inner_dim, activation_fn="geglu")

        # let chunk size default to None
        self._chunk_size = None
        self._chunk_dim = None

    def set_chunk_feed_forward(self, chunk_size: Optional[int], **kwargs):
        # Sets chunk feed-forward
        self._chunk_size = chunk_size
        # chunk dim should be hardcoded to 1 to have better speed vs. memory trade-off
        self._chunk_dim = 1

    def forward(
        self,
        hidden_states: torch.Tensor,
        num_frames: int,
        encoder_hidden_states: Optional[torch.Tensor] = None,
    ) -> torch.Tensor:
        # Notice that normalization is always applied before the real computation in the following blocks.
        # 0. Self-Attention
        batch_size = hidden_states.shape[0]

        batch_frames, seq_length, channels = hidden_states.shape
        batch_size = batch_frames // num_frames

        hidden_states = hidden_states[None, :].reshape(batch_size, num_frames, seq_length, channels)
        hidden_states = hidden_states.permute(0, 2, 1, 3)
        hidden_states = hidden_states.reshape(batch_size * seq_length, num_frames, channels)

        residual = hidden_states
        hidden_states = self.norm_in(hidden_states)

        if self._chunk_size is not None:
            hidden_states = _chunked_feed_forward(self.ff_in, hidden_states, self._chunk_dim, self._chunk_size)
        else:
            hidden_states = self.ff_in(hidden_states)

        if self.is_res:
            hidden_states = hidden_states + residual

        norm_hidden_states = self.norm1(hidden_states)
        attn_output = self.attn1(norm_hidden_states, encoder_hidden_states=None)
        hidden_states = attn_output + hidden_states

        # 3. Cross-Attention
        if self.attn2 is not None:
            norm_hidden_states = self.norm2(hidden_states)
            attn_output = self.attn2(norm_hidden_states, encoder_hidden_states=encoder_hidden_states)
            hidden_states = attn_output + hidden_states

        # 4. Feed-forward
        norm_hidden_states = self.norm3(hidden_states)

        if self._chunk_size is not None:
            ff_output = _chunked_feed_forward(self.ff, norm_hidden_states, self._chunk_dim, self._chunk_size)
        else:
            ff_output = self.ff(norm_hidden_states)

        if self.is_res:
            hidden_states = ff_output + hidden_states
        else:
            hidden_states = ff_output

        hidden_states = hidden_states[None, :].reshape(batch_size, seq_length, num_frames, channels)
        hidden_states = hidden_states.permute(0, 2, 1, 3)
        hidden_states = hidden_states.reshape(batch_size * num_frames, seq_length, channels)

        return hidden_states


class SkipFFTransformerBlock(nn.Module):
    def __init__(
        self,
        dim: int,
        num_attention_heads: int,
        attention_head_dim: int,
        kv_input_dim: int,
        kv_input_dim_proj_use_bias: bool,
        dropout=0.0,
        cross_attention_dim: Optional[int] = None,
        attention_bias: bool = False,
        attention_out_bias: bool = True,
    ):
        super().__init__()
        if kv_input_dim != dim:
            self.kv_mapper = nn.Linear(kv_input_dim, dim, kv_input_dim_proj_use_bias)
        else:
            self.kv_mapper = None

        self.norm1 = RMSNorm(dim, 1e-06)

        self.attn1 = Attention(
            query_dim=dim,
            heads=num_attention_heads,
            dim_head=attention_head_dim,
            dropout=dropout,
            bias=attention_bias,
            cross_attention_dim=cross_attention_dim,
            out_bias=attention_out_bias,
        )

        self.norm2 = RMSNorm(dim, 1e-06)

        self.attn2 = Attention(
            query_dim=dim,
            cross_attention_dim=cross_attention_dim,
            heads=num_attention_heads,
            dim_head=attention_head_dim,
            dropout=dropout,
            bias=attention_bias,
            out_bias=attention_out_bias,
        )

    def forward(self, hidden_states, encoder_hidden_states, cross_attention_kwargs):
        cross_attention_kwargs = cross_attention_kwargs.copy() if cross_attention_kwargs is not None else {}

        if self.kv_mapper is not None:
            encoder_hidden_states = self.kv_mapper(F.silu(encoder_hidden_states))

        norm_hidden_states = self.norm1(hidden_states)

        attn_output = self.attn1(
            norm_hidden_states,
            encoder_hidden_states=encoder_hidden_states,
            **cross_attention_kwargs,
        )

        hidden_states = attn_output + hidden_states

        norm_hidden_states = self.norm2(hidden_states)

        attn_output = self.attn2(
            norm_hidden_states,
            encoder_hidden_states=encoder_hidden_states,
            **cross_attention_kwargs,
        )

        hidden_states = attn_output + hidden_states

        return hidden_states


@maybe_allow_in_graph
class FreeNoiseTransformerBlock(nn.Module):
    r"""
    A FreeNoise Transformer block.

    Parameters:
        dim (`int`):
            The number of channels in the input and output.
        num_attention_heads (`int`):
            The number of heads to use for multi-head attention.
        attention_head_dim (`int`):
            The number of channels in each head.
        dropout (`float`, *optional*, defaults to 0.0):
            The dropout probability to use.
        cross_attention_dim (`int`, *optional*):
            The size of the encoder_hidden_states vector for cross attention.
        activation_fn (`str`, *optional*, defaults to `"geglu"`):
            Activation function to be used in feed-forward.
        num_embeds_ada_norm (`int`, *optional*):
            The number of diffusion steps used during training. See `Transformer2DModel`.
        attention_bias (`bool`, defaults to `False`):
            Configure if the attentions should contain a bias parameter.
        only_cross_attention (`bool`, defaults to `False`):
            Whether to use only cross-attention layers. In this case two cross attention layers are used.
        double_self_attention (`bool`, defaults to `False`):
            Whether to use two self-attention layers. In this case no cross attention layers are used.
        upcast_attention (`bool`, defaults to `False`):
            Whether to upcast the attention computation to float32. This is useful for mixed precision training.
        norm_elementwise_affine (`bool`, defaults to `True`):
            Whether to use learnable elementwise affine parameters for normalization.
        norm_type (`str`, defaults to `"layer_norm"`):
            The normalization layer to use. Can be `"layer_norm"`, `"ada_norm"` or `"ada_norm_zero"`.
        final_dropout (`bool` defaults to `False`):
            Whether to apply a final dropout after the last feed-forward layer.
        attention_type (`str`, defaults to `"default"`):
            The type of attention to use. Can be `"default"` or `"gated"` or `"gated-text-image"`.
        positional_embeddings (`str`, *optional*):
            The type of positional embeddings to apply to.
        num_positional_embeddings (`int`, *optional*, defaults to `None`):
            The maximum number of positional embeddings to apply.
        ff_inner_dim (`int`, *optional*):
            Hidden dimension of feed-forward MLP.
        ff_bias (`bool`, defaults to `True`):
            Whether or not to use bias in feed-forward MLP.
        attention_out_bias (`bool`, defaults to `True`):
            Whether or not to use bias in attention output project layer.
        context_length (`int`, defaults to `16`):
            The maximum number of frames that the FreeNoise block processes at once.
        context_stride (`int`, defaults to `4`):
            The number of frames to be skipped before starting to process a new batch of `context_length` frames.
        weighting_scheme (`str`, defaults to `"pyramid"`):
            The weighting scheme to use for weighting averaging of processed latent frames. As described in the
            Equation 9. of the [FreeNoise](https://huggingface.co/papers/2310.15169) paper, "pyramid" is the default
            setting used.
    """

    def __init__(
        self,
        dim: int,
        num_attention_heads: int,
        attention_head_dim: int,
        dropout: float = 0.0,
        cross_attention_dim: Optional[int] = None,
        activation_fn: str = "geglu",
        num_embeds_ada_norm: Optional[int] = None,
        attention_bias: bool = False,
        only_cross_attention: bool = False,
        double_self_attention: bool = False,
        upcast_attention: bool = False,
        norm_elementwise_affine: bool = True,
        norm_type: str = "layer_norm",
        norm_eps: float = 1e-5,
        final_dropout: bool = False,
        positional_embeddings: Optional[str] = None,
        num_positional_embeddings: Optional[int] = None,
        ff_inner_dim: Optional[int] = None,
        ff_bias: bool = True,
        attention_out_bias: bool = True,
        context_length: int = 16,
        context_stride: int = 4,
        weighting_scheme: str = "pyramid",
    ):
        super().__init__()
        self.dim = dim
        self.num_attention_heads = num_attention_heads
        self.attention_head_dim = attention_head_dim
        self.dropout = dropout
        self.cross_attention_dim = cross_attention_dim
        self.activation_fn = activation_fn
        self.attention_bias = attention_bias
        self.double_self_attention = double_self_attention
        self.norm_elementwise_affine = norm_elementwise_affine
        self.positional_embeddings = positional_embeddings
        self.num_positional_embeddings = num_positional_embeddings
        self.only_cross_attention = only_cross_attention

        self.set_free_noise_properties(context_length, context_stride, weighting_scheme)

        # We keep these boolean flags for backward-compatibility.
        self.use_ada_layer_norm_zero = (num_embeds_ada_norm is not None) and norm_type == "ada_norm_zero"
        self.use_ada_layer_norm = (num_embeds_ada_norm is not None) and norm_type == "ada_norm"
        self.use_ada_layer_norm_single = norm_type == "ada_norm_single"
        self.use_layer_norm = norm_type == "layer_norm"
        self.use_ada_layer_norm_continuous = norm_type == "ada_norm_continuous"

        if norm_type in ("ada_norm", "ada_norm_zero") and num_embeds_ada_norm is None:
            raise ValueError(
                f"`norm_type` is set to {norm_type}, but `num_embeds_ada_norm` is not defined. Please make sure to"
                f" define `num_embeds_ada_norm` if setting `norm_type` to {norm_type}."
            )

        self.norm_type = norm_type
        self.num_embeds_ada_norm = num_embeds_ada_norm

        if positional_embeddings and (num_positional_embeddings is None):
            raise ValueError(
                "If `positional_embedding` type is defined, `num_positition_embeddings` must also be defined."
            )

        if positional_embeddings == "sinusoidal":
            self.pos_embed = SinusoidalPositionalEmbedding(dim, max_seq_length=num_positional_embeddings)
        else:
            self.pos_embed = None

        # Define 3 blocks. Each block has its own normalization layer.
        # 1. Self-Attn
        self.norm1 = nn.LayerNorm(dim, elementwise_affine=norm_elementwise_affine, eps=norm_eps)

        self.attn1 = Attention(
            query_dim=dim,
            heads=num_attention_heads,
            dim_head=attention_head_dim,
            dropout=dropout,
            bias=attention_bias,
            cross_attention_dim=cross_attention_dim if only_cross_attention else None,
            upcast_attention=upcast_attention,
            out_bias=attention_out_bias,
        )

        # 2. Cross-Attn
        if cross_attention_dim is not None or double_self_attention:
            self.norm2 = nn.LayerNorm(dim, norm_eps, norm_elementwise_affine)

            self.attn2 = Attention(
                query_dim=dim,
                cross_attention_dim=cross_attention_dim if not double_self_attention else None,
                heads=num_attention_heads,
                dim_head=attention_head_dim,
                dropout=dropout,
                bias=attention_bias,
                upcast_attention=upcast_attention,
                out_bias=attention_out_bias,
            )  # is self-attn if encoder_hidden_states is none

        # 3. Feed-forward
        self.ff = FeedForward(
            dim,
            dropout=dropout,
            activation_fn=activation_fn,
            final_dropout=final_dropout,
            inner_dim=ff_inner_dim,
            bias=ff_bias,
        )

        self.norm3 = nn.LayerNorm(dim, norm_eps, norm_elementwise_affine)

        # let chunk size default to None
        self._chunk_size = None
        self._chunk_dim = 0

    def _get_frame_indices(self, num_frames: int) -> List[Tuple[int, int]]:
        frame_indices = []
        for i in range(0, num_frames - self.context_length + 1, self.context_stride):
            window_start = i
            window_end = min(num_frames, i + self.context_length)
            frame_indices.append((window_start, window_end))
        return frame_indices

    def _get_frame_weights(self, num_frames: int, weighting_scheme: str = "pyramid") -> List[float]:
        if weighting_scheme == "flat":
            weights = [1.0] * num_frames

        elif weighting_scheme == "pyramid":
            if num_frames % 2 == 0:
                # num_frames = 4 => [1, 2, 2, 1]
                mid = num_frames // 2
                weights = list(range(1, mid + 1))
                weights = weights + weights[::-1]
            else:
                # num_frames = 5 => [1, 2, 3, 2, 1]
                mid = (num_frames + 1) // 2
                weights = list(range(1, mid))
                weights = weights + [mid] + weights[::-1]

        elif weighting_scheme == "delayed_reverse_sawtooth":
            if num_frames % 2 == 0:
                # num_frames = 4 => [0.01, 2, 2, 1]
                mid = num_frames // 2
                weights = [0.01] * (mid - 1) + [mid]
                weights = weights + list(range(mid, 0, -1))
            else:
                # num_frames = 5 => [0.01, 0.01, 3, 2, 1]
                mid = (num_frames + 1) // 2
                weights = [0.01] * mid
                weights = weights + list(range(mid, 0, -1))
        else:
            raise ValueError(f"Unsupported value for weighting_scheme={weighting_scheme}")

        return weights

    def set_free_noise_properties(
        self, context_length: int, context_stride: int, weighting_scheme: str = "pyramid"
    ) -> None:
        self.context_length = context_length
        self.context_stride = context_stride
        self.weighting_scheme = weighting_scheme

    def set_chunk_feed_forward(self, chunk_size: Optional[int], dim: int = 0) -> None:
        # Sets chunk feed-forward
        self._chunk_size = chunk_size
        self._chunk_dim = dim

    def forward(
        self,
        hidden_states: torch.Tensor,
        attention_mask: Optional[torch.Tensor] = None,
        encoder_hidden_states: Optional[torch.Tensor] = None,
        encoder_attention_mask: Optional[torch.Tensor] = None,
        cross_attention_kwargs: Dict[str, Any] = None,
        *args,
        **kwargs,
    ) -> torch.Tensor:
        if cross_attention_kwargs is not None:
            if cross_attention_kwargs.get("scale", None) is not None:
                logger.warning("Passing `scale` to `cross_attention_kwargs` is deprecated. `scale` will be ignored.")

        cross_attention_kwargs = cross_attention_kwargs.copy() if cross_attention_kwargs is not None else {}

        # hidden_states: [B x H x W, F, C]
        device = hidden_states.device
        dtype = hidden_states.dtype

        num_frames = hidden_states.size(1)
        frame_indices = self._get_frame_indices(num_frames)
        frame_weights = self._get_frame_weights(self.context_length, self.weighting_scheme)
        frame_weights = torch.tensor(frame_weights, device=device, dtype=dtype).unsqueeze(0).unsqueeze(-1)
        is_last_frame_batch_complete = frame_indices[-1][1] == num_frames

        # Handle out-of-bounds case if num_frames isn't perfectly divisible by context_length
        # For example, num_frames=25, context_length=16, context_stride=4, then we expect the ranges:
        #    [(0, 16), (4, 20), (8, 24), (10, 26)]
        if not is_last_frame_batch_complete:
            if num_frames < self.context_length:
                raise ValueError(f"Expected {num_frames=} to be greater or equal than {self.context_length=}")
            last_frame_batch_length = num_frames - frame_indices[-1][1]
            frame_indices.append((num_frames - self.context_length, num_frames))

        num_times_accumulated = torch.zeros((1, num_frames, 1), device=device)
        accumulated_values = torch.zeros_like(hidden_states)

        for i, (frame_start, frame_end) in enumerate(frame_indices):
            # The reason for slicing here is to ensure that if (frame_end - frame_start) is to handle
            # cases like frame_indices=[(0, 16), (16, 20)], if the user provided a video with 19 frames, or
            # essentially a non-multiple of `context_length`.
            weights = torch.ones_like(num_times_accumulated[:, frame_start:frame_end])
            weights *= frame_weights

            hidden_states_chunk = hidden_states[:, frame_start:frame_end]

            # Notice that normalization is always applied before the real computation in the following blocks.
            # 1. Self-Attention
            norm_hidden_states = self.norm1(hidden_states_chunk)

            if self.pos_embed is not None:
                norm_hidden_states = self.pos_embed(norm_hidden_states)

            attn_output = self.attn1(
                norm_hidden_states,
                encoder_hidden_states=encoder_hidden_states if self.only_cross_attention else None,
                attention_mask=attention_mask,
                **cross_attention_kwargs,
            )

            hidden_states_chunk = attn_output + hidden_states_chunk
            if hidden_states_chunk.ndim == 4:
                hidden_states_chunk = hidden_states_chunk.squeeze(1)

            # 2. Cross-Attention
            if self.attn2 is not None:
                norm_hidden_states = self.norm2(hidden_states_chunk)

                if self.pos_embed is not None and self.norm_type != "ada_norm_single":
                    norm_hidden_states = self.pos_embed(norm_hidden_states)

                attn_output = self.attn2(
                    norm_hidden_states,
                    encoder_hidden_states=encoder_hidden_states,
                    attention_mask=encoder_attention_mask,
                    **cross_attention_kwargs,
                )
                hidden_states_chunk = attn_output + hidden_states_chunk

            if i == len(frame_indices) - 1 and not is_last_frame_batch_complete:
                accumulated_values[:, -last_frame_batch_length:] += (
                    hidden_states_chunk[:, -last_frame_batch_length:] * weights[:, -last_frame_batch_length:]
                )
                num_times_accumulated[:, -last_frame_batch_length:] += weights[:, -last_frame_batch_length]
            else:
                accumulated_values[:, frame_start:frame_end] += hidden_states_chunk * weights
                num_times_accumulated[:, frame_start:frame_end] += weights

        # TODO(aryan): Maybe this could be done in a better way.
        #
        # Previously, this was:
        # hidden_states = torch.where(
        #    num_times_accumulated > 0, accumulated_values / num_times_accumulated, accumulated_values
        # )
        #
        # The reasoning for the change here is `torch.where` became a bottleneck at some point when golfing memory
        # spikes. It is particularly noticeable when the number of frames is high. My understanding is that this comes
        # from tensors being copied - which is why we resort to spliting and concatenating here. I've not particularly
        # looked into this deeply because other memory optimizations led to more pronounced reductions.
        hidden_states = torch.cat(
            [
                torch.where(num_times_split > 0, accumulated_split / num_times_split, accumulated_split)
                for accumulated_split, num_times_split in zip(
                    accumulated_values.split(self.context_length, dim=1),
                    num_times_accumulated.split(self.context_length, dim=1),
                )
            ],
            dim=1,
        ).to(dtype)

        # 3. Feed-forward
        norm_hidden_states = self.norm3(hidden_states)

        if self._chunk_size is not None:
            ff_output = _chunked_feed_forward(self.ff, norm_hidden_states, self._chunk_dim, self._chunk_size)
        else:
            ff_output = self.ff(norm_hidden_states)

        hidden_states = ff_output + hidden_states
        if hidden_states.ndim == 4:
            hidden_states = hidden_states.squeeze(1)

        return hidden_states


class FeedForward(nn.Module):
    r"""
    A feed-forward layer.

    Parameters:
        dim (`int`): The number of channels in the input.
        dim_out (`int`, *optional*): The number of channels in the output. If not given, defaults to `dim`.
        mult (`int`, *optional*, defaults to 4): The multiplier to use for the hidden dimension.
        dropout (`float`, *optional*, defaults to 0.0): The dropout probability to use.
        activation_fn (`str`, *optional*, defaults to `"geglu"`): Activation function to be used in feed-forward.
        final_dropout (`bool` *optional*, defaults to False): Apply a final dropout.
        bias (`bool`, defaults to True): Whether to use a bias in the linear layer.
    """

    def __init__(
        self,
        dim: int,
        dim_out: Optional[int] = None,
        mult: int = 4,
        dropout: float = 0.0,
        activation_fn: str = "geglu",
        final_dropout: bool = False,
        inner_dim=None,
        bias: bool = True,
    ):
        super().__init__()
        if inner_dim is None:
            inner_dim = int(dim * mult)
        dim_out = dim_out if dim_out is not None else dim

        if activation_fn == "gelu":
            act_fn = GELU(dim, inner_dim, bias=bias)
        if activation_fn == "gelu-approximate":
            act_fn = GELU(dim, inner_dim, approximate="tanh", bias=bias)
        elif activation_fn == "geglu":
            act_fn = GEGLU(dim, inner_dim, bias=bias)
        elif activation_fn == "geglu-approximate":
            act_fn = ApproximateGELU(dim, inner_dim, bias=bias)
        elif activation_fn == "swiglu":
            act_fn = SwiGLU(dim, inner_dim, bias=bias)
        elif activation_fn == "linear-silu":
            act_fn = LinearActivation(dim, inner_dim, bias=bias, activation="silu")

        self.net = nn.ModuleList([])
        # project in
        self.net.append(act_fn)
        # project dropout
        self.net.append(nn.Dropout(dropout))
        # project out
        self.net.append(nn.Linear(inner_dim, dim_out, bias=bias))
        # FF as used in Vision Transformer, MLP-Mixer, etc. have a final dropout
        if final_dropout:
            self.net.append(nn.Dropout(dropout))

    def forward(self, hidden_states: torch.Tensor, *args, **kwargs) -> torch.Tensor:
        if len(args) > 0 or kwargs.get("scale", None) is not None:
            deprecation_message = "The `scale` argument is deprecated and will be ignored. Please remove it, as passing it will raise an error in the future. `scale` should directly be passed while calling the underlying pipeline component i.e., via `cross_attention_kwargs`."
            deprecate("scale", "1.0.0", deprecation_message)
        for module in self.net:
            hidden_states = module(hidden_states)
        return hidden_states<|MERGE_RESOLUTION|>--- conflicted
+++ resolved
@@ -161,8 +161,6 @@
         if not return_deprecated_lora:
             return self.processor
 
-<<<<<<< HEAD
-=======
     def set_attention_backend(self, backend: str):
         from .attention_dispatch import AttentionBackendName
 
@@ -249,7 +247,6 @@
 
                 self.set_attention_backend("xformers")
 
->>>>>>> a73cb396
     @torch.no_grad()
     def fuse_projections(self):
         """
