--- conflicted
+++ resolved
@@ -493,13 +493,10 @@
         # attention, what we cannot get enough of
         if self._use_memory_efficient_attention_xformers:
             hidden_states = self._memory_efficient_attention_xformers(query, key, value)
-<<<<<<< HEAD
         elif self._slice_size is None or query.shape[0] // self._slice_size == 1:
             hidden_states = self._attention(query, key, value)
-=======
             # Some versions of xformers return output in fp32, cast it back to the dtype of the input
             hidden_states = hidden_states.to(query.dtype)
->>>>>>> 1138d63b
         else:
             hidden_states = self._sliced_attention(query, key, value, sequence_length, dim)
 
