# Copyright 2023 The HuggingFace Team. All rights reserved.
#
# Licensed under the Apache License, Version 2.0 (the "License");
# you may not use this file except in compliance with the License.
# You may obtain a copy of the License at
#
#     http://www.apache.org/licenses/LICENSE-2.0
#
# Unless required by applicable law or agreed to in writing, software
# distributed under the License is distributed on an "AS IS" BASIS,
# WITHOUT WARRANTIES OR CONDITIONS OF ANY KIND, either express or implied.
# See the License for the specific language governing permissions and
# limitations under the License.
from typing import Any, Dict, Optional, Tuple

import torch
import torch.nn.functional as F
from torch import nn

from ..utils import USE_PEFT_BACKEND
from ..utils.torch_utils import maybe_allow_in_graph
from .activations import get_activation
from .attention_processor import Attention
from .embeddings import CombinedTimestepLabelEmbeddings
from .lora import LoRACompatibleLinear


@maybe_allow_in_graph
class GatedSelfAttentionDense(nn.Module):
    r"""
    A gated self-attention dense layer that combines visual features and object features.

    Parameters:
        query_dim (`int`): The number of channels in the query.
        context_dim (`int`): The number of channels in the context.
        n_heads (`int`): The number of heads to use for attention.
        d_head (`int`): The number of channels in each head.
    """

    def __init__(self, query_dim: int, context_dim: int, n_heads: int, d_head: int):
        super().__init__()

        # we need a linear projection since we need cat visual feature and obj feature
        self.linear = nn.Linear(context_dim, query_dim)

        self.attn = Attention(query_dim=query_dim, heads=n_heads, dim_head=d_head)
        self.ff = FeedForward(query_dim, activation_fn="geglu")

        self.norm1 = nn.LayerNorm(query_dim)
        self.norm2 = nn.LayerNorm(query_dim)

        self.register_parameter("alpha_attn", nn.Parameter(torch.tensor(0.0)))
        self.register_parameter("alpha_dense", nn.Parameter(torch.tensor(0.0)))

        self.enabled = True

    def forward(self, x: torch.Tensor, objs: torch.Tensor) -> torch.Tensor:
        if not self.enabled:
            return x

        n_visual = x.shape[1]
        objs = self.linear(objs)

        x = x + self.alpha_attn.tanh() * self.attn(self.norm1(torch.cat([x, objs], dim=1)))[:, :n_visual, :]
        x = x + self.alpha_dense.tanh() * self.ff(self.norm2(x))

        return x


@maybe_allow_in_graph
class BasicTransformerBlock(nn.Module):
    r"""
    A basic Transformer block.

    Parameters:
        dim (`int`): The number of channels in the input and output.
        num_attention_heads (`int`): The number of heads to use for multi-head attention.
        attention_head_dim (`int`): The number of channels in each head.
        dropout (`float`, *optional*, defaults to 0.0): The dropout probability to use.
        cross_attention_dim (`int`, *optional*): The size of the encoder_hidden_states vector for cross attention.
        activation_fn (`str`, *optional*, defaults to `"geglu"`): Activation function to be used in feed-forward.
        num_embeds_ada_norm (:
            obj: `int`, *optional*): The number of diffusion steps used during training. See `Transformer2DModel`.
        attention_bias (:
            obj: `bool`, *optional*, defaults to `False`): Configure if the attentions should contain a bias parameter.
        only_cross_attention (`bool`, *optional*):
            Whether to use only cross-attention layers. In this case two cross attention layers are used.
        double_self_attention (`bool`, *optional*):
            Whether to use two self-attention layers. In this case no cross attention layers are used.
        upcast_attention (`bool`, *optional*):
            Whether to upcast the attention computation to float32. This is useful for mixed precision training.
        norm_elementwise_affine (`bool`, *optional*, defaults to `True`):
            Whether to use learnable elementwise affine parameters for normalization.
        norm_type (`str`, *optional*, defaults to `"layer_norm"`):
            The normalization layer to use. Can be `"layer_norm"`, `"ada_norm"` or `"ada_norm_zero"`.
        final_dropout (`bool` *optional*, defaults to False):
            Whether to apply a final dropout after the last feed-forward layer.
        attention_type (`str`, *optional*, defaults to `"default"`):
            The type of attention to use. Can be `"default"` or `"gated"` or `"gated-text-image"`.
    """

    def __init__(
        self,
        dim: int,
        num_attention_heads: int,
        attention_head_dim: int,
        dropout=0.0,
        cross_attention_dim: Optional[int] = None,
        activation_fn: str = "geglu",
        num_embeds_ada_norm: Optional[int] = None,
        attention_bias: bool = False,
        only_cross_attention: bool = False,
        double_self_attention: bool = False,
        upcast_attention: bool = False,
        norm_elementwise_affine: bool = True,
        norm_type: str = "layer_norm",
        final_dropout: bool = False,
        attention_type: str = "default",
    ):
        super().__init__()
        self.only_cross_attention = only_cross_attention

        self.use_ada_layer_norm_zero = (num_embeds_ada_norm is not None) and norm_type == "ada_norm_zero"
        self.use_ada_layer_norm = (num_embeds_ada_norm is not None) and norm_type == "ada_norm"

        if norm_type in ("ada_norm", "ada_norm_zero") and num_embeds_ada_norm is None:
            raise ValueError(
                f"`norm_type` is set to {norm_type}, but `num_embeds_ada_norm` is not defined. Please make sure to"
                f" define `num_embeds_ada_norm` if setting `norm_type` to {norm_type}."
            )

        # Define 3 blocks. Each block has its own normalization layer.
        # 1. Self-Attn
        if self.use_ada_layer_norm:
            self.norm1 = AdaLayerNorm(dim, num_embeds_ada_norm)
        elif self.use_ada_layer_norm_zero:
            self.norm1 = AdaLayerNormZero(dim, num_embeds_ada_norm)
        else:
            self.norm1 = nn.LayerNorm(dim, elementwise_affine=norm_elementwise_affine)
        self.attn1 = Attention(
            query_dim=dim,
            heads=num_attention_heads,
            dim_head=attention_head_dim,
            dropout=dropout,
            bias=attention_bias,
            cross_attention_dim=cross_attention_dim if only_cross_attention else None,
            upcast_attention=upcast_attention,
        )

        # 2. Cross-Attn
        if cross_attention_dim is not None or double_self_attention:
            # We currently only use AdaLayerNormZero for self attention where there will only be one attention block.
            # I.e. the number of returned modulation chunks from AdaLayerZero would not make sense if returned during
            # the second cross attention block.
            self.norm2 = (
                AdaLayerNorm(dim, num_embeds_ada_norm)
                if self.use_ada_layer_norm
                else nn.LayerNorm(dim, elementwise_affine=norm_elementwise_affine)
            )
            self.attn2 = Attention(
                query_dim=dim,
                cross_attention_dim=cross_attention_dim if not double_self_attention else None,
                heads=num_attention_heads,
                dim_head=attention_head_dim,
                dropout=dropout,
                bias=attention_bias,
                upcast_attention=upcast_attention,
            )  # is self-attn if encoder_hidden_states is none
        else:
            self.norm2 = None
            self.attn2 = None

        # 3. Feed-forward
        self.norm3 = nn.LayerNorm(dim, elementwise_affine=norm_elementwise_affine)
        self.ff = FeedForward(dim, dropout=dropout, activation_fn=activation_fn, final_dropout=final_dropout)

        # 4. Fuser
        if attention_type == "gated" or attention_type == "gated-text-image":
            self.fuser = GatedSelfAttentionDense(dim, cross_attention_dim, num_attention_heads, attention_head_dim)

        # let chunk size default to None
        self._chunk_size = None
        self._chunk_dim = 0

    def set_chunk_feed_forward(self, chunk_size: Optional[int], dim: int):
        # Sets chunk feed-forward
        self._chunk_size = chunk_size
        self._chunk_dim = dim

    def forward(
        self,
        hidden_states: torch.FloatTensor,
        attention_mask: Optional[torch.FloatTensor] = None,
        encoder_hidden_states: Optional[torch.FloatTensor] = None,
        encoder_attention_mask: Optional[torch.FloatTensor] = None,
        timestep: Optional[torch.LongTensor] = None,
        cross_attention_kwargs: Dict[str, Any] = None,
        class_labels: Optional[torch.LongTensor] = None,
    ) -> torch.FloatTensor:
        # Notice that normalization is always applied before the real computation in the following blocks.
        # 0. Self-Attention
        if self.use_ada_layer_norm:
            norm_hidden_states = self.norm1(hidden_states, timestep)
        elif self.use_ada_layer_norm_zero:
            norm_hidden_states, gate_msa, shift_mlp, scale_mlp, gate_mlp = self.norm1(
                hidden_states, timestep, class_labels, hidden_dtype=hidden_states.dtype
            )
        else:
            norm_hidden_states = self.norm1(hidden_states)

        # 1. Retrieve lora scale.
        lora_scale = cross_attention_kwargs.get("scale", 1.0) if cross_attention_kwargs is not None else 1.0

        # 2. Prepare GLIGEN inputs
        cross_attention_kwargs = cross_attention_kwargs.copy() if cross_attention_kwargs is not None else {}
        gligen_kwargs = cross_attention_kwargs.pop("gligen", None)

        attn_output = self.attn1(
            norm_hidden_states,
            encoder_hidden_states=encoder_hidden_states if self.only_cross_attention else None,
            attention_mask=attention_mask,
            **cross_attention_kwargs,
        )
        if self.use_ada_layer_norm_zero:
            attn_output = gate_msa.unsqueeze(1) * attn_output
        hidden_states = attn_output + hidden_states

        # 2.5 GLIGEN Control
        if gligen_kwargs is not None:
            hidden_states = self.fuser(hidden_states, gligen_kwargs["objs"])
        # 2.5 ends

        # 3. Cross-Attention
        if self.attn2 is not None:
            norm_hidden_states = (
                self.norm2(hidden_states, timestep) if self.use_ada_layer_norm else self.norm2(hidden_states)
            )

            attn_output = self.attn2(
                norm_hidden_states,
                encoder_hidden_states=encoder_hidden_states,
                attention_mask=encoder_attention_mask,
                **cross_attention_kwargs,
            )
            hidden_states = attn_output + hidden_states

        # 4. Feed-forward
        norm_hidden_states = self.norm3(hidden_states)

        if self.use_ada_layer_norm_zero:
            norm_hidden_states = norm_hidden_states * (1 + scale_mlp[:, None]) + shift_mlp[:, None]

        if self._chunk_size is not None:
            # "feed_forward_chunk_size" can be used to save memory
            if norm_hidden_states.shape[self._chunk_dim] % self._chunk_size != 0:
                raise ValueError(
                    f"`hidden_states` dimension to be chunked: {norm_hidden_states.shape[self._chunk_dim]} has to be divisible by chunk size: {self._chunk_size}. Make sure to set an appropriate `chunk_size` when calling `unet.enable_forward_chunking`."
                )

            num_chunks = norm_hidden_states.shape[self._chunk_dim] // self._chunk_size
            ff_output = torch.cat(
                [
                    self.ff(hid_slice, scale=lora_scale)
                    for hid_slice in norm_hidden_states.chunk(num_chunks, dim=self._chunk_dim)
                ],
                dim=self._chunk_dim,
            )
        else:
            ff_output = self.ff(norm_hidden_states, scale=lora_scale)

        if self.use_ada_layer_norm_zero:
            ff_output = gate_mlp.unsqueeze(1) * ff_output

        hidden_states = ff_output + hidden_states

        return hidden_states


class FeedForward(nn.Module):
    r"""
    A feed-forward layer.

    Parameters:
        dim (`int`): The number of channels in the input.
        dim_out (`int`, *optional*): The number of channels in the output. If not given, defaults to `dim`.
        mult (`int`, *optional*, defaults to 4): The multiplier to use for the hidden dimension.
        dropout (`float`, *optional*, defaults to 0.0): The dropout probability to use.
        activation_fn (`str`, *optional*, defaults to `"geglu"`): Activation function to be used in feed-forward.
        final_dropout (`bool` *optional*, defaults to False): Apply a final dropout.
    """

    def __init__(
        self,
        dim: int,
        dim_out: Optional[int] = None,
        mult: int = 4,
        dropout: float = 0.0,
        activation_fn: str = "geglu",
        final_dropout: bool = False,
    ):
        super().__init__()
        inner_dim = int(dim * mult)
        dim_out = dim_out if dim_out is not None else dim
        linear_cls = LoRACompatibleLinear if not USE_PEFT_BACKEND else nn.Linear

        if activation_fn == "gelu":
            act_fn = GELU(dim, inner_dim)
        if activation_fn == "gelu-approximate":
            act_fn = GELU(dim, inner_dim, approximate="tanh")
        elif activation_fn == "geglu":
            act_fn = GEGLU(dim, inner_dim)
        elif activation_fn == "geglu-approximate":
            act_fn = ApproximateGELU(dim, inner_dim)

        self.net = nn.ModuleList([])
        # project in
        self.net.append(act_fn)
        # project dropout
        self.net.append(nn.Dropout(dropout))
        # project out
        self.net.append(linear_cls(inner_dim, dim_out))
        # FF as used in Vision Transformer, MLP-Mixer, etc. have a final dropout
        if final_dropout:
            self.net.append(nn.Dropout(dropout))

<<<<<<< HEAD
    def forward(self, hidden_states, scale: float = 1.0):
        compatible_cls = (GEGLU,) if USE_PEFT_BACKEND else (GEGLU, LoRACompatibleLinear)

=======
    def forward(self, hidden_states: torch.Tensor, scale: float = 1.0) -> torch.Tensor:
>>>>>>> 5313aa62
        for module in self.net:
            if isinstance(module, compatible_cls):
                hidden_states = module(hidden_states, scale)
            else:
                hidden_states = module(hidden_states)
        return hidden_states


class GELU(nn.Module):
    r"""
    GELU activation function with tanh approximation support with `approximate="tanh"`.

    Parameters:
        dim_in (`int`): The number of channels in the input.
        dim_out (`int`): The number of channels in the output.
        approximate (`str`, *optional*, defaults to `"none"`): If `"tanh"`, use tanh approximation.
    """

    def __init__(self, dim_in: int, dim_out: int, approximate: str = "none"):
        super().__init__()
        self.proj = nn.Linear(dim_in, dim_out)
        self.approximate = approximate

    def gelu(self, gate: torch.Tensor) -> torch.Tensor:
        if gate.device.type != "mps":
            return F.gelu(gate, approximate=self.approximate)
        # mps: gelu is not implemented for float16
        return F.gelu(gate.to(dtype=torch.float32), approximate=self.approximate).to(dtype=gate.dtype)

    def forward(self, hidden_states):
        hidden_states = self.proj(hidden_states)
        hidden_states = self.gelu(hidden_states)
        return hidden_states


class GEGLU(nn.Module):
    r"""
    A variant of the gated linear unit activation function from https://arxiv.org/abs/2002.05202.

    Parameters:
        dim_in (`int`): The number of channels in the input.
        dim_out (`int`): The number of channels in the output.
    """

    def __init__(self, dim_in: int, dim_out: int):
        super().__init__()
        linear_cls = LoRACompatibleLinear if not USE_PEFT_BACKEND else nn.Linear

        self.proj = linear_cls(dim_in, dim_out * 2)

    def gelu(self, gate: torch.Tensor) -> torch.Tensor:
        if gate.device.type != "mps":
            return F.gelu(gate)
        # mps: gelu is not implemented for float16
        return F.gelu(gate.to(dtype=torch.float32)).to(dtype=gate.dtype)

    def forward(self, hidden_states, scale: float = 1.0):
        args = () if USE_PEFT_BACKEND else (scale,)
        hidden_states, gate = self.proj(hidden_states, *args).chunk(2, dim=-1)
        return hidden_states * self.gelu(gate)


class ApproximateGELU(nn.Module):
    r"""
    The approximate form of Gaussian Error Linear Unit (GELU). For more details, see section 2:
    https://arxiv.org/abs/1606.08415.

    Parameters:
        dim_in (`int`): The number of channels in the input.
        dim_out (`int`): The number of channels in the output.
    """

    def __init__(self, dim_in: int, dim_out: int):
        super().__init__()
        self.proj = nn.Linear(dim_in, dim_out)

    def forward(self, x: torch.Tensor) -> torch.Tensor:
        x = self.proj(x)
        return x * torch.sigmoid(1.702 * x)


class AdaLayerNorm(nn.Module):
    r"""
    Norm layer modified to incorporate timestep embeddings.

    Parameters:
        embedding_dim (`int`): The size of each embedding vector.
        num_embeddings (`int`): The size of the dictionary of embeddings.
    """

    def __init__(self, embedding_dim: int, num_embeddings: int):
        super().__init__()
        self.emb = nn.Embedding(num_embeddings, embedding_dim)
        self.silu = nn.SiLU()
        self.linear = nn.Linear(embedding_dim, embedding_dim * 2)
        self.norm = nn.LayerNorm(embedding_dim, elementwise_affine=False)

    def forward(self, x: torch.Tensor, timestep: torch.Tensor) -> torch.Tensor:
        emb = self.linear(self.silu(self.emb(timestep)))
        scale, shift = torch.chunk(emb, 2)
        x = self.norm(x) * (1 + scale) + shift
        return x


class AdaLayerNormZero(nn.Module):
    r"""
    Norm layer adaptive layer norm zero (adaLN-Zero).

    Parameters:
        embedding_dim (`int`): The size of each embedding vector.
        num_embeddings (`int`): The size of the dictionary of embeddings.
    """

    def __init__(self, embedding_dim: int, num_embeddings: int):
        super().__init__()

        self.emb = CombinedTimestepLabelEmbeddings(num_embeddings, embedding_dim)

        self.silu = nn.SiLU()
        self.linear = nn.Linear(embedding_dim, 6 * embedding_dim, bias=True)
        self.norm = nn.LayerNorm(embedding_dim, elementwise_affine=False, eps=1e-6)

    def forward(
        self,
        x: torch.Tensor,
        timestep: torch.Tensor,
        class_labels: torch.LongTensor,
        hidden_dtype: Optional[torch.dtype] = None,
    ) -> Tuple[torch.Tensor, torch.Tensor, torch.Tensor, torch.Tensor, torch.Tensor]:
        emb = self.linear(self.silu(self.emb(timestep, class_labels, hidden_dtype=hidden_dtype)))
        shift_msa, scale_msa, gate_msa, shift_mlp, scale_mlp, gate_mlp = emb.chunk(6, dim=1)
        x = self.norm(x) * (1 + scale_msa[:, None]) + shift_msa[:, None]
        return x, gate_msa, shift_mlp, scale_mlp, gate_mlp


class AdaGroupNorm(nn.Module):
    r"""
    GroupNorm layer modified to incorporate timestep embeddings.

    Parameters:
        embedding_dim (`int`): The size of each embedding vector.
        num_embeddings (`int`): The size of the dictionary of embeddings.
        num_groups (`int`): The number of groups to separate the channels into.
        act_fn (`str`, *optional*, defaults to `None`): The activation function to use.
        eps (`float`, *optional*, defaults to `1e-5`): The epsilon value to use for numerical stability.
    """

    def __init__(
        self, embedding_dim: int, out_dim: int, num_groups: int, act_fn: Optional[str] = None, eps: float = 1e-5
    ):
        super().__init__()
        self.num_groups = num_groups
        self.eps = eps

        if act_fn is None:
            self.act = None
        else:
            self.act = get_activation(act_fn)

        self.linear = nn.Linear(embedding_dim, out_dim * 2)

    def forward(self, x: torch.Tensor, emb: torch.Tensor) -> torch.Tensor:
        if self.act:
            emb = self.act(emb)
        emb = self.linear(emb)
        emb = emb[:, :, None, None]
        scale, shift = emb.chunk(2, dim=1)

        x = F.group_norm(x, self.num_groups, eps=self.eps)
        x = x * (1 + scale) + shift
        return x<|MERGE_RESOLUTION|>--- conflicted
+++ resolved
@@ -323,13 +323,8 @@
         if final_dropout:
             self.net.append(nn.Dropout(dropout))
 
-<<<<<<< HEAD
-    def forward(self, hidden_states, scale: float = 1.0):
+    def forward(self, hidden_states: torch.Tensor, scale: float = 1.0) -> torch.Tensor:
         compatible_cls = (GEGLU,) if USE_PEFT_BACKEND else (GEGLU, LoRACompatibleLinear)
-
-=======
-    def forward(self, hidden_states: torch.Tensor, scale: float = 1.0) -> torch.Tensor:
->>>>>>> 5313aa62
         for module in self.net:
             if isinstance(module, compatible_cls):
                 hidden_states = module(hidden_states, scale)
