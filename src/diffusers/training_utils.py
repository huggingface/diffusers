--- conflicted
+++ resolved
@@ -50,16 +50,6 @@
 
     def __init__(
         self,
-<<<<<<< HEAD
-        model,
-        update_after_step=0,
-        inv_gamma=1.0,
-        power=2 / 3,
-        min_value=0.0,
-        max_value=0.9999,
-        device=None,
-        optimization_step=0,
-=======
         parameters: Iterable[torch.nn.Parameter],
         decay: float = 0.9999,
         min_decay: float = 0.0,
@@ -67,8 +57,8 @@
         use_ema_warmup: bool = False,
         inv_gamma: Union[float, int] = 1.0,
         power: Union[float, int] = 2 / 3,
+        optimization_step=0,
         **kwargs,
->>>>>>> a6610db7
     ):
         """
         Args:
@@ -132,22 +122,11 @@
         self.use_ema_warmup = use_ema_warmup
         self.inv_gamma = inv_gamma
         self.power = power
-<<<<<<< HEAD
-        self.min_value = min_value
-        self.max_value = max_value
-
-        if device is not None:
-            self.averaged_model = self.averaged_model.to(device=device)
 
         if optimization_step == 0:
-            self.decay = 0.0
             self.optimization_step = 0
         else:
             self.optimization_step = optimization_step
-            self.decay = self.get_decay(optimization_step)
-=======
-        self.optimization_step = 0
->>>>>>> a6610db7
 
     def get_decay(self, optimization_step: int) -> float:
         """
