--- conflicted
+++ resolved
@@ -25,8 +25,5 @@
     from .layerwise_casting import apply_layerwise_casting, apply_layerwise_casting_hook
     from .pyramid_attention_broadcast import PyramidAttentionBroadcastConfig, apply_pyramid_attention_broadcast
     from .smoothed_energy_guidance_utils import SmoothedEnergyGuidanceConfig
-<<<<<<< HEAD
     from .teacache import TeaCacheConfig, apply_teacache
-=======
-    from .taylorseer_cache import TaylorSeerCacheConfig, apply_taylorseer_cache
->>>>>>> 3d02cd54
+    from .taylorseer_cache import TaylorSeerCacheConfig, apply_taylorseer_cache