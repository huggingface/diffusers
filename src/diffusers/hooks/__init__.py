--- conflicted
+++ resolved
@@ -24,10 +24,6 @@
     from .layer_skip import LayerSkipConfig, apply_layer_skip
     from .layerwise_casting import apply_layerwise_casting, apply_layerwise_casting_hook
     from .pyramid_attention_broadcast import PyramidAttentionBroadcastConfig, apply_pyramid_attention_broadcast
-<<<<<<< HEAD
-    from .smoothed_energy_guidance_utils import SmoothedEnergyGuidanceConfig
-    from .taylorseer_cache import TaylorSeerCacheConfig, apply_taylorseer_cache
-=======
     from .rolling_kv_cache import RollingKVCacheConfig, apply_rolling_kv_cache
     from .smoothed_energy_guidance_utils import SmoothedEnergyGuidanceConfig
->>>>>>> 0bd80ed6
+    from .taylorseer_cache import TaylorSeerCacheConfig, apply_taylorseer_cache