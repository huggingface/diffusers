import os
import tempfile
from typing import Any, Callable, List, Optional, Tuple, Union
from urllib.parse import unquote, urlparse

import librosa
import numpy
import PIL.Image
import PIL.ImageOps
import requests

from .constants import DIFFUSERS_REQUEST_TIMEOUT
from .import_utils import BACKENDS_MAPPING, is_imageio_available


def load_image(
    image: Union[str, PIL.Image.Image], convert_method: Optional[Callable[[PIL.Image.Image], PIL.Image.Image]] = None
) -> PIL.Image.Image:
    """
    Loads `image` to a PIL Image.

    Args:
        image (`str` or `PIL.Image.Image`):
            The image to convert to the PIL Image format.
        convert_method (Callable[[PIL.Image.Image], PIL.Image.Image], *optional*):
            A conversion method to apply to the image after loading it. When set to `None` the image will be converted
            "RGB".

    Returns:
        `PIL.Image.Image`:
            A PIL Image.
    """
    if isinstance(image, str):
        if image.startswith("http://") or image.startswith("https://"):
            image = PIL.Image.open(requests.get(image, stream=True, timeout=DIFFUSERS_REQUEST_TIMEOUT).raw)
        elif os.path.isfile(image):
            image = PIL.Image.open(image)
        else:
            raise ValueError(
                f"Incorrect path or URL. URLs must start with `http://` or `https://`, and {image} is not a valid path."
            )
    elif isinstance(image, PIL.Image.Image):
        image = image
    else:
        raise ValueError(
            "Incorrect format used for the image. Should be a URL linking to an image, a local path, or a PIL image."
        )

    image = PIL.ImageOps.exif_transpose(image)

    if convert_method is not None:
        image = convert_method(image)
    else:
        image = image.convert("RGB")

    return image


def load_video(
    video: str,
    convert_method: Optional[Callable[[List[PIL.Image.Image]], List[PIL.Image.Image]]] = None,
    n_frames: Optional[int] = None,
    target_fps: Optional[int] = None,
    reverse: bool = False,
) -> List[PIL.Image.Image]:
    """
    Loads `video` to a list of PIL Image.

    Args:
        video (`str`):
            A URL or Path to a video to convert to a list of PIL Image format.
        convert_method (Callable[[List[PIL.Image.Image]], List[PIL.Image.Image]], *optional*):
            A conversion method to apply to the video after loading it. When set to `None` the images will be converted
            to "RGB".
        n_frames (`int`, *optional*):
            Number of frames to sample from the video. If None, all frames are loaded.
        target_fps (`int`, *optional*):
            Target sampling frame rate. If None, uses original frame rate.
        reverse (`bool`, *optional*):
            If True, samples frames starting from the beginning of the video; if False, samples frames starting from
            the end. Defaults to False.

    Returns:
        `List[PIL.Image.Image]`:
            The video as a list of PIL images.
    """
    is_url = video.startswith("http://") or video.startswith("https://")
    is_file = os.path.isfile(video)
    was_tempfile_created = False

    if not (is_url or is_file):
        raise ValueError(
            f"Incorrect path or URL. URLs must start with `http://` or `https://`, and {video} is not a valid path."
        )

    if is_url:
        response = requests.get(video, stream=True)
        if response.status_code != 200:
            raise ValueError(f"Failed to download video. Status code: {response.status_code}")

        parsed_url = urlparse(video)
        file_name = os.path.basename(unquote(parsed_url.path))

        suffix = os.path.splitext(file_name)[1] or ".mp4"
        video_path = tempfile.NamedTemporaryFile(suffix=suffix, delete=False).name

        was_tempfile_created = True

        video_data = response.iter_content(chunk_size=8192)
        with open(video_path, "wb") as f:
            for chunk in video_data:
                f.write(chunk)

        video = video_path

    pil_images = []
    if video.endswith(".gif"):
        gif = PIL.Image.open(video)
        try:
            while True:
                pil_images.append(gif.copy())
                gif.seek(gif.tell() + 1)
        except EOFError:
            pass

    else:
        if is_imageio_available():
            import imageio
        else:
            raise ImportError(BACKENDS_MAPPING["imageio"][1].format("load_video"))

        try:
            imageio.plugins.ffmpeg.get_exe()
        except AttributeError:
            raise AttributeError(
                "`Unable to find an ffmpeg installation on your machine. Please install via `pip install imageio-ffmpeg"
            )

        with imageio.get_reader(video) as reader:
            # Determine which frames to sample
            if n_frames is not None and target_fps is not None:
                # Get video metadata
                total_frames = reader.count_frames()
                original_fps = reader.get_meta_data().get("fps")

                # Calculate sampling interval based on target fps
                interval = max(1, round(original_fps / target_fps))
                required_span = (n_frames - 1) * interval

                if reverse:
                    start_frame = 0
                else:
                    start_frame = max(0, total_frames - required_span - 1)

                # Generate sampling indices
                sampled_indices = []
                for i in range(n_frames):
<<<<<<< HEAD
                    indice = start_frame + i * interval
                    if indice >= total_frames:
                        break
                    sampled_indices.append(int(indice))
=======
                    index = start_frame + i * interval
                    if index >= total_frames:
                        break
                    sampled_indices.append(int(index))
>>>>>>> 5ed6e4eb

                # Read specific frames
                for idx in sampled_indices:
                    try:
                        frame = reader.get_data(idx)
                        pil_images.append(PIL.Image.fromarray(frame))
                    except IndexError:
                        break
            else:
                # Read all frames
                for frame in reader:
                    pil_images.append(PIL.Image.fromarray(frame))

    if was_tempfile_created:
        os.remove(video_path)

    if convert_method is not None:
        pil_images = convert_method(pil_images)

    return pil_images


def load_audio(
    audio: Union[str, numpy.ndarray], convert_method: Optional[Callable[[numpy.ndarray], numpy.ndarray]] = None
<<<<<<< HEAD
) -> numpy.ndarray:
=======
) -> Tuple[numpy.ndarray, int]:
>>>>>>> 5ed6e4eb
    """
    Loads `audio` to a numpy array.

    Args:
        audio (`str` or `numpy.ndarray`):
            The audio to convert to the numpy array format.
        convert_method (Callable[[numpy.ndarray], numpy.ndarray], *optional*):
            A conversion method to apply to the audio after loading it. When set to `None` the audio will be converted
            to a specific format.

    Returns:
        `numpy.ndarray`:
            A Librosa audio object.
        `int`:
            The sample rate of the audio.
    """
    if isinstance(audio, str):
        if audio.startswith("http://") or audio.startswith("https://"):
            # Download audio from URL and load with librosa
            response = requests.get(audio, stream=True, timeout=DIFFUSERS_REQUEST_TIMEOUT)
            with tempfile.NamedTemporaryFile(delete=False) as temp_file:
                for chunk in response.iter_content(chunk_size=8192):
                    temp_file.write(chunk)
                temp_audio_path = temp_file.name

            audio, sample_rate = librosa.load(temp_audio_path, sr=16000)
            os.remove(temp_audio_path)  # Clean up temporary file
        elif os.path.isfile(audio):
            audio, sample_rate = librosa.load(audio, sr=16000)
        else:
            raise ValueError(
                f"Incorrect path or URL. URLs must start with `http://` or `https://`, and {audio} is not a valid path."
            )
    elif isinstance(audio, numpy.ndarray):
<<<<<<< HEAD
        audio = audio
=======
>>>>>>> 5ed6e4eb
        sample_rate = 16000  # Default sample rate for numpy arrays
    else:
        raise ValueError(
            "Incorrect format used for the audio. Should be a URL linking to an audio, a local path, or a numpy array."
        )

    return audio, sample_rate


# Taken from `transformers`.
def get_module_from_name(module, tensor_name: str) -> Tuple[Any, str]:
    if "." in tensor_name:
        splits = tensor_name.split(".")
        for split in splits[:-1]:
            new_module = getattr(module, split)
            if new_module is None:
                raise ValueError(f"{module} has no attribute {split}.")
            module = new_module
        tensor_name = splits[-1]
    return module, tensor_name


def get_submodule_by_name(root_module, module_path: str):
    current = root_module
    parts = module_path.split(".")
    for part in parts:
        if part.isdigit():
            idx = int(part)
            current = current[idx]  # e.g., for nn.ModuleList or nn.Sequential
        else:
            current = getattr(current, part)
    return current<|MERGE_RESOLUTION|>--- conflicted
+++ resolved
@@ -155,17 +155,10 @@
                 # Generate sampling indices
                 sampled_indices = []
                 for i in range(n_frames):
-<<<<<<< HEAD
-                    indice = start_frame + i * interval
-                    if indice >= total_frames:
-                        break
-                    sampled_indices.append(int(indice))
-=======
                     index = start_frame + i * interval
                     if index >= total_frames:
                         break
                     sampled_indices.append(int(index))
->>>>>>> 5ed6e4eb
 
                 # Read specific frames
                 for idx in sampled_indices:
@@ -190,11 +183,7 @@
 
 def load_audio(
     audio: Union[str, numpy.ndarray], convert_method: Optional[Callable[[numpy.ndarray], numpy.ndarray]] = None
-<<<<<<< HEAD
-) -> numpy.ndarray:
-=======
 ) -> Tuple[numpy.ndarray, int]:
->>>>>>> 5ed6e4eb
     """
     Loads `audio` to a numpy array.
 
@@ -229,10 +218,6 @@
                 f"Incorrect path or URL. URLs must start with `http://` or `https://`, and {audio} is not a valid path."
             )
     elif isinstance(audio, numpy.ndarray):
-<<<<<<< HEAD
-        audio = audio
-=======
->>>>>>> 5ed6e4eb
         sample_rate = 16000  # Default sample rate for numpy arrays
     else:
         raise ValueError(
