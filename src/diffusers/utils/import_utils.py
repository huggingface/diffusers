--- conflicted
+++ resolved
@@ -477,13 +477,10 @@
     return _imageio_available
 
 
-<<<<<<< HEAD
 def is_gguf_available():
     return _is_gguf_available
-=======
 def is_torchao_available():
     return _is_torchao_available
->>>>>>> ac863934
 
 
 # docstyle-ignore
@@ -620,13 +617,12 @@
 """
 
 # docstyle-ignore
-<<<<<<< HEAD
 GGUF_IMPORT_ERROR = """
 {0} requires the gguf library but it was not found in your environment. You can install it with pip: `pip install gguf`
-=======
+"""
+
 TORCHAO_IMPORT_ERROR = """
 {0} requires the torchao library but it was not found in your environment. You can install it with pip: `pip install torchao`
->>>>>>> ac863934
 """
 
 BACKENDS_MAPPING = OrderedDict(
@@ -654,11 +650,8 @@
         ("bitsandbytes", (is_bitsandbytes_available, BITSANDBYTES_IMPORT_ERROR)),
         ("sentencepiece", (is_sentencepiece_available, SENTENCEPIECE_IMPORT_ERROR)),
         ("imageio", (is_imageio_available, IMAGEIO_IMPORT_ERROR)),
-<<<<<<< HEAD
         ("gguf", (is_gguf_available, GGUF_IMPORT_ERROR)),
-=======
         ("torchao", (is_torchao_available, TORCHAO_IMPORT_ERROR)),
->>>>>>> ac863934
     ]
 )
 
