--- conflicted
+++ resolved
@@ -1086,13 +1086,9 @@
     }
     BACKEND_RESET_PEAK_MEMORY_STATS = {
         "cuda": torch.cuda.reset_peak_memory_stats,
-        "xpu": getattr(torch.xpu, "reset_peak_memory_stats", None),
-        "cpu": None,
-        "mps": None,
+        "xpu": torch.xpu.reset_peak_memory_stats,
         "default": None,
     }
-<<<<<<< HEAD
-=======
     BACKEND_RESET_MAX_MEMORY_ALLOCATED = {
         "cuda": torch.cuda.reset_max_memory_allocated,
         "xpu": None,
@@ -1100,7 +1096,6 @@
         "mps": None,
         "default": None,
     }
->>>>>>> b813f166
     BACKEND_MAX_MEMORY_ALLOCATED = {
         "cuda": torch.cuda.max_memory_allocated,
         "xpu": getattr(torch.xpu, "max_memory_allocated", None),
@@ -1204,10 +1199,4 @@
         update_mapping_from_spec(BACKEND_DEVICE_COUNT, "DEVICE_COUNT_FN")
         update_mapping_from_spec(BACKEND_SUPPORTS_TRAINING, "SUPPORTS_TRAINING")
         update_mapping_from_spec(BACKEND_RESET_PEAK_MEMORY_STATS, "RESET_PEAK_MEMORY_STATS_FN")
-<<<<<<< HEAD
-        update_mapping_from_spec(BACKEND_MAX_MEMORY_ALLOCATED, "MAX_MEMORY_ALLOCATED_FN")
-
-=======
-        update_mapping_from_spec(BACKEND_RESET_MAX_MEMORY_ALLOCATED, "RESET_MAX_MEMORY_ALLOCATED_FN")
-        update_mapping_from_spec(BACKEND_MAX_MEMORY_ALLOCATED, "MAX_MEMORY_ALLOCATED_FN")
->>>>>>> b813f166
+        update_mapping_from_spec(BACKEND_MAX_MEMORY_ALLOCATED, "MAX_MEMORY_ALLOCATED_FN")