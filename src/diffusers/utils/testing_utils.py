import functools
import importlib
import importlib.metadata
import inspect
import io
import logging
import multiprocessing
import os
import random
import re
import struct
import sys
import tempfile
import time
import unittest
import urllib.parse
from contextlib import contextmanager
from io import BytesIO, StringIO
from pathlib import Path
from typing import Callable, Dict, List, Optional, Union

import numpy as np
import PIL.Image
import PIL.ImageOps
import requests
from numpy.linalg import norm
from packaging import version

from .import_utils import (
    BACKENDS_MAPPING,
    is_accelerate_available,
    is_bitsandbytes_available,
    is_compel_available,
    is_flax_available,
    is_gguf_available,
    is_note_seq_available,
    is_onnx_available,
    is_opencv_available,
    is_peft_available,
    is_timm_available,
    is_torch_available,
    is_torch_version,
    is_torchao_available,
    is_torchsde_available,
    is_transformers_available,
)
from .logging import get_logger


global_rng = random.Random()

logger = get_logger(__name__)

_required_peft_version = is_peft_available() and version.parse(
    version.parse(importlib.metadata.version("peft")).base_version
) > version.parse("0.5")
_required_transformers_version = is_transformers_available() and version.parse(
    version.parse(importlib.metadata.version("transformers")).base_version
) > version.parse("4.33")

USE_PEFT_BACKEND = _required_peft_version and _required_transformers_version
BIG_GPU_MEMORY = int(os.getenv("BIG_GPU_MEMORY", 40))

if is_torch_available():
    import torch

    # Set a backend environment variable for any extra module import required for a custom accelerator
    if "DIFFUSERS_TEST_BACKEND" in os.environ:
        backend = os.environ["DIFFUSERS_TEST_BACKEND"]
        try:
            _ = importlib.import_module(backend)
        except ModuleNotFoundError as e:
            raise ModuleNotFoundError(
                f"Failed to import `DIFFUSERS_TEST_BACKEND` '{backend}'! This should be the name of an installed module \
                    to enable a specified backend.):\n{e}"
            ) from e

    if "DIFFUSERS_TEST_DEVICE" in os.environ:
        torch_device = os.environ["DIFFUSERS_TEST_DEVICE"]
        try:
            # try creating device to see if provided device is valid
            _ = torch.device(torch_device)
        except RuntimeError as e:
            raise RuntimeError(
                f"Unknown testing device specified by environment variable `DIFFUSERS_TEST_DEVICE`: {torch_device}"
            ) from e
        logger.info(f"torch_device overrode to {torch_device}")
    else:
        torch_device = "cuda" if torch.cuda.is_available() else "cpu"
        is_torch_higher_equal_than_1_12 = version.parse(
            version.parse(torch.__version__).base_version
        ) >= version.parse("1.12")

        if is_torch_higher_equal_than_1_12:
            # Some builds of torch 1.12 don't have the mps backend registered. See #892 for more details
            mps_backend_registered = hasattr(torch.backends, "mps")
            torch_device = "mps" if (mps_backend_registered and torch.backends.mps.is_available()) else torch_device


def torch_all_close(a, b, *args, **kwargs):
    if not is_torch_available():
        raise ValueError("PyTorch needs to be installed to use this function.")
    if not torch.allclose(a, b, *args, **kwargs):
        assert False, f"Max diff is absolute {(a - b).abs().max()}. Diff tensor is {(a - b).abs()}."
    return True


def numpy_cosine_similarity_distance(a, b):
    similarity = np.dot(a, b) / (norm(a) * norm(b))
    distance = 1.0 - similarity.mean()

    return distance


def print_tensor_test(
    tensor,
    limit_to_slices=None,
    max_torch_print=None,
    filename="test_corrections.txt",
    expected_tensor_name="expected_slice",
):
    if max_torch_print:
        torch.set_printoptions(threshold=10_000)

    test_name = os.environ.get("PYTEST_CURRENT_TEST")
    if not torch.is_tensor(tensor):
        tensor = torch.from_numpy(tensor)
    if limit_to_slices:
        tensor = tensor[0, -3:, -3:, -1]

    tensor_str = str(tensor.detach().cpu().flatten().to(torch.float32)).replace("\n", "")
    # format is usually:
    # expected_slice = np.array([-0.5713, -0.3018, -0.9814, 0.04663, -0.879, 0.76, -1.734, 0.1044, 1.161])
    output_str = tensor_str.replace("tensor", f"{expected_tensor_name} = np.array")
    test_file, test_class, test_fn = test_name.split("::")
    test_fn = test_fn.split()[0]
    with open(filename, "a") as f:
        print("::".join([test_file, test_class, test_fn, output_str]), file=f)


def get_tests_dir(append_path=None):
    """
    Args:
        append_path: optional path to append to the tests dir path
    Return:
        The full path to the `tests` dir, so that the tests can be invoked from anywhere. Optionally `append_path` is
        joined after the `tests` dir the former is provided.
    """
    # this function caller's __file__
    caller__file__ = inspect.stack()[1][1]
    tests_dir = os.path.abspath(os.path.dirname(caller__file__))

    while not tests_dir.endswith("tests"):
        tests_dir = os.path.dirname(tests_dir)

    if append_path:
        return Path(tests_dir, append_path).as_posix()
    else:
        return tests_dir


# Taken from the following PR:
# https://github.com/huggingface/accelerate/pull/1964
def str_to_bool(value) -> int:
    """
    Converts a string representation of truth to `True` (1) or `False` (0). True values are `y`, `yes`, `t`, `true`,
    `on`, and `1`; False value are `n`, `no`, `f`, `false`, `off`, and `0`;
    """
    value = value.lower()
    if value in ("y", "yes", "t", "true", "on", "1"):
        return 1
    elif value in ("n", "no", "f", "false", "off", "0"):
        return 0
    else:
        raise ValueError(f"invalid truth value {value}")


def parse_flag_from_env(key, default=False):
    try:
        value = os.environ[key]
    except KeyError:
        # KEY isn't set, default to `default`.
        _value = default
    else:
        # KEY is set, convert it to True or False.
        try:
            _value = str_to_bool(value)
        except ValueError:
            # More values are supported, but let's keep the message simple.
            raise ValueError(f"If set, {key} must be yes or no.")
    return _value


_run_slow_tests = parse_flag_from_env("RUN_SLOW", default=False)
_run_nightly_tests = parse_flag_from_env("RUN_NIGHTLY", default=False)
_run_compile_tests = parse_flag_from_env("RUN_COMPILE", default=False)


def floats_tensor(shape, scale=1.0, rng=None, name=None):
    """Creates a random float32 tensor"""
    if rng is None:
        rng = global_rng

    total_dims = 1
    for dim in shape:
        total_dims *= dim

    values = []
    for _ in range(total_dims):
        values.append(rng.random() * scale)

    return torch.tensor(data=values, dtype=torch.float).view(shape).contiguous()


def slow(test_case):
    """
    Decorator marking a test as slow.

    Slow tests are skipped by default. Set the RUN_SLOW environment variable to a truthy value to run them.

    """
    return unittest.skipUnless(_run_slow_tests, "test is slow")(test_case)


def nightly(test_case):
    """
    Decorator marking a test that runs nightly in the diffusers CI.

    Slow tests are skipped by default. Set the RUN_NIGHTLY environment variable to a truthy value to run them.

    """
    return unittest.skipUnless(_run_nightly_tests, "test is nightly")(test_case)


def is_torch_compile(test_case):
    """
    Decorator marking a test that runs compile tests in the diffusers CI.

    Compile tests are skipped by default. Set the RUN_COMPILE environment variable to a truthy value to run them.

    """
    return unittest.skipUnless(_run_compile_tests, "test is torch compile")(test_case)


def require_torch(test_case):
    """
    Decorator marking a test that requires PyTorch. These tests are skipped when PyTorch isn't installed.
    """
    return unittest.skipUnless(is_torch_available(), "test requires PyTorch")(test_case)


def require_torch_2(test_case):
    """
    Decorator marking a test that requires PyTorch 2. These tests are skipped when it isn't installed.
    """
    return unittest.skipUnless(is_torch_available() and is_torch_version(">=", "2.0.0"), "test requires PyTorch 2")(
        test_case
    )


def require_torch_version_greater_equal(torch_version):
    """Decorator marking a test that requires torch with a specific version or greater."""

    def decorator(test_case):
        correct_torch_version = is_torch_available() and is_torch_version(">=", torch_version)
        return unittest.skipUnless(
            correct_torch_version, f"test requires torch with the version greater than or equal to {torch_version}"
        )(test_case)

    return decorator


def require_torch_gpu(test_case):
    """Decorator marking a test that requires CUDA and PyTorch."""
    return unittest.skipUnless(is_torch_available() and torch_device == "cuda", "test requires PyTorch+CUDA")(
        test_case
    )


# These decorators are for accelerator-specific behaviours that are not GPU-specific
def require_torch_accelerator(test_case):
    """Decorator marking a test that requires an accelerator backend and PyTorch."""
    return unittest.skipUnless(is_torch_available() and torch_device != "cpu", "test requires accelerator+PyTorch")(
        test_case
    )


def require_torch_multi_gpu(test_case):
    """
    Decorator marking a test that requires a multi-GPU setup (in PyTorch). These tests are skipped on a machine without
    multiple GPUs. To run *only* the multi_gpu tests, assuming all test names contain multi_gpu: $ pytest -sv ./tests
    -k "multi_gpu"
    """
    if not is_torch_available():
        return unittest.skip("test requires PyTorch")(test_case)

    import torch

    return unittest.skipUnless(torch.cuda.device_count() > 1, "test requires multiple GPUs")(test_case)


def require_torch_accelerator_with_fp16(test_case):
    """Decorator marking a test that requires an accelerator with support for the FP16 data type."""
    return unittest.skipUnless(_is_torch_fp16_available(torch_device), "test requires accelerator with fp16 support")(
        test_case
    )


def require_torch_accelerator_with_fp64(test_case):
    """Decorator marking a test that requires an accelerator with support for the FP64 data type."""
    return unittest.skipUnless(_is_torch_fp64_available(torch_device), "test requires accelerator with fp64 support")(
        test_case
    )


def require_big_gpu_with_torch_cuda(test_case):
    """
    Decorator marking a test that requires a bigger GPU (24GB) for execution. Some example pipelines: Flux, SD3, Cog,
    etc.
    """
    if not is_torch_available():
        return unittest.skip("test requires PyTorch")(test_case)

    import torch

    if not torch.cuda.is_available():
        return unittest.skip("test requires PyTorch CUDA")(test_case)

    device_properties = torch.cuda.get_device_properties(0)
    total_memory = device_properties.total_memory / (1024**3)
    return unittest.skipUnless(
        total_memory >= BIG_GPU_MEMORY, f"test requires a GPU with at least {BIG_GPU_MEMORY} GB memory"
    )(test_case)


def require_torch_accelerator_with_training(test_case):
    """Decorator marking a test that requires an accelerator with support for training."""
    return unittest.skipUnless(
        is_torch_available() and backend_supports_training(torch_device),
        "test requires accelerator with training support",
    )(test_case)


def skip_mps(test_case):
    """Decorator marking a test to skip if torch_device is 'mps'"""
    return unittest.skipUnless(torch_device != "mps", "test requires non 'mps' device")(test_case)


def require_flax(test_case):
    """
    Decorator marking a test that requires JAX & Flax. These tests are skipped when one / both are not installed
    """
    return unittest.skipUnless(is_flax_available(), "test requires JAX & Flax")(test_case)


def require_compel(test_case):
    """
    Decorator marking a test that requires compel: https://github.com/damian0815/compel. These tests are skipped when
    the library is not installed.
    """
    return unittest.skipUnless(is_compel_available(), "test requires compel")(test_case)


def require_onnxruntime(test_case):
    """
    Decorator marking a test that requires onnxruntime. These tests are skipped when onnxruntime isn't installed.
    """
    return unittest.skipUnless(is_onnx_available(), "test requires onnxruntime")(test_case)


def require_note_seq(test_case):
    """
    Decorator marking a test that requires note_seq. These tests are skipped when note_seq isn't installed.
    """
    return unittest.skipUnless(is_note_seq_available(), "test requires note_seq")(test_case)


def require_accelerator(test_case):
    """
    Decorator marking a test that requires a hardware accelerator backend. These tests are skipped when there are no
    hardware accelerator available.
    """
    return unittest.skipUnless(torch_device != "cpu", "test requires a hardware accelerator")(test_case)


def require_torchsde(test_case):
    """
    Decorator marking a test that requires torchsde. These tests are skipped when torchsde isn't installed.
    """
    return unittest.skipUnless(is_torchsde_available(), "test requires torchsde")(test_case)


def require_peft_backend(test_case):
    """
    Decorator marking a test that requires PEFT backend, this would require some specific versions of PEFT and
    transformers.
    """
    return unittest.skipUnless(USE_PEFT_BACKEND, "test requires PEFT backend")(test_case)


def require_timm(test_case):
    """
    Decorator marking a test that requires timm. These tests are skipped when timm isn't installed.
    """
    return unittest.skipUnless(is_timm_available(), "test requires timm")(test_case)


def require_bitsandbytes(test_case):
    """
    Decorator marking a test that requires bitsandbytes. These tests are skipped when bitsandbytes isn't installed.
    """
    return unittest.skipUnless(is_bitsandbytes_available(), "test requires bitsandbytes")(test_case)


def require_accelerate(test_case):
    """
    Decorator marking a test that requires accelerate. These tests are skipped when accelerate isn't installed.
    """
    return unittest.skipUnless(is_accelerate_available(), "test requires accelerate")(test_case)


def require_peft_version_greater(peft_version):
    """
    Decorator marking a test that requires PEFT backend with a specific version, this would require some specific
    versions of PEFT and transformers.
    """

    def decorator(test_case):
        correct_peft_version = is_peft_available() and version.parse(
            version.parse(importlib.metadata.version("peft")).base_version
        ) > version.parse(peft_version)
        return unittest.skipUnless(
            correct_peft_version, f"test requires PEFT backend with the version greater than {peft_version}"
        )(test_case)

    return decorator


def require_transformers_version_greater(transformers_version):
    """
    Decorator marking a test that requires transformers with a specific version, this would require some specific
    versions of PEFT and transformers.
    """

    def decorator(test_case):
        correct_transformers_version = is_transformers_available() and version.parse(
            version.parse(importlib.metadata.version("transformers")).base_version
        ) > version.parse(transformers_version)
        return unittest.skipUnless(
            correct_transformers_version,
            f"test requires transformers with the version greater than {transformers_version}",
        )(test_case)

    return decorator


def require_accelerate_version_greater(accelerate_version):
    def decorator(test_case):
        correct_accelerate_version = is_accelerate_available() and version.parse(
            version.parse(importlib.metadata.version("accelerate")).base_version
        ) > version.parse(accelerate_version)
        return unittest.skipUnless(
            correct_accelerate_version, f"Test requires accelerate with the version greater than {accelerate_version}."
        )(test_case)

    return decorator


def require_bitsandbytes_version_greater(bnb_version):
    def decorator(test_case):
        correct_bnb_version = is_bitsandbytes_available() and version.parse(
            version.parse(importlib.metadata.version("bitsandbytes")).base_version
        ) > version.parse(bnb_version)
        return unittest.skipUnless(
            correct_bnb_version, f"Test requires bitsandbytes with the version greater than {bnb_version}."
        )(test_case)

    return decorator


<<<<<<< HEAD
def require_gguf_version_greater_or_equal(gguf_version):
    def decorator(test_case):
        correct_gguf_version = is_gguf_available() and version.parse(
            version.parse(importlib.metadata.version("gguf")).base_version
        ) >= version.parse(gguf_version)
        return unittest.skipUnless(
            correct_gguf_version, f"Test requires gguf with the version greater than {gguf_version}."
=======
def require_torchao_version_greater(torchao_version):
    def decorator(test_case):
        correct_torchao_version = is_torchao_available() and version.parse(
            version.parse(importlib.metadata.version("torchao")).base_version
        ) > version.parse(torchao_version)
        return unittest.skipUnless(
            correct_torchao_version, f"Test requires torchao with version greater than {torchao_version}."
>>>>>>> ac863934
        )(test_case)

    return decorator


def deprecate_after_peft_backend(test_case):
    """
    Decorator marking a test that will be skipped after PEFT backend
    """
    return unittest.skipUnless(not USE_PEFT_BACKEND, "test skipped in favor of PEFT backend")(test_case)


def get_python_version():
    sys_info = sys.version_info
    major, minor = sys_info.major, sys_info.minor
    return major, minor


def load_numpy(arry: Union[str, np.ndarray], local_path: Optional[str] = None) -> np.ndarray:
    if isinstance(arry, str):
        if local_path is not None:
            # local_path can be passed to correct images of tests
            return Path(local_path, arry.split("/")[-5], arry.split("/")[-2], arry.split("/")[-1]).as_posix()
        elif arry.startswith("http://") or arry.startswith("https://"):
            response = requests.get(arry)
            response.raise_for_status()
            arry = np.load(BytesIO(response.content))
        elif os.path.isfile(arry):
            arry = np.load(arry)
        else:
            raise ValueError(
                f"Incorrect path or url, URLs must start with `http://` or `https://`, and {arry} is not a valid path"
            )
    elif isinstance(arry, np.ndarray):
        pass
    else:
        raise ValueError(
            "Incorrect format used for numpy ndarray. Should be an url linking to an image, a local path, or a"
            " ndarray."
        )

    return arry


def load_pt(url: str):
    response = requests.get(url)
    response.raise_for_status()
    arry = torch.load(BytesIO(response.content))
    return arry


def load_image(image: Union[str, PIL.Image.Image]) -> PIL.Image.Image:
    """
    Loads `image` to a PIL Image.

    Args:
        image (`str` or `PIL.Image.Image`):
            The image to convert to the PIL Image format.
    Returns:
        `PIL.Image.Image`:
            A PIL Image.
    """
    if isinstance(image, str):
        if image.startswith("http://") or image.startswith("https://"):
            image = PIL.Image.open(requests.get(image, stream=True).raw)
        elif os.path.isfile(image):
            image = PIL.Image.open(image)
        else:
            raise ValueError(
                f"Incorrect path or url, URLs must start with `http://` or `https://`, and {image} is not a valid path"
            )
    elif isinstance(image, PIL.Image.Image):
        image = image
    else:
        raise ValueError(
            "Incorrect format used for image. Should be an url linking to an image, a local path, or a PIL image."
        )
    image = PIL.ImageOps.exif_transpose(image)
    image = image.convert("RGB")
    return image


def preprocess_image(image: PIL.Image, batch_size: int):
    w, h = image.size
    w, h = (x - x % 8 for x in (w, h))  # resize to integer multiple of 8
    image = image.resize((w, h), resample=PIL.Image.LANCZOS)
    image = np.array(image).astype(np.float32) / 255.0
    image = np.vstack([image[None].transpose(0, 3, 1, 2)] * batch_size)
    image = torch.from_numpy(image)
    return 2.0 * image - 1.0


def export_to_gif(image: List[PIL.Image.Image], output_gif_path: str = None) -> str:
    if output_gif_path is None:
        output_gif_path = tempfile.NamedTemporaryFile(suffix=".gif").name

    image[0].save(
        output_gif_path,
        save_all=True,
        append_images=image[1:],
        optimize=False,
        duration=100,
        loop=0,
    )
    return output_gif_path


@contextmanager
def buffered_writer(raw_f):
    f = io.BufferedWriter(raw_f)
    yield f
    f.flush()


def export_to_ply(mesh, output_ply_path: str = None):
    """
    Write a PLY file for a mesh.
    """
    if output_ply_path is None:
        output_ply_path = tempfile.NamedTemporaryFile(suffix=".ply").name

    coords = mesh.verts.detach().cpu().numpy()
    faces = mesh.faces.cpu().numpy()
    rgb = np.stack([mesh.vertex_channels[x].detach().cpu().numpy() for x in "RGB"], axis=1)

    with buffered_writer(open(output_ply_path, "wb")) as f:
        f.write(b"ply\n")
        f.write(b"format binary_little_endian 1.0\n")
        f.write(bytes(f"element vertex {len(coords)}\n", "ascii"))
        f.write(b"property float x\n")
        f.write(b"property float y\n")
        f.write(b"property float z\n")
        if rgb is not None:
            f.write(b"property uchar red\n")
            f.write(b"property uchar green\n")
            f.write(b"property uchar blue\n")
        if faces is not None:
            f.write(bytes(f"element face {len(faces)}\n", "ascii"))
            f.write(b"property list uchar int vertex_index\n")
        f.write(b"end_header\n")

        if rgb is not None:
            rgb = (rgb * 255.499).round().astype(int)
            vertices = [
                (*coord, *rgb)
                for coord, rgb in zip(
                    coords.tolist(),
                    rgb.tolist(),
                )
            ]
            format = struct.Struct("<3f3B")
            for item in vertices:
                f.write(format.pack(*item))
        else:
            format = struct.Struct("<3f")
            for vertex in coords.tolist():
                f.write(format.pack(*vertex))

        if faces is not None:
            format = struct.Struct("<B3I")
            for tri in faces.tolist():
                f.write(format.pack(len(tri), *tri))

    return output_ply_path


def export_to_obj(mesh, output_obj_path: str = None):
    if output_obj_path is None:
        output_obj_path = tempfile.NamedTemporaryFile(suffix=".obj").name

    verts = mesh.verts.detach().cpu().numpy()
    faces = mesh.faces.cpu().numpy()

    vertex_colors = np.stack([mesh.vertex_channels[x].detach().cpu().numpy() for x in "RGB"], axis=1)
    vertices = [
        "{} {} {} {} {} {}".format(*coord, *color) for coord, color in zip(verts.tolist(), vertex_colors.tolist())
    ]

    faces = ["f {} {} {}".format(str(tri[0] + 1), str(tri[1] + 1), str(tri[2] + 1)) for tri in faces.tolist()]

    combined_data = ["v " + vertex for vertex in vertices] + faces

    with open(output_obj_path, "w") as f:
        f.writelines("\n".join(combined_data))


def export_to_video(video_frames: List[np.ndarray], output_video_path: str = None) -> str:
    if is_opencv_available():
        import cv2
    else:
        raise ImportError(BACKENDS_MAPPING["opencv"][1].format("export_to_video"))
    if output_video_path is None:
        output_video_path = tempfile.NamedTemporaryFile(suffix=".mp4").name

    fourcc = cv2.VideoWriter_fourcc(*"mp4v")
    h, w, c = video_frames[0].shape
    video_writer = cv2.VideoWriter(output_video_path, fourcc, fps=8, frameSize=(w, h))
    for i in range(len(video_frames)):
        img = cv2.cvtColor(video_frames[i], cv2.COLOR_RGB2BGR)
        video_writer.write(img)
    return output_video_path


def load_hf_numpy(path) -> np.ndarray:
    base_url = "https://huggingface.co/datasets/fusing/diffusers-testing/resolve/main"

    if not path.startswith("http://") and not path.startswith("https://"):
        path = os.path.join(base_url, urllib.parse.quote(path))

    return load_numpy(path)


# --- pytest conf functions --- #

# to avoid multiple invocation from tests/conftest.py and examples/conftest.py - make sure it's called only once
pytest_opt_registered = {}


def pytest_addoption_shared(parser):
    """
    This function is to be called from `conftest.py` via `pytest_addoption` wrapper that has to be defined there.

    It allows loading both `conftest.py` files at once without causing a failure due to adding the same `pytest`
    option.

    """
    option = "--make-reports"
    if option not in pytest_opt_registered:
        parser.addoption(
            option,
            action="store",
            default=False,
            help="generate report files. The value of this option is used as a prefix to report names",
        )
        pytest_opt_registered[option] = 1


def pytest_terminal_summary_main(tr, id):
    """
    Generate multiple reports at the end of test suite run - each report goes into a dedicated file in the current
    directory. The report files are prefixed with the test suite name.

    This function emulates --duration and -rA pytest arguments.

    This function is to be called from `conftest.py` via `pytest_terminal_summary` wrapper that has to be defined
    there.

    Args:
    - tr: `terminalreporter` passed from `conftest.py`
    - id: unique id like `tests` or `examples` that will be incorporated into the final reports filenames - this is
      needed as some jobs have multiple runs of pytest, so we can't have them overwrite each other.

    NB: this functions taps into a private _pytest API and while unlikely, it could break should
    pytest do internal changes - also it calls default internal methods of terminalreporter which
    can be hijacked by various `pytest-` plugins and interfere.

    """
    from _pytest.config import create_terminal_writer

    if not len(id):
        id = "tests"

    config = tr.config
    orig_writer = config.get_terminal_writer()
    orig_tbstyle = config.option.tbstyle
    orig_reportchars = tr.reportchars

    dir = "reports"
    Path(dir).mkdir(parents=True, exist_ok=True)
    report_files = {
        k: f"{dir}/{id}_{k}.txt"
        for k in [
            "durations",
            "errors",
            "failures_long",
            "failures_short",
            "failures_line",
            "passes",
            "stats",
            "summary_short",
            "warnings",
        ]
    }

    # custom durations report
    # note: there is no need to call pytest --durations=XX to get this separate report
    # adapted from https://github.com/pytest-dev/pytest/blob/897f151e/src/_pytest/runner.py#L66
    dlist = []
    for replist in tr.stats.values():
        for rep in replist:
            if hasattr(rep, "duration"):
                dlist.append(rep)
    if dlist:
        dlist.sort(key=lambda x: x.duration, reverse=True)
        with open(report_files["durations"], "w") as f:
            durations_min = 0.05  # sec
            f.write("slowest durations\n")
            for i, rep in enumerate(dlist):
                if rep.duration < durations_min:
                    f.write(f"{len(dlist)-i} durations < {durations_min} secs were omitted")
                    break
                f.write(f"{rep.duration:02.2f}s {rep.when:<8} {rep.nodeid}\n")

    def summary_failures_short(tr):
        # expecting that the reports were --tb=long (default) so we chop them off here to the last frame
        reports = tr.getreports("failed")
        if not reports:
            return
        tr.write_sep("=", "FAILURES SHORT STACK")
        for rep in reports:
            msg = tr._getfailureheadline(rep)
            tr.write_sep("_", msg, red=True, bold=True)
            # chop off the optional leading extra frames, leaving only the last one
            longrepr = re.sub(r".*_ _ _ (_ ){10,}_ _ ", "", rep.longreprtext, 0, re.M | re.S)
            tr._tw.line(longrepr)
            # note: not printing out any rep.sections to keep the report short

    # use ready-made report funcs, we are just hijacking the filehandle to log to a dedicated file each
    # adapted from https://github.com/pytest-dev/pytest/blob/897f151e/src/_pytest/terminal.py#L814
    # note: some pytest plugins may interfere by hijacking the default `terminalreporter` (e.g.
    # pytest-instafail does that)

    # report failures with line/short/long styles
    config.option.tbstyle = "auto"  # full tb
    with open(report_files["failures_long"], "w") as f:
        tr._tw = create_terminal_writer(config, f)
        tr.summary_failures()

    # config.option.tbstyle = "short" # short tb
    with open(report_files["failures_short"], "w") as f:
        tr._tw = create_terminal_writer(config, f)
        summary_failures_short(tr)

    config.option.tbstyle = "line"  # one line per error
    with open(report_files["failures_line"], "w") as f:
        tr._tw = create_terminal_writer(config, f)
        tr.summary_failures()

    with open(report_files["errors"], "w") as f:
        tr._tw = create_terminal_writer(config, f)
        tr.summary_errors()

    with open(report_files["warnings"], "w") as f:
        tr._tw = create_terminal_writer(config, f)
        tr.summary_warnings()  # normal warnings
        tr.summary_warnings()  # final warnings

    tr.reportchars = "wPpsxXEf"  # emulate -rA (used in summary_passes() and short_test_summary())
    with open(report_files["passes"], "w") as f:
        tr._tw = create_terminal_writer(config, f)
        tr.summary_passes()

    with open(report_files["summary_short"], "w") as f:
        tr._tw = create_terminal_writer(config, f)
        tr.short_test_summary()

    with open(report_files["stats"], "w") as f:
        tr._tw = create_terminal_writer(config, f)
        tr.summary_stats()

    # restore:
    tr._tw = orig_writer
    tr.reportchars = orig_reportchars
    config.option.tbstyle = orig_tbstyle


# Copied from https://github.com/huggingface/transformers/blob/000e52aec8850d3fe2f360adc6fd256e5b47fe4c/src/transformers/testing_utils.py#L1905
def is_flaky(max_attempts: int = 5, wait_before_retry: Optional[float] = None, description: Optional[str] = None):
    """
    To decorate flaky tests. They will be retried on failures.

    Args:
        max_attempts (`int`, *optional*, defaults to 5):
            The maximum number of attempts to retry the flaky test.
        wait_before_retry (`float`, *optional*):
            If provided, will wait that number of seconds before retrying the test.
        description (`str`, *optional*):
            A string to describe the situation (what / where / why is flaky, link to GH issue/PR comments, errors,
            etc.)
    """

    def decorator(test_func_ref):
        @functools.wraps(test_func_ref)
        def wrapper(*args, **kwargs):
            retry_count = 1

            while retry_count < max_attempts:
                try:
                    return test_func_ref(*args, **kwargs)

                except Exception as err:
                    print(f"Test failed with {err} at try {retry_count}/{max_attempts}.", file=sys.stderr)
                    if wait_before_retry is not None:
                        time.sleep(wait_before_retry)
                    retry_count += 1

            return test_func_ref(*args, **kwargs)

        return wrapper

    return decorator


# Taken from: https://github.com/huggingface/transformers/blob/3658488ff77ff8d45101293e749263acf437f4d5/src/transformers/testing_utils.py#L1787
def run_test_in_subprocess(test_case, target_func, inputs=None, timeout=None):
    """
    To run a test in a subprocess. In particular, this can avoid (GPU) memory issue.

    Args:
        test_case (`unittest.TestCase`):
            The test that will run `target_func`.
        target_func (`Callable`):
            The function implementing the actual testing logic.
        inputs (`dict`, *optional*, defaults to `None`):
            The inputs that will be passed to `target_func` through an (input) queue.
        timeout (`int`, *optional*, defaults to `None`):
            The timeout (in seconds) that will be passed to the input and output queues. If not specified, the env.
            variable `PYTEST_TIMEOUT` will be checked. If still `None`, its value will be set to `600`.
    """
    if timeout is None:
        timeout = int(os.environ.get("PYTEST_TIMEOUT", 600))

    start_methohd = "spawn"
    ctx = multiprocessing.get_context(start_methohd)

    input_queue = ctx.Queue(1)
    output_queue = ctx.JoinableQueue(1)

    # We can't send `unittest.TestCase` to the child, otherwise we get issues regarding pickle.
    input_queue.put(inputs, timeout=timeout)

    process = ctx.Process(target=target_func, args=(input_queue, output_queue, timeout))
    process.start()
    # Kill the child process if we can't get outputs from it in time: otherwise, the hanging subprocess prevents
    # the test to exit properly.
    try:
        results = output_queue.get(timeout=timeout)
        output_queue.task_done()
    except Exception as e:
        process.terminate()
        test_case.fail(e)
    process.join(timeout=timeout)

    if results["error"] is not None:
        test_case.fail(f'{results["error"]}')


class CaptureLogger:
    """
    Args:
    Context manager to capture `logging` streams
        logger: 'logging` logger object
    Returns:
        The captured output is available via `self.out`
    Example:
    ```python
    >>> from diffusers import logging
    >>> from diffusers.testing_utils import CaptureLogger

    >>> msg = "Testing 1, 2, 3"
    >>> logging.set_verbosity_info()
    >>> logger = logging.get_logger("diffusers.pipelines.stable_diffusion.pipeline_stable_diffusion.py")
    >>> with CaptureLogger(logger) as cl:
    ...     logger.info(msg)
    >>> assert cl.out, msg + "\n"
    ```
    """

    def __init__(self, logger):
        self.logger = logger
        self.io = StringIO()
        self.sh = logging.StreamHandler(self.io)
        self.out = ""

    def __enter__(self):
        self.logger.addHandler(self.sh)
        return self

    def __exit__(self, *exc):
        self.logger.removeHandler(self.sh)
        self.out = self.io.getvalue()

    def __repr__(self):
        return f"captured: {self.out}\n"


def enable_full_determinism():
    """
    Helper function for reproducible behavior during distributed training. See
    - https://pytorch.org/docs/stable/notes/randomness.html for pytorch
    """
    #  Enable PyTorch deterministic mode. This potentially requires either the environment
    #  variable 'CUDA_LAUNCH_BLOCKING' or 'CUBLAS_WORKSPACE_CONFIG' to be set,
    # depending on the CUDA version, so we set them both here
    os.environ["CUDA_LAUNCH_BLOCKING"] = "1"
    os.environ["CUBLAS_WORKSPACE_CONFIG"] = ":16:8"
    torch.use_deterministic_algorithms(True)

    # Enable CUDNN deterministic mode
    torch.backends.cudnn.deterministic = True
    torch.backends.cudnn.benchmark = False
    torch.backends.cuda.matmul.allow_tf32 = False


def disable_full_determinism():
    os.environ["CUDA_LAUNCH_BLOCKING"] = "0"
    os.environ["CUBLAS_WORKSPACE_CONFIG"] = ""
    torch.use_deterministic_algorithms(False)


# Utils for custom and alternative accelerator devices
def _is_torch_fp16_available(device):
    if not is_torch_available():
        return False

    import torch

    device = torch.device(device)

    try:
        x = torch.zeros((2, 2), dtype=torch.float16).to(device)
        _ = torch.mul(x, x)
        return True

    except Exception as e:
        if device.type == "cuda":
            raise ValueError(
                f"You have passed a device of type 'cuda' which should work with 'fp16', but 'cuda' does not seem to be correctly installed on your machine: {e}"
            )

        return False


def _is_torch_fp64_available(device):
    if not is_torch_available():
        return False

    import torch

    device = torch.device(device)

    try:
        x = torch.zeros((2, 2), dtype=torch.float64).to(device)
        _ = torch.mul(x, x)
        return True

    except Exception as e:
        if device.type == "cuda":
            raise ValueError(
                f"You have passed a device of type 'cuda' which should work with 'fp64', but 'cuda' does not seem to be correctly installed on your machine: {e}"
            )

        return False


# Guard these lookups for when Torch is not used - alternative accelerator support is for PyTorch
if is_torch_available():
    # Behaviour flags
    BACKEND_SUPPORTS_TRAINING = {"cuda": True, "cpu": True, "mps": False, "default": True}

    # Function definitions
    BACKEND_EMPTY_CACHE = {"cuda": torch.cuda.empty_cache, "cpu": None, "mps": None, "default": None}
    BACKEND_DEVICE_COUNT = {"cuda": torch.cuda.device_count, "cpu": lambda: 0, "mps": lambda: 0, "default": 0}
    BACKEND_MANUAL_SEED = {"cuda": torch.cuda.manual_seed, "cpu": torch.manual_seed, "default": torch.manual_seed}


# This dispatches a defined function according to the accelerator from the function definitions.
def _device_agnostic_dispatch(device: str, dispatch_table: Dict[str, Callable], *args, **kwargs):
    if device not in dispatch_table:
        return dispatch_table["default"](*args, **kwargs)

    fn = dispatch_table[device]

    # Some device agnostic functions return values. Need to guard against 'None' instead at
    # user level
    if fn is None:
        return None

    return fn(*args, **kwargs)


# These are callables which automatically dispatch the function specific to the accelerator
def backend_manual_seed(device: str, seed: int):
    return _device_agnostic_dispatch(device, BACKEND_MANUAL_SEED, seed)


def backend_empty_cache(device: str):
    return _device_agnostic_dispatch(device, BACKEND_EMPTY_CACHE)


def backend_device_count(device: str):
    return _device_agnostic_dispatch(device, BACKEND_DEVICE_COUNT)


# These are callables which return boolean behaviour flags and can be used to specify some
# device agnostic alternative where the feature is unsupported.
def backend_supports_training(device: str):
    if not is_torch_available():
        return False

    if device not in BACKEND_SUPPORTS_TRAINING:
        device = "default"

    return BACKEND_SUPPORTS_TRAINING[device]


# Guard for when Torch is not available
if is_torch_available():
    # Update device function dict mapping
    def update_mapping_from_spec(device_fn_dict: Dict[str, Callable], attribute_name: str):
        try:
            # Try to import the function directly
            spec_fn = getattr(device_spec_module, attribute_name)
            device_fn_dict[torch_device] = spec_fn
        except AttributeError as e:
            # If the function doesn't exist, and there is no default, throw an error
            if "default" not in device_fn_dict:
                raise AttributeError(
                    f"`{attribute_name}` not found in '{device_spec_path}' and no default fallback function found."
                ) from e

    if "DIFFUSERS_TEST_DEVICE_SPEC" in os.environ:
        device_spec_path = os.environ["DIFFUSERS_TEST_DEVICE_SPEC"]
        if not Path(device_spec_path).is_file():
            raise ValueError(f"Specified path to device specification file is not found. Received {device_spec_path}")

        try:
            import_name = device_spec_path[: device_spec_path.index(".py")]
        except ValueError as e:
            raise ValueError(f"Provided device spec file is not a Python file! Received {device_spec_path}") from e

        device_spec_module = importlib.import_module(import_name)

        try:
            device_name = device_spec_module.DEVICE_NAME
        except AttributeError:
            raise AttributeError("Device spec file did not contain `DEVICE_NAME`")

        if "DIFFUSERS_TEST_DEVICE" in os.environ and torch_device != device_name:
            msg = f"Mismatch between environment variable `DIFFUSERS_TEST_DEVICE` '{torch_device}' and device found in spec '{device_name}'\n"
            msg += "Either unset `DIFFUSERS_TEST_DEVICE` or ensure it matches device spec name."
            raise ValueError(msg)

        torch_device = device_name

        # Add one entry here for each `BACKEND_*` dictionary.
        update_mapping_from_spec(BACKEND_MANUAL_SEED, "MANUAL_SEED_FN")
        update_mapping_from_spec(BACKEND_EMPTY_CACHE, "EMPTY_CACHE_FN")
        update_mapping_from_spec(BACKEND_DEVICE_COUNT, "DEVICE_COUNT_FN")
        update_mapping_from_spec(BACKEND_SUPPORTS_TRAINING, "SUPPORTS_TRAINING")<|MERGE_RESOLUTION|>--- conflicted
+++ resolved
@@ -478,7 +478,6 @@
     return decorator
 
 
-<<<<<<< HEAD
 def require_gguf_version_greater_or_equal(gguf_version):
     def decorator(test_case):
         correct_gguf_version = is_gguf_available() and version.parse(
@@ -486,7 +485,8 @@
         ) >= version.parse(gguf_version)
         return unittest.skipUnless(
             correct_gguf_version, f"Test requires gguf with the version greater than {gguf_version}."
-=======
+        )(test_case)
+
 def require_torchao_version_greater(torchao_version):
     def decorator(test_case):
         correct_torchao_version = is_torchao_available() and version.parse(
@@ -494,7 +494,6 @@
         ) > version.parse(torchao_version)
         return unittest.skipUnless(
             correct_torchao_version, f"Test requires torchao with version greater than {torchao_version}."
->>>>>>> ac863934
         )(test_case)
 
     return decorator
