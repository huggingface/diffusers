--- conflicted
+++ resolved
@@ -139,7 +139,36 @@
         requires_backends(cls, ["torch", "transformers"])
 
 
-<<<<<<< HEAD
+class StableDiffusionPipelineSafe(metaclass=DummyObject):
+    _backends = ["torch", "transformers"]
+
+    def __init__(self, *args, **kwargs):
+        requires_backends(self, ["torch", "transformers"])
+
+    @classmethod
+    def from_config(cls, *args, **kwargs):
+        requires_backends(cls, ["torch", "transformers"])
+
+    @classmethod
+    def from_pretrained(cls, *args, **kwargs):
+        requires_backends(cls, ["torch", "transformers"])
+
+
+class VersatileDiffusionDualGuidedPipeline(metaclass=DummyObject):
+    _backends = ["torch", "transformers"]
+
+    def __init__(self, *args, **kwargs):
+        requires_backends(self, ["torch", "transformers"])
+
+    @classmethod
+    def from_config(cls, *args, **kwargs):
+        requires_backends(cls, ["torch", "transformers"])
+
+    @classmethod
+    def from_pretrained(cls, *args, **kwargs):
+        requires_backends(cls, ["torch", "transformers"])
+
+
 class VersatileDiffusionImageVariationPipeline(metaclass=DummyObject):
     _backends = ["torch", "transformers"]
 
@@ -171,9 +200,6 @@
 
 
 class VersatileDiffusionTextToImagePipeline(metaclass=DummyObject):
-=======
-class StableDiffusionPipelineSafe(metaclass=DummyObject):
->>>>>>> 0eb507f2
     _backends = ["torch", "transformers"]
 
     def __init__(self, *args, **kwargs):
