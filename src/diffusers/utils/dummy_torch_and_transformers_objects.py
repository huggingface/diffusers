--- conflicted
+++ resolved
@@ -77,11 +77,23 @@
         requires_backends(cls, ["torch", "transformers"])
 
 
-<<<<<<< HEAD
+
 class SemanticStableDiffusionPipeline(metaclass=DummyObject):
-=======
+    _backends = ["torch", "transformers"]
+
+    def __init__(self, *args, **kwargs):
+        requires_backends(self, ["torch", "transformers"])
+
+    @classmethod
+    def from_config(cls, *args, **kwargs):
+        requires_backends(cls, ["torch", "transformers"])
+
+    @classmethod
+    def from_pretrained(cls, *args, **kwargs):
+        requires_backends(cls, ["torch", "transformers"])
+
 class StableDiffusionAttendAndExcitePipeline(metaclass=DummyObject):
->>>>>>> d45bb937
+
     _backends = ["torch", "transformers"]
 
     def __init__(self, *args, **kwargs):
