--- conflicted
+++ resolved
@@ -97,11 +97,7 @@
 
 def unscale_lora_layers(model):
     """
-<<<<<<< HEAD
-    Adjust bacl the weightage given to the LoRA layers of the model.
-=======
     Removes the previously passed weight given to the LoRA layers of the model.
->>>>>>> 7271f8b7
 
     Args:
         model (`torch.nn.Module`):
