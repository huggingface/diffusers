# Copyright 2025 The HuggingFace Team. All rights reserved.
#
# Licensed under the Apache License, Version 2.0 (the "License");
# you may not use this file except in compliance with the License.
# You may obtain a copy of the License at
#
#     http://www.apache.org/licenses/LICENSE-2.0
#
# Unless required by applicable law or agreed to in writing, software
# distributed under the License is distributed on an "AS IS" BASIS,
# WITHOUT WARRANTIES OR CONDITIONS OF ANY KIND, either express or implied.
# See the License for the specific language governing permissions and
# limitations under the License.
"""
PEFT utilities: Utilities related to peft library
"""

import collections
import importlib
from typing import Optional

from packaging import version

<<<<<<< HEAD
from .import_utils import is_peft_available, is_torch_available
from .torch_utils import empty_device_cache
=======
from . import logging
from .import_utils import is_peft_available, is_peft_version, is_torch_available
>>>>>>> fb57c76a


logger = logging.get_logger(__name__)

if is_torch_available():
    import torch


def recurse_remove_peft_layers(model):
    r"""
    Recursively replace all instances of `LoraLayer` with corresponding new layers in `model`.
    """
    from peft.tuners.tuners_utils import BaseTunerLayer

    has_base_layer_pattern = False
    for module in model.modules():
        if isinstance(module, BaseTunerLayer):
            has_base_layer_pattern = hasattr(module, "base_layer")
            break

    if has_base_layer_pattern:
        from peft.utils import _get_submodules

        key_list = [key for key, _ in model.named_modules() if "lora" not in key]
        for key in key_list:
            try:
                parent, target, target_name = _get_submodules(model, key)
            except AttributeError:
                continue
            if hasattr(target, "base_layer"):
                setattr(parent, target_name, target.get_base_layer())
    else:
        # This is for backwards compatibility with PEFT <= 0.6.2.
        # TODO can be removed once that PEFT version is no longer supported.
        from peft.tuners.lora import LoraLayer

        for name, module in model.named_children():
            if len(list(module.children())) > 0:
                ## compound module, go inside it
                recurse_remove_peft_layers(module)

            module_replaced = False

            if isinstance(module, LoraLayer) and isinstance(module, torch.nn.Linear):
                new_module = torch.nn.Linear(
                    module.in_features,
                    module.out_features,
                    bias=module.bias is not None,
                ).to(module.weight.device)
                new_module.weight = module.weight
                if module.bias is not None:
                    new_module.bias = module.bias

                module_replaced = True
            elif isinstance(module, LoraLayer) and isinstance(module, torch.nn.Conv2d):
                new_module = torch.nn.Conv2d(
                    module.in_channels,
                    module.out_channels,
                    module.kernel_size,
                    module.stride,
                    module.padding,
                    module.dilation,
                    module.groups,
                ).to(module.weight.device)

                new_module.weight = module.weight
                if module.bias is not None:
                    new_module.bias = module.bias

                module_replaced = True

            if module_replaced:
                setattr(model, name, new_module)
                del module

                empty_device_cache()
    return model


def scale_lora_layers(model, weight):
    """
    Adjust the weightage given to the LoRA layers of the model.

    Args:
        model (`torch.nn.Module`):
            The model to scale.
        weight (`float`):
            The weight to be given to the LoRA layers.
    """
    from peft.tuners.tuners_utils import BaseTunerLayer

    if weight == 1.0:
        return

    for module in model.modules():
        if isinstance(module, BaseTunerLayer):
            module.scale_layer(weight)


def unscale_lora_layers(model, weight: Optional[float] = None):
    """
    Removes the previously passed weight given to the LoRA layers of the model.

    Args:
        model (`torch.nn.Module`):
            The model to scale.
        weight (`float`, *optional*):
            The weight to be given to the LoRA layers. If no scale is passed the scale of the lora layer will be
            re-initialized to the correct value. If 0.0 is passed, we will re-initialize the scale with the correct
            value.
    """
    from peft.tuners.tuners_utils import BaseTunerLayer

    if weight is None or weight == 1.0:
        return

    for module in model.modules():
        if isinstance(module, BaseTunerLayer):
            if weight != 0:
                module.unscale_layer(weight)
            else:
                for adapter_name in module.active_adapters:
                    # if weight == 0 unscale should re-set the scale to the original value.
                    module.set_scale(adapter_name, 1.0)


def get_peft_kwargs(rank_dict, network_alpha_dict, peft_state_dict, is_unet=True):
    rank_pattern = {}
    alpha_pattern = {}
    r = lora_alpha = list(rank_dict.values())[0]

    if len(set(rank_dict.values())) > 1:
        # get the rank occurring the most number of times
        r = collections.Counter(rank_dict.values()).most_common()[0][0]

        # for modules with rank different from the most occurring rank, add it to the `rank_pattern`
        rank_pattern = dict(filter(lambda x: x[1] != r, rank_dict.items()))
        rank_pattern = {k.split(".lora_B.")[0]: v for k, v in rank_pattern.items()}

    if network_alpha_dict is not None and len(network_alpha_dict) > 0:
        if len(set(network_alpha_dict.values())) > 1:
            # get the alpha occurring the most number of times
            lora_alpha = collections.Counter(network_alpha_dict.values()).most_common()[0][0]

            # for modules with alpha different from the most occurring alpha, add it to the `alpha_pattern`
            alpha_pattern = dict(filter(lambda x: x[1] != lora_alpha, network_alpha_dict.items()))
            if is_unet:
                alpha_pattern = {
                    ".".join(k.split(".lora_A.")[0].split(".")).replace(".alpha", ""): v
                    for k, v in alpha_pattern.items()
                }
            else:
                alpha_pattern = {".".join(k.split(".down.")[0].split(".")[:-1]): v for k, v in alpha_pattern.items()}
        else:
            lora_alpha = set(network_alpha_dict.values()).pop()

    # layer names without the Diffusers specific
    target_modules = list({name.split(".lora")[0] for name in peft_state_dict.keys()})
    use_dora = any("lora_magnitude_vector" in k for k in peft_state_dict)
    # for now we know that the "bias" keys are only associated with `lora_B`.
    lora_bias = any("lora_B" in k and k.endswith(".bias") for k in peft_state_dict)

    lora_config_kwargs = {
        "r": r,
        "lora_alpha": lora_alpha,
        "rank_pattern": rank_pattern,
        "alpha_pattern": alpha_pattern,
        "target_modules": target_modules,
        "use_dora": use_dora,
        "lora_bias": lora_bias,
    }
    return lora_config_kwargs


def get_adapter_name(model):
    from peft.tuners.tuners_utils import BaseTunerLayer

    for module in model.modules():
        if isinstance(module, BaseTunerLayer):
            return f"default_{len(module.r)}"
    return "default_0"


def set_adapter_layers(model, enabled=True):
    from peft.tuners.tuners_utils import BaseTunerLayer

    for module in model.modules():
        if isinstance(module, BaseTunerLayer):
            # The recent version of PEFT needs to call `enable_adapters` instead
            if hasattr(module, "enable_adapters"):
                module.enable_adapters(enabled=enabled)
            else:
                module.disable_adapters = not enabled


def delete_adapter_layers(model, adapter_name):
    from peft.tuners.tuners_utils import BaseTunerLayer

    for module in model.modules():
        if isinstance(module, BaseTunerLayer):
            if hasattr(module, "delete_adapter"):
                module.delete_adapter(adapter_name)
            else:
                raise ValueError(
                    "The version of PEFT you are using is not compatible, please use a version that is greater than 0.6.1"
                )

    # For transformers integration - we need to pop the adapter from the config
    if getattr(model, "_hf_peft_config_loaded", False) and hasattr(model, "peft_config"):
        model.peft_config.pop(adapter_name, None)
        # In case all adapters are deleted, we need to delete the config
        # and make sure to set the flag to False
        if len(model.peft_config) == 0:
            del model.peft_config
            model._hf_peft_config_loaded = None


def set_weights_and_activate_adapters(model, adapter_names, weights):
    from peft.tuners.tuners_utils import BaseTunerLayer

    def get_module_weight(weight_for_adapter, module_name):
        if not isinstance(weight_for_adapter, dict):
            # If weight_for_adapter is a single number, always return it.
            return weight_for_adapter

        for layer_name, weight_ in weight_for_adapter.items():
            if layer_name in module_name:
                return weight_

        parts = module_name.split(".")
        # e.g. key = "down_blocks.1.attentions.0"
        key = f"{parts[0]}.{parts[1]}.attentions.{parts[3]}"
        block_weight = weight_for_adapter.get(key, 1.0)

        return block_weight

    for module_name, module in model.named_modules():
        if isinstance(module, BaseTunerLayer):
            # For backward compatibility with previous PEFT versions, set multiple active adapters
            if hasattr(module, "set_adapter"):
                module.set_adapter(adapter_names)
            else:
                module.active_adapter = adapter_names

            # Set the scaling weight for each adapter for this module
            for adapter_name, weight in zip(adapter_names, weights):
                module.set_scale(adapter_name, get_module_weight(weight, module_name))


def check_peft_version(min_version: str) -> None:
    r"""
    Checks if the version of PEFT is compatible.

    Args:
        version (`str`):
            The version of PEFT to check against.
    """
    if not is_peft_available():
        raise ValueError("PEFT is not installed. Please install it with `pip install peft`")

    is_peft_version_compatible = version.parse(importlib.metadata.version("peft")) > version.parse(min_version)

    if not is_peft_version_compatible:
        raise ValueError(
            f"The version of PEFT you are using is not compatible, please use a version that is greater"
            f" than {min_version}"
        )


def _create_lora_config(
    state_dict,
    network_alphas,
    metadata,
    rank_pattern_dict,
    is_unet: bool = True,
):
    from peft import LoraConfig

    if metadata is not None:
        lora_config_kwargs = metadata
    else:
        lora_config_kwargs = get_peft_kwargs(
            rank_pattern_dict, network_alpha_dict=network_alphas, peft_state_dict=state_dict, is_unet=is_unet
        )

    _maybe_raise_error_for_ambiguous_keys(lora_config_kwargs)

    # Version checks for DoRA and lora_bias
    if "use_dora" in lora_config_kwargs and lora_config_kwargs["use_dora"]:
        if is_peft_version("<", "0.9.0"):
            raise ValueError("DoRA requires PEFT >= 0.9.0. Please upgrade.")

    if "lora_bias" in lora_config_kwargs and lora_config_kwargs["lora_bias"]:
        if is_peft_version("<=", "0.13.2"):
            raise ValueError("lora_bias requires PEFT >= 0.14.0. Please upgrade.")

    try:
        return LoraConfig(**lora_config_kwargs)
    except TypeError as e:
        raise TypeError("`LoraConfig` class could not be instantiated.") from e


def _maybe_raise_error_for_ambiguous_keys(config):
    rank_pattern = config["rank_pattern"].copy()
    target_modules = config["target_modules"]

    for key in list(rank_pattern.keys()):
        # try to detect ambiguity
        # `target_modules` can also be a str, in which case this loop would loop
        # over the chars of the str. The technically correct way to match LoRA keys
        # in PEFT is to use LoraModel._check_target_module_exists (lora_config, key).
        # But this cuts it for now.
        exact_matches = [mod for mod in target_modules if mod == key]
        substring_matches = [mod for mod in target_modules if key in mod and mod != key]

        if exact_matches and substring_matches:
            if is_peft_version("<", "0.14.1"):
                raise ValueError(
                    "There are ambiguous keys present in this LoRA. To load it, please update your `peft` installation - `pip install -U peft`."
                )


def _maybe_warn_for_unhandled_keys(incompatible_keys, adapter_name):
    warn_msg = ""
    if incompatible_keys is not None:
        # Check only for unexpected keys.
        unexpected_keys = getattr(incompatible_keys, "unexpected_keys", None)
        if unexpected_keys:
            lora_unexpected_keys = [k for k in unexpected_keys if "lora_" in k and adapter_name in k]
            if lora_unexpected_keys:
                warn_msg = (
                    f"Loading adapter weights from state_dict led to unexpected keys found in the model:"
                    f" {', '.join(lora_unexpected_keys)}. "
                )

        # Filter missing keys specific to the current adapter.
        missing_keys = getattr(incompatible_keys, "missing_keys", None)
        if missing_keys:
            lora_missing_keys = [k for k in missing_keys if "lora_" in k and adapter_name in k]
            if lora_missing_keys:
                warn_msg += (
                    f"Loading adapter weights from state_dict led to missing keys in the model:"
                    f" {', '.join(lora_missing_keys)}."
                )

    if warn_msg:
        logger.warning(warn_msg)<|MERGE_RESOLUTION|>--- conflicted
+++ resolved
@@ -21,13 +21,9 @@
 
 from packaging import version
 
-<<<<<<< HEAD
-from .import_utils import is_peft_available, is_torch_available
-from .torch_utils import empty_device_cache
-=======
 from . import logging
 from .import_utils import is_peft_available, is_peft_version, is_torch_available
->>>>>>> fb57c76a
+from .torch_utils import empty_device_cache
 
 
 logger = logging.get_logger(__name__)
