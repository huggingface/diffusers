# Copyright 2024 The HuggingFace Team. All rights reserved.
#
# Licensed under the Apache License, Version 2.0 (the "License");
# you may not use this file except in compliance with the License.
# You may obtain a copy of the License at
#
#     http://www.apache.org/licenses/LICENSE-2.0
#
# Unless required by applicable law or agreed to in writing, software
# distributed under the License is distributed on an "AS IS" BASIS,
# WITHOUT WARRANTIES OR CONDITIONS OF ANY KIND, either express or implied.
# See the License for the specific language governing permissions and
# limitations under the License.

from pathlib import Path
from typing import Dict, List, Optional, Union

import torch
import torch.nn.functional as F
from huggingface_hub.utils import validate_hf_hub_args
from safetensors import safe_open

from ..models.modeling_utils import _LOW_CPU_MEM_USAGE_DEFAULT, load_state_dict
from ..utils import (
    USE_PEFT_BACKEND,
    _get_model_file,
    is_accelerate_available,
    is_torch_version,
    is_transformers_available,
    logging,
)
from .unet_loader_utils import _maybe_expand_lora_scales


if is_transformers_available():
    from transformers import CLIPImageProcessor, CLIPVisionModelWithProjection, SiglipImageProcessor, SiglipVisionModel

from ..models.attention_processor import (
    AttnProcessor,
    AttnProcessor2_0,
    IPAdapterAttnProcessor,
    IPAdapterAttnProcessor2_0,
    IPAdapterXFormersAttnProcessor,
    JointAttnProcessor2_0,
    SD3IPAdapterJointAttnProcessor2_0,
)

<<<<<<< HEAD
    from ..models.attention_processor import (
        AttnProcessor,
        AttnProcessor2_0,
        FluxAttnProcessor2_0,
        FluxIPAdapterJointAttnProcessor2_0,
        IPAdapterAttnProcessor,
        IPAdapterAttnProcessor2_0,
        IPAdapterXFormersAttnProcessor,
    )
=======
>>>>>>> 17128c42

logger = logging.get_logger(__name__)


class IPAdapterMixin:
    """Mixin for handling IP Adapters."""

    @validate_hf_hub_args
    def load_ip_adapter(
        self,
        pretrained_model_name_or_path_or_dict: Union[str, List[str], Dict[str, torch.Tensor]],
        subfolder: Union[str, List[str]],
        weight_name: Union[str, List[str]],
        image_encoder_folder: Optional[str] = "image_encoder",
        **kwargs,
    ):
        """
        Parameters:
            pretrained_model_name_or_path_or_dict (`str` or `List[str]` or `os.PathLike` or `List[os.PathLike]` or `dict` or `List[dict]`):
                Can be either:

                    - A string, the *model id* (for example `google/ddpm-celebahq-256`) of a pretrained model hosted on
                      the Hub.
                    - A path to a *directory* (for example `./my_model_directory`) containing the model weights saved
                      with [`ModelMixin.save_pretrained`].
                    - A [torch state
                      dict](https://pytorch.org/tutorials/beginner/saving_loading_models.html#what-is-a-state-dict).
            subfolder (`str` or `List[str]`):
                The subfolder location of a model file within a larger model repository on the Hub or locally. If a
                list is passed, it should have the same length as `weight_name`.
            weight_name (`str` or `List[str]`):
                The name of the weight file to load. If a list is passed, it should have the same length as
                `subfolder`.
            image_encoder_folder (`str`, *optional*, defaults to `image_encoder`):
                The subfolder location of the image encoder within a larger model repository on the Hub or locally.
                Pass `None` to not load the image encoder. If the image encoder is located in a folder inside
                `subfolder`, you only need to pass the name of the folder that contains image encoder weights, e.g.
                `image_encoder_folder="image_encoder"`. If the image encoder is located in a folder other than
                `subfolder`, you should pass the path to the folder that contains image encoder weights, for example,
                `image_encoder_folder="different_subfolder/image_encoder"`.
            cache_dir (`Union[str, os.PathLike]`, *optional*):
                Path to a directory where a downloaded pretrained model configuration is cached if the standard cache
                is not used.
            force_download (`bool`, *optional*, defaults to `False`):
                Whether or not to force the (re-)download of the model weights and configuration files, overriding the
                cached versions if they exist.

            proxies (`Dict[str, str]`, *optional*):
                A dictionary of proxy servers to use by protocol or endpoint, for example, `{'http': 'foo.bar:3128',
                'http://hostname': 'foo.bar:4012'}`. The proxies are used on each request.
            local_files_only (`bool`, *optional*, defaults to `False`):
                Whether to only load local model weights and configuration files or not. If set to `True`, the model
                won't be downloaded from the Hub.
            token (`str` or *bool*, *optional*):
                The token to use as HTTP bearer authorization for remote files. If `True`, the token generated from
                `diffusers-cli login` (stored in `~/.huggingface`) is used.
            revision (`str`, *optional*, defaults to `"main"`):
                The specific model version to use. It can be a branch name, a tag name, a commit id, or any identifier
                allowed by Git.
            low_cpu_mem_usage (`bool`, *optional*, defaults to `True` if torch version >= 1.9.0 else `False`):
                Speed up model loading only loading the pretrained weights and not initializing the weights. This also
                tries to not use more than 1x model size in CPU memory (including peak memory) while loading the model.
                Only supported for PyTorch >= 1.9.0. If you are using an older version of PyTorch, setting this
                argument to `True` will raise an error.
        """

        # handle the list inputs for multiple IP Adapters
        if not isinstance(weight_name, list):
            weight_name = [weight_name]

        if not isinstance(pretrained_model_name_or_path_or_dict, list):
            pretrained_model_name_or_path_or_dict = [pretrained_model_name_or_path_or_dict]
        if len(pretrained_model_name_or_path_or_dict) == 1:
            pretrained_model_name_or_path_or_dict = pretrained_model_name_or_path_or_dict * len(weight_name)

        if not isinstance(subfolder, list):
            subfolder = [subfolder]
        if len(subfolder) == 1:
            subfolder = subfolder * len(weight_name)

        if len(weight_name) != len(pretrained_model_name_or_path_or_dict):
            raise ValueError("`weight_name` and `pretrained_model_name_or_path_or_dict` must have the same length.")

        if len(weight_name) != len(subfolder):
            raise ValueError("`weight_name` and `subfolder` must have the same length.")

        # Load the main state dict first.
        cache_dir = kwargs.pop("cache_dir", None)
        force_download = kwargs.pop("force_download", False)
        proxies = kwargs.pop("proxies", None)
        local_files_only = kwargs.pop("local_files_only", None)
        token = kwargs.pop("token", None)
        revision = kwargs.pop("revision", None)
        low_cpu_mem_usage = kwargs.pop("low_cpu_mem_usage", _LOW_CPU_MEM_USAGE_DEFAULT)

        if low_cpu_mem_usage and not is_accelerate_available():
            low_cpu_mem_usage = False
            logger.warning(
                "Cannot initialize model with low cpu memory usage because `accelerate` was not found in the"
                " environment. Defaulting to `low_cpu_mem_usage=False`. It is strongly recommended to install"
                " `accelerate` for faster and less memory-intense model loading. You can do so with: \n```\npip"
                " install accelerate\n```\n."
            )

        if low_cpu_mem_usage is True and not is_torch_version(">=", "1.9.0"):
            raise NotImplementedError(
                "Low memory initialization requires torch >= 1.9.0. Please either update your PyTorch version or set"
                " `low_cpu_mem_usage=False`."
            )

        user_agent = {
            "file_type": "attn_procs_weights",
            "framework": "pytorch",
        }
        state_dicts = []
        for pretrained_model_name_or_path_or_dict, weight_name, subfolder in zip(
            pretrained_model_name_or_path_or_dict, weight_name, subfolder
        ):
            if not isinstance(pretrained_model_name_or_path_or_dict, dict):
                model_file = _get_model_file(
                    pretrained_model_name_or_path_or_dict,
                    weights_name=weight_name,
                    cache_dir=cache_dir,
                    force_download=force_download,
                    proxies=proxies,
                    local_files_only=local_files_only,
                    token=token,
                    revision=revision,
                    subfolder=subfolder,
                    user_agent=user_agent,
                )
                if weight_name.endswith(".safetensors"):
                    state_dict = {"image_proj": {}, "ip_adapter": {}}
                    with safe_open(model_file, framework="pt", device="cpu") as f:
                        for key in f.keys():
                            if key.startswith("image_proj."):
                                state_dict["image_proj"][key.replace("image_proj.", "")] = f.get_tensor(key)
                            elif key.startswith("ip_adapter."):
                                state_dict["ip_adapter"][key.replace("ip_adapter.", "")] = f.get_tensor(key)
                else:
                    state_dict = load_state_dict(model_file)
            else:
                state_dict = pretrained_model_name_or_path_or_dict

            keys = list(state_dict.keys())
            if "image_proj" not in keys and "ip_adapter" not in keys:
                raise ValueError("Required keys are (`image_proj` and `ip_adapter`) missing from the state dict.")

            state_dicts.append(state_dict)

            # load CLIP image encoder here if it has not been registered to the pipeline yet
            if hasattr(self, "image_encoder") and getattr(self, "image_encoder", None) is None:
                if image_encoder_folder is not None:
                    if not isinstance(pretrained_model_name_or_path_or_dict, dict):
                        logger.info(f"loading image_encoder from {pretrained_model_name_or_path_or_dict}")
                        if image_encoder_folder.count("/") == 0:
                            image_encoder_subfolder = Path(subfolder, image_encoder_folder).as_posix()
                        else:
                            image_encoder_subfolder = Path(image_encoder_folder).as_posix()

                        image_encoder = CLIPVisionModelWithProjection.from_pretrained(
                            pretrained_model_name_or_path_or_dict,
                            subfolder=image_encoder_subfolder,
                            low_cpu_mem_usage=low_cpu_mem_usage,
                            cache_dir=cache_dir,
                            local_files_only=local_files_only,
                        ).to(self.device, dtype=self.dtype)
                        self.register_modules(image_encoder=image_encoder)
                    else:
                        raise ValueError(
                            "`image_encoder` cannot be loaded because `pretrained_model_name_or_path_or_dict` is a state dict."
                        )
                else:
                    logger.warning(
                        "image_encoder is not loaded since `image_encoder_folder=None` passed. You will not be able to use `ip_adapter_image` when calling the pipeline with IP-Adapter."
                        "Use `ip_adapter_image_embeds` to pass pre-generated image embedding instead."
                    )

            # create feature extractor if it has not been registered to the pipeline yet
            if hasattr(self, "feature_extractor") and getattr(self, "feature_extractor", None) is None:
                # FaceID IP adapters don't need the image encoder so it's not present, in this case we default to 224
                default_clip_size = 224
                clip_image_size = (
                    self.image_encoder.config.image_size if self.image_encoder is not None else default_clip_size
                )
                feature_extractor = CLIPImageProcessor(size=clip_image_size, crop_size=clip_image_size)
                self.register_modules(feature_extractor=feature_extractor)

        # load ip-adapter into unet
        unet = getattr(self, self.unet_name) if not hasattr(self, "unet") else self.unet
        unet._load_ip_adapter_weights(state_dicts, low_cpu_mem_usage=low_cpu_mem_usage)

        extra_loras = unet._load_ip_adapter_loras(state_dicts)
        if extra_loras != {}:
            if not USE_PEFT_BACKEND:
                logger.warning("PEFT backend is required to load these weights.")
            else:
                # apply the IP Adapter Face ID LoRA weights
                peft_config = getattr(unet, "peft_config", {})
                for k, lora in extra_loras.items():
                    if f"faceid_{k}" not in peft_config:
                        self.load_lora_weights(lora, adapter_name=f"faceid_{k}")
                        self.set_adapters([f"faceid_{k}"], adapter_weights=[1.0])

    def set_ip_adapter_scale(self, scale):
        """
        Set IP-Adapter scales per-transformer block. Input `scale` could be a single config or a list of configs for
        granular control over each IP-Adapter behavior. A config can be a float or a dictionary.

        Example:

        ```py
        # To use original IP-Adapter
        scale = 1.0
        pipeline.set_ip_adapter_scale(scale)

        # To use style block only
        scale = {
            "up": {"block_0": [0.0, 1.0, 0.0]},
        }
        pipeline.set_ip_adapter_scale(scale)

        # To use style+layout blocks
        scale = {
            "down": {"block_2": [0.0, 1.0]},
            "up": {"block_0": [0.0, 1.0, 0.0]},
        }
        pipeline.set_ip_adapter_scale(scale)

        # To use style and layout from 2 reference images
        scales = [{"down": {"block_2": [0.0, 1.0]}}, {"up": {"block_0": [0.0, 1.0, 0.0]}}]
        pipeline.set_ip_adapter_scale(scales)
        ```
        """
        unet = getattr(self, self.unet_name) if not hasattr(self, "unet") else self.unet
        if not isinstance(scale, list):
            scale = [scale]
        scale_configs = _maybe_expand_lora_scales(unet, scale, default_scale=0.0)

        for attn_name, attn_processor in unet.attn_processors.items():
            if isinstance(
                attn_processor, (IPAdapterAttnProcessor, IPAdapterAttnProcessor2_0, IPAdapterXFormersAttnProcessor)
            ):
                if len(scale_configs) != len(attn_processor.scale):
                    raise ValueError(
                        f"Cannot assign {len(scale_configs)} scale_configs to "
                        f"{len(attn_processor.scale)} IP-Adapter."
                    )
                elif len(scale_configs) == 1:
                    scale_configs = scale_configs * len(attn_processor.scale)
                for i, scale_config in enumerate(scale_configs):
                    if isinstance(scale_config, dict):
                        for k, s in scale_config.items():
                            if attn_name.startswith(k):
                                attn_processor.scale[i] = s
                    else:
                        attn_processor.scale[i] = scale_config

    def unload_ip_adapter(self):
        """
        Unloads the IP Adapter weights

        Examples:

        ```python
        >>> # Assuming `pipeline` is already loaded with the IP Adapter weights.
        >>> pipeline.unload_ip_adapter()
        >>> ...
        ```
        """
        # remove CLIP image encoder
        if hasattr(self, "image_encoder") and getattr(self, "image_encoder", None) is not None:
            self.image_encoder = None
            self.register_to_config(image_encoder=[None, None])

        # remove feature extractor only when safety_checker is None as safety_checker uses
        # the feature_extractor later
        if not hasattr(self, "safety_checker"):
            if hasattr(self, "feature_extractor") and getattr(self, "feature_extractor", None) is not None:
                self.feature_extractor = None
                self.register_to_config(feature_extractor=[None, None])

        # remove hidden encoder
        self.unet.encoder_hid_proj = None
        self.unet.config.encoder_hid_dim_type = None

        # Kolors: restore `encoder_hid_proj` with `text_encoder_hid_proj`
        if hasattr(self.unet, "text_encoder_hid_proj") and self.unet.text_encoder_hid_proj is not None:
            self.unet.encoder_hid_proj = self.unet.text_encoder_hid_proj
            self.unet.text_encoder_hid_proj = None
            self.unet.config.encoder_hid_dim_type = "text_proj"

        # restore original Unet attention processors layers
        attn_procs = {}
        for name, value in self.unet.attn_processors.items():
            attn_processor_class = (
                AttnProcessor2_0() if hasattr(F, "scaled_dot_product_attention") else AttnProcessor()
            )
            attn_procs[name] = (
                attn_processor_class
                if isinstance(
                    value, (IPAdapterAttnProcessor, IPAdapterAttnProcessor2_0, IPAdapterXFormersAttnProcessor)
                )
                else value.__class__()
            )
        self.unet.set_attn_processor(attn_procs)


<<<<<<< HEAD
class FluxIPAdapterMixin:
    """Mixin for handling Flux IP Adapters."""
=======
class SD3IPAdapterMixin:
    """Mixin for handling StableDiffusion 3 IP Adapters."""

    @property
    def is_ip_adapter_active(self) -> bool:
        """Checks if IP-Adapter is loaded and scale > 0.

        IP-Adapter scale controls the influence of the image prompt versus text prompt. When this value is set to 0,
        the image context is irrelevant.

        Returns:
            `bool`: True when IP-Adapter is loaded and any layer has scale > 0.
        """
        scales = [
            attn_proc.scale
            for attn_proc in self.transformer.attn_processors.values()
            if isinstance(attn_proc, SD3IPAdapterJointAttnProcessor2_0)
        ]

        return len(scales) > 0 and any(scale > 0 for scale in scales)
>>>>>>> 17128c42

    @validate_hf_hub_args
    def load_ip_adapter(
        self,
<<<<<<< HEAD
        pretrained_model_name_or_path_or_dict: Union[str, List[str], Dict[str, torch.Tensor]],
        weight_name: Union[str, List[str]],
        subfolder: Optional[Union[str, List[str]]] = "",
        image_encoder_pretrained_model_name_or_path: Optional[str] = "image_encoder",
        image_encoder_subfolder: Optional[str] = "",
        image_encoder_dtype: torch.dtype = torch.float16,
        **kwargs,
    ):
        """
        Parameters:
            pretrained_model_name_or_path_or_dict (`str` or `List[str]` or `os.PathLike` or `List[os.PathLike]` or `dict` or `List[dict]`):
                Can be either:

=======
        pretrained_model_name_or_path_or_dict: Union[str, Dict[str, torch.Tensor]],
        weight_name: str = "ip-adapter.safetensors",
        subfolder: Optional[str] = None,
        image_encoder_folder: Optional[str] = "image_encoder",
        **kwargs,
    ) -> None:
        """
        Parameters:
            pretrained_model_name_or_path_or_dict (`str` or `os.PathLike` or `dict`):
                Can be either:
>>>>>>> 17128c42
                    - A string, the *model id* (for example `google/ddpm-celebahq-256`) of a pretrained model hosted on
                      the Hub.
                    - A path to a *directory* (for example `./my_model_directory`) containing the model weights saved
                      with [`ModelMixin.save_pretrained`].
                    - A [torch state
                      dict](https://pytorch.org/tutorials/beginner/saving_loading_models.html#what-is-a-state-dict).
<<<<<<< HEAD
            subfolder (`str` or `List[str]`):
                The subfolder location of a model file within a larger model repository on the Hub or locally. If a
                list is passed, it should have the same length as `weight_name`.
            weight_name (`str` or `List[str]`):
                The name of the weight file to load. If a list is passed, it should have the same length as
                `weight_name`.
            image_encoder_pretrained_model_name_or_path (`str`, *optional*, defaults to `./image_encoder`):
                Can be either:

                    - A string, the *model id* (for example `openai/clip-vit-large-patch14`) of a pretrained model
                      hosted on the Hub.
                    - A path to a *directory* (for example `./my_model_directory`) containing the model weights saved
                      with [`ModelMixin.save_pretrained`].
=======
            weight_name (`str`, defaults to "ip-adapter.safetensors"):
                The name of the weight file to load. If a list is passed, it should have the same length as
                `subfolder`.
            subfolder (`str`, *optional*):
                The subfolder location of a model file within a larger model repository on the Hub or locally. If a
                list is passed, it should have the same length as `weight_name`.
            image_encoder_folder (`str`, *optional*, defaults to `image_encoder`):
                The subfolder location of the image encoder within a larger model repository on the Hub or locally.
                Pass `None` to not load the image encoder. If the image encoder is located in a folder inside
                `subfolder`, you only need to pass the name of the folder that contains image encoder weights, e.g.
                `image_encoder_folder="image_encoder"`. If the image encoder is located in a folder other than
                `subfolder`, you should pass the path to the folder that contains image encoder weights, for example,
                `image_encoder_folder="different_subfolder/image_encoder"`.
>>>>>>> 17128c42
            cache_dir (`Union[str, os.PathLike]`, *optional*):
                Path to a directory where a downloaded pretrained model configuration is cached if the standard cache
                is not used.
            force_download (`bool`, *optional*, defaults to `False`):
                Whether or not to force the (re-)download of the model weights and configuration files, overriding the
                cached versions if they exist.
<<<<<<< HEAD

=======
>>>>>>> 17128c42
            proxies (`Dict[str, str]`, *optional*):
                A dictionary of proxy servers to use by protocol or endpoint, for example, `{'http': 'foo.bar:3128',
                'http://hostname': 'foo.bar:4012'}`. The proxies are used on each request.
            local_files_only (`bool`, *optional*, defaults to `False`):
                Whether to only load local model weights and configuration files or not. If set to `True`, the model
                won't be downloaded from the Hub.
            token (`str` or *bool*, *optional*):
                The token to use as HTTP bearer authorization for remote files. If `True`, the token generated from
                `diffusers-cli login` (stored in `~/.huggingface`) is used.
            revision (`str`, *optional*, defaults to `"main"`):
                The specific model version to use. It can be a branch name, a tag name, a commit id, or any identifier
                allowed by Git.
            low_cpu_mem_usage (`bool`, *optional*, defaults to `True` if torch version >= 1.9.0 else `False`):
                Speed up model loading only loading the pretrained weights and not initializing the weights. This also
                tries to not use more than 1x model size in CPU memory (including peak memory) while loading the model.
                Only supported for PyTorch >= 1.9.0. If you are using an older version of PyTorch, setting this
                argument to `True` will raise an error.
        """
<<<<<<< HEAD

        # handle the list inputs for multiple IP Adapters
        if not isinstance(weight_name, list):
            weight_name = [weight_name]

        if not isinstance(pretrained_model_name_or_path_or_dict, list):
            pretrained_model_name_or_path_or_dict = [pretrained_model_name_or_path_or_dict]
        if len(pretrained_model_name_or_path_or_dict) == 1:
            pretrained_model_name_or_path_or_dict = pretrained_model_name_or_path_or_dict * len(weight_name)

        if not isinstance(subfolder, list):
            subfolder = [subfolder]
        if len(subfolder) == 1:
            subfolder = subfolder * len(weight_name)

        if len(weight_name) != len(pretrained_model_name_or_path_or_dict):
            raise ValueError("`weight_name` and `pretrained_model_name_or_path_or_dict` must have the same length.")

        if len(weight_name) != len(subfolder):
            raise ValueError("`weight_name` and `subfolder` must have the same length.")

        # Load the main state dict first.
=======
        # Load the main state dict first
>>>>>>> 17128c42
        cache_dir = kwargs.pop("cache_dir", None)
        force_download = kwargs.pop("force_download", False)
        proxies = kwargs.pop("proxies", None)
        local_files_only = kwargs.pop("local_files_only", None)
        token = kwargs.pop("token", None)
        revision = kwargs.pop("revision", None)
        low_cpu_mem_usage = kwargs.pop("low_cpu_mem_usage", _LOW_CPU_MEM_USAGE_DEFAULT)

        if low_cpu_mem_usage and not is_accelerate_available():
            low_cpu_mem_usage = False
            logger.warning(
                "Cannot initialize model with low cpu memory usage because `accelerate` was not found in the"
                " environment. Defaulting to `low_cpu_mem_usage=False`. It is strongly recommended to install"
                " `accelerate` for faster and less memory-intense model loading. You can do so with: \n```\npip"
                " install accelerate\n```\n."
            )

        if low_cpu_mem_usage is True and not is_torch_version(">=", "1.9.0"):
            raise NotImplementedError(
                "Low memory initialization requires torch >= 1.9.0. Please either update your PyTorch version or set"
                " `low_cpu_mem_usage=False`."
            )

        user_agent = {
            "file_type": "attn_procs_weights",
            "framework": "pytorch",
        }
<<<<<<< HEAD
        state_dicts = []
        for pretrained_model_name_or_path_or_dict, weight_name, subfolder in zip(
            pretrained_model_name_or_path_or_dict, weight_name, subfolder
        ):
            if not isinstance(pretrained_model_name_or_path_or_dict, dict):
                model_file = _get_model_file(
                    pretrained_model_name_or_path_or_dict,
                    weights_name=weight_name,
                    cache_dir=cache_dir,
                    force_download=force_download,
                    proxies=proxies,
                    local_files_only=local_files_only,
                    token=token,
                    revision=revision,
                    subfolder=subfolder,
                    user_agent=user_agent,
                )
                if weight_name.endswith(".safetensors"):
                    state_dict = {"image_proj": {}, "ip_adapter": {}}
                    with safe_open(model_file, framework="pt", device="cpu") as f:
                        image_proj_keys = ["ip_adapter_proj_model.", "image_proj."]
                        ip_adapter_keys = ["double_blocks.", "ip_adapter."]
                        for key in f.keys():
                            if any(key.startswith(prefix) for prefix in image_proj_keys):
                                diffusers_name = ".".join(key.split(".")[1:])
                                state_dict["image_proj"][diffusers_name] = f.get_tensor(key)
                            elif any(key.startswith(prefix) for prefix in ip_adapter_keys):
                                diffusers_name = (
                                    ".".join(key.split(".")[1:])
                                    .replace("ip_adapter_double_stream_k_proj", "to_k_ip")
                                    .replace("ip_adapter_double_stream_v_proj", "to_v_ip")
                                    .replace("processor.", "")
                                )
                                state_dict["ip_adapter"][diffusers_name] = f.get_tensor(key)
                else:
                    state_dict = load_state_dict(model_file)
            else:
                state_dict = pretrained_model_name_or_path_or_dict

            keys = list(state_dict.keys())
            if keys != ["image_proj", "ip_adapter"]:
                raise ValueError("Required keys are (`image_proj` and `ip_adapter`) missing from the state dict.")

            state_dicts.append(state_dict)

            # load CLIP image encoder here if it has not been registered to the pipeline yet
            if hasattr(self, "image_encoder") and getattr(self, "image_encoder", None) is None:
                if image_encoder_pretrained_model_name_or_path is not None:
                    if not isinstance(pretrained_model_name_or_path_or_dict, dict):
                        logger.info(f"loading image_encoder from {image_encoder_pretrained_model_name_or_path}")
                        image_encoder = (
                            CLIPVisionModelWithProjection.from_pretrained(
                                image_encoder_pretrained_model_name_or_path,
                                subfolder=image_encoder_subfolder,
                                low_cpu_mem_usage=low_cpu_mem_usage,
                                cache_dir=cache_dir,
                                local_files_only=local_files_only,
                            )
                            .to(self.device, dtype=image_encoder_dtype)
                            .eval()
                        )
                        self.register_modules(image_encoder=image_encoder)
                    else:
                        raise ValueError(
                            "`image_encoder` cannot be loaded because `pretrained_model_name_or_path_or_dict` is a state dict."
                        )
                else:
                    logger.warning(
                        "image_encoder is not loaded since `image_encoder_folder=None` passed. You will not be able to use `ip_adapter_image` when calling the pipeline with IP-Adapter."
                        "Use `ip_adapter_image_embeds` to pass pre-generated image embedding instead."
                    )

            # create feature extractor if it has not been registered to the pipeline yet
            if hasattr(self, "feature_extractor") and getattr(self, "feature_extractor", None) is None:
                # FaceID IP adapters don't need the image encoder so it's not present, in this case we default to 224
                default_clip_size = 224
                clip_image_size = (
                    self.image_encoder.config.image_size if self.image_encoder is not None else default_clip_size
                )
                feature_extractor = CLIPImageProcessor(size=clip_image_size, crop_size=clip_image_size)
                self.register_modules(feature_extractor=feature_extractor)

        # load ip-adapter into transformer
        self.transformer._load_ip_adapter_weights(state_dicts, low_cpu_mem_usage=low_cpu_mem_usage)

    def set_ip_adapter_scale(self, scale: Union[float, List[float], List[List[float]]]):
        """
        Set IP-Adapter scales per-transformer block. Input `scale` could be a single config or a list of configs for
        granular control over each IP-Adapter behavior. A config can be a float or a list.

        `float` is converted to list and repeated for the number of blocks and the number of IP adapters. `List[float]`
        length match the number of blocks, it is repeated for each IP adapter. `List[List[float]]` must match the
        number of IP adapters and each must match the number of blocks.

        Example:

        ```py
        # To use original IP-Adapter
        scale = 1.0
        pipeline.set_ip_adapter_scale(scale)


        def LinearStrengthModel(start, finish, size):
            return [(start + (finish - start) * (i / (size - 1))) for i in range(size)]


        ip_strengths = LinearStrengthModel(0.3, 0.92, 19)
        pipeline.set_ip_adapter_scale(ip_strengths)
        ```
        """
        transformer = self.transformer
        if not isinstance(scale, list):
            scale = [[scale] * transformer.config.num_layers]
        elif isinstance(scale, list) and isinstance(scale[0], int) or isinstance(scale[0], float):
            if len(scale) != transformer.config.num_layers:
                raise ValueError(f"Expected list of {transformer.config.num_layers} scales, got {len(scale)}.")
            scale = [scale]

        scale_configs = scale

        key_id = 0
        for attn_name, attn_processor in transformer.attn_processors.items():
            if isinstance(attn_processor, (FluxIPAdapterJointAttnProcessor2_0)):
                if len(scale_configs) != len(attn_processor.scale):
                    raise ValueError(
                        f"Cannot assign {len(scale_configs)} scale_configs to "
                        f"{len(attn_processor.scale)} IP-Adapter."
                    )
                elif len(scale_configs) == 1:
                    scale_configs = scale_configs * len(attn_processor.scale)
                for i, scale_config in enumerate(scale_configs):
                    attn_processor.scale[i] = scale_config[key_id]
                key_id += 1

    def unload_ip_adapter(self):
        """
        Unloads the IP Adapter weights

        Examples:
=======

        if not isinstance(pretrained_model_name_or_path_or_dict, dict):
            model_file = _get_model_file(
                pretrained_model_name_or_path_or_dict,
                weights_name=weight_name,
                cache_dir=cache_dir,
                force_download=force_download,
                proxies=proxies,
                local_files_only=local_files_only,
                token=token,
                revision=revision,
                subfolder=subfolder,
                user_agent=user_agent,
            )
            if weight_name.endswith(".safetensors"):
                state_dict = {"image_proj": {}, "ip_adapter": {}}
                with safe_open(model_file, framework="pt", device="cpu") as f:
                    for key in f.keys():
                        if key.startswith("image_proj."):
                            state_dict["image_proj"][key.replace("image_proj.", "")] = f.get_tensor(key)
                        elif key.startswith("ip_adapter."):
                            state_dict["ip_adapter"][key.replace("ip_adapter.", "")] = f.get_tensor(key)
            else:
                state_dict = load_state_dict(model_file)
        else:
            state_dict = pretrained_model_name_or_path_or_dict

        keys = list(state_dict.keys())
        if "image_proj" not in keys and "ip_adapter" not in keys:
            raise ValueError("Required keys are (`image_proj` and `ip_adapter`) missing from the state dict.")

        # Load image_encoder and feature_extractor here if they haven't been registered to the pipeline yet
        if hasattr(self, "image_encoder") and getattr(self, "image_encoder", None) is None:
            if image_encoder_folder is not None:
                if not isinstance(pretrained_model_name_or_path_or_dict, dict):
                    logger.info(f"loading image_encoder from {pretrained_model_name_or_path_or_dict}")
                    if image_encoder_folder.count("/") == 0:
                        image_encoder_subfolder = Path(subfolder, image_encoder_folder).as_posix()
                    else:
                        image_encoder_subfolder = Path(image_encoder_folder).as_posix()

                    # Commons args for loading image encoder and image processor
                    kwargs = {
                        "low_cpu_mem_usage": low_cpu_mem_usage,
                        "cache_dir": cache_dir,
                        "local_files_only": local_files_only,
                    }

                    self.register_modules(
                        feature_extractor=SiglipImageProcessor.from_pretrained(image_encoder_subfolder, **kwargs).to(
                            self.device, dtype=self.dtype
                        ),
                        image_encoder=SiglipVisionModel.from_pretrained(image_encoder_subfolder, **kwargs).to(
                            self.device, dtype=self.dtype
                        ),
                    )
                else:
                    raise ValueError(
                        "`image_encoder` cannot be loaded because `pretrained_model_name_or_path_or_dict` is a state dict."
                    )
            else:
                logger.warning(
                    "image_encoder is not loaded since `image_encoder_folder=None` passed. You will not be able to use `ip_adapter_image` when calling the pipeline with IP-Adapter."
                    "Use `ip_adapter_image_embeds` to pass pre-generated image embedding instead."
                )

        # Load IP-Adapter into transformer
        self.transformer._load_ip_adapter_weights(state_dict, low_cpu_mem_usage=low_cpu_mem_usage)

    def set_ip_adapter_scale(self, scale: float) -> None:
        """
        Set IP-Adapter scale, which controls image prompt conditioning. A value of 1.0 means the model is only
        conditioned on the image prompt, and 0.0 only conditioned by the text prompt. Lowering this value encourages
        the model to produce more diverse images, but they may not be as aligned with the image prompt.

        Example:

        ```python
        >>> # Assuming `pipeline` is already loaded with the IP Adapter weights.
        >>> pipeline.set_ip_adapter_scale(0.6)
        >>> ...
        ```

        Args:
            scale (float):
                IP-Adapter scale to be set.

        """
        for attn_processor in self.transformer.attn_processors.values():
            if isinstance(attn_processor, SD3IPAdapterJointAttnProcessor2_0):
                attn_processor.scale = scale

    def unload_ip_adapter(self) -> None:
        """
        Unloads the IP Adapter weights.

        Example:
>>>>>>> 17128c42

        ```python
        >>> # Assuming `pipeline` is already loaded with the IP Adapter weights.
        >>> pipeline.unload_ip_adapter()
        >>> ...
        ```
        """
<<<<<<< HEAD
        # remove CLIP image encoder
        if hasattr(self, "image_encoder") and getattr(self, "image_encoder", None) is not None:
            self.image_encoder = None
            self.register_to_config(image_encoder=[None, None])

        # remove feature extractor only when safety_checker is None as safety_checker uses
        # the feature_extractor later
        if not hasattr(self, "safety_checker"):
            if hasattr(self, "feature_extractor") and getattr(self, "feature_extractor", None) is not None:
                self.feature_extractor = None
                self.register_to_config(feature_extractor=[None, None])

        # remove hidden encoder
        self.transformer.encoder_hid_proj = None
        self.transformer.config.encoder_hid_dim_type = None

        # restore original Transformer attention processors layers
        attn_procs = {}
        for name, value in self.transformer.attn_processors.items():
            attn_processor_class = FluxAttnProcessor2_0()
            attn_procs[name] = (
                attn_processor_class if isinstance(value, (FluxIPAdapterJointAttnProcessor2_0)) else value.__class__()
            )
=======
        # Remove image encoder
        if hasattr(self, "image_encoder") and getattr(self, "image_encoder", None) is not None:
            self.image_encoder = None
            self.register_to_config(image_encoder=None)

        # Remove feature extractor
        if hasattr(self, "feature_extractor") and getattr(self, "feature_extractor", None) is not None:
            self.feature_extractor = None
            self.register_to_config(feature_extractor=None)

        # Remove image projection
        self.transformer.image_proj = None

        # Restore original attention processors layers
        attn_procs = {
            name: (
                JointAttnProcessor2_0() if isinstance(value, SD3IPAdapterJointAttnProcessor2_0) else value.__class__()
            )
            for name, value in self.transformer.attn_processors.items()
        }
>>>>>>> 17128c42
        self.transformer.set_attn_processor(attn_procs)<|MERGE_RESOLUTION|>--- conflicted
+++ resolved
@@ -38,25 +38,14 @@
 from ..models.attention_processor import (
     AttnProcessor,
     AttnProcessor2_0,
+    FluxAttnProcessor2_0,
+    FluxIPAdapterJointAttnProcessor2_0,
     IPAdapterAttnProcessor,
     IPAdapterAttnProcessor2_0,
     IPAdapterXFormersAttnProcessor,
     JointAttnProcessor2_0,
     SD3IPAdapterJointAttnProcessor2_0,
 )
-
-<<<<<<< HEAD
-    from ..models.attention_processor import (
-        AttnProcessor,
-        AttnProcessor2_0,
-        FluxAttnProcessor2_0,
-        FluxIPAdapterJointAttnProcessor2_0,
-        IPAdapterAttnProcessor,
-        IPAdapterAttnProcessor2_0,
-        IPAdapterXFormersAttnProcessor,
-    )
-=======
->>>>>>> 17128c42
 
 logger = logging.get_logger(__name__)
 
@@ -365,36 +354,12 @@
         self.unet.set_attn_processor(attn_procs)
 
 
-<<<<<<< HEAD
 class FluxIPAdapterMixin:
     """Mixin for handling Flux IP Adapters."""
-=======
-class SD3IPAdapterMixin:
-    """Mixin for handling StableDiffusion 3 IP Adapters."""
-
-    @property
-    def is_ip_adapter_active(self) -> bool:
-        """Checks if IP-Adapter is loaded and scale > 0.
-
-        IP-Adapter scale controls the influence of the image prompt versus text prompt. When this value is set to 0,
-        the image context is irrelevant.
-
-        Returns:
-            `bool`: True when IP-Adapter is loaded and any layer has scale > 0.
-        """
-        scales = [
-            attn_proc.scale
-            for attn_proc in self.transformer.attn_processors.values()
-            if isinstance(attn_proc, SD3IPAdapterJointAttnProcessor2_0)
-        ]
-
-        return len(scales) > 0 and any(scale > 0 for scale in scales)
->>>>>>> 17128c42
 
     @validate_hf_hub_args
     def load_ip_adapter(
         self,
-<<<<<<< HEAD
         pretrained_model_name_or_path_or_dict: Union[str, List[str], Dict[str, torch.Tensor]],
         weight_name: Union[str, List[str]],
         subfolder: Optional[Union[str, List[str]]] = "",
@@ -408,25 +373,12 @@
             pretrained_model_name_or_path_or_dict (`str` or `List[str]` or `os.PathLike` or `List[os.PathLike]` or `dict` or `List[dict]`):
                 Can be either:
 
-=======
-        pretrained_model_name_or_path_or_dict: Union[str, Dict[str, torch.Tensor]],
-        weight_name: str = "ip-adapter.safetensors",
-        subfolder: Optional[str] = None,
-        image_encoder_folder: Optional[str] = "image_encoder",
-        **kwargs,
-    ) -> None:
-        """
-        Parameters:
-            pretrained_model_name_or_path_or_dict (`str` or `os.PathLike` or `dict`):
-                Can be either:
->>>>>>> 17128c42
                     - A string, the *model id* (for example `google/ddpm-celebahq-256`) of a pretrained model hosted on
                       the Hub.
                     - A path to a *directory* (for example `./my_model_directory`) containing the model weights saved
                       with [`ModelMixin.save_pretrained`].
                     - A [torch state
                       dict](https://pytorch.org/tutorials/beginner/saving_loading_models.html#what-is-a-state-dict).
-<<<<<<< HEAD
             subfolder (`str` or `List[str]`):
                 The subfolder location of a model file within a larger model repository on the Hub or locally. If a
                 list is passed, it should have the same length as `weight_name`.
@@ -440,31 +392,13 @@
                       hosted on the Hub.
                     - A path to a *directory* (for example `./my_model_directory`) containing the model weights saved
                       with [`ModelMixin.save_pretrained`].
-=======
-            weight_name (`str`, defaults to "ip-adapter.safetensors"):
-                The name of the weight file to load. If a list is passed, it should have the same length as
-                `subfolder`.
-            subfolder (`str`, *optional*):
-                The subfolder location of a model file within a larger model repository on the Hub or locally. If a
-                list is passed, it should have the same length as `weight_name`.
-            image_encoder_folder (`str`, *optional*, defaults to `image_encoder`):
-                The subfolder location of the image encoder within a larger model repository on the Hub or locally.
-                Pass `None` to not load the image encoder. If the image encoder is located in a folder inside
-                `subfolder`, you only need to pass the name of the folder that contains image encoder weights, e.g.
-                `image_encoder_folder="image_encoder"`. If the image encoder is located in a folder other than
-                `subfolder`, you should pass the path to the folder that contains image encoder weights, for example,
-                `image_encoder_folder="different_subfolder/image_encoder"`.
->>>>>>> 17128c42
             cache_dir (`Union[str, os.PathLike]`, *optional*):
                 Path to a directory where a downloaded pretrained model configuration is cached if the standard cache
                 is not used.
             force_download (`bool`, *optional*, defaults to `False`):
                 Whether or not to force the (re-)download of the model weights and configuration files, overriding the
                 cached versions if they exist.
-<<<<<<< HEAD
-
-=======
->>>>>>> 17128c42
+
             proxies (`Dict[str, str]`, *optional*):
                 A dictionary of proxy servers to use by protocol or endpoint, for example, `{'http': 'foo.bar:3128',
                 'http://hostname': 'foo.bar:4012'}`. The proxies are used on each request.
@@ -483,7 +417,6 @@
                 Only supported for PyTorch >= 1.9.0. If you are using an older version of PyTorch, setting this
                 argument to `True` will raise an error.
         """
-<<<<<<< HEAD
 
         # handle the list inputs for multiple IP Adapters
         if not isinstance(weight_name, list):
@@ -506,9 +439,6 @@
             raise ValueError("`weight_name` and `subfolder` must have the same length.")
 
         # Load the main state dict first.
-=======
-        # Load the main state dict first
->>>>>>> 17128c42
         cache_dir = kwargs.pop("cache_dir", None)
         force_download = kwargs.pop("force_download", False)
         proxies = kwargs.pop("proxies", None)
@@ -536,7 +466,6 @@
             "file_type": "attn_procs_weights",
             "framework": "pytorch",
         }
-<<<<<<< HEAD
         state_dicts = []
         for pretrained_model_name_or_path_or_dict, weight_name, subfolder in zip(
             pretrained_model_name_or_path_or_dict, weight_name, subfolder
@@ -676,7 +605,144 @@
         Unloads the IP Adapter weights
 
         Examples:
-=======
+
+        ```python
+        >>> # Assuming `pipeline` is already loaded with the IP Adapter weights.
+        >>> pipeline.unload_ip_adapter()
+        >>> ...
+        ```
+        """
+        # remove CLIP image encoder
+        if hasattr(self, "image_encoder") and getattr(self, "image_encoder", None) is not None:
+            self.image_encoder = None
+            self.register_to_config(image_encoder=[None, None])
+
+        # remove feature extractor only when safety_checker is None as safety_checker uses
+        # the feature_extractor later
+        if not hasattr(self, "safety_checker"):
+            if hasattr(self, "feature_extractor") and getattr(self, "feature_extractor", None) is not None:
+                self.feature_extractor = None
+                self.register_to_config(feature_extractor=[None, None])
+
+        # remove hidden encoder
+        self.transformer.encoder_hid_proj = None
+        self.transformer.config.encoder_hid_dim_type = None
+
+        # restore original Transformer attention processors layers
+        attn_procs = {}
+        for name, value in self.transformer.attn_processors.items():
+            attn_processor_class = FluxAttnProcessor2_0()
+            attn_procs[name] = (
+                attn_processor_class if isinstance(value, (FluxIPAdapterJointAttnProcessor2_0)) else value.__class__()
+            )
+        self.transformer.set_attn_processor(attn_procs)
+
+
+class SD3IPAdapterMixin:
+    """Mixin for handling StableDiffusion 3 IP Adapters."""
+
+    @property
+    def is_ip_adapter_active(self) -> bool:
+        """Checks if IP-Adapter is loaded and scale > 0.
+
+        IP-Adapter scale controls the influence of the image prompt versus text prompt. When this value is set to 0,
+        the image context is irrelevant.
+
+        Returns:
+            `bool`: True when IP-Adapter is loaded and any layer has scale > 0.
+        """
+        scales = [
+            attn_proc.scale
+            for attn_proc in self.transformer.attn_processors.values()
+            if isinstance(attn_proc, SD3IPAdapterJointAttnProcessor2_0)
+        ]
+
+        return len(scales) > 0 and any(scale > 0 for scale in scales)
+
+    @validate_hf_hub_args
+    def load_ip_adapter(
+        self,
+        pretrained_model_name_or_path_or_dict: Union[str, Dict[str, torch.Tensor]],
+        weight_name: str = "ip-adapter.safetensors",
+        subfolder: Optional[str] = None,
+        image_encoder_folder: Optional[str] = "image_encoder",
+        **kwargs,
+    ) -> None:
+        """
+        Parameters:
+            pretrained_model_name_or_path_or_dict (`str` or `os.PathLike` or `dict`):
+                Can be either:
+                    - A string, the *model id* (for example `google/ddpm-celebahq-256`) of a pretrained model hosted on
+                      the Hub.
+                    - A path to a *directory* (for example `./my_model_directory`) containing the model weights saved
+                      with [`ModelMixin.save_pretrained`].
+                    - A [torch state
+                      dict](https://pytorch.org/tutorials/beginner/saving_loading_models.html#what-is-a-state-dict).
+            weight_name (`str`, defaults to "ip-adapter.safetensors"):
+                The name of the weight file to load. If a list is passed, it should have the same length as
+                `subfolder`.
+            subfolder (`str`, *optional*):
+                The subfolder location of a model file within a larger model repository on the Hub or locally. If a
+                list is passed, it should have the same length as `weight_name`.
+            image_encoder_folder (`str`, *optional*, defaults to `image_encoder`):
+                The subfolder location of the image encoder within a larger model repository on the Hub or locally.
+                Pass `None` to not load the image encoder. If the image encoder is located in a folder inside
+                `subfolder`, you only need to pass the name of the folder that contains image encoder weights, e.g.
+                `image_encoder_folder="image_encoder"`. If the image encoder is located in a folder other than
+                `subfolder`, you should pass the path to the folder that contains image encoder weights, for example,
+                `image_encoder_folder="different_subfolder/image_encoder"`.
+            cache_dir (`Union[str, os.PathLike]`, *optional*):
+                Path to a directory where a downloaded pretrained model configuration is cached if the standard cache
+                is not used.
+            force_download (`bool`, *optional*, defaults to `False`):
+                Whether or not to force the (re-)download of the model weights and configuration files, overriding the
+                cached versions if they exist.
+            proxies (`Dict[str, str]`, *optional*):
+                A dictionary of proxy servers to use by protocol or endpoint, for example, `{'http': 'foo.bar:3128',
+                'http://hostname': 'foo.bar:4012'}`. The proxies are used on each request.
+            local_files_only (`bool`, *optional*, defaults to `False`):
+                Whether to only load local model weights and configuration files or not. If set to `True`, the model
+                won't be downloaded from the Hub.
+            token (`str` or *bool*, *optional*):
+                The token to use as HTTP bearer authorization for remote files. If `True`, the token generated from
+                `diffusers-cli login` (stored in `~/.huggingface`) is used.
+            revision (`str`, *optional*, defaults to `"main"`):
+                The specific model version to use. It can be a branch name, a tag name, a commit id, or any identifier
+                allowed by Git.
+            low_cpu_mem_usage (`bool`, *optional*, defaults to `True` if torch version >= 1.9.0 else `False`):
+                Speed up model loading only loading the pretrained weights and not initializing the weights. This also
+                tries to not use more than 1x model size in CPU memory (including peak memory) while loading the model.
+                Only supported for PyTorch >= 1.9.0. If you are using an older version of PyTorch, setting this
+                argument to `True` will raise an error.
+        """
+        # Load the main state dict first
+        cache_dir = kwargs.pop("cache_dir", None)
+        force_download = kwargs.pop("force_download", False)
+        proxies = kwargs.pop("proxies", None)
+        local_files_only = kwargs.pop("local_files_only", None)
+        token = kwargs.pop("token", None)
+        revision = kwargs.pop("revision", None)
+        low_cpu_mem_usage = kwargs.pop("low_cpu_mem_usage", _LOW_CPU_MEM_USAGE_DEFAULT)
+
+        if low_cpu_mem_usage and not is_accelerate_available():
+            low_cpu_mem_usage = False
+            logger.warning(
+                "Cannot initialize model with low cpu memory usage because `accelerate` was not found in the"
+                " environment. Defaulting to `low_cpu_mem_usage=False`. It is strongly recommended to install"
+                " `accelerate` for faster and less memory-intense model loading. You can do so with: \n```\npip"
+                " install accelerate\n```\n."
+            )
+
+        if low_cpu_mem_usage is True and not is_torch_version(">=", "1.9.0"):
+            raise NotImplementedError(
+                "Low memory initialization requires torch >= 1.9.0. Please either update your PyTorch version or set"
+                " `low_cpu_mem_usage=False`."
+            )
+
+        user_agent = {
+            "file_type": "attn_procs_weights",
+            "framework": "pytorch",
+        }
 
         if not isinstance(pretrained_model_name_or_path_or_dict, dict):
             model_file = _get_model_file(
@@ -774,7 +840,6 @@
         Unloads the IP Adapter weights.
 
         Example:
->>>>>>> 17128c42
 
         ```python
         >>> # Assuming `pipeline` is already loaded with the IP Adapter weights.
@@ -782,31 +847,6 @@
         >>> ...
         ```
         """
-<<<<<<< HEAD
-        # remove CLIP image encoder
-        if hasattr(self, "image_encoder") and getattr(self, "image_encoder", None) is not None:
-            self.image_encoder = None
-            self.register_to_config(image_encoder=[None, None])
-
-        # remove feature extractor only when safety_checker is None as safety_checker uses
-        # the feature_extractor later
-        if not hasattr(self, "safety_checker"):
-            if hasattr(self, "feature_extractor") and getattr(self, "feature_extractor", None) is not None:
-                self.feature_extractor = None
-                self.register_to_config(feature_extractor=[None, None])
-
-        # remove hidden encoder
-        self.transformer.encoder_hid_proj = None
-        self.transformer.config.encoder_hid_dim_type = None
-
-        # restore original Transformer attention processors layers
-        attn_procs = {}
-        for name, value in self.transformer.attn_processors.items():
-            attn_processor_class = FluxAttnProcessor2_0()
-            attn_procs[name] = (
-                attn_processor_class if isinstance(value, (FluxIPAdapterJointAttnProcessor2_0)) else value.__class__()
-            )
-=======
         # Remove image encoder
         if hasattr(self, "image_encoder") and getattr(self, "image_encoder", None) is not None:
             self.image_encoder = None
@@ -827,5 +867,4 @@
             )
             for name, value in self.transformer.attn_processors.items()
         }
->>>>>>> 17128c42
         self.transformer.set_attn_processor(attn_procs)