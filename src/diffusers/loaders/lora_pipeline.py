# Copyright 2024 The HuggingFace Team. All rights reserved.
#
# Licensed under the Apache License, Version 2.0 (the "License");
# you may not use this file except in compliance with the License.
# You may obtain a copy of the License at
#
#     http://www.apache.org/licenses/LICENSE-2.0
#
# Unless required by applicable law or agreed to in writing, software
# distributed under the License is distributed on an "AS IS" BASIS,
# WITHOUT WARRANTIES OR CONDITIONS OF ANY KIND, either express or implied.
# See the License for the specific language governing permissions and
# limitations under the License.

import os
from typing import Callable, Dict, List, Optional, Union

import torch
from huggingface_hub.utils import validate_hf_hub_args

from ..utils import (
    USE_PEFT_BACKEND,
    deprecate,
    is_peft_available,
    is_peft_version,
    is_torch_version,
    is_transformers_available,
    is_transformers_version,
    logging,
)
from .lora_base import (  # noqa
    LORA_WEIGHT_NAME,
    LORA_WEIGHT_NAME_SAFE,
    LoraBaseMixin,
    _fetch_state_dict,
    _load_lora_into_text_encoder,
)
from .lora_conversion_utils import (
    _convert_bfl_flux_control_lora_to_diffusers,
    _convert_hunyuan_video_lora_to_diffusers,
    _convert_kohya_flux_lora_to_diffusers,
    _convert_non_diffusers_lora_to_diffusers,
    _convert_xlabs_flux_lora_to_diffusers,
    _maybe_map_sgm_blocks_to_diffusers,
)


_LOW_CPU_MEM_USAGE_DEFAULT_LORA = False
if is_torch_version(">=", "1.9.0"):
    if (
        is_peft_available()
        and is_peft_version(">=", "0.13.1")
        and is_transformers_available()
        and is_transformers_version(">", "4.45.2")
    ):
        _LOW_CPU_MEM_USAGE_DEFAULT_LORA = True


logger = logging.get_logger(__name__)

TEXT_ENCODER_NAME = "text_encoder"
UNET_NAME = "unet"
TRANSFORMER_NAME = "transformer"

_MODULE_NAME_TO_ATTRIBUTE_MAP_FLUX = {"x_embedder": "in_channels"}


class StableDiffusionLoraLoaderMixin(LoraBaseMixin):
    r"""
    Load LoRA layers into Stable Diffusion [`UNet2DConditionModel`] and
    [`CLIPTextModel`](https://huggingface.co/docs/transformers/model_doc/clip#transformers.CLIPTextModel).
    """

    _lora_loadable_modules = ["unet", "text_encoder"]
    unet_name = UNET_NAME
    text_encoder_name = TEXT_ENCODER_NAME

    def load_lora_weights(
        self, pretrained_model_name_or_path_or_dict: Union[str, Dict[str, torch.Tensor]], adapter_name=None, **kwargs
    ):
        """
        Load LoRA weights specified in `pretrained_model_name_or_path_or_dict` into `self.unet` and
        `self.text_encoder`.

        All kwargs are forwarded to `self.lora_state_dict`.

        See [`~loaders.StableDiffusionLoraLoaderMixin.lora_state_dict`] for more details on how the state dict is
        loaded.

        See [`~loaders.StableDiffusionLoraLoaderMixin.load_lora_into_unet`] for more details on how the state dict is
        loaded into `self.unet`.

        See [`~loaders.StableDiffusionLoraLoaderMixin.load_lora_into_text_encoder`] for more details on how the state
        dict is loaded into `self.text_encoder`.

        Parameters:
            pretrained_model_name_or_path_or_dict (`str` or `os.PathLike` or `dict`):
                See [`~loaders.StableDiffusionLoraLoaderMixin.lora_state_dict`].
            adapter_name (`str`, *optional*):
                Adapter name to be used for referencing the loaded adapter model. If not specified, it will use
                `default_{i}` where i is the total number of adapters being loaded.
            low_cpu_mem_usage (`bool`, *optional*):
                Speed up model loading by only loading the pretrained LoRA weights and not initializing the random
                weights.
            kwargs (`dict`, *optional*):
                See [`~loaders.StableDiffusionLoraLoaderMixin.lora_state_dict`].
        """
        if not USE_PEFT_BACKEND:
            raise ValueError("PEFT backend is required for this method.")

        low_cpu_mem_usage = kwargs.pop("low_cpu_mem_usage", _LOW_CPU_MEM_USAGE_DEFAULT_LORA)
        if low_cpu_mem_usage and not is_peft_version(">=", "0.13.1"):
            raise ValueError(
                "`low_cpu_mem_usage=True` is not compatible with this `peft` version. Please update it with `pip install -U peft`."
            )

        # if a dict is passed, copy it instead of modifying it inplace
        if isinstance(pretrained_model_name_or_path_or_dict, dict):
            pretrained_model_name_or_path_or_dict = pretrained_model_name_or_path_or_dict.copy()

        # First, ensure that the checkpoint is a compatible one and can be successfully loaded.
        state_dict, network_alphas = self.lora_state_dict(pretrained_model_name_or_path_or_dict, **kwargs)

        is_correct_format = all("lora" in key for key in state_dict.keys())
        if not is_correct_format:
            raise ValueError("Invalid LoRA checkpoint.")

        self.load_lora_into_unet(
            state_dict,
            network_alphas=network_alphas,
            unet=getattr(self, self.unet_name) if not hasattr(self, "unet") else self.unet,
            adapter_name=adapter_name,
            _pipeline=self,
            low_cpu_mem_usage=low_cpu_mem_usage,
        )
        self.load_lora_into_text_encoder(
            state_dict,
            network_alphas=network_alphas,
            text_encoder=getattr(self, self.text_encoder_name)
            if not hasattr(self, "text_encoder")
            else self.text_encoder,
            lora_scale=self.lora_scale,
            adapter_name=adapter_name,
            _pipeline=self,
            low_cpu_mem_usage=low_cpu_mem_usage,
        )

    @classmethod
    @validate_hf_hub_args
    def lora_state_dict(
        cls,
        pretrained_model_name_or_path_or_dict: Union[str, Dict[str, torch.Tensor]],
        **kwargs,
    ):
        r"""
        Return state dict for lora weights and the network alphas.

        <Tip warning={true}>

        We support loading A1111 formatted LoRA checkpoints in a limited capacity.

        This function is experimental and might change in the future.

        </Tip>

        Parameters:
            pretrained_model_name_or_path_or_dict (`str` or `os.PathLike` or `dict`):
                Can be either:

                    - A string, the *model id* (for example `google/ddpm-celebahq-256`) of a pretrained model hosted on
                      the Hub.
                    - A path to a *directory* (for example `./my_model_directory`) containing the model weights saved
                      with [`ModelMixin.save_pretrained`].
                    - A [torch state
                      dict](https://pytorch.org/tutorials/beginner/saving_loading_models.html#what-is-a-state-dict).

            cache_dir (`Union[str, os.PathLike]`, *optional*):
                Path to a directory where a downloaded pretrained model configuration is cached if the standard cache
                is not used.
            force_download (`bool`, *optional*, defaults to `False`):
                Whether or not to force the (re-)download of the model weights and configuration files, overriding the
                cached versions if they exist.

            proxies (`Dict[str, str]`, *optional*):
                A dictionary of proxy servers to use by protocol or endpoint, for example, `{'http': 'foo.bar:3128',
                'http://hostname': 'foo.bar:4012'}`. The proxies are used on each request.
            local_files_only (`bool`, *optional*, defaults to `False`):
                Whether to only load local model weights and configuration files or not. If set to `True`, the model
                won't be downloaded from the Hub.
            token (`str` or *bool*, *optional*):
                The token to use as HTTP bearer authorization for remote files. If `True`, the token generated from
                `diffusers-cli login` (stored in `~/.huggingface`) is used.
            revision (`str`, *optional*, defaults to `"main"`):
                The specific model version to use. It can be a branch name, a tag name, a commit id, or any identifier
                allowed by Git.
            subfolder (`str`, *optional*, defaults to `""`):
                The subfolder location of a model file within a larger model repository on the Hub or locally.
            weight_name (`str`, *optional*, defaults to None):
                Name of the serialized state dict file.
        """
        # Load the main state dict first which has the LoRA layers for either of
        # UNet and text encoder or both.
        cache_dir = kwargs.pop("cache_dir", None)
        force_download = kwargs.pop("force_download", False)
        proxies = kwargs.pop("proxies", None)
        local_files_only = kwargs.pop("local_files_only", None)
        token = kwargs.pop("token", None)
        revision = kwargs.pop("revision", None)
        subfolder = kwargs.pop("subfolder", None)
        weight_name = kwargs.pop("weight_name", None)
        unet_config = kwargs.pop("unet_config", None)
        use_safetensors = kwargs.pop("use_safetensors", None)

        allow_pickle = False
        if use_safetensors is None:
            use_safetensors = True
            allow_pickle = True

        user_agent = {
            "file_type": "attn_procs_weights",
            "framework": "pytorch",
        }

        state_dict = _fetch_state_dict(
            pretrained_model_name_or_path_or_dict=pretrained_model_name_or_path_or_dict,
            weight_name=weight_name,
            use_safetensors=use_safetensors,
            local_files_only=local_files_only,
            cache_dir=cache_dir,
            force_download=force_download,
            proxies=proxies,
            token=token,
            revision=revision,
            subfolder=subfolder,
            user_agent=user_agent,
            allow_pickle=allow_pickle,
        )
        is_dora_scale_present = any("dora_scale" in k for k in state_dict)
        if is_dora_scale_present:
            warn_msg = "It seems like you are using a DoRA checkpoint that is not compatible in Diffusers at the moment. So, we are going to filter out the keys associated to 'dora_scale` from the state dict. If you think this is a mistake please open an issue https://github.com/huggingface/diffusers/issues/new."
            logger.warning(warn_msg)
            state_dict = {k: v for k, v in state_dict.items() if "dora_scale" not in k}

        network_alphas = None
        # TODO: replace it with a method from `state_dict_utils`
        if all(
            (
                k.startswith("lora_te_")
                or k.startswith("lora_unet_")
                or k.startswith("lora_te1_")
                or k.startswith("lora_te2_")
            )
            for k in state_dict.keys()
        ):
            # Map SDXL blocks correctly.
            if unet_config is not None:
                # use unet config to remap block numbers
                state_dict = _maybe_map_sgm_blocks_to_diffusers(state_dict, unet_config)
            state_dict, network_alphas = _convert_non_diffusers_lora_to_diffusers(state_dict)

        return state_dict, network_alphas

    @classmethod
    def load_lora_into_unet(
        cls, state_dict, network_alphas, unet, adapter_name=None, _pipeline=None, low_cpu_mem_usage=False
    ):
        """
        This will load the LoRA layers specified in `state_dict` into `unet`.

        Parameters:
            state_dict (`dict`):
                A standard state dict containing the lora layer parameters. The keys can either be indexed directly
                into the unet or prefixed with an additional `unet` which can be used to distinguish between text
                encoder lora layers.
            network_alphas (`Dict[str, float]`):
                The value of the network alpha used for stable learning and preventing underflow. This value has the
                same meaning as the `--network_alpha` option in the kohya-ss trainer script. Refer to [this
                link](https://github.com/darkstorm2150/sd-scripts/blob/main/docs/train_network_README-en.md#execute-learning).
            unet (`UNet2DConditionModel`):
                The UNet model to load the LoRA layers into.
            adapter_name (`str`, *optional*):
                Adapter name to be used for referencing the loaded adapter model. If not specified, it will use
                `default_{i}` where i is the total number of adapters being loaded.
            low_cpu_mem_usage (`bool`, *optional*):
                Speed up model loading only loading the pretrained LoRA weights and not initializing the random
                weights.
        """
        if not USE_PEFT_BACKEND:
            raise ValueError("PEFT backend is required for this method.")

        if low_cpu_mem_usage and not is_peft_version(">=", "0.13.1"):
            raise ValueError(
                "`low_cpu_mem_usage=True` is not compatible with this `peft` version. Please update it with `pip install -U peft`."
            )

        # If the serialization format is new (introduced in https://github.com/huggingface/diffusers/pull/2918),
        # then the `state_dict` keys should have `cls.unet_name` and/or `cls.text_encoder_name` as
        # their prefixes.
        logger.info(f"Loading {cls.unet_name}.")
        unet.load_lora_adapter(
            state_dict,
            prefix=cls.unet_name,
            network_alphas=network_alphas,
            adapter_name=adapter_name,
            _pipeline=_pipeline,
            low_cpu_mem_usage=low_cpu_mem_usage,
        )

    @classmethod
    def load_lora_into_text_encoder(
        cls,
        state_dict,
        network_alphas,
        text_encoder,
        prefix=None,
        lora_scale=1.0,
        adapter_name=None,
        _pipeline=None,
        low_cpu_mem_usage=False,
    ):
        """
        This will load the LoRA layers specified in `state_dict` into `text_encoder`

        Parameters:
            state_dict (`dict`):
                A standard state dict containing the lora layer parameters. The key should be prefixed with an
                additional `text_encoder` to distinguish between unet lora layers.
            network_alphas (`Dict[str, float]`):
                The value of the network alpha used for stable learning and preventing underflow. This value has the
                same meaning as the `--network_alpha` option in the kohya-ss trainer script. Refer to [this
                link](https://github.com/darkstorm2150/sd-scripts/blob/main/docs/train_network_README-en.md#execute-learning).
            text_encoder (`CLIPTextModel`):
                The text encoder model to load the LoRA layers into.
            prefix (`str`):
                Expected prefix of the `text_encoder` in the `state_dict`.
            lora_scale (`float`):
                How much to scale the output of the lora linear layer before it is added with the output of the regular
                lora layer.
            adapter_name (`str`, *optional*):
                Adapter name to be used for referencing the loaded adapter model. If not specified, it will use
                `default_{i}` where i is the total number of adapters being loaded.
            low_cpu_mem_usage (`bool`, *optional*):
                Speed up model loading by only loading the pretrained LoRA weights and not initializing the random
                weights.
        """
<<<<<<< HEAD
        if not USE_PEFT_BACKEND:
            raise ValueError("PEFT backend is required for this method.")

        peft_kwargs = {}
        if low_cpu_mem_usage:
            if not is_peft_version(">=", "0.13.1"):
                raise ValueError(
                    "`low_cpu_mem_usage=True` is not compatible with this `peft` version. Please update it with `pip install -U peft`."
                )
            if not is_transformers_version(">", "4.45.2"):
                # Note from sayakpaul: It's not in `transformers` stable yet.
                # https://github.com/huggingface/transformers/pull/33725/
                raise ValueError(
                    "`low_cpu_mem_usage=True` is not compatible with this `transformers` version. Please update it with `pip install -U transformers`."
                )
            peft_kwargs["low_cpu_mem_usage"] = low_cpu_mem_usage

        from peft import LoraConfig

        # If the serialization format is new (introduced in https://github.com/huggingface/diffusers/pull/2918),
        # then the `state_dict` keys should have `self.unet_name` and/or `self.text_encoder_name` as
        # their prefixes.
        prefix = cls.text_encoder_name if prefix is None else prefix
        text_encoder_lora_state_dict = {
            k.replace(f"{prefix}.", ""): v for k, v in state_dict.items() if k.startswith(f"{prefix}.")
        }

        if len(text_encoder_lora_state_dict) > 0:
            logger.info(f"Loading {prefix}.")
            rank = {}
            text_encoder_lora_state_dict = convert_state_dict_to_diffusers(text_encoder_lora_state_dict)
            # convert state dict
            text_encoder_lora_state_dict = convert_state_dict_to_peft(text_encoder_lora_state_dict)

            for name, _ in text_encoder_attn_modules(text_encoder):
                for module in ("out_proj", "q_proj", "k_proj", "v_proj"):
                    rank_key = f"{name}.{module}.lora_B.weight"
                    if rank_key not in text_encoder_lora_state_dict:
                        continue
                    rank[rank_key] = text_encoder_lora_state_dict[rank_key].shape[1]

            for name, _ in text_encoder_mlp_modules(text_encoder):
                for module in ("fc1", "fc2"):
                    rank_key = f"{name}.{module}.lora_B.weight"
                    if rank_key not in text_encoder_lora_state_dict:
                        continue
                    rank[rank_key] = text_encoder_lora_state_dict[rank_key].shape[1]

            if network_alphas is not None:
                alpha_keys = [k for k in network_alphas.keys() if k.startswith(prefix) and k.split(".")[0] == prefix]
                network_alphas = {k.replace(f"{prefix}.", ""): v for k, v in network_alphas.items() if k in alpha_keys}

            lora_config_kwargs = get_peft_kwargs(rank, network_alphas, text_encoder_lora_state_dict, is_unet=False)

            if "use_dora" in lora_config_kwargs:
                if lora_config_kwargs["use_dora"]:
                    if is_peft_version("<", "0.9.0"):
                        raise ValueError(
                            "You need `peft` 0.9.0 at least to use DoRA-enabled LoRAs. Please upgrade your installation of `peft`."
                        )
                else:
                    if is_peft_version("<", "0.9.0"):
                        lora_config_kwargs.pop("use_dora")

            if "lora_bias" in lora_config_kwargs:
                if lora_config_kwargs["lora_bias"]:
                    if is_peft_version("<=", "0.13.2"):
                        raise ValueError(
                            "You need `peft` 0.14.0 at least to use `bias` in LoRAs. Please upgrade your installation of `peft`."
                        )
                else:
                    if is_peft_version("<=", "0.13.2"):
                        lora_config_kwargs.pop("lora_bias")

            lora_config = LoraConfig(**lora_config_kwargs)

            # adapter_name
            if adapter_name is None:
                adapter_name = get_adapter_name(text_encoder)

            is_model_cpu_offload, is_sequential_cpu_offload = cls._optionally_disable_offloading(_pipeline)

            # inject LoRA layers and load the state dict
            # in transformers we automatically check whether the adapter name is already in use or not
            text_encoder.load_adapter(
                adapter_name=adapter_name,
                adapter_state_dict=text_encoder_lora_state_dict,
                peft_config=lora_config,
                **peft_kwargs,
            )

            # scale LoRA layers with `lora_scale`
            scale_lora_layers(text_encoder, weight=lora_scale)

            text_encoder.to(device=text_encoder.device, dtype=text_encoder.dtype)

            # Offload back.
            if is_model_cpu_offload:
                _pipeline.enable_model_cpu_offload()
            elif is_sequential_cpu_offload:
                _pipeline.enable_sequential_cpu_offload()
            # Unsafe code />

        else:
            logger.info(
                f"No LoRA keys associated to {text_encoder.__class__.__name__} found with the {prefix=}. Open an issue if you think it's unexpected: https://github.com/huggingface/diffusers/issues/new"
            )
=======
        _load_lora_into_text_encoder(
            state_dict=state_dict,
            network_alphas=network_alphas,
            lora_scale=lora_scale,
            text_encoder=text_encoder,
            prefix=prefix,
            text_encoder_name=cls.text_encoder_name,
            adapter_name=adapter_name,
            _pipeline=_pipeline,
            low_cpu_mem_usage=low_cpu_mem_usage,
        )
>>>>>>> c3478a42

    @classmethod
    def save_lora_weights(
        cls,
        save_directory: Union[str, os.PathLike],
        unet_lora_layers: Dict[str, Union[torch.nn.Module, torch.Tensor]] = None,
        text_encoder_lora_layers: Dict[str, torch.nn.Module] = None,
        is_main_process: bool = True,
        weight_name: str = None,
        save_function: Callable = None,
        safe_serialization: bool = True,
    ):
        r"""
        Save the LoRA parameters corresponding to the UNet and text encoder.

        Arguments:
            save_directory (`str` or `os.PathLike`):
                Directory to save LoRA parameters to. Will be created if it doesn't exist.
            unet_lora_layers (`Dict[str, torch.nn.Module]` or `Dict[str, torch.Tensor]`):
                State dict of the LoRA layers corresponding to the `unet`.
            text_encoder_lora_layers (`Dict[str, torch.nn.Module]` or `Dict[str, torch.Tensor]`):
                State dict of the LoRA layers corresponding to the `text_encoder`. Must explicitly pass the text
                encoder LoRA state dict because it comes from 🤗 Transformers.
            is_main_process (`bool`, *optional*, defaults to `True`):
                Whether the process calling this is the main process or not. Useful during distributed training and you
                need to call this function on all processes. In this case, set `is_main_process=True` only on the main
                process to avoid race conditions.
            save_function (`Callable`):
                The function to use to save the state dictionary. Useful during distributed training when you need to
                replace `torch.save` with another method. Can be configured with the environment variable
                `DIFFUSERS_SAVE_MODE`.
            safe_serialization (`bool`, *optional*, defaults to `True`):
                Whether to save the model using `safetensors` or the traditional PyTorch way with `pickle`.
        """
        state_dict = {}

        if not (unet_lora_layers or text_encoder_lora_layers):
            raise ValueError("You must pass at least one of `unet_lora_layers` and `text_encoder_lora_layers`.")

        if unet_lora_layers:
            state_dict.update(cls.pack_weights(unet_lora_layers, cls.unet_name))

        if text_encoder_lora_layers:
            state_dict.update(cls.pack_weights(text_encoder_lora_layers, cls.text_encoder_name))

        # Save the model
        cls.write_lora_layers(
            state_dict=state_dict,
            save_directory=save_directory,
            is_main_process=is_main_process,
            weight_name=weight_name,
            save_function=save_function,
            safe_serialization=safe_serialization,
        )

    def fuse_lora(
        self,
        components: List[str] = ["unet", "text_encoder"],
        lora_scale: float = 1.0,
        safe_fusing: bool = False,
        adapter_names: Optional[List[str]] = None,
        **kwargs,
    ):
        r"""
        Fuses the LoRA parameters into the original parameters of the corresponding blocks.

        <Tip warning={true}>

        This is an experimental API.

        </Tip>

        Args:
            components: (`List[str]`): List of LoRA-injectable components to fuse the LoRAs into.
            lora_scale (`float`, defaults to 1.0):
                Controls how much to influence the outputs with the LoRA parameters.
            safe_fusing (`bool`, defaults to `False`):
                Whether to check fused weights for NaN values before fusing and if values are NaN not fusing them.
            adapter_names (`List[str]`, *optional*):
                Adapter names to be used for fusing. If nothing is passed, all active adapters will be fused.

        Example:

        ```py
        from diffusers import DiffusionPipeline
        import torch

        pipeline = DiffusionPipeline.from_pretrained(
            "stabilityai/stable-diffusion-xl-base-1.0", torch_dtype=torch.float16
        ).to("cuda")
        pipeline.load_lora_weights("nerijs/pixel-art-xl", weight_name="pixel-art-xl.safetensors", adapter_name="pixel")
        pipeline.fuse_lora(lora_scale=0.7)
        ```
        """
        super().fuse_lora(
            components=components, lora_scale=lora_scale, safe_fusing=safe_fusing, adapter_names=adapter_names
        )

    def unfuse_lora(self, components: List[str] = ["unet", "text_encoder"], **kwargs):
        r"""
        Reverses the effect of
        [`pipe.fuse_lora()`](https://huggingface.co/docs/diffusers/main/en/api/loaders#diffusers.loaders.LoraBaseMixin.fuse_lora).

        <Tip warning={true}>

        This is an experimental API.

        </Tip>

        Args:
            components (`List[str]`): List of LoRA-injectable components to unfuse LoRA from.
            unfuse_unet (`bool`, defaults to `True`): Whether to unfuse the UNet LoRA parameters.
            unfuse_text_encoder (`bool`, defaults to `True`):
                Whether to unfuse the text encoder LoRA parameters. If the text encoder wasn't monkey-patched with the
                LoRA parameters then it won't have any effect.
        """
        super().unfuse_lora(components=components)


class StableDiffusionXLLoraLoaderMixin(LoraBaseMixin):
    r"""
    Load LoRA layers into Stable Diffusion XL [`UNet2DConditionModel`],
    [`CLIPTextModel`](https://huggingface.co/docs/transformers/model_doc/clip#transformers.CLIPTextModel), and
    [`CLIPTextModelWithProjection`](https://huggingface.co/docs/transformers/model_doc/clip#transformers.CLIPTextModelWithProjection).
    """

    _lora_loadable_modules = ["unet", "text_encoder", "text_encoder_2"]
    unet_name = UNET_NAME
    text_encoder_name = TEXT_ENCODER_NAME

    def load_lora_weights(
        self,
        pretrained_model_name_or_path_or_dict: Union[str, Dict[str, torch.Tensor]],
        adapter_name: Optional[str] = None,
        **kwargs,
    ):
        """
        Load LoRA weights specified in `pretrained_model_name_or_path_or_dict` into `self.unet` and
        `self.text_encoder`.

        All kwargs are forwarded to `self.lora_state_dict`.

        See [`~loaders.StableDiffusionLoraLoaderMixin.lora_state_dict`] for more details on how the state dict is
        loaded.

        See [`~loaders.StableDiffusionLoraLoaderMixin.load_lora_into_unet`] for more details on how the state dict is
        loaded into `self.unet`.

        See [`~loaders.StableDiffusionLoraLoaderMixin.load_lora_into_text_encoder`] for more details on how the state
        dict is loaded into `self.text_encoder`.

        Parameters:
            pretrained_model_name_or_path_or_dict (`str` or `os.PathLike` or `dict`):
                See [`~loaders.StableDiffusionLoraLoaderMixin.lora_state_dict`].
            adapter_name (`str`, *optional*):
                Adapter name to be used for referencing the loaded adapter model. If not specified, it will use
                `default_{i}` where i is the total number of adapters being loaded.
            low_cpu_mem_usage (`bool`, *optional*):
                Speed up model loading by only loading the pretrained LoRA weights and not initializing the random
                weights.
            kwargs (`dict`, *optional*):
                See [`~loaders.StableDiffusionLoraLoaderMixin.lora_state_dict`].
        """
        if not USE_PEFT_BACKEND:
            raise ValueError("PEFT backend is required for this method.")

        low_cpu_mem_usage = kwargs.pop("low_cpu_mem_usage", _LOW_CPU_MEM_USAGE_DEFAULT_LORA)
        if low_cpu_mem_usage and not is_peft_version(">=", "0.13.1"):
            raise ValueError(
                "`low_cpu_mem_usage=True` is not compatible with this `peft` version. Please update it with `pip install -U peft`."
            )

        # We could have accessed the unet config from `lora_state_dict()` too. We pass
        # it here explicitly to be able to tell that it's coming from an SDXL
        # pipeline.

        # if a dict is passed, copy it instead of modifying it inplace
        if isinstance(pretrained_model_name_or_path_or_dict, dict):
            pretrained_model_name_or_path_or_dict = pretrained_model_name_or_path_or_dict.copy()

        # First, ensure that the checkpoint is a compatible one and can be successfully loaded.
        state_dict, network_alphas = self.lora_state_dict(
            pretrained_model_name_or_path_or_dict,
            unet_config=self.unet.config,
            **kwargs,
        )

        is_correct_format = all("lora" in key for key in state_dict.keys())
        if not is_correct_format:
            raise ValueError("Invalid LoRA checkpoint.")

        self.load_lora_into_unet(
            state_dict,
            network_alphas=network_alphas,
            unet=self.unet,
            adapter_name=adapter_name,
            _pipeline=self,
            low_cpu_mem_usage=low_cpu_mem_usage,
        )
        self.load_lora_into_text_encoder(
            state_dict,
            network_alphas=network_alphas,
            text_encoder=self.text_encoder,
            prefix=self.text_encoder_name,
            lora_scale=self.lora_scale,
            adapter_name=adapter_name,
            _pipeline=self,
            low_cpu_mem_usage=low_cpu_mem_usage,
        )
        self.load_lora_into_text_encoder(
            state_dict,
            network_alphas=network_alphas,
            text_encoder=self.text_encoder_2,
            prefix=f"{self.text_encoder_name}_2",
            lora_scale=self.lora_scale,
            adapter_name=adapter_name,
            _pipeline=self,
            low_cpu_mem_usage=low_cpu_mem_usage,
        )

    @classmethod
    @validate_hf_hub_args
    # Copied from diffusers.loaders.lora_pipeline.StableDiffusionLoraLoaderMixin.lora_state_dict
    def lora_state_dict(
        cls,
        pretrained_model_name_or_path_or_dict: Union[str, Dict[str, torch.Tensor]],
        **kwargs,
    ):
        r"""
        Return state dict for lora weights and the network alphas.

        <Tip warning={true}>

        We support loading A1111 formatted LoRA checkpoints in a limited capacity.

        This function is experimental and might change in the future.

        </Tip>

        Parameters:
            pretrained_model_name_or_path_or_dict (`str` or `os.PathLike` or `dict`):
                Can be either:

                    - A string, the *model id* (for example `google/ddpm-celebahq-256`) of a pretrained model hosted on
                      the Hub.
                    - A path to a *directory* (for example `./my_model_directory`) containing the model weights saved
                      with [`ModelMixin.save_pretrained`].
                    - A [torch state
                      dict](https://pytorch.org/tutorials/beginner/saving_loading_models.html#what-is-a-state-dict).

            cache_dir (`Union[str, os.PathLike]`, *optional*):
                Path to a directory where a downloaded pretrained model configuration is cached if the standard cache
                is not used.
            force_download (`bool`, *optional*, defaults to `False`):
                Whether or not to force the (re-)download of the model weights and configuration files, overriding the
                cached versions if they exist.

            proxies (`Dict[str, str]`, *optional*):
                A dictionary of proxy servers to use by protocol or endpoint, for example, `{'http': 'foo.bar:3128',
                'http://hostname': 'foo.bar:4012'}`. The proxies are used on each request.
            local_files_only (`bool`, *optional*, defaults to `False`):
                Whether to only load local model weights and configuration files or not. If set to `True`, the model
                won't be downloaded from the Hub.
            token (`str` or *bool*, *optional*):
                The token to use as HTTP bearer authorization for remote files. If `True`, the token generated from
                `diffusers-cli login` (stored in `~/.huggingface`) is used.
            revision (`str`, *optional*, defaults to `"main"`):
                The specific model version to use. It can be a branch name, a tag name, a commit id, or any identifier
                allowed by Git.
            subfolder (`str`, *optional*, defaults to `""`):
                The subfolder location of a model file within a larger model repository on the Hub or locally.
            weight_name (`str`, *optional*, defaults to None):
                Name of the serialized state dict file.
        """
        # Load the main state dict first which has the LoRA layers for either of
        # UNet and text encoder or both.
        cache_dir = kwargs.pop("cache_dir", None)
        force_download = kwargs.pop("force_download", False)
        proxies = kwargs.pop("proxies", None)
        local_files_only = kwargs.pop("local_files_only", None)
        token = kwargs.pop("token", None)
        revision = kwargs.pop("revision", None)
        subfolder = kwargs.pop("subfolder", None)
        weight_name = kwargs.pop("weight_name", None)
        unet_config = kwargs.pop("unet_config", None)
        use_safetensors = kwargs.pop("use_safetensors", None)

        allow_pickle = False
        if use_safetensors is None:
            use_safetensors = True
            allow_pickle = True

        user_agent = {
            "file_type": "attn_procs_weights",
            "framework": "pytorch",
        }

        state_dict = _fetch_state_dict(
            pretrained_model_name_or_path_or_dict=pretrained_model_name_or_path_or_dict,
            weight_name=weight_name,
            use_safetensors=use_safetensors,
            local_files_only=local_files_only,
            cache_dir=cache_dir,
            force_download=force_download,
            proxies=proxies,
            token=token,
            revision=revision,
            subfolder=subfolder,
            user_agent=user_agent,
            allow_pickle=allow_pickle,
        )
        is_dora_scale_present = any("dora_scale" in k for k in state_dict)
        if is_dora_scale_present:
            warn_msg = "It seems like you are using a DoRA checkpoint that is not compatible in Diffusers at the moment. So, we are going to filter out the keys associated to 'dora_scale` from the state dict. If you think this is a mistake please open an issue https://github.com/huggingface/diffusers/issues/new."
            logger.warning(warn_msg)
            state_dict = {k: v for k, v in state_dict.items() if "dora_scale" not in k}

        network_alphas = None
        # TODO: replace it with a method from `state_dict_utils`
        if all(
            (
                k.startswith("lora_te_")
                or k.startswith("lora_unet_")
                or k.startswith("lora_te1_")
                or k.startswith("lora_te2_")
            )
            for k in state_dict.keys()
        ):
            # Map SDXL blocks correctly.
            if unet_config is not None:
                # use unet config to remap block numbers
                state_dict = _maybe_map_sgm_blocks_to_diffusers(state_dict, unet_config)
            state_dict, network_alphas = _convert_non_diffusers_lora_to_diffusers(state_dict)

        return state_dict, network_alphas

    @classmethod
    # Copied from diffusers.loaders.lora_pipeline.StableDiffusionLoraLoaderMixin.load_lora_into_unet
    def load_lora_into_unet(
        cls, state_dict, network_alphas, unet, adapter_name=None, _pipeline=None, low_cpu_mem_usage=False
    ):
        """
        This will load the LoRA layers specified in `state_dict` into `unet`.

        Parameters:
            state_dict (`dict`):
                A standard state dict containing the lora layer parameters. The keys can either be indexed directly
                into the unet or prefixed with an additional `unet` which can be used to distinguish between text
                encoder lora layers.
            network_alphas (`Dict[str, float]`):
                The value of the network alpha used for stable learning and preventing underflow. This value has the
                same meaning as the `--network_alpha` option in the kohya-ss trainer script. Refer to [this
                link](https://github.com/darkstorm2150/sd-scripts/blob/main/docs/train_network_README-en.md#execute-learning).
            unet (`UNet2DConditionModel`):
                The UNet model to load the LoRA layers into.
            adapter_name (`str`, *optional*):
                Adapter name to be used for referencing the loaded adapter model. If not specified, it will use
                `default_{i}` where i is the total number of adapters being loaded.
            low_cpu_mem_usage (`bool`, *optional*):
                Speed up model loading only loading the pretrained LoRA weights and not initializing the random
                weights.
        """
        if not USE_PEFT_BACKEND:
            raise ValueError("PEFT backend is required for this method.")

        if low_cpu_mem_usage and not is_peft_version(">=", "0.13.1"):
            raise ValueError(
                "`low_cpu_mem_usage=True` is not compatible with this `peft` version. Please update it with `pip install -U peft`."
            )

        # If the serialization format is new (introduced in https://github.com/huggingface/diffusers/pull/2918),
        # then the `state_dict` keys should have `cls.unet_name` and/or `cls.text_encoder_name` as
        # their prefixes.
        logger.info(f"Loading {cls.unet_name}.")
        unet.load_lora_adapter(
            state_dict,
            prefix=cls.unet_name,
            network_alphas=network_alphas,
            adapter_name=adapter_name,
            _pipeline=_pipeline,
            low_cpu_mem_usage=low_cpu_mem_usage,
        )

    @classmethod
    # Copied from diffusers.loaders.lora_pipeline.StableDiffusionLoraLoaderMixin.load_lora_into_text_encoder
    def load_lora_into_text_encoder(
        cls,
        state_dict,
        network_alphas,
        text_encoder,
        prefix=None,
        lora_scale=1.0,
        adapter_name=None,
        _pipeline=None,
        low_cpu_mem_usage=False,
    ):
        """
        This will load the LoRA layers specified in `state_dict` into `text_encoder`

        Parameters:
            state_dict (`dict`):
                A standard state dict containing the lora layer parameters. The key should be prefixed with an
                additional `text_encoder` to distinguish between unet lora layers.
            network_alphas (`Dict[str, float]`):
                The value of the network alpha used for stable learning and preventing underflow. This value has the
                same meaning as the `--network_alpha` option in the kohya-ss trainer script. Refer to [this
                link](https://github.com/darkstorm2150/sd-scripts/blob/main/docs/train_network_README-en.md#execute-learning).
            text_encoder (`CLIPTextModel`):
                The text encoder model to load the LoRA layers into.
            prefix (`str`):
                Expected prefix of the `text_encoder` in the `state_dict`.
            lora_scale (`float`):
                How much to scale the output of the lora linear layer before it is added with the output of the regular
                lora layer.
            adapter_name (`str`, *optional*):
                Adapter name to be used for referencing the loaded adapter model. If not specified, it will use
                `default_{i}` where i is the total number of adapters being loaded.
            low_cpu_mem_usage (`bool`, *optional*):
                Speed up model loading by only loading the pretrained LoRA weights and not initializing the random
                weights.
        """
<<<<<<< HEAD
        if not USE_PEFT_BACKEND:
            raise ValueError("PEFT backend is required for this method.")

        peft_kwargs = {}
        if low_cpu_mem_usage:
            if not is_peft_version(">=", "0.13.1"):
                raise ValueError(
                    "`low_cpu_mem_usage=True` is not compatible with this `peft` version. Please update it with `pip install -U peft`."
                )
            if not is_transformers_version(">", "4.45.2"):
                # Note from sayakpaul: It's not in `transformers` stable yet.
                # https://github.com/huggingface/transformers/pull/33725/
                raise ValueError(
                    "`low_cpu_mem_usage=True` is not compatible with this `transformers` version. Please update it with `pip install -U transformers`."
                )
            peft_kwargs["low_cpu_mem_usage"] = low_cpu_mem_usage

        from peft import LoraConfig

        # If the serialization format is new (introduced in https://github.com/huggingface/diffusers/pull/2918),
        # then the `state_dict` keys should have `self.unet_name` and/or `self.text_encoder_name` as
        # their prefixes.
        prefix = cls.text_encoder_name if prefix is None else prefix
        text_encoder_lora_state_dict = {
            k.replace(f"{prefix}.", ""): v for k, v in state_dict.items() if k.startswith(f"{prefix}.")
        }

        if len(text_encoder_lora_state_dict) > 0:
            logger.info(f"Loading {prefix}.")
            rank = {}
            text_encoder_lora_state_dict = convert_state_dict_to_diffusers(text_encoder_lora_state_dict)
            # convert state dict
            text_encoder_lora_state_dict = convert_state_dict_to_peft(text_encoder_lora_state_dict)

            for name, _ in text_encoder_attn_modules(text_encoder):
                for module in ("out_proj", "q_proj", "k_proj", "v_proj"):
                    rank_key = f"{name}.{module}.lora_B.weight"
                    if rank_key not in text_encoder_lora_state_dict:
                        continue
                    rank[rank_key] = text_encoder_lora_state_dict[rank_key].shape[1]

            for name, _ in text_encoder_mlp_modules(text_encoder):
                for module in ("fc1", "fc2"):
                    rank_key = f"{name}.{module}.lora_B.weight"
                    if rank_key not in text_encoder_lora_state_dict:
                        continue
                    rank[rank_key] = text_encoder_lora_state_dict[rank_key].shape[1]

            if network_alphas is not None:
                alpha_keys = [k for k in network_alphas.keys() if k.startswith(prefix) and k.split(".")[0] == prefix]
                network_alphas = {k.replace(f"{prefix}.", ""): v for k, v in network_alphas.items() if k in alpha_keys}

            lora_config_kwargs = get_peft_kwargs(rank, network_alphas, text_encoder_lora_state_dict, is_unet=False)

            if "use_dora" in lora_config_kwargs:
                if lora_config_kwargs["use_dora"]:
                    if is_peft_version("<", "0.9.0"):
                        raise ValueError(
                            "You need `peft` 0.9.0 at least to use DoRA-enabled LoRAs. Please upgrade your installation of `peft`."
                        )
                else:
                    if is_peft_version("<", "0.9.0"):
                        lora_config_kwargs.pop("use_dora")

            if "lora_bias" in lora_config_kwargs:
                if lora_config_kwargs["lora_bias"]:
                    if is_peft_version("<=", "0.13.2"):
                        raise ValueError(
                            "You need `peft` 0.14.0 at least to use `bias` in LoRAs. Please upgrade your installation of `peft`."
                        )
                else:
                    if is_peft_version("<=", "0.13.2"):
                        lora_config_kwargs.pop("lora_bias")

            lora_config = LoraConfig(**lora_config_kwargs)

            # adapter_name
            if adapter_name is None:
                adapter_name = get_adapter_name(text_encoder)

            is_model_cpu_offload, is_sequential_cpu_offload = cls._optionally_disable_offloading(_pipeline)

            # inject LoRA layers and load the state dict
            # in transformers we automatically check whether the adapter name is already in use or not
            text_encoder.load_adapter(
                adapter_name=adapter_name,
                adapter_state_dict=text_encoder_lora_state_dict,
                peft_config=lora_config,
                **peft_kwargs,
            )

            # scale LoRA layers with `lora_scale`
            scale_lora_layers(text_encoder, weight=lora_scale)

            text_encoder.to(device=text_encoder.device, dtype=text_encoder.dtype)

            # Offload back.
            if is_model_cpu_offload:
                _pipeline.enable_model_cpu_offload()
            elif is_sequential_cpu_offload:
                _pipeline.enable_sequential_cpu_offload()
            # Unsafe code />

        else:
            logger.info(
                f"No LoRA keys associated to {text_encoder.__class__.__name__} found with the {prefix=}. Open an issue if you think it's unexpected: https://github.com/huggingface/diffusers/issues/new"
            )
=======
        _load_lora_into_text_encoder(
            state_dict=state_dict,
            network_alphas=network_alphas,
            lora_scale=lora_scale,
            text_encoder=text_encoder,
            prefix=prefix,
            text_encoder_name=cls.text_encoder_name,
            adapter_name=adapter_name,
            _pipeline=_pipeline,
            low_cpu_mem_usage=low_cpu_mem_usage,
        )
>>>>>>> c3478a42

    @classmethod
    def save_lora_weights(
        cls,
        save_directory: Union[str, os.PathLike],
        unet_lora_layers: Dict[str, Union[torch.nn.Module, torch.Tensor]] = None,
        text_encoder_lora_layers: Dict[str, Union[torch.nn.Module, torch.Tensor]] = None,
        text_encoder_2_lora_layers: Dict[str, Union[torch.nn.Module, torch.Tensor]] = None,
        is_main_process: bool = True,
        weight_name: str = None,
        save_function: Callable = None,
        safe_serialization: bool = True,
    ):
        r"""
        Save the LoRA parameters corresponding to the UNet and text encoder.

        Arguments:
            save_directory (`str` or `os.PathLike`):
                Directory to save LoRA parameters to. Will be created if it doesn't exist.
            unet_lora_layers (`Dict[str, torch.nn.Module]` or `Dict[str, torch.Tensor]`):
                State dict of the LoRA layers corresponding to the `unet`.
            text_encoder_lora_layers (`Dict[str, torch.nn.Module]` or `Dict[str, torch.Tensor]`):
                State dict of the LoRA layers corresponding to the `text_encoder`. Must explicitly pass the text
                encoder LoRA state dict because it comes from 🤗 Transformers.
            text_encoder_2_lora_layers (`Dict[str, torch.nn.Module]` or `Dict[str, torch.Tensor]`):
                State dict of the LoRA layers corresponding to the `text_encoder_2`. Must explicitly pass the text
                encoder LoRA state dict because it comes from 🤗 Transformers.
            is_main_process (`bool`, *optional*, defaults to `True`):
                Whether the process calling this is the main process or not. Useful during distributed training and you
                need to call this function on all processes. In this case, set `is_main_process=True` only on the main
                process to avoid race conditions.
            save_function (`Callable`):
                The function to use to save the state dictionary. Useful during distributed training when you need to
                replace `torch.save` with another method. Can be configured with the environment variable
                `DIFFUSERS_SAVE_MODE`.
            safe_serialization (`bool`, *optional*, defaults to `True`):
                Whether to save the model using `safetensors` or the traditional PyTorch way with `pickle`.
        """
        state_dict = {}

        if not (unet_lora_layers or text_encoder_lora_layers or text_encoder_2_lora_layers):
            raise ValueError(
                "You must pass at least one of `unet_lora_layers`, `text_encoder_lora_layers` or `text_encoder_2_lora_layers`."
            )

        if unet_lora_layers:
            state_dict.update(cls.pack_weights(unet_lora_layers, "unet"))

        if text_encoder_lora_layers:
            state_dict.update(cls.pack_weights(text_encoder_lora_layers, "text_encoder"))

        if text_encoder_2_lora_layers:
            state_dict.update(cls.pack_weights(text_encoder_2_lora_layers, "text_encoder_2"))

        cls.write_lora_layers(
            state_dict=state_dict,
            save_directory=save_directory,
            is_main_process=is_main_process,
            weight_name=weight_name,
            save_function=save_function,
            safe_serialization=safe_serialization,
        )

    def fuse_lora(
        self,
        components: List[str] = ["unet", "text_encoder", "text_encoder_2"],
        lora_scale: float = 1.0,
        safe_fusing: bool = False,
        adapter_names: Optional[List[str]] = None,
        **kwargs,
    ):
        r"""
        Fuses the LoRA parameters into the original parameters of the corresponding blocks.

        <Tip warning={true}>

        This is an experimental API.

        </Tip>

        Args:
            components: (`List[str]`): List of LoRA-injectable components to fuse the LoRAs into.
            lora_scale (`float`, defaults to 1.0):
                Controls how much to influence the outputs with the LoRA parameters.
            safe_fusing (`bool`, defaults to `False`):
                Whether to check fused weights for NaN values before fusing and if values are NaN not fusing them.
            adapter_names (`List[str]`, *optional*):
                Adapter names to be used for fusing. If nothing is passed, all active adapters will be fused.

        Example:

        ```py
        from diffusers import DiffusionPipeline
        import torch

        pipeline = DiffusionPipeline.from_pretrained(
            "stabilityai/stable-diffusion-xl-base-1.0", torch_dtype=torch.float16
        ).to("cuda")
        pipeline.load_lora_weights("nerijs/pixel-art-xl", weight_name="pixel-art-xl.safetensors", adapter_name="pixel")
        pipeline.fuse_lora(lora_scale=0.7)
        ```
        """
        super().fuse_lora(
            components=components, lora_scale=lora_scale, safe_fusing=safe_fusing, adapter_names=adapter_names
        )

    def unfuse_lora(self, components: List[str] = ["unet", "text_encoder", "text_encoder_2"], **kwargs):
        r"""
        Reverses the effect of
        [`pipe.fuse_lora()`](https://huggingface.co/docs/diffusers/main/en/api/loaders#diffusers.loaders.LoraBaseMixin.fuse_lora).

        <Tip warning={true}>

        This is an experimental API.

        </Tip>

        Args:
            components (`List[str]`): List of LoRA-injectable components to unfuse LoRA from.
            unfuse_unet (`bool`, defaults to `True`): Whether to unfuse the UNet LoRA parameters.
            unfuse_text_encoder (`bool`, defaults to `True`):
                Whether to unfuse the text encoder LoRA parameters. If the text encoder wasn't monkey-patched with the
                LoRA parameters then it won't have any effect.
        """
        super().unfuse_lora(components=components)


class SD3LoraLoaderMixin(LoraBaseMixin):
    r"""
    Load LoRA layers into [`SD3Transformer2DModel`],
    [`CLIPTextModel`](https://huggingface.co/docs/transformers/model_doc/clip#transformers.CLIPTextModel), and
    [`CLIPTextModelWithProjection`](https://huggingface.co/docs/transformers/model_doc/clip#transformers.CLIPTextModelWithProjection).

    Specific to [`StableDiffusion3Pipeline`].
    """

    _lora_loadable_modules = ["transformer", "text_encoder", "text_encoder_2"]
    transformer_name = TRANSFORMER_NAME
    text_encoder_name = TEXT_ENCODER_NAME

    @classmethod
    @validate_hf_hub_args
    def lora_state_dict(
        cls,
        pretrained_model_name_or_path_or_dict: Union[str, Dict[str, torch.Tensor]],
        **kwargs,
    ):
        r"""
        Return state dict for lora weights and the network alphas.

        <Tip warning={true}>

        We support loading A1111 formatted LoRA checkpoints in a limited capacity.

        This function is experimental and might change in the future.

        </Tip>

        Parameters:
            pretrained_model_name_or_path_or_dict (`str` or `os.PathLike` or `dict`):
                Can be either:

                    - A string, the *model id* (for example `google/ddpm-celebahq-256`) of a pretrained model hosted on
                      the Hub.
                    - A path to a *directory* (for example `./my_model_directory`) containing the model weights saved
                      with [`ModelMixin.save_pretrained`].
                    - A [torch state
                      dict](https://pytorch.org/tutorials/beginner/saving_loading_models.html#what-is-a-state-dict).

            cache_dir (`Union[str, os.PathLike]`, *optional*):
                Path to a directory where a downloaded pretrained model configuration is cached if the standard cache
                is not used.
            force_download (`bool`, *optional*, defaults to `False`):
                Whether or not to force the (re-)download of the model weights and configuration files, overriding the
                cached versions if they exist.

            proxies (`Dict[str, str]`, *optional*):
                A dictionary of proxy servers to use by protocol or endpoint, for example, `{'http': 'foo.bar:3128',
                'http://hostname': 'foo.bar:4012'}`. The proxies are used on each request.
            local_files_only (`bool`, *optional*, defaults to `False`):
                Whether to only load local model weights and configuration files or not. If set to `True`, the model
                won't be downloaded from the Hub.
            token (`str` or *bool*, *optional*):
                The token to use as HTTP bearer authorization for remote files. If `True`, the token generated from
                `diffusers-cli login` (stored in `~/.huggingface`) is used.
            revision (`str`, *optional*, defaults to `"main"`):
                The specific model version to use. It can be a branch name, a tag name, a commit id, or any identifier
                allowed by Git.
            subfolder (`str`, *optional*, defaults to `""`):
                The subfolder location of a model file within a larger model repository on the Hub or locally.

        """
        # Load the main state dict first which has the LoRA layers for either of
        # transformer and text encoder or both.
        cache_dir = kwargs.pop("cache_dir", None)
        force_download = kwargs.pop("force_download", False)
        proxies = kwargs.pop("proxies", None)
        local_files_only = kwargs.pop("local_files_only", None)
        token = kwargs.pop("token", None)
        revision = kwargs.pop("revision", None)
        subfolder = kwargs.pop("subfolder", None)
        weight_name = kwargs.pop("weight_name", None)
        use_safetensors = kwargs.pop("use_safetensors", None)

        allow_pickle = False
        if use_safetensors is None:
            use_safetensors = True
            allow_pickle = True

        user_agent = {
            "file_type": "attn_procs_weights",
            "framework": "pytorch",
        }

        state_dict = _fetch_state_dict(
            pretrained_model_name_or_path_or_dict=pretrained_model_name_or_path_or_dict,
            weight_name=weight_name,
            use_safetensors=use_safetensors,
            local_files_only=local_files_only,
            cache_dir=cache_dir,
            force_download=force_download,
            proxies=proxies,
            token=token,
            revision=revision,
            subfolder=subfolder,
            user_agent=user_agent,
            allow_pickle=allow_pickle,
        )

        is_dora_scale_present = any("dora_scale" in k for k in state_dict)
        if is_dora_scale_present:
            warn_msg = "It seems like you are using a DoRA checkpoint that is not compatible in Diffusers at the moment. So, we are going to filter out the keys associated to 'dora_scale` from the state dict. If you think this is a mistake please open an issue https://github.com/huggingface/diffusers/issues/new."
            logger.warning(warn_msg)
            state_dict = {k: v for k, v in state_dict.items() if "dora_scale" not in k}

        return state_dict

    def load_lora_weights(
        self, pretrained_model_name_or_path_or_dict: Union[str, Dict[str, torch.Tensor]], adapter_name=None, **kwargs
    ):
        """
        Load LoRA weights specified in `pretrained_model_name_or_path_or_dict` into `self.unet` and
        `self.text_encoder`.

        All kwargs are forwarded to `self.lora_state_dict`.

        See [`~loaders.StableDiffusionLoraLoaderMixin.lora_state_dict`] for more details on how the state dict is
        loaded.

        See [`~loaders.StableDiffusionLoraLoaderMixin.load_lora_into_transformer`] for more details on how the state
        dict is loaded into `self.transformer`.

        Parameters:
            pretrained_model_name_or_path_or_dict (`str` or `os.PathLike` or `dict`):
                See [`~loaders.StableDiffusionLoraLoaderMixin.lora_state_dict`].
            adapter_name (`str`, *optional*):
                Adapter name to be used for referencing the loaded adapter model. If not specified, it will use
                `default_{i}` where i is the total number of adapters being loaded.
            low_cpu_mem_usage (`bool`, *optional*):
                Speed up model loading by only loading the pretrained LoRA weights and not initializing the random
                weights.
            kwargs (`dict`, *optional*):
                See [`~loaders.StableDiffusionLoraLoaderMixin.lora_state_dict`].
        """
        if not USE_PEFT_BACKEND:
            raise ValueError("PEFT backend is required for this method.")

        low_cpu_mem_usage = kwargs.pop("low_cpu_mem_usage", _LOW_CPU_MEM_USAGE_DEFAULT_LORA)
        if low_cpu_mem_usage and is_peft_version("<", "0.13.0"):
            raise ValueError(
                "`low_cpu_mem_usage=True` is not compatible with this `peft` version. Please update it with `pip install -U peft`."
            )

        # if a dict is passed, copy it instead of modifying it inplace
        if isinstance(pretrained_model_name_or_path_or_dict, dict):
            pretrained_model_name_or_path_or_dict = pretrained_model_name_or_path_or_dict.copy()

        # First, ensure that the checkpoint is a compatible one and can be successfully loaded.
        state_dict = self.lora_state_dict(pretrained_model_name_or_path_or_dict, **kwargs)

        is_correct_format = all("lora" in key for key in state_dict.keys())
        if not is_correct_format:
            raise ValueError("Invalid LoRA checkpoint.")

        self.load_lora_into_transformer(
            state_dict,
            transformer=getattr(self, self.transformer_name) if not hasattr(self, "transformer") else self.transformer,
            adapter_name=adapter_name,
            _pipeline=self,
            low_cpu_mem_usage=low_cpu_mem_usage,
        )
        self.load_lora_into_text_encoder(
            state_dict,
            network_alphas=None,
            text_encoder=self.text_encoder,
            prefix=self.text_encoder_name,
            lora_scale=self.lora_scale,
            adapter_name=adapter_name,
            _pipeline=self,
            low_cpu_mem_usage=low_cpu_mem_usage,
        )
        self.load_lora_into_text_encoder(
            state_dict,
            network_alphas=None,
            text_encoder=self.text_encoder_2,
            prefix=f"{self.text_encoder_name}_2",
            lora_scale=self.lora_scale,
            adapter_name=adapter_name,
            _pipeline=self,
            low_cpu_mem_usage=low_cpu_mem_usage,
        )

    @classmethod
    def load_lora_into_transformer(
        cls, state_dict, transformer, adapter_name=None, _pipeline=None, low_cpu_mem_usage=False
    ):
        """
        This will load the LoRA layers specified in `state_dict` into `transformer`.

        Parameters:
            state_dict (`dict`):
                A standard state dict containing the lora layer parameters. The keys can either be indexed directly
                into the unet or prefixed with an additional `unet` which can be used to distinguish between text
                encoder lora layers.
            transformer (`SD3Transformer2DModel`):
                The Transformer model to load the LoRA layers into.
            adapter_name (`str`, *optional*):
                Adapter name to be used for referencing the loaded adapter model. If not specified, it will use
                `default_{i}` where i is the total number of adapters being loaded.
            low_cpu_mem_usage (`bool`, *optional*):
                Speed up model loading by only loading the pretrained LoRA weights and not initializing the random
                weights.
        """
        if low_cpu_mem_usage and is_peft_version("<", "0.13.0"):
            raise ValueError(
                "`low_cpu_mem_usage=True` is not compatible with this `peft` version. Please update it with `pip install -U peft`."
            )

        # Load the layers corresponding to transformer.
        logger.info(f"Loading {cls.transformer_name}.")
        transformer.load_lora_adapter(
            state_dict,
            network_alphas=None,
            adapter_name=adapter_name,
            _pipeline=_pipeline,
            low_cpu_mem_usage=low_cpu_mem_usage,
        )

    @classmethod
    # Copied from diffusers.loaders.lora_pipeline.StableDiffusionLoraLoaderMixin.load_lora_into_text_encoder
    def load_lora_into_text_encoder(
        cls,
        state_dict,
        network_alphas,
        text_encoder,
        prefix=None,
        lora_scale=1.0,
        adapter_name=None,
        _pipeline=None,
        low_cpu_mem_usage=False,
    ):
        """
        This will load the LoRA layers specified in `state_dict` into `text_encoder`

        Parameters:
            state_dict (`dict`):
                A standard state dict containing the lora layer parameters. The key should be prefixed with an
                additional `text_encoder` to distinguish between unet lora layers.
            network_alphas (`Dict[str, float]`):
                The value of the network alpha used for stable learning and preventing underflow. This value has the
                same meaning as the `--network_alpha` option in the kohya-ss trainer script. Refer to [this
                link](https://github.com/darkstorm2150/sd-scripts/blob/main/docs/train_network_README-en.md#execute-learning).
            text_encoder (`CLIPTextModel`):
                The text encoder model to load the LoRA layers into.
            prefix (`str`):
                Expected prefix of the `text_encoder` in the `state_dict`.
            lora_scale (`float`):
                How much to scale the output of the lora linear layer before it is added with the output of the regular
                lora layer.
            adapter_name (`str`, *optional*):
                Adapter name to be used for referencing the loaded adapter model. If not specified, it will use
                `default_{i}` where i is the total number of adapters being loaded.
            low_cpu_mem_usage (`bool`, *optional*):
                Speed up model loading by only loading the pretrained LoRA weights and not initializing the random
                weights.
        """
<<<<<<< HEAD
        if not USE_PEFT_BACKEND:
            raise ValueError("PEFT backend is required for this method.")

        peft_kwargs = {}
        if low_cpu_mem_usage:
            if not is_peft_version(">=", "0.13.1"):
                raise ValueError(
                    "`low_cpu_mem_usage=True` is not compatible with this `peft` version. Please update it with `pip install -U peft`."
                )
            if not is_transformers_version(">", "4.45.2"):
                # Note from sayakpaul: It's not in `transformers` stable yet.
                # https://github.com/huggingface/transformers/pull/33725/
                raise ValueError(
                    "`low_cpu_mem_usage=True` is not compatible with this `transformers` version. Please update it with `pip install -U transformers`."
                )
            peft_kwargs["low_cpu_mem_usage"] = low_cpu_mem_usage

        from peft import LoraConfig

        # If the serialization format is new (introduced in https://github.com/huggingface/diffusers/pull/2918),
        # then the `state_dict` keys should have `self.unet_name` and/or `self.text_encoder_name` as
        # their prefixes.
        prefix = cls.text_encoder_name if prefix is None else prefix
        text_encoder_lora_state_dict = {
            k.replace(f"{prefix}.", ""): v for k, v in state_dict.items() if k.startswith(f"{prefix}.")
        }

        if len(text_encoder_lora_state_dict) > 0:
            logger.info(f"Loading {prefix}.")
            rank = {}
            text_encoder_lora_state_dict = convert_state_dict_to_diffusers(text_encoder_lora_state_dict)
            # convert state dict
            text_encoder_lora_state_dict = convert_state_dict_to_peft(text_encoder_lora_state_dict)

            for name, _ in text_encoder_attn_modules(text_encoder):
                for module in ("out_proj", "q_proj", "k_proj", "v_proj"):
                    rank_key = f"{name}.{module}.lora_B.weight"
                    if rank_key not in text_encoder_lora_state_dict:
                        continue
                    rank[rank_key] = text_encoder_lora_state_dict[rank_key].shape[1]

            for name, _ in text_encoder_mlp_modules(text_encoder):
                for module in ("fc1", "fc2"):
                    rank_key = f"{name}.{module}.lora_B.weight"
                    if rank_key not in text_encoder_lora_state_dict:
                        continue
                    rank[rank_key] = text_encoder_lora_state_dict[rank_key].shape[1]

            if network_alphas is not None:
                alpha_keys = [k for k in network_alphas.keys() if k.startswith(prefix) and k.split(".")[0] == prefix]
                network_alphas = {k.replace(f"{prefix}.", ""): v for k, v in network_alphas.items() if k in alpha_keys}

            lora_config_kwargs = get_peft_kwargs(rank, network_alphas, text_encoder_lora_state_dict, is_unet=False)

            if "use_dora" in lora_config_kwargs:
                if lora_config_kwargs["use_dora"]:
                    if is_peft_version("<", "0.9.0"):
                        raise ValueError(
                            "You need `peft` 0.9.0 at least to use DoRA-enabled LoRAs. Please upgrade your installation of `peft`."
                        )
                else:
                    if is_peft_version("<", "0.9.0"):
                        lora_config_kwargs.pop("use_dora")

            if "lora_bias" in lora_config_kwargs:
                if lora_config_kwargs["lora_bias"]:
                    if is_peft_version("<=", "0.13.2"):
                        raise ValueError(
                            "You need `peft` 0.14.0 at least to use `bias` in LoRAs. Please upgrade your installation of `peft`."
                        )
                else:
                    if is_peft_version("<=", "0.13.2"):
                        lora_config_kwargs.pop("lora_bias")

            lora_config = LoraConfig(**lora_config_kwargs)

            # adapter_name
            if adapter_name is None:
                adapter_name = get_adapter_name(text_encoder)

            is_model_cpu_offload, is_sequential_cpu_offload = cls._optionally_disable_offloading(_pipeline)

            # inject LoRA layers and load the state dict
            # in transformers we automatically check whether the adapter name is already in use or not
            text_encoder.load_adapter(
                adapter_name=adapter_name,
                adapter_state_dict=text_encoder_lora_state_dict,
                peft_config=lora_config,
                **peft_kwargs,
            )

            # scale LoRA layers with `lora_scale`
            scale_lora_layers(text_encoder, weight=lora_scale)

            text_encoder.to(device=text_encoder.device, dtype=text_encoder.dtype)

            # Offload back.
            if is_model_cpu_offload:
                _pipeline.enable_model_cpu_offload()
            elif is_sequential_cpu_offload:
                _pipeline.enable_sequential_cpu_offload()
            # Unsafe code />

        else:
            logger.info(
                f"No LoRA keys associated to {text_encoder.__class__.__name__} found with the {prefix=}. Open an issue if you think it's unexpected: https://github.com/huggingface/diffusers/issues/new"
            )
=======
        _load_lora_into_text_encoder(
            state_dict=state_dict,
            network_alphas=network_alphas,
            lora_scale=lora_scale,
            text_encoder=text_encoder,
            prefix=prefix,
            text_encoder_name=cls.text_encoder_name,
            adapter_name=adapter_name,
            _pipeline=_pipeline,
            low_cpu_mem_usage=low_cpu_mem_usage,
        )
>>>>>>> c3478a42

    @classmethod
    def save_lora_weights(
        cls,
        save_directory: Union[str, os.PathLike],
        transformer_lora_layers: Dict[str, torch.nn.Module] = None,
        text_encoder_lora_layers: Dict[str, Union[torch.nn.Module, torch.Tensor]] = None,
        text_encoder_2_lora_layers: Dict[str, Union[torch.nn.Module, torch.Tensor]] = None,
        is_main_process: bool = True,
        weight_name: str = None,
        save_function: Callable = None,
        safe_serialization: bool = True,
    ):
        r"""
        Save the LoRA parameters corresponding to the UNet and text encoder.

        Arguments:
            save_directory (`str` or `os.PathLike`):
                Directory to save LoRA parameters to. Will be created if it doesn't exist.
            transformer_lora_layers (`Dict[str, torch.nn.Module]` or `Dict[str, torch.Tensor]`):
                State dict of the LoRA layers corresponding to the `transformer`.
            text_encoder_lora_layers (`Dict[str, torch.nn.Module]` or `Dict[str, torch.Tensor]`):
                State dict of the LoRA layers corresponding to the `text_encoder`. Must explicitly pass the text
                encoder LoRA state dict because it comes from 🤗 Transformers.
            text_encoder_2_lora_layers (`Dict[str, torch.nn.Module]` or `Dict[str, torch.Tensor]`):
                State dict of the LoRA layers corresponding to the `text_encoder_2`. Must explicitly pass the text
                encoder LoRA state dict because it comes from 🤗 Transformers.
            is_main_process (`bool`, *optional*, defaults to `True`):
                Whether the process calling this is the main process or not. Useful during distributed training and you
                need to call this function on all processes. In this case, set `is_main_process=True` only on the main
                process to avoid race conditions.
            save_function (`Callable`):
                The function to use to save the state dictionary. Useful during distributed training when you need to
                replace `torch.save` with another method. Can be configured with the environment variable
                `DIFFUSERS_SAVE_MODE`.
            safe_serialization (`bool`, *optional*, defaults to `True`):
                Whether to save the model using `safetensors` or the traditional PyTorch way with `pickle`.
        """
        state_dict = {}

        if not (transformer_lora_layers or text_encoder_lora_layers or text_encoder_2_lora_layers):
            raise ValueError(
                "You must pass at least one of `transformer_lora_layers`, `text_encoder_lora_layers`, `text_encoder_2_lora_layers`."
            )

        if transformer_lora_layers:
            state_dict.update(cls.pack_weights(transformer_lora_layers, cls.transformer_name))

        if text_encoder_lora_layers:
            state_dict.update(cls.pack_weights(text_encoder_lora_layers, "text_encoder"))

        if text_encoder_2_lora_layers:
            state_dict.update(cls.pack_weights(text_encoder_2_lora_layers, "text_encoder_2"))

        # Save the model
        cls.write_lora_layers(
            state_dict=state_dict,
            save_directory=save_directory,
            is_main_process=is_main_process,
            weight_name=weight_name,
            save_function=save_function,
            safe_serialization=safe_serialization,
        )

    def fuse_lora(
        self,
        components: List[str] = ["transformer", "text_encoder", "text_encoder_2"],
        lora_scale: float = 1.0,
        safe_fusing: bool = False,
        adapter_names: Optional[List[str]] = None,
        **kwargs,
    ):
        r"""
        Fuses the LoRA parameters into the original parameters of the corresponding blocks.

        <Tip warning={true}>

        This is an experimental API.

        </Tip>

        Args:
            components: (`List[str]`): List of LoRA-injectable components to fuse the LoRAs into.
            lora_scale (`float`, defaults to 1.0):
                Controls how much to influence the outputs with the LoRA parameters.
            safe_fusing (`bool`, defaults to `False`):
                Whether to check fused weights for NaN values before fusing and if values are NaN not fusing them.
            adapter_names (`List[str]`, *optional*):
                Adapter names to be used for fusing. If nothing is passed, all active adapters will be fused.

        Example:

        ```py
        from diffusers import DiffusionPipeline
        import torch

        pipeline = DiffusionPipeline.from_pretrained(
            "stabilityai/stable-diffusion-xl-base-1.0", torch_dtype=torch.float16
        ).to("cuda")
        pipeline.load_lora_weights("nerijs/pixel-art-xl", weight_name="pixel-art-xl.safetensors", adapter_name="pixel")
        pipeline.fuse_lora(lora_scale=0.7)
        ```
        """
        super().fuse_lora(
            components=components, lora_scale=lora_scale, safe_fusing=safe_fusing, adapter_names=adapter_names
        )

    def unfuse_lora(self, components: List[str] = ["transformer", "text_encoder", "text_encoder_2"], **kwargs):
        r"""
        Reverses the effect of
        [`pipe.fuse_lora()`](https://huggingface.co/docs/diffusers/main/en/api/loaders#diffusers.loaders.LoraBaseMixin.fuse_lora).

        <Tip warning={true}>

        This is an experimental API.

        </Tip>

        Args:
            components (`List[str]`): List of LoRA-injectable components to unfuse LoRA from.
            unfuse_unet (`bool`, defaults to `True`): Whether to unfuse the UNet LoRA parameters.
            unfuse_text_encoder (`bool`, defaults to `True`):
                Whether to unfuse the text encoder LoRA parameters. If the text encoder wasn't monkey-patched with the
                LoRA parameters then it won't have any effect.
        """
        super().unfuse_lora(components=components)


class FluxLoraLoaderMixin(LoraBaseMixin):
    r"""
    Load LoRA layers into [`FluxTransformer2DModel`],
    [`CLIPTextModel`](https://huggingface.co/docs/transformers/model_doc/clip#transformers.CLIPTextModel).

    Specific to [`StableDiffusion3Pipeline`].
    """

    _lora_loadable_modules = ["transformer", "text_encoder"]
    transformer_name = TRANSFORMER_NAME
    text_encoder_name = TEXT_ENCODER_NAME
    _control_lora_supported_norm_keys = ["norm_q", "norm_k", "norm_added_q", "norm_added_k"]

    @classmethod
    @validate_hf_hub_args
    def lora_state_dict(
        cls,
        pretrained_model_name_or_path_or_dict: Union[str, Dict[str, torch.Tensor]],
        return_alphas: bool = False,
        **kwargs,
    ):
        r"""
        Return state dict for lora weights and the network alphas.

        <Tip warning={true}>

        We support loading A1111 formatted LoRA checkpoints in a limited capacity.

        This function is experimental and might change in the future.

        </Tip>

        Parameters:
            pretrained_model_name_or_path_or_dict (`str` or `os.PathLike` or `dict`):
                Can be either:

                    - A string, the *model id* (for example `google/ddpm-celebahq-256`) of a pretrained model hosted on
                      the Hub.
                    - A path to a *directory* (for example `./my_model_directory`) containing the model weights saved
                      with [`ModelMixin.save_pretrained`].
                    - A [torch state
                      dict](https://pytorch.org/tutorials/beginner/saving_loading_models.html#what-is-a-state-dict).

            cache_dir (`Union[str, os.PathLike]`, *optional*):
                Path to a directory where a downloaded pretrained model configuration is cached if the standard cache
                is not used.
            force_download (`bool`, *optional*, defaults to `False`):
                Whether or not to force the (re-)download of the model weights and configuration files, overriding the
                cached versions if they exist.

            proxies (`Dict[str, str]`, *optional*):
                A dictionary of proxy servers to use by protocol or endpoint, for example, `{'http': 'foo.bar:3128',
                'http://hostname': 'foo.bar:4012'}`. The proxies are used on each request.
            local_files_only (`bool`, *optional*, defaults to `False`):
                Whether to only load local model weights and configuration files or not. If set to `True`, the model
                won't be downloaded from the Hub.
            token (`str` or *bool*, *optional*):
                The token to use as HTTP bearer authorization for remote files. If `True`, the token generated from
                `diffusers-cli login` (stored in `~/.huggingface`) is used.
            revision (`str`, *optional*, defaults to `"main"`):
                The specific model version to use. It can be a branch name, a tag name, a commit id, or any identifier
                allowed by Git.
            subfolder (`str`, *optional*, defaults to `""`):
                The subfolder location of a model file within a larger model repository on the Hub or locally.

        """
        # Load the main state dict first which has the LoRA layers for either of
        # transformer and text encoder or both.
        cache_dir = kwargs.pop("cache_dir", None)
        force_download = kwargs.pop("force_download", False)
        proxies = kwargs.pop("proxies", None)
        local_files_only = kwargs.pop("local_files_only", None)
        token = kwargs.pop("token", None)
        revision = kwargs.pop("revision", None)
        subfolder = kwargs.pop("subfolder", None)
        weight_name = kwargs.pop("weight_name", None)
        use_safetensors = kwargs.pop("use_safetensors", None)

        allow_pickle = False
        if use_safetensors is None:
            use_safetensors = True
            allow_pickle = True

        user_agent = {
            "file_type": "attn_procs_weights",
            "framework": "pytorch",
        }

        state_dict = _fetch_state_dict(
            pretrained_model_name_or_path_or_dict=pretrained_model_name_or_path_or_dict,
            weight_name=weight_name,
            use_safetensors=use_safetensors,
            local_files_only=local_files_only,
            cache_dir=cache_dir,
            force_download=force_download,
            proxies=proxies,
            token=token,
            revision=revision,
            subfolder=subfolder,
            user_agent=user_agent,
            allow_pickle=allow_pickle,
        )
        is_dora_scale_present = any("dora_scale" in k for k in state_dict)
        if is_dora_scale_present:
            warn_msg = "It seems like you are using a DoRA checkpoint that is not compatible in Diffusers at the moment. So, we are going to filter out the keys associated to 'dora_scale` from the state dict. If you think this is a mistake please open an issue https://github.com/huggingface/diffusers/issues/new."
            logger.warning(warn_msg)
            state_dict = {k: v for k, v in state_dict.items() if "dora_scale" not in k}

        # TODO (sayakpaul): to a follow-up to clean and try to unify the conditions.
        is_kohya = any(".lora_down.weight" in k for k in state_dict)
        if is_kohya:
            state_dict = _convert_kohya_flux_lora_to_diffusers(state_dict)
            # Kohya already takes care of scaling the LoRA parameters with alpha.
            return (state_dict, None) if return_alphas else state_dict

        is_xlabs = any("processor" in k for k in state_dict)
        if is_xlabs:
            state_dict = _convert_xlabs_flux_lora_to_diffusers(state_dict)
            # xlabs doesn't use `alpha`.
            return (state_dict, None) if return_alphas else state_dict

        is_bfl_control = any("query_norm.scale" in k for k in state_dict)
        if is_bfl_control:
            state_dict = _convert_bfl_flux_control_lora_to_diffusers(state_dict)
            return (state_dict, None) if return_alphas else state_dict

        # For state dicts like
        # https://huggingface.co/TheLastBen/Jon_Snow_Flux_LoRA
        keys = list(state_dict.keys())
        network_alphas = {}
        for k in keys:
            if "alpha" in k:
                alpha_value = state_dict.get(k)
                if (torch.is_tensor(alpha_value) and torch.is_floating_point(alpha_value)) or isinstance(
                    alpha_value, float
                ):
                    network_alphas[k] = state_dict.pop(k)
                else:
                    raise ValueError(
                        f"The alpha key ({k}) seems to be incorrect. If you think this error is unexpected, please open as issue."
                    )

        if return_alphas:
            return state_dict, network_alphas
        else:
            return state_dict

    def load_lora_weights(
        self, pretrained_model_name_or_path_or_dict: Union[str, Dict[str, torch.Tensor]], adapter_name=None, **kwargs
    ):
        """
        Load LoRA weights specified in `pretrained_model_name_or_path_or_dict` into `self.transformer` and
        `self.text_encoder`.

        All kwargs are forwarded to `self.lora_state_dict`.

        See [`~loaders.StableDiffusionLoraLoaderMixin.lora_state_dict`] for more details on how the state dict is
        loaded.

        See [`~loaders.StableDiffusionLoraLoaderMixin.load_lora_into_transformer`] for more details on how the state
        dict is loaded into `self.transformer`.

        Parameters:
            pretrained_model_name_or_path_or_dict (`str` or `os.PathLike` or `dict`):
                See [`~loaders.StableDiffusionLoraLoaderMixin.lora_state_dict`].
            kwargs (`dict`, *optional*):
                See [`~loaders.StableDiffusionLoraLoaderMixin.lora_state_dict`].
            adapter_name (`str`, *optional*):
                Adapter name to be used for referencing the loaded adapter model. If not specified, it will use
                `default_{i}` where i is the total number of adapters being loaded.
            low_cpu_mem_usage (`bool`, *optional*):
                `Speed up model loading by only loading the pretrained LoRA weights and not initializing the random
                weights.
        """
        if not USE_PEFT_BACKEND:
            raise ValueError("PEFT backend is required for this method.")

        low_cpu_mem_usage = kwargs.pop("low_cpu_mem_usage", _LOW_CPU_MEM_USAGE_DEFAULT_LORA)
        if low_cpu_mem_usage and not is_peft_version(">=", "0.13.1"):
            raise ValueError(
                "`low_cpu_mem_usage=True` is not compatible with this `peft` version. Please update it with `pip install -U peft`."
            )

        # if a dict is passed, copy it instead of modifying it inplace
        if isinstance(pretrained_model_name_or_path_or_dict, dict):
            pretrained_model_name_or_path_or_dict = pretrained_model_name_or_path_or_dict.copy()

        # First, ensure that the checkpoint is a compatible one and can be successfully loaded.
        state_dict, network_alphas = self.lora_state_dict(
            pretrained_model_name_or_path_or_dict, return_alphas=True, **kwargs
        )

        has_lora_keys = any("lora" in key for key in state_dict.keys())

        # Flux Control LoRAs also have norm keys
        has_norm_keys = any(
            norm_key in key for key in state_dict.keys() for norm_key in self._control_lora_supported_norm_keys
        )

        if not (has_lora_keys or has_norm_keys):
            raise ValueError("Invalid LoRA checkpoint.")

        transformer_lora_state_dict = {
            k: state_dict.get(k)
            for k in list(state_dict.keys())
            if k.startswith(f"{self.transformer_name}.") and "lora" in k
        }
        transformer_norm_state_dict = {
            k: state_dict.pop(k)
            for k in list(state_dict.keys())
            if k.startswith(f"{self.transformer_name}.")
            and any(norm_key in k for norm_key in self._control_lora_supported_norm_keys)
        }

        transformer = getattr(self, self.transformer_name) if not hasattr(self, "transformer") else self.transformer
        has_param_with_expanded_shape = False
        if len(transformer_lora_state_dict) > 0:
            has_param_with_expanded_shape = self._maybe_expand_transformer_param_shape_or_error_(
                transformer, transformer_lora_state_dict, transformer_norm_state_dict
            )

        if has_param_with_expanded_shape:
            logger.info(
                "The LoRA weights contain parameters that have different shapes that expected by the transformer. "
                "As a result, the state_dict of the transformer has been expanded to match the LoRA parameter shapes. "
                "To get a comprehensive list of parameter names that were modified, enable debug logging."
            )
        if len(transformer_lora_state_dict) > 0:
            transformer_lora_state_dict = self._maybe_expand_lora_state_dict(
                transformer=transformer, lora_state_dict=transformer_lora_state_dict
            )
            for k in transformer_lora_state_dict:
                state_dict.update({k: transformer_lora_state_dict[k]})

        self.load_lora_into_transformer(
            state_dict,
            network_alphas=network_alphas,
            transformer=transformer,
            adapter_name=adapter_name,
            _pipeline=self,
            low_cpu_mem_usage=low_cpu_mem_usage,
        )

        if len(transformer_norm_state_dict) > 0:
            transformer._transformer_norm_layers = self._load_norm_into_transformer(
                transformer_norm_state_dict,
                transformer=transformer,
                discard_original_layers=False,
            )

        self.load_lora_into_text_encoder(
            state_dict,
            network_alphas=network_alphas,
            text_encoder=self.text_encoder,
            prefix=self.text_encoder_name,
            lora_scale=self.lora_scale,
            adapter_name=adapter_name,
            _pipeline=self,
            low_cpu_mem_usage=low_cpu_mem_usage,
        )

    @classmethod
    def load_lora_into_transformer(
        cls, state_dict, network_alphas, transformer, adapter_name=None, _pipeline=None, low_cpu_mem_usage=False
    ):
        """
        This will load the LoRA layers specified in `state_dict` into `transformer`.

        Parameters:
            state_dict (`dict`):
                A standard state dict containing the lora layer parameters. The keys can either be indexed directly
                into the unet or prefixed with an additional `unet` which can be used to distinguish between text
                encoder lora layers.
            network_alphas (`Dict[str, float]`):
                The value of the network alpha used for stable learning and preventing underflow. This value has the
                same meaning as the `--network_alpha` option in the kohya-ss trainer script. Refer to [this
                link](https://github.com/darkstorm2150/sd-scripts/blob/main/docs/train_network_README-en.md#execute-learning).
            transformer (`FluxTransformer2DModel`):
                The Transformer model to load the LoRA layers into.
            adapter_name (`str`, *optional*):
                Adapter name to be used for referencing the loaded adapter model. If not specified, it will use
                `default_{i}` where i is the total number of adapters being loaded.
            low_cpu_mem_usage (`bool`, *optional*):
                Speed up model loading by only loading the pretrained LoRA weights and not initializing the random
                weights.
        """
        if low_cpu_mem_usage and not is_peft_version(">=", "0.13.1"):
            raise ValueError(
                "`low_cpu_mem_usage=True` is not compatible with this `peft` version. Please update it with `pip install -U peft`."
            )

        # Load the layers corresponding to transformer.
        logger.info(f"Loading {cls.transformer_name}.")
        transformer.load_lora_adapter(
            state_dict,
            network_alphas=network_alphas,
            adapter_name=adapter_name,
            _pipeline=_pipeline,
            low_cpu_mem_usage=low_cpu_mem_usage,
        )

    @classmethod
    def _load_norm_into_transformer(
        cls,
        state_dict,
        transformer,
        prefix=None,
        discard_original_layers=False,
    ) -> Dict[str, torch.Tensor]:
        # Remove prefix if present
        prefix = prefix or cls.transformer_name
        for key in list(state_dict.keys()):
            if key.split(".")[0] == prefix:
                state_dict[key[len(f"{prefix}.") :]] = state_dict.pop(key)

        # Find invalid keys
        transformer_state_dict = transformer.state_dict()
        transformer_keys = set(transformer_state_dict.keys())
        state_dict_keys = set(state_dict.keys())
        extra_keys = list(state_dict_keys - transformer_keys)

        if extra_keys:
            logger.warning(
                f"Unsupported keys found in state dict when trying to load normalization layers into the transformer. The following keys will be ignored:\n{extra_keys}."
            )

        for key in extra_keys:
            state_dict.pop(key)

        # Save the layers that are going to be overwritten so that unload_lora_weights can work as expected
        overwritten_layers_state_dict = {}
        if not discard_original_layers:
            for key in state_dict.keys():
                overwritten_layers_state_dict[key] = transformer_state_dict[key].clone()

        logger.info(
            "The provided state dict contains normalization layers in addition to LoRA layers. The normalization layers will directly update the state_dict of the transformer "
            'as opposed to the LoRA layers that will co-exist separately until the "fuse_lora()" method is called. That is to say, the normalization layers will always be directly '
            "fused into the transformer and can only be unfused if `discard_original_layers=True` is passed. This might also have implications when dealing with multiple LoRAs. "
            "If you notice something unexpected, please open an issue: https://github.com/huggingface/diffusers/issues."
        )

        # We can't load with strict=True because the current state_dict does not contain all the transformer keys
        incompatible_keys = transformer.load_state_dict(state_dict, strict=False)
        unexpected_keys = getattr(incompatible_keys, "unexpected_keys", None)

        # We shouldn't expect to see the supported norm keys here being present in the unexpected keys.
        if unexpected_keys:
            if any(norm_key in k for k in unexpected_keys for norm_key in cls._control_lora_supported_norm_keys):
                raise ValueError(
                    f"Found {unexpected_keys} as unexpected keys while trying to load norm layers into the transformer."
                )

        return overwritten_layers_state_dict

    @classmethod
    # Copied from diffusers.loaders.lora_pipeline.StableDiffusionLoraLoaderMixin.load_lora_into_text_encoder
    def load_lora_into_text_encoder(
        cls,
        state_dict,
        network_alphas,
        text_encoder,
        prefix=None,
        lora_scale=1.0,
        adapter_name=None,
        _pipeline=None,
        low_cpu_mem_usage=False,
    ):
        """
        This will load the LoRA layers specified in `state_dict` into `text_encoder`

        Parameters:
            state_dict (`dict`):
                A standard state dict containing the lora layer parameters. The key should be prefixed with an
                additional `text_encoder` to distinguish between unet lora layers.
            network_alphas (`Dict[str, float]`):
                The value of the network alpha used for stable learning and preventing underflow. This value has the
                same meaning as the `--network_alpha` option in the kohya-ss trainer script. Refer to [this
                link](https://github.com/darkstorm2150/sd-scripts/blob/main/docs/train_network_README-en.md#execute-learning).
            text_encoder (`CLIPTextModel`):
                The text encoder model to load the LoRA layers into.
            prefix (`str`):
                Expected prefix of the `text_encoder` in the `state_dict`.
            lora_scale (`float`):
                How much to scale the output of the lora linear layer before it is added with the output of the regular
                lora layer.
            adapter_name (`str`, *optional*):
                Adapter name to be used for referencing the loaded adapter model. If not specified, it will use
                `default_{i}` where i is the total number of adapters being loaded.
            low_cpu_mem_usage (`bool`, *optional*):
                Speed up model loading by only loading the pretrained LoRA weights and not initializing the random
                weights.
        """
<<<<<<< HEAD
        if not USE_PEFT_BACKEND:
            raise ValueError("PEFT backend is required for this method.")

        peft_kwargs = {}
        if low_cpu_mem_usage:
            if not is_peft_version(">=", "0.13.1"):
                raise ValueError(
                    "`low_cpu_mem_usage=True` is not compatible with this `peft` version. Please update it with `pip install -U peft`."
                )
            if not is_transformers_version(">", "4.45.2"):
                # Note from sayakpaul: It's not in `transformers` stable yet.
                # https://github.com/huggingface/transformers/pull/33725/
                raise ValueError(
                    "`low_cpu_mem_usage=True` is not compatible with this `transformers` version. Please update it with `pip install -U transformers`."
                )
            peft_kwargs["low_cpu_mem_usage"] = low_cpu_mem_usage

        from peft import LoraConfig

        # If the serialization format is new (introduced in https://github.com/huggingface/diffusers/pull/2918),
        # then the `state_dict` keys should have `self.unet_name` and/or `self.text_encoder_name` as
        # their prefixes.
        prefix = cls.text_encoder_name if prefix is None else prefix
        text_encoder_lora_state_dict = {
            k.replace(f"{prefix}.", ""): v for k, v in state_dict.items() if k.startswith(f"{prefix}.")
        }

        if len(text_encoder_lora_state_dict) > 0:
            logger.info(f"Loading {prefix}.")
            rank = {}
            text_encoder_lora_state_dict = convert_state_dict_to_diffusers(text_encoder_lora_state_dict)
            # convert state dict
            text_encoder_lora_state_dict = convert_state_dict_to_peft(text_encoder_lora_state_dict)

            for name, _ in text_encoder_attn_modules(text_encoder):
                for module in ("out_proj", "q_proj", "k_proj", "v_proj"):
                    rank_key = f"{name}.{module}.lora_B.weight"
                    if rank_key not in text_encoder_lora_state_dict:
                        continue
                    rank[rank_key] = text_encoder_lora_state_dict[rank_key].shape[1]

            for name, _ in text_encoder_mlp_modules(text_encoder):
                for module in ("fc1", "fc2"):
                    rank_key = f"{name}.{module}.lora_B.weight"
                    if rank_key not in text_encoder_lora_state_dict:
                        continue
                    rank[rank_key] = text_encoder_lora_state_dict[rank_key].shape[1]

            if network_alphas is not None:
                alpha_keys = [k for k in network_alphas.keys() if k.startswith(prefix) and k.split(".")[0] == prefix]
                network_alphas = {k.replace(f"{prefix}.", ""): v for k, v in network_alphas.items() if k in alpha_keys}

            lora_config_kwargs = get_peft_kwargs(rank, network_alphas, text_encoder_lora_state_dict, is_unet=False)

            if "use_dora" in lora_config_kwargs:
                if lora_config_kwargs["use_dora"]:
                    if is_peft_version("<", "0.9.0"):
                        raise ValueError(
                            "You need `peft` 0.9.0 at least to use DoRA-enabled LoRAs. Please upgrade your installation of `peft`."
                        )
                else:
                    if is_peft_version("<", "0.9.0"):
                        lora_config_kwargs.pop("use_dora")

            if "lora_bias" in lora_config_kwargs:
                if lora_config_kwargs["lora_bias"]:
                    if is_peft_version("<=", "0.13.2"):
                        raise ValueError(
                            "You need `peft` 0.14.0 at least to use `bias` in LoRAs. Please upgrade your installation of `peft`."
                        )
                else:
                    if is_peft_version("<=", "0.13.2"):
                        lora_config_kwargs.pop("lora_bias")

            lora_config = LoraConfig(**lora_config_kwargs)

            # adapter_name
            if adapter_name is None:
                adapter_name = get_adapter_name(text_encoder)

            is_model_cpu_offload, is_sequential_cpu_offload = cls._optionally_disable_offloading(_pipeline)

            # inject LoRA layers and load the state dict
            # in transformers we automatically check whether the adapter name is already in use or not
            text_encoder.load_adapter(
                adapter_name=adapter_name,
                adapter_state_dict=text_encoder_lora_state_dict,
                peft_config=lora_config,
                **peft_kwargs,
            )

            # scale LoRA layers with `lora_scale`
            scale_lora_layers(text_encoder, weight=lora_scale)

            text_encoder.to(device=text_encoder.device, dtype=text_encoder.dtype)

            # Offload back.
            if is_model_cpu_offload:
                _pipeline.enable_model_cpu_offload()
            elif is_sequential_cpu_offload:
                _pipeline.enable_sequential_cpu_offload()
            # Unsafe code />

        else:
            logger.info(
                f"No LoRA keys associated to {text_encoder.__class__.__name__} found with the {prefix=}. Open an issue if you think it's unexpected: https://github.com/huggingface/diffusers/issues/new"
            )
=======
        _load_lora_into_text_encoder(
            state_dict=state_dict,
            network_alphas=network_alphas,
            lora_scale=lora_scale,
            text_encoder=text_encoder,
            prefix=prefix,
            text_encoder_name=cls.text_encoder_name,
            adapter_name=adapter_name,
            _pipeline=_pipeline,
            low_cpu_mem_usage=low_cpu_mem_usage,
        )
>>>>>>> c3478a42

    @classmethod
    # Copied from diffusers.loaders.lora_pipeline.StableDiffusionLoraLoaderMixin.save_lora_weights with unet->transformer
    def save_lora_weights(
        cls,
        save_directory: Union[str, os.PathLike],
        transformer_lora_layers: Dict[str, Union[torch.nn.Module, torch.Tensor]] = None,
        text_encoder_lora_layers: Dict[str, torch.nn.Module] = None,
        is_main_process: bool = True,
        weight_name: str = None,
        save_function: Callable = None,
        safe_serialization: bool = True,
    ):
        r"""
        Save the LoRA parameters corresponding to the UNet and text encoder.

        Arguments:
            save_directory (`str` or `os.PathLike`):
                Directory to save LoRA parameters to. Will be created if it doesn't exist.
            transformer_lora_layers (`Dict[str, torch.nn.Module]` or `Dict[str, torch.Tensor]`):
                State dict of the LoRA layers corresponding to the `transformer`.
            text_encoder_lora_layers (`Dict[str, torch.nn.Module]` or `Dict[str, torch.Tensor]`):
                State dict of the LoRA layers corresponding to the `text_encoder`. Must explicitly pass the text
                encoder LoRA state dict because it comes from 🤗 Transformers.
            is_main_process (`bool`, *optional*, defaults to `True`):
                Whether the process calling this is the main process or not. Useful during distributed training and you
                need to call this function on all processes. In this case, set `is_main_process=True` only on the main
                process to avoid race conditions.
            save_function (`Callable`):
                The function to use to save the state dictionary. Useful during distributed training when you need to
                replace `torch.save` with another method. Can be configured with the environment variable
                `DIFFUSERS_SAVE_MODE`.
            safe_serialization (`bool`, *optional*, defaults to `True`):
                Whether to save the model using `safetensors` or the traditional PyTorch way with `pickle`.
        """
        state_dict = {}

        if not (transformer_lora_layers or text_encoder_lora_layers):
            raise ValueError("You must pass at least one of `transformer_lora_layers` and `text_encoder_lora_layers`.")

        if transformer_lora_layers:
            state_dict.update(cls.pack_weights(transformer_lora_layers, cls.transformer_name))

        if text_encoder_lora_layers:
            state_dict.update(cls.pack_weights(text_encoder_lora_layers, cls.text_encoder_name))

        # Save the model
        cls.write_lora_layers(
            state_dict=state_dict,
            save_directory=save_directory,
            is_main_process=is_main_process,
            weight_name=weight_name,
            save_function=save_function,
            safe_serialization=safe_serialization,
        )

    def fuse_lora(
        self,
        components: List[str] = ["transformer"],
        lora_scale: float = 1.0,
        safe_fusing: bool = False,
        adapter_names: Optional[List[str]] = None,
        **kwargs,
    ):
        r"""
        Fuses the LoRA parameters into the original parameters of the corresponding blocks.

        <Tip warning={true}>

        This is an experimental API.

        </Tip>

        Args:
            components: (`List[str]`): List of LoRA-injectable components to fuse the LoRAs into.
            lora_scale (`float`, defaults to 1.0):
                Controls how much to influence the outputs with the LoRA parameters.
            safe_fusing (`bool`, defaults to `False`):
                Whether to check fused weights for NaN values before fusing and if values are NaN not fusing them.
            adapter_names (`List[str]`, *optional*):
                Adapter names to be used for fusing. If nothing is passed, all active adapters will be fused.

        Example:

        ```py
        from diffusers import DiffusionPipeline
        import torch

        pipeline = DiffusionPipeline.from_pretrained(
            "stabilityai/stable-diffusion-xl-base-1.0", torch_dtype=torch.float16
        ).to("cuda")
        pipeline.load_lora_weights("nerijs/pixel-art-xl", weight_name="pixel-art-xl.safetensors", adapter_name="pixel")
        pipeline.fuse_lora(lora_scale=0.7)
        ```
        """

        transformer = getattr(self, self.transformer_name) if not hasattr(self, "transformer") else self.transformer
        if (
            hasattr(transformer, "_transformer_norm_layers")
            and isinstance(transformer._transformer_norm_layers, dict)
            and len(transformer._transformer_norm_layers.keys()) > 0
        ):
            logger.info(
                "The provided state dict contains normalization layers in addition to LoRA layers. The normalization layers will be directly updated the state_dict of the transformer "
                "as opposed to the LoRA layers that will co-exist separately until the 'fuse_lora()' method is called. That is to say, the normalization layers will always be directly "
                "fused into the transformer and can only be unfused if `discard_original_layers=True` is passed."
            )

        super().fuse_lora(
            components=components, lora_scale=lora_scale, safe_fusing=safe_fusing, adapter_names=adapter_names
        )

    def unfuse_lora(self, components: List[str] = ["transformer", "text_encoder"], **kwargs):
        r"""
        Reverses the effect of
        [`pipe.fuse_lora()`](https://huggingface.co/docs/diffusers/main/en/api/loaders#diffusers.loaders.LoraBaseMixin.fuse_lora).

        <Tip warning={true}>

        This is an experimental API.

        </Tip>

        Args:
            components (`List[str]`): List of LoRA-injectable components to unfuse LoRA from.
        """
        transformer = getattr(self, self.transformer_name) if not hasattr(self, "transformer") else self.transformer
        if hasattr(transformer, "_transformer_norm_layers") and transformer._transformer_norm_layers:
            transformer.load_state_dict(transformer._transformer_norm_layers, strict=False)

        super().unfuse_lora(components=components)

    # We override this here account for `_transformer_norm_layers` and `_overwritten_params`.
    def unload_lora_weights(self, reset_to_overwritten_params=False):
        """
        Unloads the LoRA parameters.

        Args:
            reset_to_overwritten_params (`bool`, defaults to `False`): Whether to reset the LoRA-loaded modules
                to their original params. Refer to the [Flux
                documentation](https://huggingface.co/docs/diffusers/main/en/api/pipelines/flux) to learn more.

        Examples:

        ```python
        >>> # Assuming `pipeline` is already loaded with the LoRA parameters.
        >>> pipeline.unload_lora_weights()
        >>> ...
        ```
        """
        super().unload_lora_weights()

        transformer = getattr(self, self.transformer_name) if not hasattr(self, "transformer") else self.transformer
        if hasattr(transformer, "_transformer_norm_layers") and transformer._transformer_norm_layers:
            transformer.load_state_dict(transformer._transformer_norm_layers, strict=False)
            transformer._transformer_norm_layers = None

        if reset_to_overwritten_params and getattr(transformer, "_overwritten_params", None) is not None:
            overwritten_params = transformer._overwritten_params
            module_names = set()

            for param_name in overwritten_params:
                if param_name.endswith(".weight"):
                    module_names.add(param_name.replace(".weight", ""))

            for name, module in transformer.named_modules():
                if isinstance(module, torch.nn.Linear) and name in module_names:
                    module_weight = module.weight.data
                    module_bias = module.bias.data if module.bias is not None else None
                    bias = module_bias is not None

                    parent_module_name, _, current_module_name = name.rpartition(".")
                    parent_module = transformer.get_submodule(parent_module_name)

                    current_param_weight = overwritten_params[f"{name}.weight"]
                    in_features, out_features = current_param_weight.shape[1], current_param_weight.shape[0]
                    with torch.device("meta"):
                        original_module = torch.nn.Linear(
                            in_features,
                            out_features,
                            bias=bias,
                            dtype=module_weight.dtype,
                        )

                    tmp_state_dict = {"weight": current_param_weight}
                    if module_bias is not None:
                        tmp_state_dict.update({"bias": overwritten_params[f"{name}.bias"]})
                    original_module.load_state_dict(tmp_state_dict, assign=True, strict=True)
                    setattr(parent_module, current_module_name, original_module)

                    del tmp_state_dict

                    if current_module_name in _MODULE_NAME_TO_ATTRIBUTE_MAP_FLUX:
                        attribute_name = _MODULE_NAME_TO_ATTRIBUTE_MAP_FLUX[current_module_name]
                        new_value = int(current_param_weight.shape[1])
                        old_value = getattr(transformer.config, attribute_name)
                        setattr(transformer.config, attribute_name, new_value)
                        logger.info(
                            f"Set the {attribute_name} attribute of the model to {new_value} from {old_value}."
                        )

    @classmethod
    def _maybe_expand_transformer_param_shape_or_error_(
        cls,
        transformer: torch.nn.Module,
        lora_state_dict=None,
        norm_state_dict=None,
        prefix=None,
    ) -> bool:
        """
        Control LoRA expands the shape of the input layer from (3072, 64) to (3072, 128). This method handles that and
        generalizes things a bit so that any parameter that needs expansion receives appropriate treatement.
        """
        state_dict = {}
        if lora_state_dict is not None:
            state_dict.update(lora_state_dict)
        if norm_state_dict is not None:
            state_dict.update(norm_state_dict)

        # Remove prefix if present
        prefix = prefix or cls.transformer_name
        for key in list(state_dict.keys()):
            if key.split(".")[0] == prefix:
                state_dict[key[len(f"{prefix}.") :]] = state_dict.pop(key)

        # Expand transformer parameter shapes if they don't match lora
        has_param_with_shape_update = False
        overwritten_params = {}

        is_peft_loaded = getattr(transformer, "peft_config", None) is not None
        for name, module in transformer.named_modules():
            if isinstance(module, torch.nn.Linear):
                module_weight = module.weight.data
                module_bias = module.bias.data if module.bias is not None else None
                bias = module_bias is not None

                lora_base_name = name.replace(".base_layer", "") if is_peft_loaded else name
                lora_A_weight_name = f"{lora_base_name}.lora_A.weight"
                lora_B_weight_name = f"{lora_base_name}.lora_B.weight"
                if lora_A_weight_name not in state_dict:
                    continue

                in_features = state_dict[lora_A_weight_name].shape[1]
                out_features = state_dict[lora_B_weight_name].shape[0]

                # This means there's no need for an expansion in the params, so we simply skip.
                if tuple(module_weight.shape) == (out_features, in_features):
                    continue

                module_out_features, module_in_features = module_weight.shape
                debug_message = ""
                if in_features > module_in_features:
                    debug_message += (
                        f'Expanding the nn.Linear input/output features for module="{name}" because the provided LoRA '
                        f"checkpoint contains higher number of features than expected. The number of input_features will be "
                        f"expanded from {module_in_features} to {in_features}"
                    )
                if out_features > module_out_features:
                    debug_message += (
                        ", and the number of output features will be "
                        f"expanded from {module_out_features} to {out_features}."
                    )
                else:
                    debug_message += "."
                if debug_message:
                    logger.debug(debug_message)

                if out_features > module_out_features or in_features > module_in_features:
                    has_param_with_shape_update = True
                    parent_module_name, _, current_module_name = name.rpartition(".")
                    parent_module = transformer.get_submodule(parent_module_name)

                    with torch.device("meta"):
                        expanded_module = torch.nn.Linear(
                            in_features, out_features, bias=bias, dtype=module_weight.dtype
                        )
                    # Only weights are expanded and biases are not. This is because only the input dimensions
                    # are changed while the output dimensions remain the same. The shape of the weight tensor
                    # is (out_features, in_features), while the shape of bias tensor is (out_features,), which
                    # explains the reason why only weights are expanded.
                    new_weight = torch.zeros_like(
                        expanded_module.weight.data, device=module_weight.device, dtype=module_weight.dtype
                    )
                    slices = tuple(slice(0, dim) for dim in module_weight.shape)
                    new_weight[slices] = module_weight
                    tmp_state_dict = {"weight": new_weight}
                    if module_bias is not None:
                        tmp_state_dict["bias"] = module_bias
                    expanded_module.load_state_dict(tmp_state_dict, strict=True, assign=True)

                    setattr(parent_module, current_module_name, expanded_module)

                    del tmp_state_dict

                    if current_module_name in _MODULE_NAME_TO_ATTRIBUTE_MAP_FLUX:
                        attribute_name = _MODULE_NAME_TO_ATTRIBUTE_MAP_FLUX[current_module_name]
                        new_value = int(expanded_module.weight.data.shape[1])
                        old_value = getattr(transformer.config, attribute_name)
                        setattr(transformer.config, attribute_name, new_value)
                        logger.info(
                            f"Set the {attribute_name} attribute of the model to {new_value} from {old_value}."
                        )

                    # For `unload_lora_weights()`.
                    # TODO: this could lead to more memory overhead if the number of overwritten params
                    # are large. Should be revisited later and tackled through a `discard_original_layers` arg.
                    overwritten_params[f"{current_module_name}.weight"] = module_weight
                    if module_bias is not None:
                        overwritten_params[f"{current_module_name}.bias"] = module_bias

        if len(overwritten_params) > 0:
            transformer._overwritten_params = overwritten_params

        return has_param_with_shape_update

    @classmethod
    def _maybe_expand_lora_state_dict(cls, transformer, lora_state_dict):
        expanded_module_names = set()
        transformer_state_dict = transformer.state_dict()
        prefix = f"{cls.transformer_name}."

        lora_module_names = [
            key[: -len(".lora_A.weight")] for key in lora_state_dict if key.endswith(".lora_A.weight")
        ]
        lora_module_names = [name[len(prefix) :] for name in lora_module_names if name.startswith(prefix)]
        lora_module_names = sorted(set(lora_module_names))
        transformer_module_names = sorted({name for name, _ in transformer.named_modules()})
        unexpected_modules = set(lora_module_names) - set(transformer_module_names)
        if unexpected_modules:
            logger.debug(f"Found unexpected modules: {unexpected_modules}. These will be ignored.")

        is_peft_loaded = getattr(transformer, "peft_config", None) is not None
        for k in lora_module_names:
            if k in unexpected_modules:
                continue

            base_param_name = (
                f"{k.replace(prefix, '')}.base_layer.weight"
                if is_peft_loaded and f"{k.replace(prefix, '')}.base_layer.weight" in transformer_state_dict
                else f"{k.replace(prefix, '')}.weight"
            )
            base_weight_param = transformer_state_dict[base_param_name]
            lora_A_param = lora_state_dict[f"{prefix}{k}.lora_A.weight"]

            if base_weight_param.shape[1] > lora_A_param.shape[1]:
                shape = (lora_A_param.shape[0], base_weight_param.shape[1])
                expanded_state_dict_weight = torch.zeros(shape, device=base_weight_param.device)
                expanded_state_dict_weight[:, : lora_A_param.shape[1]].copy_(lora_A_param)
                lora_state_dict[f"{prefix}{k}.lora_A.weight"] = expanded_state_dict_weight
                expanded_module_names.add(k)
            elif base_weight_param.shape[1] < lora_A_param.shape[1]:
                raise NotImplementedError(
                    f"This LoRA param ({k}.lora_A.weight) has an incompatible shape {lora_A_param.shape}. Please open an issue to file for a feature request - https://github.com/huggingface/diffusers/issues/new."
                )

        if expanded_module_names:
            logger.info(
                f"The following LoRA modules were zero padded to match the state dict of {cls.transformer_name}: {expanded_module_names}. Please open an issue if you think this was unexpected - https://github.com/huggingface/diffusers/issues/new."
            )

        return lora_state_dict


# The reason why we subclass from `StableDiffusionLoraLoaderMixin` here is because Amused initially
# relied on `StableDiffusionLoraLoaderMixin` for its LoRA support.
class AmusedLoraLoaderMixin(StableDiffusionLoraLoaderMixin):
    _lora_loadable_modules = ["transformer", "text_encoder"]
    transformer_name = TRANSFORMER_NAME
    text_encoder_name = TEXT_ENCODER_NAME

    @classmethod
    # Copied from diffusers.loaders.lora_pipeline.FluxLoraLoaderMixin.load_lora_into_transformer with FluxTransformer2DModel->UVit2DModel
    def load_lora_into_transformer(
        cls, state_dict, network_alphas, transformer, adapter_name=None, _pipeline=None, low_cpu_mem_usage=False
    ):
        """
        This will load the LoRA layers specified in `state_dict` into `transformer`.

        Parameters:
            state_dict (`dict`):
                A standard state dict containing the lora layer parameters. The keys can either be indexed directly
                into the unet or prefixed with an additional `unet` which can be used to distinguish between text
                encoder lora layers.
            network_alphas (`Dict[str, float]`):
                The value of the network alpha used for stable learning and preventing underflow. This value has the
                same meaning as the `--network_alpha` option in the kohya-ss trainer script. Refer to [this
                link](https://github.com/darkstorm2150/sd-scripts/blob/main/docs/train_network_README-en.md#execute-learning).
            transformer (`UVit2DModel`):
                The Transformer model to load the LoRA layers into.
            adapter_name (`str`, *optional*):
                Adapter name to be used for referencing the loaded adapter model. If not specified, it will use
                `default_{i}` where i is the total number of adapters being loaded.
            low_cpu_mem_usage (`bool`, *optional*):
                Speed up model loading by only loading the pretrained LoRA weights and not initializing the random
                weights.
        """
        if low_cpu_mem_usage and not is_peft_version(">=", "0.13.1"):
            raise ValueError(
                "`low_cpu_mem_usage=True` is not compatible with this `peft` version. Please update it with `pip install -U peft`."
            )

        # Load the layers corresponding to transformer.
        logger.info(f"Loading {cls.transformer_name}.")
        transformer.load_lora_adapter(
            state_dict,
            network_alphas=network_alphas,
            adapter_name=adapter_name,
            _pipeline=_pipeline,
            low_cpu_mem_usage=low_cpu_mem_usage,
        )

    @classmethod
    # Copied from diffusers.loaders.lora_pipeline.StableDiffusionLoraLoaderMixin.load_lora_into_text_encoder
    def load_lora_into_text_encoder(
        cls,
        state_dict,
        network_alphas,
        text_encoder,
        prefix=None,
        lora_scale=1.0,
        adapter_name=None,
        _pipeline=None,
        low_cpu_mem_usage=False,
    ):
        """
        This will load the LoRA layers specified in `state_dict` into `text_encoder`

        Parameters:
            state_dict (`dict`):
                A standard state dict containing the lora layer parameters. The key should be prefixed with an
                additional `text_encoder` to distinguish between unet lora layers.
            network_alphas (`Dict[str, float]`):
                The value of the network alpha used for stable learning and preventing underflow. This value has the
                same meaning as the `--network_alpha` option in the kohya-ss trainer script. Refer to [this
                link](https://github.com/darkstorm2150/sd-scripts/blob/main/docs/train_network_README-en.md#execute-learning).
            text_encoder (`CLIPTextModel`):
                The text encoder model to load the LoRA layers into.
            prefix (`str`):
                Expected prefix of the `text_encoder` in the `state_dict`.
            lora_scale (`float`):
                How much to scale the output of the lora linear layer before it is added with the output of the regular
                lora layer.
            adapter_name (`str`, *optional*):
                Adapter name to be used for referencing the loaded adapter model. If not specified, it will use
                `default_{i}` where i is the total number of adapters being loaded.
            low_cpu_mem_usage (`bool`, *optional*):
                Speed up model loading by only loading the pretrained LoRA weights and not initializing the random
                weights.
        """
<<<<<<< HEAD
        if not USE_PEFT_BACKEND:
            raise ValueError("PEFT backend is required for this method.")

        peft_kwargs = {}
        if low_cpu_mem_usage:
            if not is_peft_version(">=", "0.13.1"):
                raise ValueError(
                    "`low_cpu_mem_usage=True` is not compatible with this `peft` version. Please update it with `pip install -U peft`."
                )
            if not is_transformers_version(">", "4.45.2"):
                # Note from sayakpaul: It's not in `transformers` stable yet.
                # https://github.com/huggingface/transformers/pull/33725/
                raise ValueError(
                    "`low_cpu_mem_usage=True` is not compatible with this `transformers` version. Please update it with `pip install -U transformers`."
                )
            peft_kwargs["low_cpu_mem_usage"] = low_cpu_mem_usage

        from peft import LoraConfig

        # If the serialization format is new (introduced in https://github.com/huggingface/diffusers/pull/2918),
        # then the `state_dict` keys should have `self.unet_name` and/or `self.text_encoder_name` as
        # their prefixes.
        prefix = cls.text_encoder_name if prefix is None else prefix
        text_encoder_lora_state_dict = {
            k.replace(f"{prefix}.", ""): v for k, v in state_dict.items() if k.startswith(f"{prefix}.")
        }

        if len(text_encoder_lora_state_dict) > 0:
            logger.info(f"Loading {prefix}.")
            rank = {}
            text_encoder_lora_state_dict = convert_state_dict_to_diffusers(text_encoder_lora_state_dict)
            # convert state dict
            text_encoder_lora_state_dict = convert_state_dict_to_peft(text_encoder_lora_state_dict)

            for name, _ in text_encoder_attn_modules(text_encoder):
                for module in ("out_proj", "q_proj", "k_proj", "v_proj"):
                    rank_key = f"{name}.{module}.lora_B.weight"
                    if rank_key not in text_encoder_lora_state_dict:
                        continue
                    rank[rank_key] = text_encoder_lora_state_dict[rank_key].shape[1]

            for name, _ in text_encoder_mlp_modules(text_encoder):
                for module in ("fc1", "fc2"):
                    rank_key = f"{name}.{module}.lora_B.weight"
                    if rank_key not in text_encoder_lora_state_dict:
                        continue
                    rank[rank_key] = text_encoder_lora_state_dict[rank_key].shape[1]

            if network_alphas is not None:
                alpha_keys = [k for k in network_alphas.keys() if k.startswith(prefix) and k.split(".")[0] == prefix]
                network_alphas = {k.replace(f"{prefix}.", ""): v for k, v in network_alphas.items() if k in alpha_keys}

            lora_config_kwargs = get_peft_kwargs(rank, network_alphas, text_encoder_lora_state_dict, is_unet=False)

            if "use_dora" in lora_config_kwargs:
                if lora_config_kwargs["use_dora"]:
                    if is_peft_version("<", "0.9.0"):
                        raise ValueError(
                            "You need `peft` 0.9.0 at least to use DoRA-enabled LoRAs. Please upgrade your installation of `peft`."
                        )
                else:
                    if is_peft_version("<", "0.9.0"):
                        lora_config_kwargs.pop("use_dora")

            if "lora_bias" in lora_config_kwargs:
                if lora_config_kwargs["lora_bias"]:
                    if is_peft_version("<=", "0.13.2"):
                        raise ValueError(
                            "You need `peft` 0.14.0 at least to use `bias` in LoRAs. Please upgrade your installation of `peft`."
                        )
                else:
                    if is_peft_version("<=", "0.13.2"):
                        lora_config_kwargs.pop("lora_bias")

            lora_config = LoraConfig(**lora_config_kwargs)

            # adapter_name
            if adapter_name is None:
                adapter_name = get_adapter_name(text_encoder)

            is_model_cpu_offload, is_sequential_cpu_offload = cls._optionally_disable_offloading(_pipeline)

            # inject LoRA layers and load the state dict
            # in transformers we automatically check whether the adapter name is already in use or not
            text_encoder.load_adapter(
                adapter_name=adapter_name,
                adapter_state_dict=text_encoder_lora_state_dict,
                peft_config=lora_config,
                **peft_kwargs,
            )

            # scale LoRA layers with `lora_scale`
            scale_lora_layers(text_encoder, weight=lora_scale)

            text_encoder.to(device=text_encoder.device, dtype=text_encoder.dtype)

            # Offload back.
            if is_model_cpu_offload:
                _pipeline.enable_model_cpu_offload()
            elif is_sequential_cpu_offload:
                _pipeline.enable_sequential_cpu_offload()
            # Unsafe code />

        else:
            logger.info(
                f"No LoRA keys associated to {text_encoder.__class__.__name__} found with the {prefix=}. Open an issue if you think it's unexpected: https://github.com/huggingface/diffusers/issues/new"
            )
=======
        _load_lora_into_text_encoder(
            state_dict=state_dict,
            network_alphas=network_alphas,
            lora_scale=lora_scale,
            text_encoder=text_encoder,
            prefix=prefix,
            text_encoder_name=cls.text_encoder_name,
            adapter_name=adapter_name,
            _pipeline=_pipeline,
            low_cpu_mem_usage=low_cpu_mem_usage,
        )
>>>>>>> c3478a42

    @classmethod
    def save_lora_weights(
        cls,
        save_directory: Union[str, os.PathLike],
        text_encoder_lora_layers: Dict[str, torch.nn.Module] = None,
        transformer_lora_layers: Dict[str, torch.nn.Module] = None,
        is_main_process: bool = True,
        weight_name: str = None,
        save_function: Callable = None,
        safe_serialization: bool = True,
    ):
        r"""
        Save the LoRA parameters corresponding to the UNet and text encoder.

        Arguments:
            save_directory (`str` or `os.PathLike`):
                Directory to save LoRA parameters to. Will be created if it doesn't exist.
            unet_lora_layers (`Dict[str, torch.nn.Module]` or `Dict[str, torch.Tensor]`):
                State dict of the LoRA layers corresponding to the `unet`.
            text_encoder_lora_layers (`Dict[str, torch.nn.Module]` or `Dict[str, torch.Tensor]`):
                State dict of the LoRA layers corresponding to the `text_encoder`. Must explicitly pass the text
                encoder LoRA state dict because it comes from 🤗 Transformers.
            is_main_process (`bool`, *optional*, defaults to `True`):
                Whether the process calling this is the main process or not. Useful during distributed training and you
                need to call this function on all processes. In this case, set `is_main_process=True` only on the main
                process to avoid race conditions.
            save_function (`Callable`):
                The function to use to save the state dictionary. Useful during distributed training when you need to
                replace `torch.save` with another method. Can be configured with the environment variable
                `DIFFUSERS_SAVE_MODE`.
            safe_serialization (`bool`, *optional*, defaults to `True`):
                Whether to save the model using `safetensors` or the traditional PyTorch way with `pickle`.
        """
        state_dict = {}

        if not (transformer_lora_layers or text_encoder_lora_layers):
            raise ValueError("You must pass at least one of `transformer_lora_layers` or `text_encoder_lora_layers`.")

        if transformer_lora_layers:
            state_dict.update(cls.pack_weights(transformer_lora_layers, cls.transformer_name))

        if text_encoder_lora_layers:
            state_dict.update(cls.pack_weights(text_encoder_lora_layers, cls.text_encoder_name))

        # Save the model
        cls.write_lora_layers(
            state_dict=state_dict,
            save_directory=save_directory,
            is_main_process=is_main_process,
            weight_name=weight_name,
            save_function=save_function,
            safe_serialization=safe_serialization,
        )


class CogVideoXLoraLoaderMixin(LoraBaseMixin):
    r"""
    Load LoRA layers into [`CogVideoXTransformer3DModel`]. Specific to [`CogVideoXPipeline`].
    """

    _lora_loadable_modules = ["transformer"]
    transformer_name = TRANSFORMER_NAME

    @classmethod
    @validate_hf_hub_args
    # Copied from diffusers.loaders.lora_pipeline.SD3LoraLoaderMixin.lora_state_dict
    def lora_state_dict(
        cls,
        pretrained_model_name_or_path_or_dict: Union[str, Dict[str, torch.Tensor]],
        **kwargs,
    ):
        r"""
        Return state dict for lora weights and the network alphas.

        <Tip warning={true}>

        We support loading A1111 formatted LoRA checkpoints in a limited capacity.

        This function is experimental and might change in the future.

        </Tip>

        Parameters:
            pretrained_model_name_or_path_or_dict (`str` or `os.PathLike` or `dict`):
                Can be either:

                    - A string, the *model id* (for example `google/ddpm-celebahq-256`) of a pretrained model hosted on
                      the Hub.
                    - A path to a *directory* (for example `./my_model_directory`) containing the model weights saved
                      with [`ModelMixin.save_pretrained`].
                    - A [torch state
                      dict](https://pytorch.org/tutorials/beginner/saving_loading_models.html#what-is-a-state-dict).

            cache_dir (`Union[str, os.PathLike]`, *optional*):
                Path to a directory where a downloaded pretrained model configuration is cached if the standard cache
                is not used.
            force_download (`bool`, *optional*, defaults to `False`):
                Whether or not to force the (re-)download of the model weights and configuration files, overriding the
                cached versions if they exist.

            proxies (`Dict[str, str]`, *optional*):
                A dictionary of proxy servers to use by protocol or endpoint, for example, `{'http': 'foo.bar:3128',
                'http://hostname': 'foo.bar:4012'}`. The proxies are used on each request.
            local_files_only (`bool`, *optional*, defaults to `False`):
                Whether to only load local model weights and configuration files or not. If set to `True`, the model
                won't be downloaded from the Hub.
            token (`str` or *bool*, *optional*):
                The token to use as HTTP bearer authorization for remote files. If `True`, the token generated from
                `diffusers-cli login` (stored in `~/.huggingface`) is used.
            revision (`str`, *optional*, defaults to `"main"`):
                The specific model version to use. It can be a branch name, a tag name, a commit id, or any identifier
                allowed by Git.
            subfolder (`str`, *optional*, defaults to `""`):
                The subfolder location of a model file within a larger model repository on the Hub or locally.

        """
        # Load the main state dict first which has the LoRA layers for either of
        # transformer and text encoder or both.
        cache_dir = kwargs.pop("cache_dir", None)
        force_download = kwargs.pop("force_download", False)
        proxies = kwargs.pop("proxies", None)
        local_files_only = kwargs.pop("local_files_only", None)
        token = kwargs.pop("token", None)
        revision = kwargs.pop("revision", None)
        subfolder = kwargs.pop("subfolder", None)
        weight_name = kwargs.pop("weight_name", None)
        use_safetensors = kwargs.pop("use_safetensors", None)

        allow_pickle = False
        if use_safetensors is None:
            use_safetensors = True
            allow_pickle = True

        user_agent = {
            "file_type": "attn_procs_weights",
            "framework": "pytorch",
        }

        state_dict = _fetch_state_dict(
            pretrained_model_name_or_path_or_dict=pretrained_model_name_or_path_or_dict,
            weight_name=weight_name,
            use_safetensors=use_safetensors,
            local_files_only=local_files_only,
            cache_dir=cache_dir,
            force_download=force_download,
            proxies=proxies,
            token=token,
            revision=revision,
            subfolder=subfolder,
            user_agent=user_agent,
            allow_pickle=allow_pickle,
        )

        is_dora_scale_present = any("dora_scale" in k for k in state_dict)
        if is_dora_scale_present:
            warn_msg = "It seems like you are using a DoRA checkpoint that is not compatible in Diffusers at the moment. So, we are going to filter out the keys associated to 'dora_scale` from the state dict. If you think this is a mistake please open an issue https://github.com/huggingface/diffusers/issues/new."
            logger.warning(warn_msg)
            state_dict = {k: v for k, v in state_dict.items() if "dora_scale" not in k}

        return state_dict

    def load_lora_weights(
        self, pretrained_model_name_or_path_or_dict: Union[str, Dict[str, torch.Tensor]], adapter_name=None, **kwargs
    ):
        """
        Load LoRA weights specified in `pretrained_model_name_or_path_or_dict` into `self.transformer` and
        `self.text_encoder`. All kwargs are forwarded to `self.lora_state_dict`. See
        [`~loaders.StableDiffusionLoraLoaderMixin.lora_state_dict`] for more details on how the state dict is loaded.
        See [`~loaders.StableDiffusionLoraLoaderMixin.load_lora_into_transformer`] for more details on how the state
        dict is loaded into `self.transformer`.

        Parameters:
            pretrained_model_name_or_path_or_dict (`str` or `os.PathLike` or `dict`):
                See [`~loaders.StableDiffusionLoraLoaderMixin.lora_state_dict`].
            adapter_name (`str`, *optional*):
                Adapter name to be used for referencing the loaded adapter model. If not specified, it will use
                `default_{i}` where i is the total number of adapters being loaded.
            low_cpu_mem_usage (`bool`, *optional*):
                Speed up model loading by only loading the pretrained LoRA weights and not initializing the random
                weights.
            kwargs (`dict`, *optional*):
                See [`~loaders.StableDiffusionLoraLoaderMixin.lora_state_dict`].
        """
        if not USE_PEFT_BACKEND:
            raise ValueError("PEFT backend is required for this method.")

        low_cpu_mem_usage = kwargs.pop("low_cpu_mem_usage", _LOW_CPU_MEM_USAGE_DEFAULT_LORA)
        if low_cpu_mem_usage and is_peft_version("<", "0.13.0"):
            raise ValueError(
                "`low_cpu_mem_usage=True` is not compatible with this `peft` version. Please update it with `pip install -U peft`."
            )

        # if a dict is passed, copy it instead of modifying it inplace
        if isinstance(pretrained_model_name_or_path_or_dict, dict):
            pretrained_model_name_or_path_or_dict = pretrained_model_name_or_path_or_dict.copy()

        # First, ensure that the checkpoint is a compatible one and can be successfully loaded.
        state_dict = self.lora_state_dict(pretrained_model_name_or_path_or_dict, **kwargs)

        is_correct_format = all("lora" in key for key in state_dict.keys())
        if not is_correct_format:
            raise ValueError("Invalid LoRA checkpoint.")

        self.load_lora_into_transformer(
            state_dict,
            transformer=getattr(self, self.transformer_name) if not hasattr(self, "transformer") else self.transformer,
            adapter_name=adapter_name,
            _pipeline=self,
            low_cpu_mem_usage=low_cpu_mem_usage,
        )

    @classmethod
    # Copied from diffusers.loaders.lora_pipeline.SD3LoraLoaderMixin.load_lora_into_transformer with SD3Transformer2DModel->CogVideoXTransformer3DModel
    def load_lora_into_transformer(
        cls, state_dict, transformer, adapter_name=None, _pipeline=None, low_cpu_mem_usage=False
    ):
        """
        This will load the LoRA layers specified in `state_dict` into `transformer`.

        Parameters:
            state_dict (`dict`):
                A standard state dict containing the lora layer parameters. The keys can either be indexed directly
                into the unet or prefixed with an additional `unet` which can be used to distinguish between text
                encoder lora layers.
            transformer (`CogVideoXTransformer3DModel`):
                The Transformer model to load the LoRA layers into.
            adapter_name (`str`, *optional*):
                Adapter name to be used for referencing the loaded adapter model. If not specified, it will use
                `default_{i}` where i is the total number of adapters being loaded.
            low_cpu_mem_usage (`bool`, *optional*):
                Speed up model loading by only loading the pretrained LoRA weights and not initializing the random
                weights.
        """
        if low_cpu_mem_usage and is_peft_version("<", "0.13.0"):
            raise ValueError(
                "`low_cpu_mem_usage=True` is not compatible with this `peft` version. Please update it with `pip install -U peft`."
            )

        # Load the layers corresponding to transformer.
        logger.info(f"Loading {cls.transformer_name}.")
        transformer.load_lora_adapter(
            state_dict,
            network_alphas=None,
            adapter_name=adapter_name,
            _pipeline=_pipeline,
            low_cpu_mem_usage=low_cpu_mem_usage,
        )

    @classmethod
    # Adapted from diffusers.loaders.lora_pipeline.StableDiffusionLoraLoaderMixin.save_lora_weights without support for text encoder
    def save_lora_weights(
        cls,
        save_directory: Union[str, os.PathLike],
        transformer_lora_layers: Dict[str, Union[torch.nn.Module, torch.Tensor]] = None,
        is_main_process: bool = True,
        weight_name: str = None,
        save_function: Callable = None,
        safe_serialization: bool = True,
    ):
        r"""
        Save the LoRA parameters corresponding to the UNet and text encoder.

        Arguments:
            save_directory (`str` or `os.PathLike`):
                Directory to save LoRA parameters to. Will be created if it doesn't exist.
            transformer_lora_layers (`Dict[str, torch.nn.Module]` or `Dict[str, torch.Tensor]`):
                State dict of the LoRA layers corresponding to the `transformer`.
            is_main_process (`bool`, *optional*, defaults to `True`):
                Whether the process calling this is the main process or not. Useful during distributed training and you
                need to call this function on all processes. In this case, set `is_main_process=True` only on the main
                process to avoid race conditions.
            save_function (`Callable`):
                The function to use to save the state dictionary. Useful during distributed training when you need to
                replace `torch.save` with another method. Can be configured with the environment variable
                `DIFFUSERS_SAVE_MODE`.
            safe_serialization (`bool`, *optional*, defaults to `True`):
                Whether to save the model using `safetensors` or the traditional PyTorch way with `pickle`.
        """
        state_dict = {}

        if not transformer_lora_layers:
            raise ValueError("You must pass `transformer_lora_layers`.")

        if transformer_lora_layers:
            state_dict.update(cls.pack_weights(transformer_lora_layers, cls.transformer_name))

        # Save the model
        cls.write_lora_layers(
            state_dict=state_dict,
            save_directory=save_directory,
            is_main_process=is_main_process,
            weight_name=weight_name,
            save_function=save_function,
            safe_serialization=safe_serialization,
        )

    def fuse_lora(
        self,
        components: List[str] = ["transformer"],
        lora_scale: float = 1.0,
        safe_fusing: bool = False,
        adapter_names: Optional[List[str]] = None,
        **kwargs,
    ):
        r"""
        Fuses the LoRA parameters into the original parameters of the corresponding blocks.

        <Tip warning={true}>

        This is an experimental API.

        </Tip>

        Args:
            components: (`List[str]`): List of LoRA-injectable components to fuse the LoRAs into.
            lora_scale (`float`, defaults to 1.0):
                Controls how much to influence the outputs with the LoRA parameters.
            safe_fusing (`bool`, defaults to `False`):
                Whether to check fused weights for NaN values before fusing and if values are NaN not fusing them.
            adapter_names (`List[str]`, *optional*):
                Adapter names to be used for fusing. If nothing is passed, all active adapters will be fused.

        Example:

        ```py
        from diffusers import DiffusionPipeline
        import torch

        pipeline = DiffusionPipeline.from_pretrained(
            "stabilityai/stable-diffusion-xl-base-1.0", torch_dtype=torch.float16
        ).to("cuda")
        pipeline.load_lora_weights("nerijs/pixel-art-xl", weight_name="pixel-art-xl.safetensors", adapter_name="pixel")
        pipeline.fuse_lora(lora_scale=0.7)
        ```
        """
        super().fuse_lora(
            components=components, lora_scale=lora_scale, safe_fusing=safe_fusing, adapter_names=adapter_names
        )

    def unfuse_lora(self, components: List[str] = ["transformer"], **kwargs):
        r"""
        Reverses the effect of
        [`pipe.fuse_lora()`](https://huggingface.co/docs/diffusers/main/en/api/loaders#diffusers.loaders.LoraBaseMixin.fuse_lora).

        <Tip warning={true}>

        This is an experimental API.

        </Tip>

        Args:
            components (`List[str]`): List of LoRA-injectable components to unfuse LoRA from.
            unfuse_transformer (`bool`, defaults to `True`): Whether to unfuse the UNet LoRA parameters.
        """
        super().unfuse_lora(components=components)


class Mochi1LoraLoaderMixin(LoraBaseMixin):
    r"""
    Load LoRA layers into [`MochiTransformer3DModel`]. Specific to [`MochiPipeline`].
    """

    _lora_loadable_modules = ["transformer"]
    transformer_name = TRANSFORMER_NAME

    @classmethod
    @validate_hf_hub_args
    # Copied from diffusers.loaders.lora_pipeline.SD3LoraLoaderMixin.lora_state_dict
    def lora_state_dict(
        cls,
        pretrained_model_name_or_path_or_dict: Union[str, Dict[str, torch.Tensor]],
        **kwargs,
    ):
        r"""
        Return state dict for lora weights and the network alphas.

        <Tip warning={true}>

        We support loading A1111 formatted LoRA checkpoints in a limited capacity.

        This function is experimental and might change in the future.

        </Tip>

        Parameters:
            pretrained_model_name_or_path_or_dict (`str` or `os.PathLike` or `dict`):
                Can be either:

                    - A string, the *model id* (for example `google/ddpm-celebahq-256`) of a pretrained model hosted on
                      the Hub.
                    - A path to a *directory* (for example `./my_model_directory`) containing the model weights saved
                      with [`ModelMixin.save_pretrained`].
                    - A [torch state
                      dict](https://pytorch.org/tutorials/beginner/saving_loading_models.html#what-is-a-state-dict).

            cache_dir (`Union[str, os.PathLike]`, *optional*):
                Path to a directory where a downloaded pretrained model configuration is cached if the standard cache
                is not used.
            force_download (`bool`, *optional*, defaults to `False`):
                Whether or not to force the (re-)download of the model weights and configuration files, overriding the
                cached versions if they exist.

            proxies (`Dict[str, str]`, *optional*):
                A dictionary of proxy servers to use by protocol or endpoint, for example, `{'http': 'foo.bar:3128',
                'http://hostname': 'foo.bar:4012'}`. The proxies are used on each request.
            local_files_only (`bool`, *optional*, defaults to `False`):
                Whether to only load local model weights and configuration files or not. If set to `True`, the model
                won't be downloaded from the Hub.
            token (`str` or *bool*, *optional*):
                The token to use as HTTP bearer authorization for remote files. If `True`, the token generated from
                `diffusers-cli login` (stored in `~/.huggingface`) is used.
            revision (`str`, *optional*, defaults to `"main"`):
                The specific model version to use. It can be a branch name, a tag name, a commit id, or any identifier
                allowed by Git.
            subfolder (`str`, *optional*, defaults to `""`):
                The subfolder location of a model file within a larger model repository on the Hub or locally.

        """
        # Load the main state dict first which has the LoRA layers for either of
        # transformer and text encoder or both.
        cache_dir = kwargs.pop("cache_dir", None)
        force_download = kwargs.pop("force_download", False)
        proxies = kwargs.pop("proxies", None)
        local_files_only = kwargs.pop("local_files_only", None)
        token = kwargs.pop("token", None)
        revision = kwargs.pop("revision", None)
        subfolder = kwargs.pop("subfolder", None)
        weight_name = kwargs.pop("weight_name", None)
        use_safetensors = kwargs.pop("use_safetensors", None)

        allow_pickle = False
        if use_safetensors is None:
            use_safetensors = True
            allow_pickle = True

        user_agent = {
            "file_type": "attn_procs_weights",
            "framework": "pytorch",
        }

        state_dict = _fetch_state_dict(
            pretrained_model_name_or_path_or_dict=pretrained_model_name_or_path_or_dict,
            weight_name=weight_name,
            use_safetensors=use_safetensors,
            local_files_only=local_files_only,
            cache_dir=cache_dir,
            force_download=force_download,
            proxies=proxies,
            token=token,
            revision=revision,
            subfolder=subfolder,
            user_agent=user_agent,
            allow_pickle=allow_pickle,
        )

        is_dora_scale_present = any("dora_scale" in k for k in state_dict)
        if is_dora_scale_present:
            warn_msg = "It seems like you are using a DoRA checkpoint that is not compatible in Diffusers at the moment. So, we are going to filter out the keys associated to 'dora_scale` from the state dict. If you think this is a mistake please open an issue https://github.com/huggingface/diffusers/issues/new."
            logger.warning(warn_msg)
            state_dict = {k: v for k, v in state_dict.items() if "dora_scale" not in k}

        return state_dict

    # Copied from diffusers.loaders.lora_pipeline.CogVideoXLoraLoaderMixin.load_lora_weights
    def load_lora_weights(
        self, pretrained_model_name_or_path_or_dict: Union[str, Dict[str, torch.Tensor]], adapter_name=None, **kwargs
    ):
        """
        Load LoRA weights specified in `pretrained_model_name_or_path_or_dict` into `self.transformer` and
        `self.text_encoder`. All kwargs are forwarded to `self.lora_state_dict`. See
        [`~loaders.StableDiffusionLoraLoaderMixin.lora_state_dict`] for more details on how the state dict is loaded.
        See [`~loaders.StableDiffusionLoraLoaderMixin.load_lora_into_transformer`] for more details on how the state
        dict is loaded into `self.transformer`.

        Parameters:
            pretrained_model_name_or_path_or_dict (`str` or `os.PathLike` or `dict`):
                See [`~loaders.StableDiffusionLoraLoaderMixin.lora_state_dict`].
            adapter_name (`str`, *optional*):
                Adapter name to be used for referencing the loaded adapter model. If not specified, it will use
                `default_{i}` where i is the total number of adapters being loaded.
            low_cpu_mem_usage (`bool`, *optional*):
                Speed up model loading by only loading the pretrained LoRA weights and not initializing the random
                weights.
            kwargs (`dict`, *optional*):
                See [`~loaders.StableDiffusionLoraLoaderMixin.lora_state_dict`].
        """
        if not USE_PEFT_BACKEND:
            raise ValueError("PEFT backend is required for this method.")

        low_cpu_mem_usage = kwargs.pop("low_cpu_mem_usage", _LOW_CPU_MEM_USAGE_DEFAULT_LORA)
        if low_cpu_mem_usage and is_peft_version("<", "0.13.0"):
            raise ValueError(
                "`low_cpu_mem_usage=True` is not compatible with this `peft` version. Please update it with `pip install -U peft`."
            )

        # if a dict is passed, copy it instead of modifying it inplace
        if isinstance(pretrained_model_name_or_path_or_dict, dict):
            pretrained_model_name_or_path_or_dict = pretrained_model_name_or_path_or_dict.copy()

        # First, ensure that the checkpoint is a compatible one and can be successfully loaded.
        state_dict = self.lora_state_dict(pretrained_model_name_or_path_or_dict, **kwargs)

        is_correct_format = all("lora" in key for key in state_dict.keys())
        if not is_correct_format:
            raise ValueError("Invalid LoRA checkpoint.")

        self.load_lora_into_transformer(
            state_dict,
            transformer=getattr(self, self.transformer_name) if not hasattr(self, "transformer") else self.transformer,
            adapter_name=adapter_name,
            _pipeline=self,
            low_cpu_mem_usage=low_cpu_mem_usage,
        )

    @classmethod
    # Copied from diffusers.loaders.lora_pipeline.SD3LoraLoaderMixin.load_lora_into_transformer with SD3Transformer2DModel->MochiTransformer3DModel
    def load_lora_into_transformer(
        cls, state_dict, transformer, adapter_name=None, _pipeline=None, low_cpu_mem_usage=False
    ):
        """
        This will load the LoRA layers specified in `state_dict` into `transformer`.

        Parameters:
            state_dict (`dict`):
                A standard state dict containing the lora layer parameters. The keys can either be indexed directly
                into the unet or prefixed with an additional `unet` which can be used to distinguish between text
                encoder lora layers.
            transformer (`MochiTransformer3DModel`):
                The Transformer model to load the LoRA layers into.
            adapter_name (`str`, *optional*):
                Adapter name to be used for referencing the loaded adapter model. If not specified, it will use
                `default_{i}` where i is the total number of adapters being loaded.
            low_cpu_mem_usage (`bool`, *optional*):
                Speed up model loading by only loading the pretrained LoRA weights and not initializing the random
                weights.
        """
        if low_cpu_mem_usage and is_peft_version("<", "0.13.0"):
            raise ValueError(
                "`low_cpu_mem_usage=True` is not compatible with this `peft` version. Please update it with `pip install -U peft`."
            )

        # Load the layers corresponding to transformer.
        logger.info(f"Loading {cls.transformer_name}.")
        transformer.load_lora_adapter(
            state_dict,
            network_alphas=None,
            adapter_name=adapter_name,
            _pipeline=_pipeline,
            low_cpu_mem_usage=low_cpu_mem_usage,
        )

    @classmethod
    # Copied from diffusers.loaders.lora_pipeline.CogVideoXLoraLoaderMixin.save_lora_weights
    def save_lora_weights(
        cls,
        save_directory: Union[str, os.PathLike],
        transformer_lora_layers: Dict[str, Union[torch.nn.Module, torch.Tensor]] = None,
        is_main_process: bool = True,
        weight_name: str = None,
        save_function: Callable = None,
        safe_serialization: bool = True,
    ):
        r"""
        Save the LoRA parameters corresponding to the UNet and text encoder.

        Arguments:
            save_directory (`str` or `os.PathLike`):
                Directory to save LoRA parameters to. Will be created if it doesn't exist.
            transformer_lora_layers (`Dict[str, torch.nn.Module]` or `Dict[str, torch.Tensor]`):
                State dict of the LoRA layers corresponding to the `transformer`.
            is_main_process (`bool`, *optional*, defaults to `True`):
                Whether the process calling this is the main process or not. Useful during distributed training and you
                need to call this function on all processes. In this case, set `is_main_process=True` only on the main
                process to avoid race conditions.
            save_function (`Callable`):
                The function to use to save the state dictionary. Useful during distributed training when you need to
                replace `torch.save` with another method. Can be configured with the environment variable
                `DIFFUSERS_SAVE_MODE`.
            safe_serialization (`bool`, *optional*, defaults to `True`):
                Whether to save the model using `safetensors` or the traditional PyTorch way with `pickle`.
        """
        state_dict = {}

        if not transformer_lora_layers:
            raise ValueError("You must pass `transformer_lora_layers`.")

        if transformer_lora_layers:
            state_dict.update(cls.pack_weights(transformer_lora_layers, cls.transformer_name))

        # Save the model
        cls.write_lora_layers(
            state_dict=state_dict,
            save_directory=save_directory,
            is_main_process=is_main_process,
            weight_name=weight_name,
            save_function=save_function,
            safe_serialization=safe_serialization,
        )

    def fuse_lora(
        self,
        components: List[str] = ["transformer"],
        lora_scale: float = 1.0,
        safe_fusing: bool = False,
        adapter_names: Optional[List[str]] = None,
        **kwargs,
    ):
        r"""
        Fuses the LoRA parameters into the original parameters of the corresponding blocks.

        <Tip warning={true}>

        This is an experimental API.

        </Tip>

        Args:
            components: (`List[str]`): List of LoRA-injectable components to fuse the LoRAs into.
            lora_scale (`float`, defaults to 1.0):
                Controls how much to influence the outputs with the LoRA parameters.
            safe_fusing (`bool`, defaults to `False`):
                Whether to check fused weights for NaN values before fusing and if values are NaN not fusing them.
            adapter_names (`List[str]`, *optional*):
                Adapter names to be used for fusing. If nothing is passed, all active adapters will be fused.

        Example:

        ```py
        from diffusers import DiffusionPipeline
        import torch

        pipeline = DiffusionPipeline.from_pretrained(
            "stabilityai/stable-diffusion-xl-base-1.0", torch_dtype=torch.float16
        ).to("cuda")
        pipeline.load_lora_weights("nerijs/pixel-art-xl", weight_name="pixel-art-xl.safetensors", adapter_name="pixel")
        pipeline.fuse_lora(lora_scale=0.7)
        ```
        """
        super().fuse_lora(
            components=components, lora_scale=lora_scale, safe_fusing=safe_fusing, adapter_names=adapter_names
        )

    def unfuse_lora(self, components: List[str] = ["transformer"], **kwargs):
        r"""
        Reverses the effect of
        [`pipe.fuse_lora()`](https://huggingface.co/docs/diffusers/main/en/api/loaders#diffusers.loaders.LoraBaseMixin.fuse_lora).

        <Tip warning={true}>

        This is an experimental API.

        </Tip>

        Args:
            components (`List[str]`): List of LoRA-injectable components to unfuse LoRA from.
            unfuse_transformer (`bool`, defaults to `True`): Whether to unfuse the UNet LoRA parameters.
        """
        super().unfuse_lora(components=components)


class LTXVideoLoraLoaderMixin(LoraBaseMixin):
    r"""
    Load LoRA layers into [`LTXVideoTransformer3DModel`]. Specific to [`LTXPipeline`].
    """

    _lora_loadable_modules = ["transformer"]
    transformer_name = TRANSFORMER_NAME

    @classmethod
    @validate_hf_hub_args
    # Copied from diffusers.loaders.lora_pipeline.CogVideoXLoraLoaderMixin.lora_state_dict
    def lora_state_dict(
        cls,
        pretrained_model_name_or_path_or_dict: Union[str, Dict[str, torch.Tensor]],
        **kwargs,
    ):
        r"""
        Return state dict for lora weights and the network alphas.

        <Tip warning={true}>

        We support loading A1111 formatted LoRA checkpoints in a limited capacity.

        This function is experimental and might change in the future.

        </Tip>

        Parameters:
            pretrained_model_name_or_path_or_dict (`str` or `os.PathLike` or `dict`):
                Can be either:

                    - A string, the *model id* (for example `google/ddpm-celebahq-256`) of a pretrained model hosted on
                      the Hub.
                    - A path to a *directory* (for example `./my_model_directory`) containing the model weights saved
                      with [`ModelMixin.save_pretrained`].
                    - A [torch state
                      dict](https://pytorch.org/tutorials/beginner/saving_loading_models.html#what-is-a-state-dict).

            cache_dir (`Union[str, os.PathLike]`, *optional*):
                Path to a directory where a downloaded pretrained model configuration is cached if the standard cache
                is not used.
            force_download (`bool`, *optional*, defaults to `False`):
                Whether or not to force the (re-)download of the model weights and configuration files, overriding the
                cached versions if they exist.

            proxies (`Dict[str, str]`, *optional*):
                A dictionary of proxy servers to use by protocol or endpoint, for example, `{'http': 'foo.bar:3128',
                'http://hostname': 'foo.bar:4012'}`. The proxies are used on each request.
            local_files_only (`bool`, *optional*, defaults to `False`):
                Whether to only load local model weights and configuration files or not. If set to `True`, the model
                won't be downloaded from the Hub.
            token (`str` or *bool*, *optional*):
                The token to use as HTTP bearer authorization for remote files. If `True`, the token generated from
                `diffusers-cli login` (stored in `~/.huggingface`) is used.
            revision (`str`, *optional*, defaults to `"main"`):
                The specific model version to use. It can be a branch name, a tag name, a commit id, or any identifier
                allowed by Git.
            subfolder (`str`, *optional*, defaults to `""`):
                The subfolder location of a model file within a larger model repository on the Hub or locally.

        """
        # Load the main state dict first which has the LoRA layers for either of
        # transformer and text encoder or both.
        cache_dir = kwargs.pop("cache_dir", None)
        force_download = kwargs.pop("force_download", False)
        proxies = kwargs.pop("proxies", None)
        local_files_only = kwargs.pop("local_files_only", None)
        token = kwargs.pop("token", None)
        revision = kwargs.pop("revision", None)
        subfolder = kwargs.pop("subfolder", None)
        weight_name = kwargs.pop("weight_name", None)
        use_safetensors = kwargs.pop("use_safetensors", None)

        allow_pickle = False
        if use_safetensors is None:
            use_safetensors = True
            allow_pickle = True

        user_agent = {
            "file_type": "attn_procs_weights",
            "framework": "pytorch",
        }

        state_dict = _fetch_state_dict(
            pretrained_model_name_or_path_or_dict=pretrained_model_name_or_path_or_dict,
            weight_name=weight_name,
            use_safetensors=use_safetensors,
            local_files_only=local_files_only,
            cache_dir=cache_dir,
            force_download=force_download,
            proxies=proxies,
            token=token,
            revision=revision,
            subfolder=subfolder,
            user_agent=user_agent,
            allow_pickle=allow_pickle,
        )

        is_dora_scale_present = any("dora_scale" in k for k in state_dict)
        if is_dora_scale_present:
            warn_msg = "It seems like you are using a DoRA checkpoint that is not compatible in Diffusers at the moment. So, we are going to filter out the keys associated to 'dora_scale` from the state dict. If you think this is a mistake please open an issue https://github.com/huggingface/diffusers/issues/new."
            logger.warning(warn_msg)
            state_dict = {k: v for k, v in state_dict.items() if "dora_scale" not in k}

        return state_dict

    # Copied from diffusers.loaders.lora_pipeline.CogVideoXLoraLoaderMixin.load_lora_weights
    def load_lora_weights(
        self, pretrained_model_name_or_path_or_dict: Union[str, Dict[str, torch.Tensor]], adapter_name=None, **kwargs
    ):
        """
        Load LoRA weights specified in `pretrained_model_name_or_path_or_dict` into `self.transformer` and
        `self.text_encoder`. All kwargs are forwarded to `self.lora_state_dict`. See
        [`~loaders.StableDiffusionLoraLoaderMixin.lora_state_dict`] for more details on how the state dict is loaded.
        See [`~loaders.StableDiffusionLoraLoaderMixin.load_lora_into_transformer`] for more details on how the state
        dict is loaded into `self.transformer`.

        Parameters:
            pretrained_model_name_or_path_or_dict (`str` or `os.PathLike` or `dict`):
                See [`~loaders.StableDiffusionLoraLoaderMixin.lora_state_dict`].
            adapter_name (`str`, *optional*):
                Adapter name to be used for referencing the loaded adapter model. If not specified, it will use
                `default_{i}` where i is the total number of adapters being loaded.
            low_cpu_mem_usage (`bool`, *optional*):
                Speed up model loading by only loading the pretrained LoRA weights and not initializing the random
                weights.
            kwargs (`dict`, *optional*):
                See [`~loaders.StableDiffusionLoraLoaderMixin.lora_state_dict`].
        """
        if not USE_PEFT_BACKEND:
            raise ValueError("PEFT backend is required for this method.")

        low_cpu_mem_usage = kwargs.pop("low_cpu_mem_usage", _LOW_CPU_MEM_USAGE_DEFAULT_LORA)
        if low_cpu_mem_usage and is_peft_version("<", "0.13.0"):
            raise ValueError(
                "`low_cpu_mem_usage=True` is not compatible with this `peft` version. Please update it with `pip install -U peft`."
            )

        # if a dict is passed, copy it instead of modifying it inplace
        if isinstance(pretrained_model_name_or_path_or_dict, dict):
            pretrained_model_name_or_path_or_dict = pretrained_model_name_or_path_or_dict.copy()

        # First, ensure that the checkpoint is a compatible one and can be successfully loaded.
        state_dict = self.lora_state_dict(pretrained_model_name_or_path_or_dict, **kwargs)

        is_correct_format = all("lora" in key for key in state_dict.keys())
        if not is_correct_format:
            raise ValueError("Invalid LoRA checkpoint.")

        self.load_lora_into_transformer(
            state_dict,
            transformer=getattr(self, self.transformer_name) if not hasattr(self, "transformer") else self.transformer,
            adapter_name=adapter_name,
            _pipeline=self,
            low_cpu_mem_usage=low_cpu_mem_usage,
        )

    @classmethod
    # Copied from diffusers.loaders.lora_pipeline.SD3LoraLoaderMixin.load_lora_into_transformer with SD3Transformer2DModel->LTXVideoTransformer3DModel
    def load_lora_into_transformer(
        cls, state_dict, transformer, adapter_name=None, _pipeline=None, low_cpu_mem_usage=False
    ):
        """
        This will load the LoRA layers specified in `state_dict` into `transformer`.

        Parameters:
            state_dict (`dict`):
                A standard state dict containing the lora layer parameters. The keys can either be indexed directly
                into the unet or prefixed with an additional `unet` which can be used to distinguish between text
                encoder lora layers.
            transformer (`LTXVideoTransformer3DModel`):
                The Transformer model to load the LoRA layers into.
            adapter_name (`str`, *optional*):
                Adapter name to be used for referencing the loaded adapter model. If not specified, it will use
                `default_{i}` where i is the total number of adapters being loaded.
            low_cpu_mem_usage (`bool`, *optional*):
                Speed up model loading by only loading the pretrained LoRA weights and not initializing the random
                weights.
        """
        if low_cpu_mem_usage and is_peft_version("<", "0.13.0"):
            raise ValueError(
                "`low_cpu_mem_usage=True` is not compatible with this `peft` version. Please update it with `pip install -U peft`."
            )

        # Load the layers corresponding to transformer.
        logger.info(f"Loading {cls.transformer_name}.")
        transformer.load_lora_adapter(
            state_dict,
            network_alphas=None,
            adapter_name=adapter_name,
            _pipeline=_pipeline,
            low_cpu_mem_usage=low_cpu_mem_usage,
        )

    @classmethod
    # Copied from diffusers.loaders.lora_pipeline.CogVideoXLoraLoaderMixin.save_lora_weights
    def save_lora_weights(
        cls,
        save_directory: Union[str, os.PathLike],
        transformer_lora_layers: Dict[str, Union[torch.nn.Module, torch.Tensor]] = None,
        is_main_process: bool = True,
        weight_name: str = None,
        save_function: Callable = None,
        safe_serialization: bool = True,
    ):
        r"""
        Save the LoRA parameters corresponding to the UNet and text encoder.

        Arguments:
            save_directory (`str` or `os.PathLike`):
                Directory to save LoRA parameters to. Will be created if it doesn't exist.
            transformer_lora_layers (`Dict[str, torch.nn.Module]` or `Dict[str, torch.Tensor]`):
                State dict of the LoRA layers corresponding to the `transformer`.
            is_main_process (`bool`, *optional*, defaults to `True`):
                Whether the process calling this is the main process or not. Useful during distributed training and you
                need to call this function on all processes. In this case, set `is_main_process=True` only on the main
                process to avoid race conditions.
            save_function (`Callable`):
                The function to use to save the state dictionary. Useful during distributed training when you need to
                replace `torch.save` with another method. Can be configured with the environment variable
                `DIFFUSERS_SAVE_MODE`.
            safe_serialization (`bool`, *optional*, defaults to `True`):
                Whether to save the model using `safetensors` or the traditional PyTorch way with `pickle`.
        """
        state_dict = {}

        if not transformer_lora_layers:
            raise ValueError("You must pass `transformer_lora_layers`.")

        if transformer_lora_layers:
            state_dict.update(cls.pack_weights(transformer_lora_layers, cls.transformer_name))

        # Save the model
        cls.write_lora_layers(
            state_dict=state_dict,
            save_directory=save_directory,
            is_main_process=is_main_process,
            weight_name=weight_name,
            save_function=save_function,
            safe_serialization=safe_serialization,
        )

    def fuse_lora(
        self,
        components: List[str] = ["transformer"],
        lora_scale: float = 1.0,
        safe_fusing: bool = False,
        adapter_names: Optional[List[str]] = None,
        **kwargs,
    ):
        r"""
        Fuses the LoRA parameters into the original parameters of the corresponding blocks.

        <Tip warning={true}>

        This is an experimental API.

        </Tip>

        Args:
            components: (`List[str]`): List of LoRA-injectable components to fuse the LoRAs into.
            lora_scale (`float`, defaults to 1.0):
                Controls how much to influence the outputs with the LoRA parameters.
            safe_fusing (`bool`, defaults to `False`):
                Whether to check fused weights for NaN values before fusing and if values are NaN not fusing them.
            adapter_names (`List[str]`, *optional*):
                Adapter names to be used for fusing. If nothing is passed, all active adapters will be fused.

        Example:

        ```py
        from diffusers import DiffusionPipeline
        import torch

        pipeline = DiffusionPipeline.from_pretrained(
            "stabilityai/stable-diffusion-xl-base-1.0", torch_dtype=torch.float16
        ).to("cuda")
        pipeline.load_lora_weights("nerijs/pixel-art-xl", weight_name="pixel-art-xl.safetensors", adapter_name="pixel")
        pipeline.fuse_lora(lora_scale=0.7)
        ```
        """
        super().fuse_lora(
            components=components, lora_scale=lora_scale, safe_fusing=safe_fusing, adapter_names=adapter_names
        )

    def unfuse_lora(self, components: List[str] = ["transformer"], **kwargs):
        r"""
        Reverses the effect of
        [`pipe.fuse_lora()`](https://huggingface.co/docs/diffusers/main/en/api/loaders#diffusers.loaders.LoraBaseMixin.fuse_lora).

        <Tip warning={true}>

        This is an experimental API.

        </Tip>

        Args:
            components (`List[str]`): List of LoRA-injectable components to unfuse LoRA from.
            unfuse_transformer (`bool`, defaults to `True`): Whether to unfuse the UNet LoRA parameters.
        """
        super().unfuse_lora(components=components)


class SanaLoraLoaderMixin(LoraBaseMixin):
    r"""
    Load LoRA layers into [`SanaTransformer2DModel`]. Specific to [`SanaPipeline`].
    """

    _lora_loadable_modules = ["transformer"]
    transformer_name = TRANSFORMER_NAME

    @classmethod
    @validate_hf_hub_args
    # Copied from diffusers.loaders.lora_pipeline.SD3LoraLoaderMixin.lora_state_dict
    def lora_state_dict(
        cls,
        pretrained_model_name_or_path_or_dict: Union[str, Dict[str, torch.Tensor]],
        **kwargs,
    ):
        r"""
        Return state dict for lora weights and the network alphas.

        <Tip warning={true}>

        We support loading A1111 formatted LoRA checkpoints in a limited capacity.

        This function is experimental and might change in the future.

        </Tip>

        Parameters:
            pretrained_model_name_or_path_or_dict (`str` or `os.PathLike` or `dict`):
                Can be either:

                    - A string, the *model id* (for example `google/ddpm-celebahq-256`) of a pretrained model hosted on
                      the Hub.
                    - A path to a *directory* (for example `./my_model_directory`) containing the model weights saved
                      with [`ModelMixin.save_pretrained`].
                    - A [torch state
                      dict](https://pytorch.org/tutorials/beginner/saving_loading_models.html#what-is-a-state-dict).

            cache_dir (`Union[str, os.PathLike]`, *optional*):
                Path to a directory where a downloaded pretrained model configuration is cached if the standard cache
                is not used.
            force_download (`bool`, *optional*, defaults to `False`):
                Whether or not to force the (re-)download of the model weights and configuration files, overriding the
                cached versions if they exist.

            proxies (`Dict[str, str]`, *optional*):
                A dictionary of proxy servers to use by protocol or endpoint, for example, `{'http': 'foo.bar:3128',
                'http://hostname': 'foo.bar:4012'}`. The proxies are used on each request.
            local_files_only (`bool`, *optional*, defaults to `False`):
                Whether to only load local model weights and configuration files or not. If set to `True`, the model
                won't be downloaded from the Hub.
            token (`str` or *bool*, *optional*):
                The token to use as HTTP bearer authorization for remote files. If `True`, the token generated from
                `diffusers-cli login` (stored in `~/.huggingface`) is used.
            revision (`str`, *optional*, defaults to `"main"`):
                The specific model version to use. It can be a branch name, a tag name, a commit id, or any identifier
                allowed by Git.
            subfolder (`str`, *optional*, defaults to `""`):
                The subfolder location of a model file within a larger model repository on the Hub or locally.

        """
        # Load the main state dict first which has the LoRA layers for either of
        # transformer and text encoder or both.
        cache_dir = kwargs.pop("cache_dir", None)
        force_download = kwargs.pop("force_download", False)
        proxies = kwargs.pop("proxies", None)
        local_files_only = kwargs.pop("local_files_only", None)
        token = kwargs.pop("token", None)
        revision = kwargs.pop("revision", None)
        subfolder = kwargs.pop("subfolder", None)
        weight_name = kwargs.pop("weight_name", None)
        use_safetensors = kwargs.pop("use_safetensors", None)

        allow_pickle = False
        if use_safetensors is None:
            use_safetensors = True
            allow_pickle = True

        user_agent = {
            "file_type": "attn_procs_weights",
            "framework": "pytorch",
        }

        state_dict = _fetch_state_dict(
            pretrained_model_name_or_path_or_dict=pretrained_model_name_or_path_or_dict,
            weight_name=weight_name,
            use_safetensors=use_safetensors,
            local_files_only=local_files_only,
            cache_dir=cache_dir,
            force_download=force_download,
            proxies=proxies,
            token=token,
            revision=revision,
            subfolder=subfolder,
            user_agent=user_agent,
            allow_pickle=allow_pickle,
        )

        is_dora_scale_present = any("dora_scale" in k for k in state_dict)
        if is_dora_scale_present:
            warn_msg = "It seems like you are using a DoRA checkpoint that is not compatible in Diffusers at the moment. So, we are going to filter out the keys associated to 'dora_scale` from the state dict. If you think this is a mistake please open an issue https://github.com/huggingface/diffusers/issues/new."
            logger.warning(warn_msg)
            state_dict = {k: v for k, v in state_dict.items() if "dora_scale" not in k}

        return state_dict

    # Copied from diffusers.loaders.lora_pipeline.CogVideoXLoraLoaderMixin.load_lora_weights
    def load_lora_weights(
        self, pretrained_model_name_or_path_or_dict: Union[str, Dict[str, torch.Tensor]], adapter_name=None, **kwargs
    ):
        """
        Load LoRA weights specified in `pretrained_model_name_or_path_or_dict` into `self.transformer` and
        `self.text_encoder`. All kwargs are forwarded to `self.lora_state_dict`. See
        [`~loaders.StableDiffusionLoraLoaderMixin.lora_state_dict`] for more details on how the state dict is loaded.
        See [`~loaders.StableDiffusionLoraLoaderMixin.load_lora_into_transformer`] for more details on how the state
        dict is loaded into `self.transformer`.

        Parameters:
            pretrained_model_name_or_path_or_dict (`str` or `os.PathLike` or `dict`):
                See [`~loaders.StableDiffusionLoraLoaderMixin.lora_state_dict`].
            adapter_name (`str`, *optional*):
                Adapter name to be used for referencing the loaded adapter model. If not specified, it will use
                `default_{i}` where i is the total number of adapters being loaded.
            low_cpu_mem_usage (`bool`, *optional*):
                Speed up model loading by only loading the pretrained LoRA weights and not initializing the random
                weights.
            kwargs (`dict`, *optional*):
                See [`~loaders.StableDiffusionLoraLoaderMixin.lora_state_dict`].
        """
        if not USE_PEFT_BACKEND:
            raise ValueError("PEFT backend is required for this method.")

        low_cpu_mem_usage = kwargs.pop("low_cpu_mem_usage", _LOW_CPU_MEM_USAGE_DEFAULT_LORA)
        if low_cpu_mem_usage and is_peft_version("<", "0.13.0"):
            raise ValueError(
                "`low_cpu_mem_usage=True` is not compatible with this `peft` version. Please update it with `pip install -U peft`."
            )

        # if a dict is passed, copy it instead of modifying it inplace
        if isinstance(pretrained_model_name_or_path_or_dict, dict):
            pretrained_model_name_or_path_or_dict = pretrained_model_name_or_path_or_dict.copy()

        # First, ensure that the checkpoint is a compatible one and can be successfully loaded.
        state_dict = self.lora_state_dict(pretrained_model_name_or_path_or_dict, **kwargs)

        is_correct_format = all("lora" in key for key in state_dict.keys())
        if not is_correct_format:
            raise ValueError("Invalid LoRA checkpoint.")

        self.load_lora_into_transformer(
            state_dict,
            transformer=getattr(self, self.transformer_name) if not hasattr(self, "transformer") else self.transformer,
            adapter_name=adapter_name,
            _pipeline=self,
            low_cpu_mem_usage=low_cpu_mem_usage,
        )

    @classmethod
    # Copied from diffusers.loaders.lora_pipeline.SD3LoraLoaderMixin.load_lora_into_transformer with SD3Transformer2DModel->SanaTransformer2DModel
    def load_lora_into_transformer(
        cls, state_dict, transformer, adapter_name=None, _pipeline=None, low_cpu_mem_usage=False
    ):
        """
        This will load the LoRA layers specified in `state_dict` into `transformer`.

        Parameters:
            state_dict (`dict`):
                A standard state dict containing the lora layer parameters. The keys can either be indexed directly
                into the unet or prefixed with an additional `unet` which can be used to distinguish between text
                encoder lora layers.
            transformer (`SanaTransformer2DModel`):
                The Transformer model to load the LoRA layers into.
            adapter_name (`str`, *optional*):
                Adapter name to be used for referencing the loaded adapter model. If not specified, it will use
                `default_{i}` where i is the total number of adapters being loaded.
            low_cpu_mem_usage (`bool`, *optional*):
                Speed up model loading by only loading the pretrained LoRA weights and not initializing the random
                weights.
        """
        if low_cpu_mem_usage and is_peft_version("<", "0.13.0"):
            raise ValueError(
                "`low_cpu_mem_usage=True` is not compatible with this `peft` version. Please update it with `pip install -U peft`."
            )

        # Load the layers corresponding to transformer.
        logger.info(f"Loading {cls.transformer_name}.")
        transformer.load_lora_adapter(
            state_dict,
            network_alphas=None,
            adapter_name=adapter_name,
            _pipeline=_pipeline,
            low_cpu_mem_usage=low_cpu_mem_usage,
        )

    @classmethod
    # Copied from diffusers.loaders.lora_pipeline.CogVideoXLoraLoaderMixin.save_lora_weights
    def save_lora_weights(
        cls,
        save_directory: Union[str, os.PathLike],
        transformer_lora_layers: Dict[str, Union[torch.nn.Module, torch.Tensor]] = None,
        is_main_process: bool = True,
        weight_name: str = None,
        save_function: Callable = None,
        safe_serialization: bool = True,
    ):
        r"""
        Save the LoRA parameters corresponding to the UNet and text encoder.

        Arguments:
            save_directory (`str` or `os.PathLike`):
                Directory to save LoRA parameters to. Will be created if it doesn't exist.
            transformer_lora_layers (`Dict[str, torch.nn.Module]` or `Dict[str, torch.Tensor]`):
                State dict of the LoRA layers corresponding to the `transformer`.
            is_main_process (`bool`, *optional*, defaults to `True`):
                Whether the process calling this is the main process or not. Useful during distributed training and you
                need to call this function on all processes. In this case, set `is_main_process=True` only on the main
                process to avoid race conditions.
            save_function (`Callable`):
                The function to use to save the state dictionary. Useful during distributed training when you need to
                replace `torch.save` with another method. Can be configured with the environment variable
                `DIFFUSERS_SAVE_MODE`.
            safe_serialization (`bool`, *optional*, defaults to `True`):
                Whether to save the model using `safetensors` or the traditional PyTorch way with `pickle`.
        """
        state_dict = {}

        if not transformer_lora_layers:
            raise ValueError("You must pass `transformer_lora_layers`.")

        if transformer_lora_layers:
            state_dict.update(cls.pack_weights(transformer_lora_layers, cls.transformer_name))

        # Save the model
        cls.write_lora_layers(
            state_dict=state_dict,
            save_directory=save_directory,
            is_main_process=is_main_process,
            weight_name=weight_name,
            save_function=save_function,
            safe_serialization=safe_serialization,
        )

    def fuse_lora(
        self,
        components: List[str] = ["transformer"],
        lora_scale: float = 1.0,
        safe_fusing: bool = False,
        adapter_names: Optional[List[str]] = None,
        **kwargs,
    ):
        r"""
        Fuses the LoRA parameters into the original parameters of the corresponding blocks.

        <Tip warning={true}>

        This is an experimental API.

        </Tip>

        Args:
            components: (`List[str]`): List of LoRA-injectable components to fuse the LoRAs into.
            lora_scale (`float`, defaults to 1.0):
                Controls how much to influence the outputs with the LoRA parameters.
            safe_fusing (`bool`, defaults to `False`):
                Whether to check fused weights for NaN values before fusing and if values are NaN not fusing them.
            adapter_names (`List[str]`, *optional*):
                Adapter names to be used for fusing. If nothing is passed, all active adapters will be fused.

        Example:

        ```py
        from diffusers import DiffusionPipeline
        import torch

        pipeline = DiffusionPipeline.from_pretrained(
            "stabilityai/stable-diffusion-xl-base-1.0", torch_dtype=torch.float16
        ).to("cuda")
        pipeline.load_lora_weights("nerijs/pixel-art-xl", weight_name="pixel-art-xl.safetensors", adapter_name="pixel")
        pipeline.fuse_lora(lora_scale=0.7)
        ```
        """
        super().fuse_lora(
            components=components, lora_scale=lora_scale, safe_fusing=safe_fusing, adapter_names=adapter_names
        )

    def unfuse_lora(self, components: List[str] = ["transformer"], **kwargs):
        r"""
        Reverses the effect of
        [`pipe.fuse_lora()`](https://huggingface.co/docs/diffusers/main/en/api/loaders#diffusers.loaders.LoraBaseMixin.fuse_lora).

        <Tip warning={true}>

        This is an experimental API.

        </Tip>

        Args:
            components (`List[str]`): List of LoRA-injectable components to unfuse LoRA from.
            unfuse_transformer (`bool`, defaults to `True`): Whether to unfuse the UNet LoRA parameters.
        """
        super().unfuse_lora(components=components)


class HunyuanVideoLoraLoaderMixin(LoraBaseMixin):
    r"""
    Load LoRA layers into [`HunyuanVideoTransformer3DModel`]. Specific to [`HunyuanVideoPipeline`].
    """

    _lora_loadable_modules = ["transformer"]
    transformer_name = TRANSFORMER_NAME

    @classmethod
    @validate_hf_hub_args
    def lora_state_dict(
        cls,
        pretrained_model_name_or_path_or_dict: Union[str, Dict[str, torch.Tensor]],
        **kwargs,
    ):
        r"""
        Return state dict for lora weights and the network alphas.

        <Tip warning={true}>

        We support loading original format HunyuanVideo LoRA checkpoints.

        This function is experimental and might change in the future.

        </Tip>

        Parameters:
            pretrained_model_name_or_path_or_dict (`str` or `os.PathLike` or `dict`):
                Can be either:

                    - A string, the *model id* (for example `google/ddpm-celebahq-256`) of a pretrained model hosted on
                      the Hub.
                    - A path to a *directory* (for example `./my_model_directory`) containing the model weights saved
                      with [`ModelMixin.save_pretrained`].
                    - A [torch state
                      dict](https://pytorch.org/tutorials/beginner/saving_loading_models.html#what-is-a-state-dict).

            cache_dir (`Union[str, os.PathLike]`, *optional*):
                Path to a directory where a downloaded pretrained model configuration is cached if the standard cache
                is not used.
            force_download (`bool`, *optional*, defaults to `False`):
                Whether or not to force the (re-)download of the model weights and configuration files, overriding the
                cached versions if they exist.

            proxies (`Dict[str, str]`, *optional*):
                A dictionary of proxy servers to use by protocol or endpoint, for example, `{'http': 'foo.bar:3128',
                'http://hostname': 'foo.bar:4012'}`. The proxies are used on each request.
            local_files_only (`bool`, *optional*, defaults to `False`):
                Whether to only load local model weights and configuration files or not. If set to `True`, the model
                won't be downloaded from the Hub.
            token (`str` or *bool*, *optional*):
                The token to use as HTTP bearer authorization for remote files. If `True`, the token generated from
                `diffusers-cli login` (stored in `~/.huggingface`) is used.
            revision (`str`, *optional*, defaults to `"main"`):
                The specific model version to use. It can be a branch name, a tag name, a commit id, or any identifier
                allowed by Git.
            subfolder (`str`, *optional*, defaults to `""`):
                The subfolder location of a model file within a larger model repository on the Hub or locally.

        """
        # Load the main state dict first which has the LoRA layers for either of
        # transformer and text encoder or both.
        cache_dir = kwargs.pop("cache_dir", None)
        force_download = kwargs.pop("force_download", False)
        proxies = kwargs.pop("proxies", None)
        local_files_only = kwargs.pop("local_files_only", None)
        token = kwargs.pop("token", None)
        revision = kwargs.pop("revision", None)
        subfolder = kwargs.pop("subfolder", None)
        weight_name = kwargs.pop("weight_name", None)
        use_safetensors = kwargs.pop("use_safetensors", None)

        allow_pickle = False
        if use_safetensors is None:
            use_safetensors = True
            allow_pickle = True

        user_agent = {
            "file_type": "attn_procs_weights",
            "framework": "pytorch",
        }

        state_dict = _fetch_state_dict(
            pretrained_model_name_or_path_or_dict=pretrained_model_name_or_path_or_dict,
            weight_name=weight_name,
            use_safetensors=use_safetensors,
            local_files_only=local_files_only,
            cache_dir=cache_dir,
            force_download=force_download,
            proxies=proxies,
            token=token,
            revision=revision,
            subfolder=subfolder,
            user_agent=user_agent,
            allow_pickle=allow_pickle,
        )

        is_dora_scale_present = any("dora_scale" in k for k in state_dict)
        if is_dora_scale_present:
            warn_msg = "It seems like you are using a DoRA checkpoint that is not compatible in Diffusers at the moment. So, we are going to filter out the keys associated to 'dora_scale` from the state dict. If you think this is a mistake please open an issue https://github.com/huggingface/diffusers/issues/new."
            logger.warning(warn_msg)
            state_dict = {k: v for k, v in state_dict.items() if "dora_scale" not in k}

        is_original_hunyuan_video = any("img_attn_qkv" in k for k in state_dict)
        if is_original_hunyuan_video:
            state_dict = _convert_hunyuan_video_lora_to_diffusers(state_dict)

        return state_dict

    # Copied from diffusers.loaders.lora_pipeline.CogVideoXLoraLoaderMixin.load_lora_weights
    def load_lora_weights(
        self, pretrained_model_name_or_path_or_dict: Union[str, Dict[str, torch.Tensor]], adapter_name=None, **kwargs
    ):
        """
        Load LoRA weights specified in `pretrained_model_name_or_path_or_dict` into `self.transformer` and
        `self.text_encoder`. All kwargs are forwarded to `self.lora_state_dict`. See
        [`~loaders.StableDiffusionLoraLoaderMixin.lora_state_dict`] for more details on how the state dict is loaded.
        See [`~loaders.StableDiffusionLoraLoaderMixin.load_lora_into_transformer`] for more details on how the state
        dict is loaded into `self.transformer`.

        Parameters:
            pretrained_model_name_or_path_or_dict (`str` or `os.PathLike` or `dict`):
                See [`~loaders.StableDiffusionLoraLoaderMixin.lora_state_dict`].
            adapter_name (`str`, *optional*):
                Adapter name to be used for referencing the loaded adapter model. If not specified, it will use
                `default_{i}` where i is the total number of adapters being loaded.
            low_cpu_mem_usage (`bool`, *optional*):
                Speed up model loading by only loading the pretrained LoRA weights and not initializing the random
                weights.
            kwargs (`dict`, *optional*):
                See [`~loaders.StableDiffusionLoraLoaderMixin.lora_state_dict`].
        """
        if not USE_PEFT_BACKEND:
            raise ValueError("PEFT backend is required for this method.")

        low_cpu_mem_usage = kwargs.pop("low_cpu_mem_usage", _LOW_CPU_MEM_USAGE_DEFAULT_LORA)
        if low_cpu_mem_usage and is_peft_version("<", "0.13.0"):
            raise ValueError(
                "`low_cpu_mem_usage=True` is not compatible with this `peft` version. Please update it with `pip install -U peft`."
            )

        # if a dict is passed, copy it instead of modifying it inplace
        if isinstance(pretrained_model_name_or_path_or_dict, dict):
            pretrained_model_name_or_path_or_dict = pretrained_model_name_or_path_or_dict.copy()

        # First, ensure that the checkpoint is a compatible one and can be successfully loaded.
        state_dict = self.lora_state_dict(pretrained_model_name_or_path_or_dict, **kwargs)

        is_correct_format = all("lora" in key for key in state_dict.keys())
        if not is_correct_format:
            raise ValueError("Invalid LoRA checkpoint.")

        self.load_lora_into_transformer(
            state_dict,
            transformer=getattr(self, self.transformer_name) if not hasattr(self, "transformer") else self.transformer,
            adapter_name=adapter_name,
            _pipeline=self,
            low_cpu_mem_usage=low_cpu_mem_usage,
        )

    @classmethod
    # Copied from diffusers.loaders.lora_pipeline.SD3LoraLoaderMixin.load_lora_into_transformer with SD3Transformer2DModel->HunyuanVideoTransformer3DModel
    def load_lora_into_transformer(
        cls, state_dict, transformer, adapter_name=None, _pipeline=None, low_cpu_mem_usage=False
    ):
        """
        This will load the LoRA layers specified in `state_dict` into `transformer`.

        Parameters:
            state_dict (`dict`):
                A standard state dict containing the lora layer parameters. The keys can either be indexed directly
                into the unet or prefixed with an additional `unet` which can be used to distinguish between text
                encoder lora layers.
            transformer (`HunyuanVideoTransformer3DModel`):
                The Transformer model to load the LoRA layers into.
            adapter_name (`str`, *optional*):
                Adapter name to be used for referencing the loaded adapter model. If not specified, it will use
                `default_{i}` where i is the total number of adapters being loaded.
            low_cpu_mem_usage (`bool`, *optional*):
                Speed up model loading by only loading the pretrained LoRA weights and not initializing the random
                weights.
        """
        if low_cpu_mem_usage and is_peft_version("<", "0.13.0"):
            raise ValueError(
                "`low_cpu_mem_usage=True` is not compatible with this `peft` version. Please update it with `pip install -U peft`."
            )

        # Load the layers corresponding to transformer.
        logger.info(f"Loading {cls.transformer_name}.")
        transformer.load_lora_adapter(
            state_dict,
            network_alphas=None,
            adapter_name=adapter_name,
            _pipeline=_pipeline,
            low_cpu_mem_usage=low_cpu_mem_usage,
        )

    @classmethod
    # Copied from diffusers.loaders.lora_pipeline.CogVideoXLoraLoaderMixin.save_lora_weights
    def save_lora_weights(
        cls,
        save_directory: Union[str, os.PathLike],
        transformer_lora_layers: Dict[str, Union[torch.nn.Module, torch.Tensor]] = None,
        is_main_process: bool = True,
        weight_name: str = None,
        save_function: Callable = None,
        safe_serialization: bool = True,
    ):
        r"""
        Save the LoRA parameters corresponding to the UNet and text encoder.

        Arguments:
            save_directory (`str` or `os.PathLike`):
                Directory to save LoRA parameters to. Will be created if it doesn't exist.
            transformer_lora_layers (`Dict[str, torch.nn.Module]` or `Dict[str, torch.Tensor]`):
                State dict of the LoRA layers corresponding to the `transformer`.
            is_main_process (`bool`, *optional*, defaults to `True`):
                Whether the process calling this is the main process or not. Useful during distributed training and you
                need to call this function on all processes. In this case, set `is_main_process=True` only on the main
                process to avoid race conditions.
            save_function (`Callable`):
                The function to use to save the state dictionary. Useful during distributed training when you need to
                replace `torch.save` with another method. Can be configured with the environment variable
                `DIFFUSERS_SAVE_MODE`.
            safe_serialization (`bool`, *optional*, defaults to `True`):
                Whether to save the model using `safetensors` or the traditional PyTorch way with `pickle`.
        """
        state_dict = {}

        if not transformer_lora_layers:
            raise ValueError("You must pass `transformer_lora_layers`.")

        if transformer_lora_layers:
            state_dict.update(cls.pack_weights(transformer_lora_layers, cls.transformer_name))

        # Save the model
        cls.write_lora_layers(
            state_dict=state_dict,
            save_directory=save_directory,
            is_main_process=is_main_process,
            weight_name=weight_name,
            save_function=save_function,
            safe_serialization=safe_serialization,
        )

    def fuse_lora(
        self,
        components: List[str] = ["transformer"],
        lora_scale: float = 1.0,
        safe_fusing: bool = False,
        adapter_names: Optional[List[str]] = None,
        **kwargs,
    ):
        r"""
        Fuses the LoRA parameters into the original parameters of the corresponding blocks.

        <Tip warning={true}>

        This is an experimental API.

        </Tip>

        Args:
            components: (`List[str]`): List of LoRA-injectable components to fuse the LoRAs into.
            lora_scale (`float`, defaults to 1.0):
                Controls how much to influence the outputs with the LoRA parameters.
            safe_fusing (`bool`, defaults to `False`):
                Whether to check fused weights for NaN values before fusing and if values are NaN not fusing them.
            adapter_names (`List[str]`, *optional*):
                Adapter names to be used for fusing. If nothing is passed, all active adapters will be fused.

        Example:

        ```py
        from diffusers import DiffusionPipeline
        import torch

        pipeline = DiffusionPipeline.from_pretrained(
            "stabilityai/stable-diffusion-xl-base-1.0", torch_dtype=torch.float16
        ).to("cuda")
        pipeline.load_lora_weights("nerijs/pixel-art-xl", weight_name="pixel-art-xl.safetensors", adapter_name="pixel")
        pipeline.fuse_lora(lora_scale=0.7)
        ```
        """
        super().fuse_lora(
            components=components, lora_scale=lora_scale, safe_fusing=safe_fusing, adapter_names=adapter_names
        )

    def unfuse_lora(self, components: List[str] = ["transformer"], **kwargs):
        r"""
        Reverses the effect of
        [`pipe.fuse_lora()`](https://huggingface.co/docs/diffusers/main/en/api/loaders#diffusers.loaders.LoraBaseMixin.fuse_lora).

        <Tip warning={true}>

        This is an experimental API.

        </Tip>

        Args:
            components (`List[str]`): List of LoRA-injectable components to unfuse LoRA from.
            unfuse_transformer (`bool`, defaults to `True`): Whether to unfuse the UNet LoRA parameters.
        """
        super().unfuse_lora(components=components)


class LoraLoaderMixin(StableDiffusionLoraLoaderMixin):
    def __init__(self, *args, **kwargs):
        deprecation_message = "LoraLoaderMixin is deprecated and this will be removed in a future version. Please use `StableDiffusionLoraLoaderMixin`, instead."
        deprecate("LoraLoaderMixin", "1.0.0", deprecation_message)
        super().__init__(*args, **kwargs)<|MERGE_RESOLUTION|>--- conflicted
+++ resolved
@@ -343,115 +343,6 @@
                 Speed up model loading by only loading the pretrained LoRA weights and not initializing the random
                 weights.
         """
-<<<<<<< HEAD
-        if not USE_PEFT_BACKEND:
-            raise ValueError("PEFT backend is required for this method.")
-
-        peft_kwargs = {}
-        if low_cpu_mem_usage:
-            if not is_peft_version(">=", "0.13.1"):
-                raise ValueError(
-                    "`low_cpu_mem_usage=True` is not compatible with this `peft` version. Please update it with `pip install -U peft`."
-                )
-            if not is_transformers_version(">", "4.45.2"):
-                # Note from sayakpaul: It's not in `transformers` stable yet.
-                # https://github.com/huggingface/transformers/pull/33725/
-                raise ValueError(
-                    "`low_cpu_mem_usage=True` is not compatible with this `transformers` version. Please update it with `pip install -U transformers`."
-                )
-            peft_kwargs["low_cpu_mem_usage"] = low_cpu_mem_usage
-
-        from peft import LoraConfig
-
-        # If the serialization format is new (introduced in https://github.com/huggingface/diffusers/pull/2918),
-        # then the `state_dict` keys should have `self.unet_name` and/or `self.text_encoder_name` as
-        # their prefixes.
-        prefix = cls.text_encoder_name if prefix is None else prefix
-        text_encoder_lora_state_dict = {
-            k.replace(f"{prefix}.", ""): v for k, v in state_dict.items() if k.startswith(f"{prefix}.")
-        }
-
-        if len(text_encoder_lora_state_dict) > 0:
-            logger.info(f"Loading {prefix}.")
-            rank = {}
-            text_encoder_lora_state_dict = convert_state_dict_to_diffusers(text_encoder_lora_state_dict)
-            # convert state dict
-            text_encoder_lora_state_dict = convert_state_dict_to_peft(text_encoder_lora_state_dict)
-
-            for name, _ in text_encoder_attn_modules(text_encoder):
-                for module in ("out_proj", "q_proj", "k_proj", "v_proj"):
-                    rank_key = f"{name}.{module}.lora_B.weight"
-                    if rank_key not in text_encoder_lora_state_dict:
-                        continue
-                    rank[rank_key] = text_encoder_lora_state_dict[rank_key].shape[1]
-
-            for name, _ in text_encoder_mlp_modules(text_encoder):
-                for module in ("fc1", "fc2"):
-                    rank_key = f"{name}.{module}.lora_B.weight"
-                    if rank_key not in text_encoder_lora_state_dict:
-                        continue
-                    rank[rank_key] = text_encoder_lora_state_dict[rank_key].shape[1]
-
-            if network_alphas is not None:
-                alpha_keys = [k for k in network_alphas.keys() if k.startswith(prefix) and k.split(".")[0] == prefix]
-                network_alphas = {k.replace(f"{prefix}.", ""): v for k, v in network_alphas.items() if k in alpha_keys}
-
-            lora_config_kwargs = get_peft_kwargs(rank, network_alphas, text_encoder_lora_state_dict, is_unet=False)
-
-            if "use_dora" in lora_config_kwargs:
-                if lora_config_kwargs["use_dora"]:
-                    if is_peft_version("<", "0.9.0"):
-                        raise ValueError(
-                            "You need `peft` 0.9.0 at least to use DoRA-enabled LoRAs. Please upgrade your installation of `peft`."
-                        )
-                else:
-                    if is_peft_version("<", "0.9.0"):
-                        lora_config_kwargs.pop("use_dora")
-
-            if "lora_bias" in lora_config_kwargs:
-                if lora_config_kwargs["lora_bias"]:
-                    if is_peft_version("<=", "0.13.2"):
-                        raise ValueError(
-                            "You need `peft` 0.14.0 at least to use `bias` in LoRAs. Please upgrade your installation of `peft`."
-                        )
-                else:
-                    if is_peft_version("<=", "0.13.2"):
-                        lora_config_kwargs.pop("lora_bias")
-
-            lora_config = LoraConfig(**lora_config_kwargs)
-
-            # adapter_name
-            if adapter_name is None:
-                adapter_name = get_adapter_name(text_encoder)
-
-            is_model_cpu_offload, is_sequential_cpu_offload = cls._optionally_disable_offloading(_pipeline)
-
-            # inject LoRA layers and load the state dict
-            # in transformers we automatically check whether the adapter name is already in use or not
-            text_encoder.load_adapter(
-                adapter_name=adapter_name,
-                adapter_state_dict=text_encoder_lora_state_dict,
-                peft_config=lora_config,
-                **peft_kwargs,
-            )
-
-            # scale LoRA layers with `lora_scale`
-            scale_lora_layers(text_encoder, weight=lora_scale)
-
-            text_encoder.to(device=text_encoder.device, dtype=text_encoder.dtype)
-
-            # Offload back.
-            if is_model_cpu_offload:
-                _pipeline.enable_model_cpu_offload()
-            elif is_sequential_cpu_offload:
-                _pipeline.enable_sequential_cpu_offload()
-            # Unsafe code />
-
-        else:
-            logger.info(
-                f"No LoRA keys associated to {text_encoder.__class__.__name__} found with the {prefix=}. Open an issue if you think it's unexpected: https://github.com/huggingface/diffusers/issues/new"
-            )
-=======
         _load_lora_into_text_encoder(
             state_dict=state_dict,
             network_alphas=network_alphas,
@@ -463,7 +354,6 @@
             _pipeline=_pipeline,
             low_cpu_mem_usage=low_cpu_mem_usage,
         )
->>>>>>> c3478a42
 
     @classmethod
     def save_lora_weights(
@@ -885,115 +775,6 @@
                 Speed up model loading by only loading the pretrained LoRA weights and not initializing the random
                 weights.
         """
-<<<<<<< HEAD
-        if not USE_PEFT_BACKEND:
-            raise ValueError("PEFT backend is required for this method.")
-
-        peft_kwargs = {}
-        if low_cpu_mem_usage:
-            if not is_peft_version(">=", "0.13.1"):
-                raise ValueError(
-                    "`low_cpu_mem_usage=True` is not compatible with this `peft` version. Please update it with `pip install -U peft`."
-                )
-            if not is_transformers_version(">", "4.45.2"):
-                # Note from sayakpaul: It's not in `transformers` stable yet.
-                # https://github.com/huggingface/transformers/pull/33725/
-                raise ValueError(
-                    "`low_cpu_mem_usage=True` is not compatible with this `transformers` version. Please update it with `pip install -U transformers`."
-                )
-            peft_kwargs["low_cpu_mem_usage"] = low_cpu_mem_usage
-
-        from peft import LoraConfig
-
-        # If the serialization format is new (introduced in https://github.com/huggingface/diffusers/pull/2918),
-        # then the `state_dict` keys should have `self.unet_name` and/or `self.text_encoder_name` as
-        # their prefixes.
-        prefix = cls.text_encoder_name if prefix is None else prefix
-        text_encoder_lora_state_dict = {
-            k.replace(f"{prefix}.", ""): v for k, v in state_dict.items() if k.startswith(f"{prefix}.")
-        }
-
-        if len(text_encoder_lora_state_dict) > 0:
-            logger.info(f"Loading {prefix}.")
-            rank = {}
-            text_encoder_lora_state_dict = convert_state_dict_to_diffusers(text_encoder_lora_state_dict)
-            # convert state dict
-            text_encoder_lora_state_dict = convert_state_dict_to_peft(text_encoder_lora_state_dict)
-
-            for name, _ in text_encoder_attn_modules(text_encoder):
-                for module in ("out_proj", "q_proj", "k_proj", "v_proj"):
-                    rank_key = f"{name}.{module}.lora_B.weight"
-                    if rank_key not in text_encoder_lora_state_dict:
-                        continue
-                    rank[rank_key] = text_encoder_lora_state_dict[rank_key].shape[1]
-
-            for name, _ in text_encoder_mlp_modules(text_encoder):
-                for module in ("fc1", "fc2"):
-                    rank_key = f"{name}.{module}.lora_B.weight"
-                    if rank_key not in text_encoder_lora_state_dict:
-                        continue
-                    rank[rank_key] = text_encoder_lora_state_dict[rank_key].shape[1]
-
-            if network_alphas is not None:
-                alpha_keys = [k for k in network_alphas.keys() if k.startswith(prefix) and k.split(".")[0] == prefix]
-                network_alphas = {k.replace(f"{prefix}.", ""): v for k, v in network_alphas.items() if k in alpha_keys}
-
-            lora_config_kwargs = get_peft_kwargs(rank, network_alphas, text_encoder_lora_state_dict, is_unet=False)
-
-            if "use_dora" in lora_config_kwargs:
-                if lora_config_kwargs["use_dora"]:
-                    if is_peft_version("<", "0.9.0"):
-                        raise ValueError(
-                            "You need `peft` 0.9.0 at least to use DoRA-enabled LoRAs. Please upgrade your installation of `peft`."
-                        )
-                else:
-                    if is_peft_version("<", "0.9.0"):
-                        lora_config_kwargs.pop("use_dora")
-
-            if "lora_bias" in lora_config_kwargs:
-                if lora_config_kwargs["lora_bias"]:
-                    if is_peft_version("<=", "0.13.2"):
-                        raise ValueError(
-                            "You need `peft` 0.14.0 at least to use `bias` in LoRAs. Please upgrade your installation of `peft`."
-                        )
-                else:
-                    if is_peft_version("<=", "0.13.2"):
-                        lora_config_kwargs.pop("lora_bias")
-
-            lora_config = LoraConfig(**lora_config_kwargs)
-
-            # adapter_name
-            if adapter_name is None:
-                adapter_name = get_adapter_name(text_encoder)
-
-            is_model_cpu_offload, is_sequential_cpu_offload = cls._optionally_disable_offloading(_pipeline)
-
-            # inject LoRA layers and load the state dict
-            # in transformers we automatically check whether the adapter name is already in use or not
-            text_encoder.load_adapter(
-                adapter_name=adapter_name,
-                adapter_state_dict=text_encoder_lora_state_dict,
-                peft_config=lora_config,
-                **peft_kwargs,
-            )
-
-            # scale LoRA layers with `lora_scale`
-            scale_lora_layers(text_encoder, weight=lora_scale)
-
-            text_encoder.to(device=text_encoder.device, dtype=text_encoder.dtype)
-
-            # Offload back.
-            if is_model_cpu_offload:
-                _pipeline.enable_model_cpu_offload()
-            elif is_sequential_cpu_offload:
-                _pipeline.enable_sequential_cpu_offload()
-            # Unsafe code />
-
-        else:
-            logger.info(
-                f"No LoRA keys associated to {text_encoder.__class__.__name__} found with the {prefix=}. Open an issue if you think it's unexpected: https://github.com/huggingface/diffusers/issues/new"
-            )
-=======
         _load_lora_into_text_encoder(
             state_dict=state_dict,
             network_alphas=network_alphas,
@@ -1005,7 +786,6 @@
             _pipeline=_pipeline,
             low_cpu_mem_usage=low_cpu_mem_usage,
         )
->>>>>>> c3478a42
 
     @classmethod
     def save_lora_weights(
@@ -1392,115 +1172,6 @@
                 Speed up model loading by only loading the pretrained LoRA weights and not initializing the random
                 weights.
         """
-<<<<<<< HEAD
-        if not USE_PEFT_BACKEND:
-            raise ValueError("PEFT backend is required for this method.")
-
-        peft_kwargs = {}
-        if low_cpu_mem_usage:
-            if not is_peft_version(">=", "0.13.1"):
-                raise ValueError(
-                    "`low_cpu_mem_usage=True` is not compatible with this `peft` version. Please update it with `pip install -U peft`."
-                )
-            if not is_transformers_version(">", "4.45.2"):
-                # Note from sayakpaul: It's not in `transformers` stable yet.
-                # https://github.com/huggingface/transformers/pull/33725/
-                raise ValueError(
-                    "`low_cpu_mem_usage=True` is not compatible with this `transformers` version. Please update it with `pip install -U transformers`."
-                )
-            peft_kwargs["low_cpu_mem_usage"] = low_cpu_mem_usage
-
-        from peft import LoraConfig
-
-        # If the serialization format is new (introduced in https://github.com/huggingface/diffusers/pull/2918),
-        # then the `state_dict` keys should have `self.unet_name` and/or `self.text_encoder_name` as
-        # their prefixes.
-        prefix = cls.text_encoder_name if prefix is None else prefix
-        text_encoder_lora_state_dict = {
-            k.replace(f"{prefix}.", ""): v for k, v in state_dict.items() if k.startswith(f"{prefix}.")
-        }
-
-        if len(text_encoder_lora_state_dict) > 0:
-            logger.info(f"Loading {prefix}.")
-            rank = {}
-            text_encoder_lora_state_dict = convert_state_dict_to_diffusers(text_encoder_lora_state_dict)
-            # convert state dict
-            text_encoder_lora_state_dict = convert_state_dict_to_peft(text_encoder_lora_state_dict)
-
-            for name, _ in text_encoder_attn_modules(text_encoder):
-                for module in ("out_proj", "q_proj", "k_proj", "v_proj"):
-                    rank_key = f"{name}.{module}.lora_B.weight"
-                    if rank_key not in text_encoder_lora_state_dict:
-                        continue
-                    rank[rank_key] = text_encoder_lora_state_dict[rank_key].shape[1]
-
-            for name, _ in text_encoder_mlp_modules(text_encoder):
-                for module in ("fc1", "fc2"):
-                    rank_key = f"{name}.{module}.lora_B.weight"
-                    if rank_key not in text_encoder_lora_state_dict:
-                        continue
-                    rank[rank_key] = text_encoder_lora_state_dict[rank_key].shape[1]
-
-            if network_alphas is not None:
-                alpha_keys = [k for k in network_alphas.keys() if k.startswith(prefix) and k.split(".")[0] == prefix]
-                network_alphas = {k.replace(f"{prefix}.", ""): v for k, v in network_alphas.items() if k in alpha_keys}
-
-            lora_config_kwargs = get_peft_kwargs(rank, network_alphas, text_encoder_lora_state_dict, is_unet=False)
-
-            if "use_dora" in lora_config_kwargs:
-                if lora_config_kwargs["use_dora"]:
-                    if is_peft_version("<", "0.9.0"):
-                        raise ValueError(
-                            "You need `peft` 0.9.0 at least to use DoRA-enabled LoRAs. Please upgrade your installation of `peft`."
-                        )
-                else:
-                    if is_peft_version("<", "0.9.0"):
-                        lora_config_kwargs.pop("use_dora")
-
-            if "lora_bias" in lora_config_kwargs:
-                if lora_config_kwargs["lora_bias"]:
-                    if is_peft_version("<=", "0.13.2"):
-                        raise ValueError(
-                            "You need `peft` 0.14.0 at least to use `bias` in LoRAs. Please upgrade your installation of `peft`."
-                        )
-                else:
-                    if is_peft_version("<=", "0.13.2"):
-                        lora_config_kwargs.pop("lora_bias")
-
-            lora_config = LoraConfig(**lora_config_kwargs)
-
-            # adapter_name
-            if adapter_name is None:
-                adapter_name = get_adapter_name(text_encoder)
-
-            is_model_cpu_offload, is_sequential_cpu_offload = cls._optionally_disable_offloading(_pipeline)
-
-            # inject LoRA layers and load the state dict
-            # in transformers we automatically check whether the adapter name is already in use or not
-            text_encoder.load_adapter(
-                adapter_name=adapter_name,
-                adapter_state_dict=text_encoder_lora_state_dict,
-                peft_config=lora_config,
-                **peft_kwargs,
-            )
-
-            # scale LoRA layers with `lora_scale`
-            scale_lora_layers(text_encoder, weight=lora_scale)
-
-            text_encoder.to(device=text_encoder.device, dtype=text_encoder.dtype)
-
-            # Offload back.
-            if is_model_cpu_offload:
-                _pipeline.enable_model_cpu_offload()
-            elif is_sequential_cpu_offload:
-                _pipeline.enable_sequential_cpu_offload()
-            # Unsafe code />
-
-        else:
-            logger.info(
-                f"No LoRA keys associated to {text_encoder.__class__.__name__} found with the {prefix=}. Open an issue if you think it's unexpected: https://github.com/huggingface/diffusers/issues/new"
-            )
-=======
         _load_lora_into_text_encoder(
             state_dict=state_dict,
             network_alphas=network_alphas,
@@ -1512,7 +1183,6 @@
             _pipeline=_pipeline,
             low_cpu_mem_usage=low_cpu_mem_usage,
         )
->>>>>>> c3478a42
 
     @classmethod
     def save_lora_weights(
@@ -2034,115 +1704,6 @@
                 Speed up model loading by only loading the pretrained LoRA weights and not initializing the random
                 weights.
         """
-<<<<<<< HEAD
-        if not USE_PEFT_BACKEND:
-            raise ValueError("PEFT backend is required for this method.")
-
-        peft_kwargs = {}
-        if low_cpu_mem_usage:
-            if not is_peft_version(">=", "0.13.1"):
-                raise ValueError(
-                    "`low_cpu_mem_usage=True` is not compatible with this `peft` version. Please update it with `pip install -U peft`."
-                )
-            if not is_transformers_version(">", "4.45.2"):
-                # Note from sayakpaul: It's not in `transformers` stable yet.
-                # https://github.com/huggingface/transformers/pull/33725/
-                raise ValueError(
-                    "`low_cpu_mem_usage=True` is not compatible with this `transformers` version. Please update it with `pip install -U transformers`."
-                )
-            peft_kwargs["low_cpu_mem_usage"] = low_cpu_mem_usage
-
-        from peft import LoraConfig
-
-        # If the serialization format is new (introduced in https://github.com/huggingface/diffusers/pull/2918),
-        # then the `state_dict` keys should have `self.unet_name` and/or `self.text_encoder_name` as
-        # their prefixes.
-        prefix = cls.text_encoder_name if prefix is None else prefix
-        text_encoder_lora_state_dict = {
-            k.replace(f"{prefix}.", ""): v for k, v in state_dict.items() if k.startswith(f"{prefix}.")
-        }
-
-        if len(text_encoder_lora_state_dict) > 0:
-            logger.info(f"Loading {prefix}.")
-            rank = {}
-            text_encoder_lora_state_dict = convert_state_dict_to_diffusers(text_encoder_lora_state_dict)
-            # convert state dict
-            text_encoder_lora_state_dict = convert_state_dict_to_peft(text_encoder_lora_state_dict)
-
-            for name, _ in text_encoder_attn_modules(text_encoder):
-                for module in ("out_proj", "q_proj", "k_proj", "v_proj"):
-                    rank_key = f"{name}.{module}.lora_B.weight"
-                    if rank_key not in text_encoder_lora_state_dict:
-                        continue
-                    rank[rank_key] = text_encoder_lora_state_dict[rank_key].shape[1]
-
-            for name, _ in text_encoder_mlp_modules(text_encoder):
-                for module in ("fc1", "fc2"):
-                    rank_key = f"{name}.{module}.lora_B.weight"
-                    if rank_key not in text_encoder_lora_state_dict:
-                        continue
-                    rank[rank_key] = text_encoder_lora_state_dict[rank_key].shape[1]
-
-            if network_alphas is not None:
-                alpha_keys = [k for k in network_alphas.keys() if k.startswith(prefix) and k.split(".")[0] == prefix]
-                network_alphas = {k.replace(f"{prefix}.", ""): v for k, v in network_alphas.items() if k in alpha_keys}
-
-            lora_config_kwargs = get_peft_kwargs(rank, network_alphas, text_encoder_lora_state_dict, is_unet=False)
-
-            if "use_dora" in lora_config_kwargs:
-                if lora_config_kwargs["use_dora"]:
-                    if is_peft_version("<", "0.9.0"):
-                        raise ValueError(
-                            "You need `peft` 0.9.0 at least to use DoRA-enabled LoRAs. Please upgrade your installation of `peft`."
-                        )
-                else:
-                    if is_peft_version("<", "0.9.0"):
-                        lora_config_kwargs.pop("use_dora")
-
-            if "lora_bias" in lora_config_kwargs:
-                if lora_config_kwargs["lora_bias"]:
-                    if is_peft_version("<=", "0.13.2"):
-                        raise ValueError(
-                            "You need `peft` 0.14.0 at least to use `bias` in LoRAs. Please upgrade your installation of `peft`."
-                        )
-                else:
-                    if is_peft_version("<=", "0.13.2"):
-                        lora_config_kwargs.pop("lora_bias")
-
-            lora_config = LoraConfig(**lora_config_kwargs)
-
-            # adapter_name
-            if adapter_name is None:
-                adapter_name = get_adapter_name(text_encoder)
-
-            is_model_cpu_offload, is_sequential_cpu_offload = cls._optionally_disable_offloading(_pipeline)
-
-            # inject LoRA layers and load the state dict
-            # in transformers we automatically check whether the adapter name is already in use or not
-            text_encoder.load_adapter(
-                adapter_name=adapter_name,
-                adapter_state_dict=text_encoder_lora_state_dict,
-                peft_config=lora_config,
-                **peft_kwargs,
-            )
-
-            # scale LoRA layers with `lora_scale`
-            scale_lora_layers(text_encoder, weight=lora_scale)
-
-            text_encoder.to(device=text_encoder.device, dtype=text_encoder.dtype)
-
-            # Offload back.
-            if is_model_cpu_offload:
-                _pipeline.enable_model_cpu_offload()
-            elif is_sequential_cpu_offload:
-                _pipeline.enable_sequential_cpu_offload()
-            # Unsafe code />
-
-        else:
-            logger.info(
-                f"No LoRA keys associated to {text_encoder.__class__.__name__} found with the {prefix=}. Open an issue if you think it's unexpected: https://github.com/huggingface/diffusers/issues/new"
-            )
-=======
         _load_lora_into_text_encoder(
             state_dict=state_dict,
             network_alphas=network_alphas,
@@ -2154,7 +1715,6 @@
             _pipeline=_pipeline,
             low_cpu_mem_usage=low_cpu_mem_usage,
         )
->>>>>>> c3478a42
 
     @classmethod
     # Copied from diffusers.loaders.lora_pipeline.StableDiffusionLoraLoaderMixin.save_lora_weights with unet->transformer
@@ -2604,115 +2164,6 @@
                 Speed up model loading by only loading the pretrained LoRA weights and not initializing the random
                 weights.
         """
-<<<<<<< HEAD
-        if not USE_PEFT_BACKEND:
-            raise ValueError("PEFT backend is required for this method.")
-
-        peft_kwargs = {}
-        if low_cpu_mem_usage:
-            if not is_peft_version(">=", "0.13.1"):
-                raise ValueError(
-                    "`low_cpu_mem_usage=True` is not compatible with this `peft` version. Please update it with `pip install -U peft`."
-                )
-            if not is_transformers_version(">", "4.45.2"):
-                # Note from sayakpaul: It's not in `transformers` stable yet.
-                # https://github.com/huggingface/transformers/pull/33725/
-                raise ValueError(
-                    "`low_cpu_mem_usage=True` is not compatible with this `transformers` version. Please update it with `pip install -U transformers`."
-                )
-            peft_kwargs["low_cpu_mem_usage"] = low_cpu_mem_usage
-
-        from peft import LoraConfig
-
-        # If the serialization format is new (introduced in https://github.com/huggingface/diffusers/pull/2918),
-        # then the `state_dict` keys should have `self.unet_name` and/or `self.text_encoder_name` as
-        # their prefixes.
-        prefix = cls.text_encoder_name if prefix is None else prefix
-        text_encoder_lora_state_dict = {
-            k.replace(f"{prefix}.", ""): v for k, v in state_dict.items() if k.startswith(f"{prefix}.")
-        }
-
-        if len(text_encoder_lora_state_dict) > 0:
-            logger.info(f"Loading {prefix}.")
-            rank = {}
-            text_encoder_lora_state_dict = convert_state_dict_to_diffusers(text_encoder_lora_state_dict)
-            # convert state dict
-            text_encoder_lora_state_dict = convert_state_dict_to_peft(text_encoder_lora_state_dict)
-
-            for name, _ in text_encoder_attn_modules(text_encoder):
-                for module in ("out_proj", "q_proj", "k_proj", "v_proj"):
-                    rank_key = f"{name}.{module}.lora_B.weight"
-                    if rank_key not in text_encoder_lora_state_dict:
-                        continue
-                    rank[rank_key] = text_encoder_lora_state_dict[rank_key].shape[1]
-
-            for name, _ in text_encoder_mlp_modules(text_encoder):
-                for module in ("fc1", "fc2"):
-                    rank_key = f"{name}.{module}.lora_B.weight"
-                    if rank_key not in text_encoder_lora_state_dict:
-                        continue
-                    rank[rank_key] = text_encoder_lora_state_dict[rank_key].shape[1]
-
-            if network_alphas is not None:
-                alpha_keys = [k for k in network_alphas.keys() if k.startswith(prefix) and k.split(".")[0] == prefix]
-                network_alphas = {k.replace(f"{prefix}.", ""): v for k, v in network_alphas.items() if k in alpha_keys}
-
-            lora_config_kwargs = get_peft_kwargs(rank, network_alphas, text_encoder_lora_state_dict, is_unet=False)
-
-            if "use_dora" in lora_config_kwargs:
-                if lora_config_kwargs["use_dora"]:
-                    if is_peft_version("<", "0.9.0"):
-                        raise ValueError(
-                            "You need `peft` 0.9.0 at least to use DoRA-enabled LoRAs. Please upgrade your installation of `peft`."
-                        )
-                else:
-                    if is_peft_version("<", "0.9.0"):
-                        lora_config_kwargs.pop("use_dora")
-
-            if "lora_bias" in lora_config_kwargs:
-                if lora_config_kwargs["lora_bias"]:
-                    if is_peft_version("<=", "0.13.2"):
-                        raise ValueError(
-                            "You need `peft` 0.14.0 at least to use `bias` in LoRAs. Please upgrade your installation of `peft`."
-                        )
-                else:
-                    if is_peft_version("<=", "0.13.2"):
-                        lora_config_kwargs.pop("lora_bias")
-
-            lora_config = LoraConfig(**lora_config_kwargs)
-
-            # adapter_name
-            if adapter_name is None:
-                adapter_name = get_adapter_name(text_encoder)
-
-            is_model_cpu_offload, is_sequential_cpu_offload = cls._optionally_disable_offloading(_pipeline)
-
-            # inject LoRA layers and load the state dict
-            # in transformers we automatically check whether the adapter name is already in use or not
-            text_encoder.load_adapter(
-                adapter_name=adapter_name,
-                adapter_state_dict=text_encoder_lora_state_dict,
-                peft_config=lora_config,
-                **peft_kwargs,
-            )
-
-            # scale LoRA layers with `lora_scale`
-            scale_lora_layers(text_encoder, weight=lora_scale)
-
-            text_encoder.to(device=text_encoder.device, dtype=text_encoder.dtype)
-
-            # Offload back.
-            if is_model_cpu_offload:
-                _pipeline.enable_model_cpu_offload()
-            elif is_sequential_cpu_offload:
-                _pipeline.enable_sequential_cpu_offload()
-            # Unsafe code />
-
-        else:
-            logger.info(
-                f"No LoRA keys associated to {text_encoder.__class__.__name__} found with the {prefix=}. Open an issue if you think it's unexpected: https://github.com/huggingface/diffusers/issues/new"
-            )
-=======
         _load_lora_into_text_encoder(
             state_dict=state_dict,
             network_alphas=network_alphas,
@@ -2724,7 +2175,6 @@
             _pipeline=_pipeline,
             low_cpu_mem_usage=low_cpu_mem_usage,
         )
->>>>>>> c3478a42
 
     @classmethod
     def save_lora_weights(
