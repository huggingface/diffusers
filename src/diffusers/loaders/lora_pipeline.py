# Copyright 2024 The HuggingFace Team. All rights reserved.
#
# Licensed under the Apache License, Version 2.0 (the "License");
# you may not use this file except in compliance with the License.
# You may obtain a copy of the License at
#
#     http://www.apache.org/licenses/LICENSE-2.0
#
# Unless required by applicable law or agreed to in writing, software
# distributed under the License is distributed on an "AS IS" BASIS,
# WITHOUT WARRANTIES OR CONDITIONS OF ANY KIND, either express or implied.
# See the License for the specific language governing permissions and
# limitations under the License.
import os
from typing import Callable, Dict, List, Optional, Union

import torch
from huggingface_hub.utils import validate_hf_hub_args

from ..utils import (
    USE_PEFT_BACKEND,
    convert_state_dict_to_diffusers,
    convert_state_dict_to_peft,
    convert_unet_state_dict_to_peft,
    deprecate,
    get_adapter_name,
    get_peft_kwargs,
    is_peft_available,
    is_peft_version,
    is_torch_version,
    is_transformers_available,
    is_transformers_version,
    logging,
    scale_lora_layers,
)
from .lora_base import LoraBaseMixin
from .lora_conversion_utils import (
    _convert_kohya_flux_lora_to_diffusers,
    _convert_non_diffusers_lora_to_diffusers,
    _convert_xlabs_flux_lora_to_diffusers,
    _maybe_map_sgm_blocks_to_diffusers,
)


_LOW_CPU_MEM_USAGE_DEFAULT_LORA = False
if is_torch_version(">=", "1.9.0"):
    if (
        is_peft_available()
        and is_peft_version(">=", "0.13.1")
        and is_transformers_available()
        and is_transformers_version(">", "4.45.2")
    ):
        _LOW_CPU_MEM_USAGE_DEFAULT_LORA = True


if is_transformers_available():
    from ..models.lora import text_encoder_attn_modules, text_encoder_mlp_modules

logger = logging.get_logger(__name__)

TEXT_ENCODER_NAME = "text_encoder"
UNET_NAME = "unet"
TRANSFORMER_NAME = "transformer"

LORA_WEIGHT_NAME = "pytorch_lora_weights.bin"
LORA_WEIGHT_NAME_SAFE = "pytorch_lora_weights.safetensors"


class StableDiffusionLoraLoaderMixin(LoraBaseMixin):
    r"""
    Load LoRA layers into Stable Diffusion [`UNet2DConditionModel`] and
    [`CLIPTextModel`](https://huggingface.co/docs/transformers/model_doc/clip#transformers.CLIPTextModel).
    """

    _lora_loadable_modules = ["unet", "text_encoder"]
    unet_name = UNET_NAME
    text_encoder_name = TEXT_ENCODER_NAME

    def load_lora_weights(
        self,
        pretrained_model_name_or_path_or_dict: Union[str, Dict[str, torch.Tensor]],
        adapter_name=None,
        hotswap: bool = False,
        **kwargs,
    ):
        """
        Load LoRA weights specified in `pretrained_model_name_or_path_or_dict` into `self.unet` and
        `self.text_encoder`.

        All kwargs are forwarded to `self.lora_state_dict`.

        See [`~loaders.StableDiffusionLoraLoaderMixin.lora_state_dict`] for more details on how the state dict is
        loaded.

        See [`~loaders.StableDiffusionLoraLoaderMixin.load_lora_into_unet`] for more details on how the state dict is
        loaded into `self.unet`.

        See [`~loaders.StableDiffusionLoraLoaderMixin.load_lora_into_text_encoder`] for more details on how the state
        dict is loaded into `self.text_encoder`.

        Parameters:
            pretrained_model_name_or_path_or_dict (`str` or `os.PathLike` or `dict`):
                See [`~loaders.StableDiffusionLoraLoaderMixin.lora_state_dict`].
            adapter_name (`str`, *optional*):
                Adapter name to be used for referencing the loaded adapter model. If not specified, it will use
                `default_{i}` where i is the total number of adapters being loaded.
<<<<<<< HEAD
            hotswap TODO
=======
            low_cpu_mem_usage (`bool`, *optional*):
                Speed up model loading by only loading the pretrained LoRA weights and not initializing the random
                weights.
            kwargs (`dict`, *optional*):
                See [`~loaders.StableDiffusionLoraLoaderMixin.lora_state_dict`].
>>>>>>> d9029f2c
        """
        if not USE_PEFT_BACKEND:
            raise ValueError("PEFT backend is required for this method.")

        low_cpu_mem_usage = kwargs.pop("low_cpu_mem_usage", _LOW_CPU_MEM_USAGE_DEFAULT_LORA)
        if low_cpu_mem_usage and not is_peft_version(">=", "0.13.1"):
            raise ValueError(
                "`low_cpu_mem_usage=True` is not compatible with this `peft` version. Please update it with `pip install -U peft`."
            )

        # if a dict is passed, copy it instead of modifying it inplace
        if isinstance(pretrained_model_name_or_path_or_dict, dict):
            pretrained_model_name_or_path_or_dict = pretrained_model_name_or_path_or_dict.copy()

        # First, ensure that the checkpoint is a compatible one and can be successfully loaded.
        state_dict, network_alphas = self.lora_state_dict(pretrained_model_name_or_path_or_dict, **kwargs)

        is_correct_format = all("lora" in key for key in state_dict.keys())
        if not is_correct_format:
            raise ValueError("Invalid LoRA checkpoint.")

        self.load_lora_into_unet(
            state_dict,
            network_alphas=network_alphas,
            unet=getattr(self, self.unet_name) if not hasattr(self, "unet") else self.unet,
            adapter_name=adapter_name,
            _pipeline=self,
<<<<<<< HEAD
            hotswap=hotswap,
=======
            low_cpu_mem_usage=low_cpu_mem_usage,
>>>>>>> d9029f2c
        )
        self.load_lora_into_text_encoder(
            state_dict,
            network_alphas=network_alphas,
            text_encoder=getattr(self, self.text_encoder_name)
            if not hasattr(self, "text_encoder")
            else self.text_encoder,
            lora_scale=self.lora_scale,
            adapter_name=adapter_name,
            _pipeline=self,
            low_cpu_mem_usage=low_cpu_mem_usage,
        )

    @classmethod
    @validate_hf_hub_args
    def lora_state_dict(
        cls,
        pretrained_model_name_or_path_or_dict: Union[str, Dict[str, torch.Tensor]],
        **kwargs,
    ):
        r"""
        Return state dict for lora weights and the network alphas.

        <Tip warning={true}>

        We support loading A1111 formatted LoRA checkpoints in a limited capacity.

        This function is experimental and might change in the future.

        </Tip>

        Parameters:
            pretrained_model_name_or_path_or_dict (`str` or `os.PathLike` or `dict`):
                Can be either:

                    - A string, the *model id* (for example `google/ddpm-celebahq-256`) of a pretrained model hosted on
                      the Hub.
                    - A path to a *directory* (for example `./my_model_directory`) containing the model weights saved
                      with [`ModelMixin.save_pretrained`].
                    - A [torch state
                      dict](https://pytorch.org/tutorials/beginner/saving_loading_models.html#what-is-a-state-dict).

            cache_dir (`Union[str, os.PathLike]`, *optional*):
                Path to a directory where a downloaded pretrained model configuration is cached if the standard cache
                is not used.
            force_download (`bool`, *optional*, defaults to `False`):
                Whether or not to force the (re-)download of the model weights and configuration files, overriding the
                cached versions if they exist.

            proxies (`Dict[str, str]`, *optional*):
                A dictionary of proxy servers to use by protocol or endpoint, for example, `{'http': 'foo.bar:3128',
                'http://hostname': 'foo.bar:4012'}`. The proxies are used on each request.
            local_files_only (`bool`, *optional*, defaults to `False`):
                Whether to only load local model weights and configuration files or not. If set to `True`, the model
                won't be downloaded from the Hub.
            token (`str` or *bool*, *optional*):
                The token to use as HTTP bearer authorization for remote files. If `True`, the token generated from
                `diffusers-cli login` (stored in `~/.huggingface`) is used.
            revision (`str`, *optional*, defaults to `"main"`):
                The specific model version to use. It can be a branch name, a tag name, a commit id, or any identifier
                allowed by Git.
            subfolder (`str`, *optional*, defaults to `""`):
                The subfolder location of a model file within a larger model repository on the Hub or locally.
            weight_name (`str`, *optional*, defaults to None):
                Name of the serialized state dict file.
        """
        # Load the main state dict first which has the LoRA layers for either of
        # UNet and text encoder or both.
        cache_dir = kwargs.pop("cache_dir", None)
        force_download = kwargs.pop("force_download", False)
        proxies = kwargs.pop("proxies", None)
        local_files_only = kwargs.pop("local_files_only", None)
        token = kwargs.pop("token", None)
        revision = kwargs.pop("revision", None)
        subfolder = kwargs.pop("subfolder", None)
        weight_name = kwargs.pop("weight_name", None)
        unet_config = kwargs.pop("unet_config", None)
        use_safetensors = kwargs.pop("use_safetensors", None)

        allow_pickle = False
        if use_safetensors is None:
            use_safetensors = True
            allow_pickle = True

        user_agent = {
            "file_type": "attn_procs_weights",
            "framework": "pytorch",
        }

        state_dict = cls._fetch_state_dict(
            pretrained_model_name_or_path_or_dict=pretrained_model_name_or_path_or_dict,
            weight_name=weight_name,
            use_safetensors=use_safetensors,
            local_files_only=local_files_only,
            cache_dir=cache_dir,
            force_download=force_download,
            proxies=proxies,
            token=token,
            revision=revision,
            subfolder=subfolder,
            user_agent=user_agent,
            allow_pickle=allow_pickle,
        )
        is_dora_scale_present = any("dora_scale" in k for k in state_dict)
        if is_dora_scale_present:
            warn_msg = "It seems like you are using a DoRA checkpoint that is not compatible in Diffusers at the moment. So, we are going to filter out the keys associated to 'dora_scale` from the state dict. If you think this is a mistake please open an issue https://github.com/huggingface/diffusers/issues/new."
            logger.warning(warn_msg)
            state_dict = {k: v for k, v in state_dict.items() if "dora_scale" not in k}

        network_alphas = None
        # TODO: replace it with a method from `state_dict_utils`
        if all(
            (
                k.startswith("lora_te_")
                or k.startswith("lora_unet_")
                or k.startswith("lora_te1_")
                or k.startswith("lora_te2_")
            )
            for k in state_dict.keys()
        ):
            # Map SDXL blocks correctly.
            if unet_config is not None:
                # use unet config to remap block numbers
                state_dict = _maybe_map_sgm_blocks_to_diffusers(state_dict, unet_config)
            state_dict, network_alphas = _convert_non_diffusers_lora_to_diffusers(state_dict)

        return state_dict, network_alphas

    @classmethod
    def load_lora_into_unet(
<<<<<<< HEAD
        cls, state_dict, network_alphas, unet, adapter_name=None, _pipeline=None, hotswap: bool = False
=======
        cls, state_dict, network_alphas, unet, adapter_name=None, _pipeline=None, low_cpu_mem_usage=False
>>>>>>> d9029f2c
    ):
        """
        This will load the LoRA layers specified in `state_dict` into `unet`.

        Parameters:
            state_dict (`dict`):
                A standard state dict containing the lora layer parameters. The keys can either be indexed directly
                into the unet or prefixed with an additional `unet` which can be used to distinguish between text
                encoder lora layers.
            network_alphas (`Dict[str, float]`):
                The value of the network alpha used for stable learning and preventing underflow. This value has the
                same meaning as the `--network_alpha` option in the kohya-ss trainer script. Refer to [this
                link](https://github.com/darkstorm2150/sd-scripts/blob/main/docs/train_network_README-en.md#execute-learning).
            unet (`UNet2DConditionModel`):
                The UNet model to load the LoRA layers into.
            adapter_name (`str`, *optional*):
                Adapter name to be used for referencing the loaded adapter model. If not specified, it will use
                `default_{i}` where i is the total number of adapters being loaded.
<<<<<<< HEAD
            hotswap TODO
=======
            Speed up model loading only loading the pretrained LoRA weights and not initializing the random weights.
>>>>>>> d9029f2c
        """
        if not USE_PEFT_BACKEND:
            raise ValueError("PEFT backend is required for this method.")

        if low_cpu_mem_usage and not is_peft_version(">=", "0.13.1"):
            raise ValueError(
                "`low_cpu_mem_usage=True` is not compatible with this `peft` version. Please update it with `pip install -U peft`."
            )

        # If the serialization format is new (introduced in https://github.com/huggingface/diffusers/pull/2918),
        # then the `state_dict` keys should have `cls.unet_name` and/or `cls.text_encoder_name` as
        # their prefixes.
        keys = list(state_dict.keys())
        only_text_encoder = all(key.startswith(cls.text_encoder_name) for key in keys)
        if not only_text_encoder:
            # Load the layers corresponding to UNet.
            logger.info(f"Loading {cls.unet_name}.")
            unet.load_attn_procs(
                state_dict,
                network_alphas=network_alphas,
                adapter_name=adapter_name,
                _pipeline=_pipeline,
<<<<<<< HEAD
                hotswap=hotswap,
=======
                low_cpu_mem_usage=low_cpu_mem_usage,
>>>>>>> d9029f2c
            )

    @classmethod
    def load_lora_into_text_encoder(
        cls,
        state_dict,
        network_alphas,
        text_encoder,
        prefix=None,
        lora_scale=1.0,
        adapter_name=None,
        _pipeline=None,
        low_cpu_mem_usage=False,
    ):
        """
        This will load the LoRA layers specified in `state_dict` into `text_encoder`

        Parameters:
            state_dict (`dict`):
                A standard state dict containing the lora layer parameters. The key should be prefixed with an
                additional `text_encoder` to distinguish between unet lora layers.
            network_alphas (`Dict[str, float]`):
                The value of the network alpha used for stable learning and preventing underflow. This value has the
                same meaning as the `--network_alpha` option in the kohya-ss trainer script. Refer to [this
                link](https://github.com/darkstorm2150/sd-scripts/blob/main/docs/train_network_README-en.md#execute-learning).
            text_encoder (`CLIPTextModel`):
                The text encoder model to load the LoRA layers into.
            prefix (`str`):
                Expected prefix of the `text_encoder` in the `state_dict`.
            lora_scale (`float`):
                How much to scale the output of the lora linear layer before it is added with the output of the regular
                lora layer.
            adapter_name (`str`, *optional*):
                Adapter name to be used for referencing the loaded adapter model. If not specified, it will use
                `default_{i}` where i is the total number of adapters being loaded.
            Speed up model loading by only loading the pretrained LoRA weights and not initializing the random weights.:
        """
        if not USE_PEFT_BACKEND:
            raise ValueError("PEFT backend is required for this method.")

        peft_kwargs = {}
        if low_cpu_mem_usage:
            if not is_peft_version(">=", "0.13.1"):
                raise ValueError(
                    "`low_cpu_mem_usage=True` is not compatible with this `peft` version. Please update it with `pip install -U peft`."
                )
            if not is_transformers_version(">", "4.45.2"):
                # Note from sayakpaul: It's not in `transformers` stable yet.
                # https://github.com/huggingface/transformers/pull/33725/
                raise ValueError(
                    "`low_cpu_mem_usage=True` is not compatible with this `transformers` version. Please update it with `pip install -U transformers`."
                )
            peft_kwargs["low_cpu_mem_usage"] = low_cpu_mem_usage

        from peft import LoraConfig

        # If the serialization format is new (introduced in https://github.com/huggingface/diffusers/pull/2918),
        # then the `state_dict` keys should have `self.unet_name` and/or `self.text_encoder_name` as
        # their prefixes.
        keys = list(state_dict.keys())
        prefix = cls.text_encoder_name if prefix is None else prefix

        # Safe prefix to check with.
        if any(cls.text_encoder_name in key for key in keys):
            # Load the layers corresponding to text encoder and make necessary adjustments.
            text_encoder_keys = [k for k in keys if k.startswith(prefix) and k.split(".")[0] == prefix]
            text_encoder_lora_state_dict = {
                k.replace(f"{prefix}.", ""): v for k, v in state_dict.items() if k in text_encoder_keys
            }

            if len(text_encoder_lora_state_dict) > 0:
                logger.info(f"Loading {prefix}.")
                rank = {}
                text_encoder_lora_state_dict = convert_state_dict_to_diffusers(text_encoder_lora_state_dict)

                # convert state dict
                text_encoder_lora_state_dict = convert_state_dict_to_peft(text_encoder_lora_state_dict)

                for name, _ in text_encoder_attn_modules(text_encoder):
                    for module in ("out_proj", "q_proj", "k_proj", "v_proj"):
                        rank_key = f"{name}.{module}.lora_B.weight"
                        if rank_key not in text_encoder_lora_state_dict:
                            continue
                        rank[rank_key] = text_encoder_lora_state_dict[rank_key].shape[1]

                for name, _ in text_encoder_mlp_modules(text_encoder):
                    for module in ("fc1", "fc2"):
                        rank_key = f"{name}.{module}.lora_B.weight"
                        if rank_key not in text_encoder_lora_state_dict:
                            continue
                        rank[rank_key] = text_encoder_lora_state_dict[rank_key].shape[1]

                if network_alphas is not None:
                    alpha_keys = [
                        k for k in network_alphas.keys() if k.startswith(prefix) and k.split(".")[0] == prefix
                    ]
                    network_alphas = {
                        k.replace(f"{prefix}.", ""): v for k, v in network_alphas.items() if k in alpha_keys
                    }

                lora_config_kwargs = get_peft_kwargs(rank, network_alphas, text_encoder_lora_state_dict, is_unet=False)
                if "use_dora" in lora_config_kwargs:
                    if lora_config_kwargs["use_dora"]:
                        if is_peft_version("<", "0.9.0"):
                            raise ValueError(
                                "You need `peft` 0.9.0 at least to use DoRA-enabled LoRAs. Please upgrade your installation of `peft`."
                            )
                    else:
                        if is_peft_version("<", "0.9.0"):
                            lora_config_kwargs.pop("use_dora")
                lora_config = LoraConfig(**lora_config_kwargs)

                # adapter_name
                if adapter_name is None:
                    adapter_name = get_adapter_name(text_encoder)

                is_model_cpu_offload, is_sequential_cpu_offload = cls._optionally_disable_offloading(_pipeline)

                # inject LoRA layers and load the state dict
                # in transformers we automatically check whether the adapter name is already in use or not
                text_encoder.load_adapter(
                    adapter_name=adapter_name,
                    adapter_state_dict=text_encoder_lora_state_dict,
                    peft_config=lora_config,
                    **peft_kwargs,
                )

                # scale LoRA layers with `lora_scale`
                scale_lora_layers(text_encoder, weight=lora_scale)

                text_encoder.to(device=text_encoder.device, dtype=text_encoder.dtype)

                # Offload back.
                if is_model_cpu_offload:
                    _pipeline.enable_model_cpu_offload()
                elif is_sequential_cpu_offload:
                    _pipeline.enable_sequential_cpu_offload()
                # Unsafe code />

    @classmethod
    def save_lora_weights(
        cls,
        save_directory: Union[str, os.PathLike],
        unet_lora_layers: Dict[str, Union[torch.nn.Module, torch.Tensor]] = None,
        text_encoder_lora_layers: Dict[str, torch.nn.Module] = None,
        is_main_process: bool = True,
        weight_name: str = None,
        save_function: Callable = None,
        safe_serialization: bool = True,
    ):
        r"""
        Save the LoRA parameters corresponding to the UNet and text encoder.

        Arguments:
            save_directory (`str` or `os.PathLike`):
                Directory to save LoRA parameters to. Will be created if it doesn't exist.
            unet_lora_layers (`Dict[str, torch.nn.Module]` or `Dict[str, torch.Tensor]`):
                State dict of the LoRA layers corresponding to the `unet`.
            text_encoder_lora_layers (`Dict[str, torch.nn.Module]` or `Dict[str, torch.Tensor]`):
                State dict of the LoRA layers corresponding to the `text_encoder`. Must explicitly pass the text
                encoder LoRA state dict because it comes from 🤗 Transformers.
            is_main_process (`bool`, *optional*, defaults to `True`):
                Whether the process calling this is the main process or not. Useful during distributed training and you
                need to call this function on all processes. In this case, set `is_main_process=True` only on the main
                process to avoid race conditions.
            save_function (`Callable`):
                The function to use to save the state dictionary. Useful during distributed training when you need to
                replace `torch.save` with another method. Can be configured with the environment variable
                `DIFFUSERS_SAVE_MODE`.
            safe_serialization (`bool`, *optional*, defaults to `True`):
                Whether to save the model using `safetensors` or the traditional PyTorch way with `pickle`.
        """
        state_dict = {}

        if not (unet_lora_layers or text_encoder_lora_layers):
            raise ValueError("You must pass at least one of `unet_lora_layers` and `text_encoder_lora_layers`.")

        if unet_lora_layers:
            state_dict.update(cls.pack_weights(unet_lora_layers, cls.unet_name))

        if text_encoder_lora_layers:
            state_dict.update(cls.pack_weights(text_encoder_lora_layers, cls.text_encoder_name))

        # Save the model
        cls.write_lora_layers(
            state_dict=state_dict,
            save_directory=save_directory,
            is_main_process=is_main_process,
            weight_name=weight_name,
            save_function=save_function,
            safe_serialization=safe_serialization,
        )

    def fuse_lora(
        self,
        components: List[str] = ["unet", "text_encoder"],
        lora_scale: float = 1.0,
        safe_fusing: bool = False,
        adapter_names: Optional[List[str]] = None,
        **kwargs,
    ):
        r"""
        Fuses the LoRA parameters into the original parameters of the corresponding blocks.

        <Tip warning={true}>

        This is an experimental API.

        </Tip>

        Args:
            components: (`List[str]`): List of LoRA-injectable components to fuse the LoRAs into.
            lora_scale (`float`, defaults to 1.0):
                Controls how much to influence the outputs with the LoRA parameters.
            safe_fusing (`bool`, defaults to `False`):
                Whether to check fused weights for NaN values before fusing and if values are NaN not fusing them.
            adapter_names (`List[str]`, *optional*):
                Adapter names to be used for fusing. If nothing is passed, all active adapters will be fused.

        Example:

        ```py
        from diffusers import DiffusionPipeline
        import torch

        pipeline = DiffusionPipeline.from_pretrained(
            "stabilityai/stable-diffusion-xl-base-1.0", torch_dtype=torch.float16
        ).to("cuda")
        pipeline.load_lora_weights("nerijs/pixel-art-xl", weight_name="pixel-art-xl.safetensors", adapter_name="pixel")
        pipeline.fuse_lora(lora_scale=0.7)
        ```
        """
        super().fuse_lora(
            components=components, lora_scale=lora_scale, safe_fusing=safe_fusing, adapter_names=adapter_names
        )

    def unfuse_lora(self, components: List[str] = ["unet", "text_encoder"], **kwargs):
        r"""
        Reverses the effect of
        [`pipe.fuse_lora()`](https://huggingface.co/docs/diffusers/main/en/api/loaders#diffusers.loaders.LoraBaseMixin.fuse_lora).

        <Tip warning={true}>

        This is an experimental API.

        </Tip>

        Args:
            components (`List[str]`): List of LoRA-injectable components to unfuse LoRA from.
            unfuse_unet (`bool`, defaults to `True`): Whether to unfuse the UNet LoRA parameters.
            unfuse_text_encoder (`bool`, defaults to `True`):
                Whether to unfuse the text encoder LoRA parameters. If the text encoder wasn't monkey-patched with the
                LoRA parameters then it won't have any effect.
        """
        super().unfuse_lora(components=components)


class StableDiffusionXLLoraLoaderMixin(LoraBaseMixin):
    r"""
    Load LoRA layers into Stable Diffusion XL [`UNet2DConditionModel`],
    [`CLIPTextModel`](https://huggingface.co/docs/transformers/model_doc/clip#transformers.CLIPTextModel), and
    [`CLIPTextModelWithProjection`](https://huggingface.co/docs/transformers/model_doc/clip#transformers.CLIPTextModelWithProjection).
    """

    _lora_loadable_modules = ["unet", "text_encoder", "text_encoder_2"]
    unet_name = UNET_NAME
    text_encoder_name = TEXT_ENCODER_NAME

    def load_lora_weights(
        self,
        pretrained_model_name_or_path_or_dict: Union[str, Dict[str, torch.Tensor]],
        adapter_name: Optional[str] = None,
        **kwargs,
    ):
        """
        Load LoRA weights specified in `pretrained_model_name_or_path_or_dict` into `self.unet` and
        `self.text_encoder`.

        All kwargs are forwarded to `self.lora_state_dict`.

        See [`~loaders.StableDiffusionLoraLoaderMixin.lora_state_dict`] for more details on how the state dict is
        loaded.

        See [`~loaders.StableDiffusionLoraLoaderMixin.load_lora_into_unet`] for more details on how the state dict is
        loaded into `self.unet`.

        See [`~loaders.StableDiffusionLoraLoaderMixin.load_lora_into_text_encoder`] for more details on how the state
        dict is loaded into `self.text_encoder`.

        Parameters:
            pretrained_model_name_or_path_or_dict (`str` or `os.PathLike` or `dict`):
                See [`~loaders.StableDiffusionLoraLoaderMixin.lora_state_dict`].
            adapter_name (`str`, *optional*):
                Adapter name to be used for referencing the loaded adapter model. If not specified, it will use
                `default_{i}` where i is the total number of adapters being loaded.
            Speed up model loading by only loading the pretrained LoRA weights and not initializing the random weights.:
            kwargs (`dict`, *optional*):
                See [`~loaders.StableDiffusionLoraLoaderMixin.lora_state_dict`].
        """
        if not USE_PEFT_BACKEND:
            raise ValueError("PEFT backend is required for this method.")

        low_cpu_mem_usage = kwargs.pop("low_cpu_mem_usage", _LOW_CPU_MEM_USAGE_DEFAULT_LORA)
        if low_cpu_mem_usage and not is_peft_version(">=", "0.13.1"):
            raise ValueError(
                "`low_cpu_mem_usage=True` is not compatible with this `peft` version. Please update it with `pip install -U peft`."
            )

        # We could have accessed the unet config from `lora_state_dict()` too. We pass
        # it here explicitly to be able to tell that it's coming from an SDXL
        # pipeline.

        # if a dict is passed, copy it instead of modifying it inplace
        if isinstance(pretrained_model_name_or_path_or_dict, dict):
            pretrained_model_name_or_path_or_dict = pretrained_model_name_or_path_or_dict.copy()

        # First, ensure that the checkpoint is a compatible one and can be successfully loaded.
        state_dict, network_alphas = self.lora_state_dict(
            pretrained_model_name_or_path_or_dict,
            unet_config=self.unet.config,
            **kwargs,
        )

        is_correct_format = all("lora" in key for key in state_dict.keys())
        if not is_correct_format:
            raise ValueError("Invalid LoRA checkpoint.")

        self.load_lora_into_unet(
            state_dict,
            network_alphas=network_alphas,
            unet=self.unet,
            adapter_name=adapter_name,
            _pipeline=self,
            low_cpu_mem_usage=low_cpu_mem_usage,
        )
        text_encoder_state_dict = {k: v for k, v in state_dict.items() if "text_encoder." in k}
        if len(text_encoder_state_dict) > 0:
            self.load_lora_into_text_encoder(
                text_encoder_state_dict,
                network_alphas=network_alphas,
                text_encoder=self.text_encoder,
                prefix="text_encoder",
                lora_scale=self.lora_scale,
                adapter_name=adapter_name,
                _pipeline=self,
                low_cpu_mem_usage=low_cpu_mem_usage,
            )

        text_encoder_2_state_dict = {k: v for k, v in state_dict.items() if "text_encoder_2." in k}
        if len(text_encoder_2_state_dict) > 0:
            self.load_lora_into_text_encoder(
                text_encoder_2_state_dict,
                network_alphas=network_alphas,
                text_encoder=self.text_encoder_2,
                prefix="text_encoder_2",
                lora_scale=self.lora_scale,
                adapter_name=adapter_name,
                _pipeline=self,
                low_cpu_mem_usage=low_cpu_mem_usage,
            )

    @classmethod
    @validate_hf_hub_args
    # Copied from diffusers.loaders.lora_pipeline.StableDiffusionLoraLoaderMixin.lora_state_dict
    def lora_state_dict(
        cls,
        pretrained_model_name_or_path_or_dict: Union[str, Dict[str, torch.Tensor]],
        **kwargs,
    ):
        r"""
        Return state dict for lora weights and the network alphas.

        <Tip warning={true}>

        We support loading A1111 formatted LoRA checkpoints in a limited capacity.

        This function is experimental and might change in the future.

        </Tip>

        Parameters:
            pretrained_model_name_or_path_or_dict (`str` or `os.PathLike` or `dict`):
                Can be either:

                    - A string, the *model id* (for example `google/ddpm-celebahq-256`) of a pretrained model hosted on
                      the Hub.
                    - A path to a *directory* (for example `./my_model_directory`) containing the model weights saved
                      with [`ModelMixin.save_pretrained`].
                    - A [torch state
                      dict](https://pytorch.org/tutorials/beginner/saving_loading_models.html#what-is-a-state-dict).

            cache_dir (`Union[str, os.PathLike]`, *optional*):
                Path to a directory where a downloaded pretrained model configuration is cached if the standard cache
                is not used.
            force_download (`bool`, *optional*, defaults to `False`):
                Whether or not to force the (re-)download of the model weights and configuration files, overriding the
                cached versions if they exist.

            proxies (`Dict[str, str]`, *optional*):
                A dictionary of proxy servers to use by protocol or endpoint, for example, `{'http': 'foo.bar:3128',
                'http://hostname': 'foo.bar:4012'}`. The proxies are used on each request.
            local_files_only (`bool`, *optional*, defaults to `False`):
                Whether to only load local model weights and configuration files or not. If set to `True`, the model
                won't be downloaded from the Hub.
            token (`str` or *bool*, *optional*):
                The token to use as HTTP bearer authorization for remote files. If `True`, the token generated from
                `diffusers-cli login` (stored in `~/.huggingface`) is used.
            revision (`str`, *optional*, defaults to `"main"`):
                The specific model version to use. It can be a branch name, a tag name, a commit id, or any identifier
                allowed by Git.
            subfolder (`str`, *optional*, defaults to `""`):
                The subfolder location of a model file within a larger model repository on the Hub or locally.
            weight_name (`str`, *optional*, defaults to None):
                Name of the serialized state dict file.
        """
        # Load the main state dict first which has the LoRA layers for either of
        # UNet and text encoder or both.
        cache_dir = kwargs.pop("cache_dir", None)
        force_download = kwargs.pop("force_download", False)
        proxies = kwargs.pop("proxies", None)
        local_files_only = kwargs.pop("local_files_only", None)
        token = kwargs.pop("token", None)
        revision = kwargs.pop("revision", None)
        subfolder = kwargs.pop("subfolder", None)
        weight_name = kwargs.pop("weight_name", None)
        unet_config = kwargs.pop("unet_config", None)
        use_safetensors = kwargs.pop("use_safetensors", None)

        allow_pickle = False
        if use_safetensors is None:
            use_safetensors = True
            allow_pickle = True

        user_agent = {
            "file_type": "attn_procs_weights",
            "framework": "pytorch",
        }

        state_dict = cls._fetch_state_dict(
            pretrained_model_name_or_path_or_dict=pretrained_model_name_or_path_or_dict,
            weight_name=weight_name,
            use_safetensors=use_safetensors,
            local_files_only=local_files_only,
            cache_dir=cache_dir,
            force_download=force_download,
            proxies=proxies,
            token=token,
            revision=revision,
            subfolder=subfolder,
            user_agent=user_agent,
            allow_pickle=allow_pickle,
        )
        is_dora_scale_present = any("dora_scale" in k for k in state_dict)
        if is_dora_scale_present:
            warn_msg = "It seems like you are using a DoRA checkpoint that is not compatible in Diffusers at the moment. So, we are going to filter out the keys associated to 'dora_scale` from the state dict. If you think this is a mistake please open an issue https://github.com/huggingface/diffusers/issues/new."
            logger.warning(warn_msg)
            state_dict = {k: v for k, v in state_dict.items() if "dora_scale" not in k}

        network_alphas = None
        # TODO: replace it with a method from `state_dict_utils`
        if all(
            (
                k.startswith("lora_te_")
                or k.startswith("lora_unet_")
                or k.startswith("lora_te1_")
                or k.startswith("lora_te2_")
            )
            for k in state_dict.keys()
        ):
            # Map SDXL blocks correctly.
            if unet_config is not None:
                # use unet config to remap block numbers
                state_dict = _maybe_map_sgm_blocks_to_diffusers(state_dict, unet_config)
            state_dict, network_alphas = _convert_non_diffusers_lora_to_diffusers(state_dict)

        return state_dict, network_alphas

    @classmethod
    # Copied from diffusers.loaders.lora_pipeline.StableDiffusionLoraLoaderMixin.load_lora_into_unet
    def load_lora_into_unet(
        cls, state_dict, network_alphas, unet, adapter_name=None, _pipeline=None, low_cpu_mem_usage=False
    ):
        """
        This will load the LoRA layers specified in `state_dict` into `unet`.

        Parameters:
            state_dict (`dict`):
                A standard state dict containing the lora layer parameters. The keys can either be indexed directly
                into the unet or prefixed with an additional `unet` which can be used to distinguish between text
                encoder lora layers.
            network_alphas (`Dict[str, float]`):
                The value of the network alpha used for stable learning and preventing underflow. This value has the
                same meaning as the `--network_alpha` option in the kohya-ss trainer script. Refer to [this
                link](https://github.com/darkstorm2150/sd-scripts/blob/main/docs/train_network_README-en.md#execute-learning).
            unet (`UNet2DConditionModel`):
                The UNet model to load the LoRA layers into.
            adapter_name (`str`, *optional*):
                Adapter name to be used for referencing the loaded adapter model. If not specified, it will use
                `default_{i}` where i is the total number of adapters being loaded.
            Speed up model loading only loading the pretrained LoRA weights and not initializing the random weights.
        """
        if not USE_PEFT_BACKEND:
            raise ValueError("PEFT backend is required for this method.")

        if low_cpu_mem_usage and not is_peft_version(">=", "0.13.1"):
            raise ValueError(
                "`low_cpu_mem_usage=True` is not compatible with this `peft` version. Please update it with `pip install -U peft`."
            )

        # If the serialization format is new (introduced in https://github.com/huggingface/diffusers/pull/2918),
        # then the `state_dict` keys should have `cls.unet_name` and/or `cls.text_encoder_name` as
        # their prefixes.
        keys = list(state_dict.keys())
        only_text_encoder = all(key.startswith(cls.text_encoder_name) for key in keys)
        if not only_text_encoder:
            # Load the layers corresponding to UNet.
            logger.info(f"Loading {cls.unet_name}.")
            unet.load_attn_procs(
                state_dict,
                network_alphas=network_alphas,
                adapter_name=adapter_name,
                _pipeline=_pipeline,
                low_cpu_mem_usage=low_cpu_mem_usage,
            )

    @classmethod
    # Copied from diffusers.loaders.lora_pipeline.StableDiffusionLoraLoaderMixin.load_lora_into_text_encoder
    def load_lora_into_text_encoder(
        cls,
        state_dict,
        network_alphas,
        text_encoder,
        prefix=None,
        lora_scale=1.0,
        adapter_name=None,
        _pipeline=None,
        low_cpu_mem_usage=False,
    ):
        """
        This will load the LoRA layers specified in `state_dict` into `text_encoder`

        Parameters:
            state_dict (`dict`):
                A standard state dict containing the lora layer parameters. The key should be prefixed with an
                additional `text_encoder` to distinguish between unet lora layers.
            network_alphas (`Dict[str, float]`):
                The value of the network alpha used for stable learning and preventing underflow. This value has the
                same meaning as the `--network_alpha` option in the kohya-ss trainer script. Refer to [this
                link](https://github.com/darkstorm2150/sd-scripts/blob/main/docs/train_network_README-en.md#execute-learning).
            text_encoder (`CLIPTextModel`):
                The text encoder model to load the LoRA layers into.
            prefix (`str`):
                Expected prefix of the `text_encoder` in the `state_dict`.
            lora_scale (`float`):
                How much to scale the output of the lora linear layer before it is added with the output of the regular
                lora layer.
            adapter_name (`str`, *optional*):
                Adapter name to be used for referencing the loaded adapter model. If not specified, it will use
                `default_{i}` where i is the total number of adapters being loaded.
            Speed up model loading by only loading the pretrained LoRA weights and not initializing the random weights.:
        """
        if not USE_PEFT_BACKEND:
            raise ValueError("PEFT backend is required for this method.")

        peft_kwargs = {}
        if low_cpu_mem_usage:
            if not is_peft_version(">=", "0.13.1"):
                raise ValueError(
                    "`low_cpu_mem_usage=True` is not compatible with this `peft` version. Please update it with `pip install -U peft`."
                )
            if not is_transformers_version(">", "4.45.2"):
                # Note from sayakpaul: It's not in `transformers` stable yet.
                # https://github.com/huggingface/transformers/pull/33725/
                raise ValueError(
                    "`low_cpu_mem_usage=True` is not compatible with this `transformers` version. Please update it with `pip install -U transformers`."
                )
            peft_kwargs["low_cpu_mem_usage"] = low_cpu_mem_usage

        from peft import LoraConfig

        # If the serialization format is new (introduced in https://github.com/huggingface/diffusers/pull/2918),
        # then the `state_dict` keys should have `self.unet_name` and/or `self.text_encoder_name` as
        # their prefixes.
        keys = list(state_dict.keys())
        prefix = cls.text_encoder_name if prefix is None else prefix

        # Safe prefix to check with.
        if any(cls.text_encoder_name in key for key in keys):
            # Load the layers corresponding to text encoder and make necessary adjustments.
            text_encoder_keys = [k for k in keys if k.startswith(prefix) and k.split(".")[0] == prefix]
            text_encoder_lora_state_dict = {
                k.replace(f"{prefix}.", ""): v for k, v in state_dict.items() if k in text_encoder_keys
            }

            if len(text_encoder_lora_state_dict) > 0:
                logger.info(f"Loading {prefix}.")
                rank = {}
                text_encoder_lora_state_dict = convert_state_dict_to_diffusers(text_encoder_lora_state_dict)

                # convert state dict
                text_encoder_lora_state_dict = convert_state_dict_to_peft(text_encoder_lora_state_dict)

                for name, _ in text_encoder_attn_modules(text_encoder):
                    for module in ("out_proj", "q_proj", "k_proj", "v_proj"):
                        rank_key = f"{name}.{module}.lora_B.weight"
                        if rank_key not in text_encoder_lora_state_dict:
                            continue
                        rank[rank_key] = text_encoder_lora_state_dict[rank_key].shape[1]

                for name, _ in text_encoder_mlp_modules(text_encoder):
                    for module in ("fc1", "fc2"):
                        rank_key = f"{name}.{module}.lora_B.weight"
                        if rank_key not in text_encoder_lora_state_dict:
                            continue
                        rank[rank_key] = text_encoder_lora_state_dict[rank_key].shape[1]

                if network_alphas is not None:
                    alpha_keys = [
                        k for k in network_alphas.keys() if k.startswith(prefix) and k.split(".")[0] == prefix
                    ]
                    network_alphas = {
                        k.replace(f"{prefix}.", ""): v for k, v in network_alphas.items() if k in alpha_keys
                    }

                lora_config_kwargs = get_peft_kwargs(rank, network_alphas, text_encoder_lora_state_dict, is_unet=False)
                if "use_dora" in lora_config_kwargs:
                    if lora_config_kwargs["use_dora"]:
                        if is_peft_version("<", "0.9.0"):
                            raise ValueError(
                                "You need `peft` 0.9.0 at least to use DoRA-enabled LoRAs. Please upgrade your installation of `peft`."
                            )
                    else:
                        if is_peft_version("<", "0.9.0"):
                            lora_config_kwargs.pop("use_dora")
                lora_config = LoraConfig(**lora_config_kwargs)

                # adapter_name
                if adapter_name is None:
                    adapter_name = get_adapter_name(text_encoder)

                is_model_cpu_offload, is_sequential_cpu_offload = cls._optionally_disable_offloading(_pipeline)

                # inject LoRA layers and load the state dict
                # in transformers we automatically check whether the adapter name is already in use or not
                text_encoder.load_adapter(
                    adapter_name=adapter_name,
                    adapter_state_dict=text_encoder_lora_state_dict,
                    peft_config=lora_config,
                    **peft_kwargs,
                )

                # scale LoRA layers with `lora_scale`
                scale_lora_layers(text_encoder, weight=lora_scale)

                text_encoder.to(device=text_encoder.device, dtype=text_encoder.dtype)

                # Offload back.
                if is_model_cpu_offload:
                    _pipeline.enable_model_cpu_offload()
                elif is_sequential_cpu_offload:
                    _pipeline.enable_sequential_cpu_offload()
                # Unsafe code />

    @classmethod
    def save_lora_weights(
        cls,
        save_directory: Union[str, os.PathLike],
        unet_lora_layers: Dict[str, Union[torch.nn.Module, torch.Tensor]] = None,
        text_encoder_lora_layers: Dict[str, Union[torch.nn.Module, torch.Tensor]] = None,
        text_encoder_2_lora_layers: Dict[str, Union[torch.nn.Module, torch.Tensor]] = None,
        is_main_process: bool = True,
        weight_name: str = None,
        save_function: Callable = None,
        safe_serialization: bool = True,
    ):
        r"""
        Save the LoRA parameters corresponding to the UNet and text encoder.

        Arguments:
            save_directory (`str` or `os.PathLike`):
                Directory to save LoRA parameters to. Will be created if it doesn't exist.
            unet_lora_layers (`Dict[str, torch.nn.Module]` or `Dict[str, torch.Tensor]`):
                State dict of the LoRA layers corresponding to the `unet`.
            text_encoder_lora_layers (`Dict[str, torch.nn.Module]` or `Dict[str, torch.Tensor]`):
                State dict of the LoRA layers corresponding to the `text_encoder`. Must explicitly pass the text
                encoder LoRA state dict because it comes from 🤗 Transformers.
            text_encoder_2_lora_layers (`Dict[str, torch.nn.Module]` or `Dict[str, torch.Tensor]`):
                State dict of the LoRA layers corresponding to the `text_encoder_2`. Must explicitly pass the text
                encoder LoRA state dict because it comes from 🤗 Transformers.
            is_main_process (`bool`, *optional*, defaults to `True`):
                Whether the process calling this is the main process or not. Useful during distributed training and you
                need to call this function on all processes. In this case, set `is_main_process=True` only on the main
                process to avoid race conditions.
            save_function (`Callable`):
                The function to use to save the state dictionary. Useful during distributed training when you need to
                replace `torch.save` with another method. Can be configured with the environment variable
                `DIFFUSERS_SAVE_MODE`.
            safe_serialization (`bool`, *optional*, defaults to `True`):
                Whether to save the model using `safetensors` or the traditional PyTorch way with `pickle`.
        """
        state_dict = {}

        if not (unet_lora_layers or text_encoder_lora_layers or text_encoder_2_lora_layers):
            raise ValueError(
                "You must pass at least one of `unet_lora_layers`, `text_encoder_lora_layers` or `text_encoder_2_lora_layers`."
            )

        if unet_lora_layers:
            state_dict.update(cls.pack_weights(unet_lora_layers, "unet"))

        if text_encoder_lora_layers:
            state_dict.update(cls.pack_weights(text_encoder_lora_layers, "text_encoder"))

        if text_encoder_2_lora_layers:
            state_dict.update(cls.pack_weights(text_encoder_2_lora_layers, "text_encoder_2"))

        cls.write_lora_layers(
            state_dict=state_dict,
            save_directory=save_directory,
            is_main_process=is_main_process,
            weight_name=weight_name,
            save_function=save_function,
            safe_serialization=safe_serialization,
        )

    def fuse_lora(
        self,
        components: List[str] = ["unet", "text_encoder", "text_encoder_2"],
        lora_scale: float = 1.0,
        safe_fusing: bool = False,
        adapter_names: Optional[List[str]] = None,
        **kwargs,
    ):
        r"""
        Fuses the LoRA parameters into the original parameters of the corresponding blocks.

        <Tip warning={true}>

        This is an experimental API.

        </Tip>

        Args:
            components: (`List[str]`): List of LoRA-injectable components to fuse the LoRAs into.
            lora_scale (`float`, defaults to 1.0):
                Controls how much to influence the outputs with the LoRA parameters.
            safe_fusing (`bool`, defaults to `False`):
                Whether to check fused weights for NaN values before fusing and if values are NaN not fusing them.
            adapter_names (`List[str]`, *optional*):
                Adapter names to be used for fusing. If nothing is passed, all active adapters will be fused.

        Example:

        ```py
        from diffusers import DiffusionPipeline
        import torch

        pipeline = DiffusionPipeline.from_pretrained(
            "stabilityai/stable-diffusion-xl-base-1.0", torch_dtype=torch.float16
        ).to("cuda")
        pipeline.load_lora_weights("nerijs/pixel-art-xl", weight_name="pixel-art-xl.safetensors", adapter_name="pixel")
        pipeline.fuse_lora(lora_scale=0.7)
        ```
        """
        super().fuse_lora(
            components=components, lora_scale=lora_scale, safe_fusing=safe_fusing, adapter_names=adapter_names
        )

    def unfuse_lora(self, components: List[str] = ["unet", "text_encoder", "text_encoder_2"], **kwargs):
        r"""
        Reverses the effect of
        [`pipe.fuse_lora()`](https://huggingface.co/docs/diffusers/main/en/api/loaders#diffusers.loaders.LoraBaseMixin.fuse_lora).

        <Tip warning={true}>

        This is an experimental API.

        </Tip>

        Args:
            components (`List[str]`): List of LoRA-injectable components to unfuse LoRA from.
            unfuse_unet (`bool`, defaults to `True`): Whether to unfuse the UNet LoRA parameters.
            unfuse_text_encoder (`bool`, defaults to `True`):
                Whether to unfuse the text encoder LoRA parameters. If the text encoder wasn't monkey-patched with the
                LoRA parameters then it won't have any effect.
        """
        super().unfuse_lora(components=components)


class SD3LoraLoaderMixin(LoraBaseMixin):
    r"""
    Load LoRA layers into [`SD3Transformer2DModel`],
    [`CLIPTextModel`](https://huggingface.co/docs/transformers/model_doc/clip#transformers.CLIPTextModel), and
    [`CLIPTextModelWithProjection`](https://huggingface.co/docs/transformers/model_doc/clip#transformers.CLIPTextModelWithProjection).

    Specific to [`StableDiffusion3Pipeline`].
    """

    _lora_loadable_modules = ["transformer", "text_encoder", "text_encoder_2"]
    transformer_name = TRANSFORMER_NAME
    text_encoder_name = TEXT_ENCODER_NAME

    @classmethod
    @validate_hf_hub_args
    def lora_state_dict(
        cls,
        pretrained_model_name_or_path_or_dict: Union[str, Dict[str, torch.Tensor]],
        **kwargs,
    ):
        r"""
        Return state dict for lora weights and the network alphas.

        <Tip warning={true}>

        We support loading A1111 formatted LoRA checkpoints in a limited capacity.

        This function is experimental and might change in the future.

        </Tip>

        Parameters:
            pretrained_model_name_or_path_or_dict (`str` or `os.PathLike` or `dict`):
                Can be either:

                    - A string, the *model id* (for example `google/ddpm-celebahq-256`) of a pretrained model hosted on
                      the Hub.
                    - A path to a *directory* (for example `./my_model_directory`) containing the model weights saved
                      with [`ModelMixin.save_pretrained`].
                    - A [torch state
                      dict](https://pytorch.org/tutorials/beginner/saving_loading_models.html#what-is-a-state-dict).

            cache_dir (`Union[str, os.PathLike]`, *optional*):
                Path to a directory where a downloaded pretrained model configuration is cached if the standard cache
                is not used.
            force_download (`bool`, *optional*, defaults to `False`):
                Whether or not to force the (re-)download of the model weights and configuration files, overriding the
                cached versions if they exist.

            proxies (`Dict[str, str]`, *optional*):
                A dictionary of proxy servers to use by protocol or endpoint, for example, `{'http': 'foo.bar:3128',
                'http://hostname': 'foo.bar:4012'}`. The proxies are used on each request.
            local_files_only (`bool`, *optional*, defaults to `False`):
                Whether to only load local model weights and configuration files or not. If set to `True`, the model
                won't be downloaded from the Hub.
            token (`str` or *bool*, *optional*):
                The token to use as HTTP bearer authorization for remote files. If `True`, the token generated from
                `diffusers-cli login` (stored in `~/.huggingface`) is used.
            revision (`str`, *optional*, defaults to `"main"`):
                The specific model version to use. It can be a branch name, a tag name, a commit id, or any identifier
                allowed by Git.
            subfolder (`str`, *optional*, defaults to `""`):
                The subfolder location of a model file within a larger model repository on the Hub or locally.

        """
        # Load the main state dict first which has the LoRA layers for either of
        # transformer and text encoder or both.
        cache_dir = kwargs.pop("cache_dir", None)
        force_download = kwargs.pop("force_download", False)
        proxies = kwargs.pop("proxies", None)
        local_files_only = kwargs.pop("local_files_only", None)
        token = kwargs.pop("token", None)
        revision = kwargs.pop("revision", None)
        subfolder = kwargs.pop("subfolder", None)
        weight_name = kwargs.pop("weight_name", None)
        use_safetensors = kwargs.pop("use_safetensors", None)

        allow_pickle = False
        if use_safetensors is None:
            use_safetensors = True
            allow_pickle = True

        user_agent = {
            "file_type": "attn_procs_weights",
            "framework": "pytorch",
        }

        state_dict = cls._fetch_state_dict(
            pretrained_model_name_or_path_or_dict=pretrained_model_name_or_path_or_dict,
            weight_name=weight_name,
            use_safetensors=use_safetensors,
            local_files_only=local_files_only,
            cache_dir=cache_dir,
            force_download=force_download,
            proxies=proxies,
            token=token,
            revision=revision,
            subfolder=subfolder,
            user_agent=user_agent,
            allow_pickle=allow_pickle,
        )

        is_dora_scale_present = any("dora_scale" in k for k in state_dict)
        if is_dora_scale_present:
            warn_msg = "It seems like you are using a DoRA checkpoint that is not compatible in Diffusers at the moment. So, we are going to filter out the keys associated to 'dora_scale` from the state dict. If you think this is a mistake please open an issue https://github.com/huggingface/diffusers/issues/new."
            logger.warning(warn_msg)
            state_dict = {k: v for k, v in state_dict.items() if "dora_scale" not in k}

        return state_dict

    def load_lora_weights(
        self, pretrained_model_name_or_path_or_dict: Union[str, Dict[str, torch.Tensor]], adapter_name=None, **kwargs
    ):
        """
        Load LoRA weights specified in `pretrained_model_name_or_path_or_dict` into `self.unet` and
        `self.text_encoder`.

        All kwargs are forwarded to `self.lora_state_dict`.

        See [`~loaders.StableDiffusionLoraLoaderMixin.lora_state_dict`] for more details on how the state dict is
        loaded.

        See [`~loaders.StableDiffusionLoraLoaderMixin.load_lora_into_transformer`] for more details on how the state
        dict is loaded into `self.transformer`.

        Parameters:
            pretrained_model_name_or_path_or_dict (`str` or `os.PathLike` or `dict`):
                See [`~loaders.StableDiffusionLoraLoaderMixin.lora_state_dict`].
            adapter_name (`str`, *optional*):
                Adapter name to be used for referencing the loaded adapter model. If not specified, it will use
                `default_{i}` where i is the total number of adapters being loaded.
            Speed up model loading by only loading the pretrained LoRA weights and not initializing the random weights.:
            kwargs (`dict`, *optional*):
                See [`~loaders.StableDiffusionLoraLoaderMixin.lora_state_dict`].
        """
        if not USE_PEFT_BACKEND:
            raise ValueError("PEFT backend is required for this method.")

        low_cpu_mem_usage = kwargs.pop("low_cpu_mem_usage", _LOW_CPU_MEM_USAGE_DEFAULT_LORA)
        if low_cpu_mem_usage and is_peft_version("<", "0.13.0"):
            raise ValueError(
                "`low_cpu_mem_usage=True` is not compatible with this `peft` version. Please update it with `pip install -U peft`."
            )

        # if a dict is passed, copy it instead of modifying it inplace
        if isinstance(pretrained_model_name_or_path_or_dict, dict):
            pretrained_model_name_or_path_or_dict = pretrained_model_name_or_path_or_dict.copy()

        # First, ensure that the checkpoint is a compatible one and can be successfully loaded.
        state_dict = self.lora_state_dict(pretrained_model_name_or_path_or_dict, **kwargs)

        is_correct_format = all("lora" in key for key in state_dict.keys())
        if not is_correct_format:
            raise ValueError("Invalid LoRA checkpoint.")

        self.load_lora_into_transformer(
            state_dict,
            transformer=getattr(self, self.transformer_name) if not hasattr(self, "transformer") else self.transformer,
            adapter_name=adapter_name,
            _pipeline=self,
            low_cpu_mem_usage=low_cpu_mem_usage,
        )

        text_encoder_state_dict = {k: v for k, v in state_dict.items() if "text_encoder." in k}
        if len(text_encoder_state_dict) > 0:
            self.load_lora_into_text_encoder(
                text_encoder_state_dict,
                network_alphas=None,
                text_encoder=self.text_encoder,
                prefix="text_encoder",
                lora_scale=self.lora_scale,
                adapter_name=adapter_name,
                _pipeline=self,
                low_cpu_mem_usage=low_cpu_mem_usage,
            )

        text_encoder_2_state_dict = {k: v for k, v in state_dict.items() if "text_encoder_2." in k}
        if len(text_encoder_2_state_dict) > 0:
            self.load_lora_into_text_encoder(
                text_encoder_2_state_dict,
                network_alphas=None,
                text_encoder=self.text_encoder_2,
                prefix="text_encoder_2",
                lora_scale=self.lora_scale,
                adapter_name=adapter_name,
                _pipeline=self,
                low_cpu_mem_usage=low_cpu_mem_usage,
            )

    @classmethod
    def load_lora_into_transformer(
        cls, state_dict, transformer, adapter_name=None, _pipeline=None, low_cpu_mem_usage=False
    ):
        """
        This will load the LoRA layers specified in `state_dict` into `transformer`.

        Parameters:
            state_dict (`dict`):
                A standard state dict containing the lora layer parameters. The keys can either be indexed directly
                into the unet or prefixed with an additional `unet` which can be used to distinguish between text
                encoder lora layers.
            transformer (`SD3Transformer2DModel`):
                The Transformer model to load the LoRA layers into.
            adapter_name (`str`, *optional*):
                Adapter name to be used for referencing the loaded adapter model. If not specified, it will use
                `default_{i}` where i is the total number of adapters being loaded.
            Speed up model loading by only loading the pretrained LoRA weights and not initializing the random weights.:
        """
        if low_cpu_mem_usage and is_peft_version("<", "0.13.0"):
            raise ValueError(
                "`low_cpu_mem_usage=True` is not compatible with this `peft` version. Please update it with `pip install -U peft`."
            )

        from peft import LoraConfig, inject_adapter_in_model, set_peft_model_state_dict

        keys = list(state_dict.keys())

        transformer_keys = [k for k in keys if k.startswith(cls.transformer_name)]
        state_dict = {
            k.replace(f"{cls.transformer_name}.", ""): v for k, v in state_dict.items() if k in transformer_keys
        }

        if len(state_dict.keys()) > 0:
            # check with first key if is not in peft format
            first_key = next(iter(state_dict.keys()))
            if "lora_A" not in first_key:
                state_dict = convert_unet_state_dict_to_peft(state_dict)

            if adapter_name in getattr(transformer, "peft_config", {}):
                raise ValueError(
                    f"Adapter name {adapter_name} already in use in the transformer - please select a new adapter name."
                )

            rank = {}
            for key, val in state_dict.items():
                if "lora_B" in key:
                    rank[key] = val.shape[1]

            lora_config_kwargs = get_peft_kwargs(rank, network_alpha_dict=None, peft_state_dict=state_dict)
            if "use_dora" in lora_config_kwargs:
                if lora_config_kwargs["use_dora"] and is_peft_version("<", "0.9.0"):
                    raise ValueError(
                        "You need `peft` 0.9.0 at least to use DoRA-enabled LoRAs. Please upgrade your installation of `peft`."
                    )
                else:
                    lora_config_kwargs.pop("use_dora")
            lora_config = LoraConfig(**lora_config_kwargs)

            # adapter_name
            if adapter_name is None:
                adapter_name = get_adapter_name(transformer)

            # In case the pipeline has been already offloaded to CPU - temporarily remove the hooks
            # otherwise loading LoRA weights will lead to an error
            is_model_cpu_offload, is_sequential_cpu_offload = cls._optionally_disable_offloading(_pipeline)

            peft_kwargs = {}
            if is_peft_version(">=", "0.13.1"):
                peft_kwargs["low_cpu_mem_usage"] = low_cpu_mem_usage

            inject_adapter_in_model(lora_config, transformer, adapter_name=adapter_name, **peft_kwargs)
            incompatible_keys = set_peft_model_state_dict(transformer, state_dict, adapter_name, **peft_kwargs)

            warn_msg = ""
            if incompatible_keys is not None:
                # Check only for unexpected keys.
                unexpected_keys = getattr(incompatible_keys, "unexpected_keys", None)
                if unexpected_keys:
                    lora_unexpected_keys = [k for k in unexpected_keys if "lora_" in k and adapter_name in k]
                    if lora_unexpected_keys:
                        warn_msg = (
                            f"Loading adapter weights from state_dict led to unexpected keys found in the model:"
                            f" {', '.join(lora_unexpected_keys)}. "
                        )

                # Filter missing keys specific to the current adapter.
                missing_keys = getattr(incompatible_keys, "missing_keys", None)
                if missing_keys:
                    lora_missing_keys = [k for k in missing_keys if "lora_" in k and adapter_name in k]
                    if lora_missing_keys:
                        warn_msg += (
                            f"Loading adapter weights from state_dict led to missing keys in the model:"
                            f" {', '.join(lora_missing_keys)}."
                        )

            if warn_msg:
                logger.warning(warn_msg)

            # Offload back.
            if is_model_cpu_offload:
                _pipeline.enable_model_cpu_offload()
            elif is_sequential_cpu_offload:
                _pipeline.enable_sequential_cpu_offload()
            # Unsafe code />

    @classmethod
    # Copied from diffusers.loaders.lora_pipeline.StableDiffusionLoraLoaderMixin.load_lora_into_text_encoder
    def load_lora_into_text_encoder(
        cls,
        state_dict,
        network_alphas,
        text_encoder,
        prefix=None,
        lora_scale=1.0,
        adapter_name=None,
        _pipeline=None,
        low_cpu_mem_usage=False,
    ):
        """
        This will load the LoRA layers specified in `state_dict` into `text_encoder`

        Parameters:
            state_dict (`dict`):
                A standard state dict containing the lora layer parameters. The key should be prefixed with an
                additional `text_encoder` to distinguish between unet lora layers.
            network_alphas (`Dict[str, float]`):
                The value of the network alpha used for stable learning and preventing underflow. This value has the
                same meaning as the `--network_alpha` option in the kohya-ss trainer script. Refer to [this
                link](https://github.com/darkstorm2150/sd-scripts/blob/main/docs/train_network_README-en.md#execute-learning).
            text_encoder (`CLIPTextModel`):
                The text encoder model to load the LoRA layers into.
            prefix (`str`):
                Expected prefix of the `text_encoder` in the `state_dict`.
            lora_scale (`float`):
                How much to scale the output of the lora linear layer before it is added with the output of the regular
                lora layer.
            adapter_name (`str`, *optional*):
                Adapter name to be used for referencing the loaded adapter model. If not specified, it will use
                `default_{i}` where i is the total number of adapters being loaded.
            Speed up model loading by only loading the pretrained LoRA weights and not initializing the random weights.:
        """
        if not USE_PEFT_BACKEND:
            raise ValueError("PEFT backend is required for this method.")

        peft_kwargs = {}
        if low_cpu_mem_usage:
            if not is_peft_version(">=", "0.13.1"):
                raise ValueError(
                    "`low_cpu_mem_usage=True` is not compatible with this `peft` version. Please update it with `pip install -U peft`."
                )
            if not is_transformers_version(">", "4.45.2"):
                # Note from sayakpaul: It's not in `transformers` stable yet.
                # https://github.com/huggingface/transformers/pull/33725/
                raise ValueError(
                    "`low_cpu_mem_usage=True` is not compatible with this `transformers` version. Please update it with `pip install -U transformers`."
                )
            peft_kwargs["low_cpu_mem_usage"] = low_cpu_mem_usage

        from peft import LoraConfig

        # If the serialization format is new (introduced in https://github.com/huggingface/diffusers/pull/2918),
        # then the `state_dict` keys should have `self.unet_name` and/or `self.text_encoder_name` as
        # their prefixes.
        keys = list(state_dict.keys())
        prefix = cls.text_encoder_name if prefix is None else prefix

        # Safe prefix to check with.
        if any(cls.text_encoder_name in key for key in keys):
            # Load the layers corresponding to text encoder and make necessary adjustments.
            text_encoder_keys = [k for k in keys if k.startswith(prefix) and k.split(".")[0] == prefix]
            text_encoder_lora_state_dict = {
                k.replace(f"{prefix}.", ""): v for k, v in state_dict.items() if k in text_encoder_keys
            }

            if len(text_encoder_lora_state_dict) > 0:
                logger.info(f"Loading {prefix}.")
                rank = {}
                text_encoder_lora_state_dict = convert_state_dict_to_diffusers(text_encoder_lora_state_dict)

                # convert state dict
                text_encoder_lora_state_dict = convert_state_dict_to_peft(text_encoder_lora_state_dict)

                for name, _ in text_encoder_attn_modules(text_encoder):
                    for module in ("out_proj", "q_proj", "k_proj", "v_proj"):
                        rank_key = f"{name}.{module}.lora_B.weight"
                        if rank_key not in text_encoder_lora_state_dict:
                            continue
                        rank[rank_key] = text_encoder_lora_state_dict[rank_key].shape[1]

                for name, _ in text_encoder_mlp_modules(text_encoder):
                    for module in ("fc1", "fc2"):
                        rank_key = f"{name}.{module}.lora_B.weight"
                        if rank_key not in text_encoder_lora_state_dict:
                            continue
                        rank[rank_key] = text_encoder_lora_state_dict[rank_key].shape[1]

                if network_alphas is not None:
                    alpha_keys = [
                        k for k in network_alphas.keys() if k.startswith(prefix) and k.split(".")[0] == prefix
                    ]
                    network_alphas = {
                        k.replace(f"{prefix}.", ""): v for k, v in network_alphas.items() if k in alpha_keys
                    }

                lora_config_kwargs = get_peft_kwargs(rank, network_alphas, text_encoder_lora_state_dict, is_unet=False)
                if "use_dora" in lora_config_kwargs:
                    if lora_config_kwargs["use_dora"]:
                        if is_peft_version("<", "0.9.0"):
                            raise ValueError(
                                "You need `peft` 0.9.0 at least to use DoRA-enabled LoRAs. Please upgrade your installation of `peft`."
                            )
                    else:
                        if is_peft_version("<", "0.9.0"):
                            lora_config_kwargs.pop("use_dora")
                lora_config = LoraConfig(**lora_config_kwargs)

                # adapter_name
                if adapter_name is None:
                    adapter_name = get_adapter_name(text_encoder)

                is_model_cpu_offload, is_sequential_cpu_offload = cls._optionally_disable_offloading(_pipeline)

                # inject LoRA layers and load the state dict
                # in transformers we automatically check whether the adapter name is already in use or not
                text_encoder.load_adapter(
                    adapter_name=adapter_name,
                    adapter_state_dict=text_encoder_lora_state_dict,
                    peft_config=lora_config,
                    **peft_kwargs,
                )

                # scale LoRA layers with `lora_scale`
                scale_lora_layers(text_encoder, weight=lora_scale)

                text_encoder.to(device=text_encoder.device, dtype=text_encoder.dtype)

                # Offload back.
                if is_model_cpu_offload:
                    _pipeline.enable_model_cpu_offload()
                elif is_sequential_cpu_offload:
                    _pipeline.enable_sequential_cpu_offload()
                # Unsafe code />

    @classmethod
    def save_lora_weights(
        cls,
        save_directory: Union[str, os.PathLike],
        transformer_lora_layers: Dict[str, torch.nn.Module] = None,
        text_encoder_lora_layers: Dict[str, Union[torch.nn.Module, torch.Tensor]] = None,
        text_encoder_2_lora_layers: Dict[str, Union[torch.nn.Module, torch.Tensor]] = None,
        is_main_process: bool = True,
        weight_name: str = None,
        save_function: Callable = None,
        safe_serialization: bool = True,
    ):
        r"""
        Save the LoRA parameters corresponding to the UNet and text encoder.

        Arguments:
            save_directory (`str` or `os.PathLike`):
                Directory to save LoRA parameters to. Will be created if it doesn't exist.
            transformer_lora_layers (`Dict[str, torch.nn.Module]` or `Dict[str, torch.Tensor]`):
                State dict of the LoRA layers corresponding to the `transformer`.
            text_encoder_lora_layers (`Dict[str, torch.nn.Module]` or `Dict[str, torch.Tensor]`):
                State dict of the LoRA layers corresponding to the `text_encoder`. Must explicitly pass the text
                encoder LoRA state dict because it comes from 🤗 Transformers.
            text_encoder_2_lora_layers (`Dict[str, torch.nn.Module]` or `Dict[str, torch.Tensor]`):
                State dict of the LoRA layers corresponding to the `text_encoder_2`. Must explicitly pass the text
                encoder LoRA state dict because it comes from 🤗 Transformers.
            is_main_process (`bool`, *optional*, defaults to `True`):
                Whether the process calling this is the main process or not. Useful during distributed training and you
                need to call this function on all processes. In this case, set `is_main_process=True` only on the main
                process to avoid race conditions.
            save_function (`Callable`):
                The function to use to save the state dictionary. Useful during distributed training when you need to
                replace `torch.save` with another method. Can be configured with the environment variable
                `DIFFUSERS_SAVE_MODE`.
            safe_serialization (`bool`, *optional*, defaults to `True`):
                Whether to save the model using `safetensors` or the traditional PyTorch way with `pickle`.
        """
        state_dict = {}

        if not (transformer_lora_layers or text_encoder_lora_layers or text_encoder_2_lora_layers):
            raise ValueError(
                "You must pass at least one of `transformer_lora_layers`, `text_encoder_lora_layers`, `text_encoder_2_lora_layers`."
            )

        if transformer_lora_layers:
            state_dict.update(cls.pack_weights(transformer_lora_layers, cls.transformer_name))

        if text_encoder_lora_layers:
            state_dict.update(cls.pack_weights(text_encoder_lora_layers, "text_encoder"))

        if text_encoder_2_lora_layers:
            state_dict.update(cls.pack_weights(text_encoder_2_lora_layers, "text_encoder_2"))

        # Save the model
        cls.write_lora_layers(
            state_dict=state_dict,
            save_directory=save_directory,
            is_main_process=is_main_process,
            weight_name=weight_name,
            save_function=save_function,
            safe_serialization=safe_serialization,
        )

    def fuse_lora(
        self,
        components: List[str] = ["transformer", "text_encoder", "text_encoder_2"],
        lora_scale: float = 1.0,
        safe_fusing: bool = False,
        adapter_names: Optional[List[str]] = None,
        **kwargs,
    ):
        r"""
        Fuses the LoRA parameters into the original parameters of the corresponding blocks.

        <Tip warning={true}>

        This is an experimental API.

        </Tip>

        Args:
            components: (`List[str]`): List of LoRA-injectable components to fuse the LoRAs into.
            lora_scale (`float`, defaults to 1.0):
                Controls how much to influence the outputs with the LoRA parameters.
            safe_fusing (`bool`, defaults to `False`):
                Whether to check fused weights for NaN values before fusing and if values are NaN not fusing them.
            adapter_names (`List[str]`, *optional*):
                Adapter names to be used for fusing. If nothing is passed, all active adapters will be fused.

        Example:

        ```py
        from diffusers import DiffusionPipeline
        import torch

        pipeline = DiffusionPipeline.from_pretrained(
            "stabilityai/stable-diffusion-xl-base-1.0", torch_dtype=torch.float16
        ).to("cuda")
        pipeline.load_lora_weights("nerijs/pixel-art-xl", weight_name="pixel-art-xl.safetensors", adapter_name="pixel")
        pipeline.fuse_lora(lora_scale=0.7)
        ```
        """
        super().fuse_lora(
            components=components, lora_scale=lora_scale, safe_fusing=safe_fusing, adapter_names=adapter_names
        )

    def unfuse_lora(self, components: List[str] = ["transformer", "text_encoder", "text_encoder_2"], **kwargs):
        r"""
        Reverses the effect of
        [`pipe.fuse_lora()`](https://huggingface.co/docs/diffusers/main/en/api/loaders#diffusers.loaders.LoraBaseMixin.fuse_lora).

        <Tip warning={true}>

        This is an experimental API.

        </Tip>

        Args:
            components (`List[str]`): List of LoRA-injectable components to unfuse LoRA from.
            unfuse_unet (`bool`, defaults to `True`): Whether to unfuse the UNet LoRA parameters.
            unfuse_text_encoder (`bool`, defaults to `True`):
                Whether to unfuse the text encoder LoRA parameters. If the text encoder wasn't monkey-patched with the
                LoRA parameters then it won't have any effect.
        """
        super().unfuse_lora(components=components)


class FluxLoraLoaderMixin(LoraBaseMixin):
    r"""
    Load LoRA layers into [`FluxTransformer2DModel`],
    [`CLIPTextModel`](https://huggingface.co/docs/transformers/model_doc/clip#transformers.CLIPTextModel).

    Specific to [`StableDiffusion3Pipeline`].
    """

    _lora_loadable_modules = ["transformer", "text_encoder"]
    transformer_name = TRANSFORMER_NAME
    text_encoder_name = TEXT_ENCODER_NAME

    @classmethod
    @validate_hf_hub_args
    def lora_state_dict(
        cls,
        pretrained_model_name_or_path_or_dict: Union[str, Dict[str, torch.Tensor]],
        return_alphas: bool = False,
        **kwargs,
    ):
        r"""
        Return state dict for lora weights and the network alphas.

        <Tip warning={true}>

        We support loading A1111 formatted LoRA checkpoints in a limited capacity.

        This function is experimental and might change in the future.

        </Tip>

        Parameters:
            pretrained_model_name_or_path_or_dict (`str` or `os.PathLike` or `dict`):
                Can be either:

                    - A string, the *model id* (for example `google/ddpm-celebahq-256`) of a pretrained model hosted on
                      the Hub.
                    - A path to a *directory* (for example `./my_model_directory`) containing the model weights saved
                      with [`ModelMixin.save_pretrained`].
                    - A [torch state
                      dict](https://pytorch.org/tutorials/beginner/saving_loading_models.html#what-is-a-state-dict).

            cache_dir (`Union[str, os.PathLike]`, *optional*):
                Path to a directory where a downloaded pretrained model configuration is cached if the standard cache
                is not used.
            force_download (`bool`, *optional*, defaults to `False`):
                Whether or not to force the (re-)download of the model weights and configuration files, overriding the
                cached versions if they exist.

            proxies (`Dict[str, str]`, *optional*):
                A dictionary of proxy servers to use by protocol or endpoint, for example, `{'http': 'foo.bar:3128',
                'http://hostname': 'foo.bar:4012'}`. The proxies are used on each request.
            local_files_only (`bool`, *optional*, defaults to `False`):
                Whether to only load local model weights and configuration files or not. If set to `True`, the model
                won't be downloaded from the Hub.
            token (`str` or *bool*, *optional*):
                The token to use as HTTP bearer authorization for remote files. If `True`, the token generated from
                `diffusers-cli login` (stored in `~/.huggingface`) is used.
            revision (`str`, *optional*, defaults to `"main"`):
                The specific model version to use. It can be a branch name, a tag name, a commit id, or any identifier
                allowed by Git.
            subfolder (`str`, *optional*, defaults to `""`):
                The subfolder location of a model file within a larger model repository on the Hub or locally.

        """
        # Load the main state dict first which has the LoRA layers for either of
        # transformer and text encoder or both.
        cache_dir = kwargs.pop("cache_dir", None)
        force_download = kwargs.pop("force_download", False)
        proxies = kwargs.pop("proxies", None)
        local_files_only = kwargs.pop("local_files_only", None)
        token = kwargs.pop("token", None)
        revision = kwargs.pop("revision", None)
        subfolder = kwargs.pop("subfolder", None)
        weight_name = kwargs.pop("weight_name", None)
        use_safetensors = kwargs.pop("use_safetensors", None)

        allow_pickle = False
        if use_safetensors is None:
            use_safetensors = True
            allow_pickle = True

        user_agent = {
            "file_type": "attn_procs_weights",
            "framework": "pytorch",
        }

        state_dict = cls._fetch_state_dict(
            pretrained_model_name_or_path_or_dict=pretrained_model_name_or_path_or_dict,
            weight_name=weight_name,
            use_safetensors=use_safetensors,
            local_files_only=local_files_only,
            cache_dir=cache_dir,
            force_download=force_download,
            proxies=proxies,
            token=token,
            revision=revision,
            subfolder=subfolder,
            user_agent=user_agent,
            allow_pickle=allow_pickle,
        )
        is_dora_scale_present = any("dora_scale" in k for k in state_dict)
        if is_dora_scale_present:
            warn_msg = "It seems like you are using a DoRA checkpoint that is not compatible in Diffusers at the moment. So, we are going to filter out the keys associated to 'dora_scale` from the state dict. If you think this is a mistake please open an issue https://github.com/huggingface/diffusers/issues/new."
            logger.warning(warn_msg)
            state_dict = {k: v for k, v in state_dict.items() if "dora_scale" not in k}

        # TODO (sayakpaul): to a follow-up to clean and try to unify the conditions.
        is_kohya = any(".lora_down.weight" in k for k in state_dict)
        if is_kohya:
            state_dict = _convert_kohya_flux_lora_to_diffusers(state_dict)
            # Kohya already takes care of scaling the LoRA parameters with alpha.
            return (state_dict, None) if return_alphas else state_dict

        is_xlabs = any("processor" in k for k in state_dict)
        if is_xlabs:
            state_dict = _convert_xlabs_flux_lora_to_diffusers(state_dict)
            # xlabs doesn't use `alpha`.
            return (state_dict, None) if return_alphas else state_dict

        # For state dicts like
        # https://huggingface.co/TheLastBen/Jon_Snow_Flux_LoRA
        keys = list(state_dict.keys())
        network_alphas = {}
        for k in keys:
            if "alpha" in k:
                alpha_value = state_dict.get(k)
                if (torch.is_tensor(alpha_value) and torch.is_floating_point(alpha_value)) or isinstance(
                    alpha_value, float
                ):
                    network_alphas[k] = state_dict.pop(k)
                else:
                    raise ValueError(
                        f"The alpha key ({k}) seems to be incorrect. If you think this error is unexpected, please open as issue."
                    )

        if return_alphas:
            return state_dict, network_alphas
        else:
            return state_dict

    def load_lora_weights(
        self, pretrained_model_name_or_path_or_dict: Union[str, Dict[str, torch.Tensor]], adapter_name=None, **kwargs
    ):
        """
        Load LoRA weights specified in `pretrained_model_name_or_path_or_dict` into `self.transformer` and
        `self.text_encoder`.

        All kwargs are forwarded to `self.lora_state_dict`.

        See [`~loaders.StableDiffusionLoraLoaderMixin.lora_state_dict`] for more details on how the state dict is
        loaded.

        See [`~loaders.StableDiffusionLoraLoaderMixin.load_lora_into_transformer`] for more details on how the state
        dict is loaded into `self.transformer`.

        Parameters:
            pretrained_model_name_or_path_or_dict (`str` or `os.PathLike` or `dict`):
                See [`~loaders.StableDiffusionLoraLoaderMixin.lora_state_dict`].
            kwargs (`dict`, *optional*):
                See [`~loaders.StableDiffusionLoraLoaderMixin.lora_state_dict`].
            adapter_name (`str`, *optional*):
                Adapter name to be used for referencing the loaded adapter model. If not specified, it will use
                `default_{i}` where i is the total number of adapters being loaded.
            Speed up model loading by only loading the pretrained LoRA weights and not initializing the random weights.:
        """
        if not USE_PEFT_BACKEND:
            raise ValueError("PEFT backend is required for this method.")

        low_cpu_mem_usage = kwargs.pop("low_cpu_mem_usage", _LOW_CPU_MEM_USAGE_DEFAULT_LORA)
        if low_cpu_mem_usage and not is_peft_version(">=", "0.13.1"):
            raise ValueError(
                "`low_cpu_mem_usage=True` is not compatible with this `peft` version. Please update it with `pip install -U peft`."
            )

        # if a dict is passed, copy it instead of modifying it inplace
        if isinstance(pretrained_model_name_or_path_or_dict, dict):
            pretrained_model_name_or_path_or_dict = pretrained_model_name_or_path_or_dict.copy()

        # First, ensure that the checkpoint is a compatible one and can be successfully loaded.
        state_dict, network_alphas = self.lora_state_dict(
            pretrained_model_name_or_path_or_dict, return_alphas=True, **kwargs
        )

        is_correct_format = all("lora" in key for key in state_dict.keys())
        if not is_correct_format:
            raise ValueError("Invalid LoRA checkpoint.")

        self.load_lora_into_transformer(
            state_dict,
            network_alphas=network_alphas,
            transformer=getattr(self, self.transformer_name) if not hasattr(self, "transformer") else self.transformer,
            adapter_name=adapter_name,
            _pipeline=self,
            low_cpu_mem_usage=low_cpu_mem_usage,
        )

        text_encoder_state_dict = {k: v for k, v in state_dict.items() if "text_encoder." in k}
        if len(text_encoder_state_dict) > 0:
            self.load_lora_into_text_encoder(
                text_encoder_state_dict,
                network_alphas=network_alphas,
                text_encoder=self.text_encoder,
                prefix="text_encoder",
                lora_scale=self.lora_scale,
                adapter_name=adapter_name,
                _pipeline=self,
                low_cpu_mem_usage=low_cpu_mem_usage,
            )

    @classmethod
    def load_lora_into_transformer(
        cls, state_dict, network_alphas, transformer, adapter_name=None, _pipeline=None, low_cpu_mem_usage=False
    ):
        """
        This will load the LoRA layers specified in `state_dict` into `transformer`.

        Parameters:
            state_dict (`dict`):
                A standard state dict containing the lora layer parameters. The keys can either be indexed directly
                into the unet or prefixed with an additional `unet` which can be used to distinguish between text
                encoder lora layers.
            network_alphas (`Dict[str, float]`):
                The value of the network alpha used for stable learning and preventing underflow. This value has the
                same meaning as the `--network_alpha` option in the kohya-ss trainer script. Refer to [this
                link](https://github.com/darkstorm2150/sd-scripts/blob/main/docs/train_network_README-en.md#execute-learning).
            transformer (`SD3Transformer2DModel`):
                The Transformer model to load the LoRA layers into.
            adapter_name (`str`, *optional*):
                Adapter name to be used for referencing the loaded adapter model. If not specified, it will use
                `default_{i}` where i is the total number of adapters being loaded.
            Speed up model loading by only loading the pretrained LoRA weights and not initializing the random weights.:
        """
        if low_cpu_mem_usage and not is_peft_version(">=", "0.13.1"):
            raise ValueError(
                "`low_cpu_mem_usage=True` is not compatible with this `peft` version. Please update it with `pip install -U peft`."
            )

        from peft import LoraConfig, inject_adapter_in_model, set_peft_model_state_dict

        keys = list(state_dict.keys())

        transformer_keys = [k for k in keys if k.startswith(cls.transformer_name)]
        state_dict = {
            k.replace(f"{cls.transformer_name}.", ""): v for k, v in state_dict.items() if k in transformer_keys
        }

        if len(state_dict.keys()) > 0:
            # check with first key if is not in peft format
            first_key = next(iter(state_dict.keys()))
            if "lora_A" not in first_key:
                state_dict = convert_unet_state_dict_to_peft(state_dict)

            if adapter_name in getattr(transformer, "peft_config", {}):
                raise ValueError(
                    f"Adapter name {adapter_name} already in use in the transformer - please select a new adapter name."
                )

            rank = {}
            for key, val in state_dict.items():
                if "lora_B" in key:
                    rank[key] = val.shape[1]

            if network_alphas is not None and len(network_alphas) >= 1:
                prefix = cls.transformer_name
                alpha_keys = [k for k in network_alphas.keys() if k.startswith(prefix) and k.split(".")[0] == prefix]
                network_alphas = {k.replace(f"{prefix}.", ""): v for k, v in network_alphas.items() if k in alpha_keys}

            lora_config_kwargs = get_peft_kwargs(rank, network_alpha_dict=network_alphas, peft_state_dict=state_dict)
            if "use_dora" in lora_config_kwargs:
                if lora_config_kwargs["use_dora"] and is_peft_version("<", "0.9.0"):
                    raise ValueError(
                        "You need `peft` 0.9.0 at least to use DoRA-enabled LoRAs. Please upgrade your installation of `peft`."
                    )
                else:
                    lora_config_kwargs.pop("use_dora")
            lora_config = LoraConfig(**lora_config_kwargs)

            # adapter_name
            if adapter_name is None:
                adapter_name = get_adapter_name(transformer)

            # In case the pipeline has been already offloaded to CPU - temporarily remove the hooks
            # otherwise loading LoRA weights will lead to an error
            is_model_cpu_offload, is_sequential_cpu_offload = cls._optionally_disable_offloading(_pipeline)

            peft_kwargs = {}
            if is_peft_version(">=", "0.13.1"):
                peft_kwargs["low_cpu_mem_usage"] = low_cpu_mem_usage

            inject_adapter_in_model(lora_config, transformer, adapter_name=adapter_name, **peft_kwargs)
            incompatible_keys = set_peft_model_state_dict(transformer, state_dict, adapter_name, **peft_kwargs)

            warn_msg = ""
            if incompatible_keys is not None:
                # Check only for unexpected keys.
                unexpected_keys = getattr(incompatible_keys, "unexpected_keys", None)
                if unexpected_keys:
                    lora_unexpected_keys = [k for k in unexpected_keys if "lora_" in k and adapter_name in k]
                    if lora_unexpected_keys:
                        warn_msg = (
                            f"Loading adapter weights from state_dict led to unexpected keys found in the model:"
                            f" {', '.join(lora_unexpected_keys)}. "
                        )

                # Filter missing keys specific to the current adapter.
                missing_keys = getattr(incompatible_keys, "missing_keys", None)
                if missing_keys:
                    lora_missing_keys = [k for k in missing_keys if "lora_" in k and adapter_name in k]
                    if lora_missing_keys:
                        warn_msg += (
                            f"Loading adapter weights from state_dict led to missing keys in the model:"
                            f" {', '.join(lora_missing_keys)}."
                        )

            if warn_msg:
                logger.warning(warn_msg)

            # Offload back.
            if is_model_cpu_offload:
                _pipeline.enable_model_cpu_offload()
            elif is_sequential_cpu_offload:
                _pipeline.enable_sequential_cpu_offload()
            # Unsafe code />

    @classmethod
    # Copied from diffusers.loaders.lora_pipeline.StableDiffusionLoraLoaderMixin.load_lora_into_text_encoder
    def load_lora_into_text_encoder(
        cls,
        state_dict,
        network_alphas,
        text_encoder,
        prefix=None,
        lora_scale=1.0,
        adapter_name=None,
        _pipeline=None,
        low_cpu_mem_usage=False,
    ):
        """
        This will load the LoRA layers specified in `state_dict` into `text_encoder`

        Parameters:
            state_dict (`dict`):
                A standard state dict containing the lora layer parameters. The key should be prefixed with an
                additional `text_encoder` to distinguish between unet lora layers.
            network_alphas (`Dict[str, float]`):
                The value of the network alpha used for stable learning and preventing underflow. This value has the
                same meaning as the `--network_alpha` option in the kohya-ss trainer script. Refer to [this
                link](https://github.com/darkstorm2150/sd-scripts/blob/main/docs/train_network_README-en.md#execute-learning).
            text_encoder (`CLIPTextModel`):
                The text encoder model to load the LoRA layers into.
            prefix (`str`):
                Expected prefix of the `text_encoder` in the `state_dict`.
            lora_scale (`float`):
                How much to scale the output of the lora linear layer before it is added with the output of the regular
                lora layer.
            adapter_name (`str`, *optional*):
                Adapter name to be used for referencing the loaded adapter model. If not specified, it will use
                `default_{i}` where i is the total number of adapters being loaded.
            Speed up model loading by only loading the pretrained LoRA weights and not initializing the random weights.:
        """
        if not USE_PEFT_BACKEND:
            raise ValueError("PEFT backend is required for this method.")

        peft_kwargs = {}
        if low_cpu_mem_usage:
            if not is_peft_version(">=", "0.13.1"):
                raise ValueError(
                    "`low_cpu_mem_usage=True` is not compatible with this `peft` version. Please update it with `pip install -U peft`."
                )
            if not is_transformers_version(">", "4.45.2"):
                # Note from sayakpaul: It's not in `transformers` stable yet.
                # https://github.com/huggingface/transformers/pull/33725/
                raise ValueError(
                    "`low_cpu_mem_usage=True` is not compatible with this `transformers` version. Please update it with `pip install -U transformers`."
                )
            peft_kwargs["low_cpu_mem_usage"] = low_cpu_mem_usage

        from peft import LoraConfig

        # If the serialization format is new (introduced in https://github.com/huggingface/diffusers/pull/2918),
        # then the `state_dict` keys should have `self.unet_name` and/or `self.text_encoder_name` as
        # their prefixes.
        keys = list(state_dict.keys())
        prefix = cls.text_encoder_name if prefix is None else prefix

        # Safe prefix to check with.
        if any(cls.text_encoder_name in key for key in keys):
            # Load the layers corresponding to text encoder and make necessary adjustments.
            text_encoder_keys = [k for k in keys if k.startswith(prefix) and k.split(".")[0] == prefix]
            text_encoder_lora_state_dict = {
                k.replace(f"{prefix}.", ""): v for k, v in state_dict.items() if k in text_encoder_keys
            }

            if len(text_encoder_lora_state_dict) > 0:
                logger.info(f"Loading {prefix}.")
                rank = {}
                text_encoder_lora_state_dict = convert_state_dict_to_diffusers(text_encoder_lora_state_dict)

                # convert state dict
                text_encoder_lora_state_dict = convert_state_dict_to_peft(text_encoder_lora_state_dict)

                for name, _ in text_encoder_attn_modules(text_encoder):
                    for module in ("out_proj", "q_proj", "k_proj", "v_proj"):
                        rank_key = f"{name}.{module}.lora_B.weight"
                        if rank_key not in text_encoder_lora_state_dict:
                            continue
                        rank[rank_key] = text_encoder_lora_state_dict[rank_key].shape[1]

                for name, _ in text_encoder_mlp_modules(text_encoder):
                    for module in ("fc1", "fc2"):
                        rank_key = f"{name}.{module}.lora_B.weight"
                        if rank_key not in text_encoder_lora_state_dict:
                            continue
                        rank[rank_key] = text_encoder_lora_state_dict[rank_key].shape[1]

                if network_alphas is not None:
                    alpha_keys = [
                        k for k in network_alphas.keys() if k.startswith(prefix) and k.split(".")[0] == prefix
                    ]
                    network_alphas = {
                        k.replace(f"{prefix}.", ""): v for k, v in network_alphas.items() if k in alpha_keys
                    }

                lora_config_kwargs = get_peft_kwargs(rank, network_alphas, text_encoder_lora_state_dict, is_unet=False)
                if "use_dora" in lora_config_kwargs:
                    if lora_config_kwargs["use_dora"]:
                        if is_peft_version("<", "0.9.0"):
                            raise ValueError(
                                "You need `peft` 0.9.0 at least to use DoRA-enabled LoRAs. Please upgrade your installation of `peft`."
                            )
                    else:
                        if is_peft_version("<", "0.9.0"):
                            lora_config_kwargs.pop("use_dora")
                lora_config = LoraConfig(**lora_config_kwargs)

                # adapter_name
                if adapter_name is None:
                    adapter_name = get_adapter_name(text_encoder)

                is_model_cpu_offload, is_sequential_cpu_offload = cls._optionally_disable_offloading(_pipeline)

                # inject LoRA layers and load the state dict
                # in transformers we automatically check whether the adapter name is already in use or not
                text_encoder.load_adapter(
                    adapter_name=adapter_name,
                    adapter_state_dict=text_encoder_lora_state_dict,
                    peft_config=lora_config,
                    **peft_kwargs,
                )

                # scale LoRA layers with `lora_scale`
                scale_lora_layers(text_encoder, weight=lora_scale)

                text_encoder.to(device=text_encoder.device, dtype=text_encoder.dtype)

                # Offload back.
                if is_model_cpu_offload:
                    _pipeline.enable_model_cpu_offload()
                elif is_sequential_cpu_offload:
                    _pipeline.enable_sequential_cpu_offload()
                # Unsafe code />

    @classmethod
    # Copied from diffusers.loaders.lora_pipeline.StableDiffusionLoraLoaderMixin.save_lora_weights with unet->transformer
    def save_lora_weights(
        cls,
        save_directory: Union[str, os.PathLike],
        transformer_lora_layers: Dict[str, Union[torch.nn.Module, torch.Tensor]] = None,
        text_encoder_lora_layers: Dict[str, torch.nn.Module] = None,
        is_main_process: bool = True,
        weight_name: str = None,
        save_function: Callable = None,
        safe_serialization: bool = True,
    ):
        r"""
        Save the LoRA parameters corresponding to the UNet and text encoder.

        Arguments:
            save_directory (`str` or `os.PathLike`):
                Directory to save LoRA parameters to. Will be created if it doesn't exist.
            transformer_lora_layers (`Dict[str, torch.nn.Module]` or `Dict[str, torch.Tensor]`):
                State dict of the LoRA layers corresponding to the `transformer`.
            text_encoder_lora_layers (`Dict[str, torch.nn.Module]` or `Dict[str, torch.Tensor]`):
                State dict of the LoRA layers corresponding to the `text_encoder`. Must explicitly pass the text
                encoder LoRA state dict because it comes from 🤗 Transformers.
            is_main_process (`bool`, *optional*, defaults to `True`):
                Whether the process calling this is the main process or not. Useful during distributed training and you
                need to call this function on all processes. In this case, set `is_main_process=True` only on the main
                process to avoid race conditions.
            save_function (`Callable`):
                The function to use to save the state dictionary. Useful during distributed training when you need to
                replace `torch.save` with another method. Can be configured with the environment variable
                `DIFFUSERS_SAVE_MODE`.
            safe_serialization (`bool`, *optional*, defaults to `True`):
                Whether to save the model using `safetensors` or the traditional PyTorch way with `pickle`.
        """
        state_dict = {}

        if not (transformer_lora_layers or text_encoder_lora_layers):
            raise ValueError("You must pass at least one of `transformer_lora_layers` and `text_encoder_lora_layers`.")

        if transformer_lora_layers:
            state_dict.update(cls.pack_weights(transformer_lora_layers, cls.transformer_name))

        if text_encoder_lora_layers:
            state_dict.update(cls.pack_weights(text_encoder_lora_layers, cls.text_encoder_name))

        # Save the model
        cls.write_lora_layers(
            state_dict=state_dict,
            save_directory=save_directory,
            is_main_process=is_main_process,
            weight_name=weight_name,
            save_function=save_function,
            safe_serialization=safe_serialization,
        )

    # Copied from diffusers.loaders.lora_pipeline.StableDiffusionLoraLoaderMixin.fuse_lora with unet->transformer
    def fuse_lora(
        self,
        components: List[str] = ["transformer", "text_encoder"],
        lora_scale: float = 1.0,
        safe_fusing: bool = False,
        adapter_names: Optional[List[str]] = None,
        **kwargs,
    ):
        r"""
        Fuses the LoRA parameters into the original parameters of the corresponding blocks.

        <Tip warning={true}>

        This is an experimental API.

        </Tip>

        Args:
            components: (`List[str]`): List of LoRA-injectable components to fuse the LoRAs into.
            lora_scale (`float`, defaults to 1.0):
                Controls how much to influence the outputs with the LoRA parameters.
            safe_fusing (`bool`, defaults to `False`):
                Whether to check fused weights for NaN values before fusing and if values are NaN not fusing them.
            adapter_names (`List[str]`, *optional*):
                Adapter names to be used for fusing. If nothing is passed, all active adapters will be fused.

        Example:

        ```py
        from diffusers import DiffusionPipeline
        import torch

        pipeline = DiffusionPipeline.from_pretrained(
            "stabilityai/stable-diffusion-xl-base-1.0", torch_dtype=torch.float16
        ).to("cuda")
        pipeline.load_lora_weights("nerijs/pixel-art-xl", weight_name="pixel-art-xl.safetensors", adapter_name="pixel")
        pipeline.fuse_lora(lora_scale=0.7)
        ```
        """
        super().fuse_lora(
            components=components, lora_scale=lora_scale, safe_fusing=safe_fusing, adapter_names=adapter_names
        )

    def unfuse_lora(self, components: List[str] = ["transformer", "text_encoder"], **kwargs):
        r"""
        Reverses the effect of
        [`pipe.fuse_lora()`](https://huggingface.co/docs/diffusers/main/en/api/loaders#diffusers.loaders.LoraBaseMixin.fuse_lora).

        <Tip warning={true}>

        This is an experimental API.

        </Tip>

        Args:
            components (`List[str]`): List of LoRA-injectable components to unfuse LoRA from.
        """
        super().unfuse_lora(components=components)


# The reason why we subclass from `StableDiffusionLoraLoaderMixin` here is because Amused initially
# relied on `StableDiffusionLoraLoaderMixin` for its LoRA support.
class AmusedLoraLoaderMixin(StableDiffusionLoraLoaderMixin):
    _lora_loadable_modules = ["transformer", "text_encoder"]
    transformer_name = TRANSFORMER_NAME
    text_encoder_name = TEXT_ENCODER_NAME

    @classmethod
    def load_lora_into_transformer(cls, state_dict, network_alphas, transformer, adapter_name=None, _pipeline=None):
        """
        This will load the LoRA layers specified in `state_dict` into `transformer`.

        Parameters:
            state_dict (`dict`):
                A standard state dict containing the lora layer parameters. The keys can either be indexed directly
                into the unet or prefixed with an additional `unet` which can be used to distinguish between text
                encoder lora layers.
            network_alphas (`Dict[str, float]`):
                The value of the network alpha used for stable learning and preventing underflow. This value has the
                same meaning as the `--network_alpha` option in the kohya-ss trainer script. Refer to [this
                link](https://github.com/darkstorm2150/sd-scripts/blob/main/docs/train_network_README-en.md#execute-learning).
            unet (`UNet2DConditionModel`):
                The UNet model to load the LoRA layers into.
            adapter_name (`str`, *optional*):
                Adapter name to be used for referencing the loaded adapter model. If not specified, it will use
                `default_{i}` where i is the total number of adapters being loaded.
        """
        if not USE_PEFT_BACKEND:
            raise ValueError("PEFT backend is required for this method.")

        from peft import LoraConfig, inject_adapter_in_model, set_peft_model_state_dict

        keys = list(state_dict.keys())

        transformer_keys = [k for k in keys if k.startswith(cls.transformer_name)]
        state_dict = {
            k.replace(f"{cls.transformer_name}.", ""): v for k, v in state_dict.items() if k in transformer_keys
        }

        if network_alphas is not None:
            alpha_keys = [k for k in network_alphas.keys() if k.startswith(cls.transformer_name)]
            network_alphas = {
                k.replace(f"{cls.transformer_name}.", ""): v for k, v in network_alphas.items() if k in alpha_keys
            }

        if len(state_dict.keys()) > 0:
            if adapter_name in getattr(transformer, "peft_config", {}):
                raise ValueError(
                    f"Adapter name {adapter_name} already in use in the transformer - please select a new adapter name."
                )

            rank = {}
            for key, val in state_dict.items():
                if "lora_B" in key:
                    rank[key] = val.shape[1]

            lora_config_kwargs = get_peft_kwargs(rank, network_alphas, state_dict)
            if "use_dora" in lora_config_kwargs:
                if lora_config_kwargs["use_dora"] and is_peft_version("<", "0.9.0"):
                    raise ValueError(
                        "You need `peft` 0.9.0 at least to use DoRA-enabled LoRAs. Please upgrade your installation of `peft`."
                    )
                else:
                    lora_config_kwargs.pop("use_dora")
            lora_config = LoraConfig(**lora_config_kwargs)

            # adapter_name
            if adapter_name is None:
                adapter_name = get_adapter_name(transformer)

            # In case the pipeline has been already offloaded to CPU - temporarily remove the hooks
            # otherwise loading LoRA weights will lead to an error
            is_model_cpu_offload, is_sequential_cpu_offload = cls._optionally_disable_offloading(_pipeline)

            inject_adapter_in_model(lora_config, transformer, adapter_name=adapter_name)
            incompatible_keys = set_peft_model_state_dict(transformer, state_dict, adapter_name)

            warn_msg = ""
            if incompatible_keys is not None:
                # Check only for unexpected keys.
                unexpected_keys = getattr(incompatible_keys, "unexpected_keys", None)
                if unexpected_keys:
                    lora_unexpected_keys = [k for k in unexpected_keys if "lora_" in k and adapter_name in k]
                    if lora_unexpected_keys:
                        warn_msg = (
                            f"Loading adapter weights from state_dict led to unexpected keys found in the model:"
                            f" {', '.join(lora_unexpected_keys)}. "
                        )

                # Filter missing keys specific to the current adapter.
                missing_keys = getattr(incompatible_keys, "missing_keys", None)
                if missing_keys:
                    lora_missing_keys = [k for k in missing_keys if "lora_" in k and adapter_name in k]
                    if lora_missing_keys:
                        warn_msg += (
                            f"Loading adapter weights from state_dict led to missing keys in the model:"
                            f" {', '.join(lora_missing_keys)}."
                        )

            if warn_msg:
                logger.warning(warn_msg)

            # Offload back.
            if is_model_cpu_offload:
                _pipeline.enable_model_cpu_offload()
            elif is_sequential_cpu_offload:
                _pipeline.enable_sequential_cpu_offload()
            # Unsafe code />

    @classmethod
    # Copied from diffusers.loaders.lora_pipeline.StableDiffusionLoraLoaderMixin.load_lora_into_text_encoder
    def load_lora_into_text_encoder(
        cls,
        state_dict,
        network_alphas,
        text_encoder,
        prefix=None,
        lora_scale=1.0,
        adapter_name=None,
        _pipeline=None,
        low_cpu_mem_usage=False,
    ):
        """
        This will load the LoRA layers specified in `state_dict` into `text_encoder`

        Parameters:
            state_dict (`dict`):
                A standard state dict containing the lora layer parameters. The key should be prefixed with an
                additional `text_encoder` to distinguish between unet lora layers.
            network_alphas (`Dict[str, float]`):
                The value of the network alpha used for stable learning and preventing underflow. This value has the
                same meaning as the `--network_alpha` option in the kohya-ss trainer script. Refer to [this
                link](https://github.com/darkstorm2150/sd-scripts/blob/main/docs/train_network_README-en.md#execute-learning).
            text_encoder (`CLIPTextModel`):
                The text encoder model to load the LoRA layers into.
            prefix (`str`):
                Expected prefix of the `text_encoder` in the `state_dict`.
            lora_scale (`float`):
                How much to scale the output of the lora linear layer before it is added with the output of the regular
                lora layer.
            adapter_name (`str`, *optional*):
                Adapter name to be used for referencing the loaded adapter model. If not specified, it will use
                `default_{i}` where i is the total number of adapters being loaded.
            Speed up model loading by only loading the pretrained LoRA weights and not initializing the random weights.:
        """
        if not USE_PEFT_BACKEND:
            raise ValueError("PEFT backend is required for this method.")

        peft_kwargs = {}
        if low_cpu_mem_usage:
            if not is_peft_version(">=", "0.13.1"):
                raise ValueError(
                    "`low_cpu_mem_usage=True` is not compatible with this `peft` version. Please update it with `pip install -U peft`."
                )
            if not is_transformers_version(">", "4.45.2"):
                # Note from sayakpaul: It's not in `transformers` stable yet.
                # https://github.com/huggingface/transformers/pull/33725/
                raise ValueError(
                    "`low_cpu_mem_usage=True` is not compatible with this `transformers` version. Please update it with `pip install -U transformers`."
                )
            peft_kwargs["low_cpu_mem_usage"] = low_cpu_mem_usage

        from peft import LoraConfig

        # If the serialization format is new (introduced in https://github.com/huggingface/diffusers/pull/2918),
        # then the `state_dict` keys should have `self.unet_name` and/or `self.text_encoder_name` as
        # their prefixes.
        keys = list(state_dict.keys())
        prefix = cls.text_encoder_name if prefix is None else prefix

        # Safe prefix to check with.
        if any(cls.text_encoder_name in key for key in keys):
            # Load the layers corresponding to text encoder and make necessary adjustments.
            text_encoder_keys = [k for k in keys if k.startswith(prefix) and k.split(".")[0] == prefix]
            text_encoder_lora_state_dict = {
                k.replace(f"{prefix}.", ""): v for k, v in state_dict.items() if k in text_encoder_keys
            }

            if len(text_encoder_lora_state_dict) > 0:
                logger.info(f"Loading {prefix}.")
                rank = {}
                text_encoder_lora_state_dict = convert_state_dict_to_diffusers(text_encoder_lora_state_dict)

                # convert state dict
                text_encoder_lora_state_dict = convert_state_dict_to_peft(text_encoder_lora_state_dict)

                for name, _ in text_encoder_attn_modules(text_encoder):
                    for module in ("out_proj", "q_proj", "k_proj", "v_proj"):
                        rank_key = f"{name}.{module}.lora_B.weight"
                        if rank_key not in text_encoder_lora_state_dict:
                            continue
                        rank[rank_key] = text_encoder_lora_state_dict[rank_key].shape[1]

                for name, _ in text_encoder_mlp_modules(text_encoder):
                    for module in ("fc1", "fc2"):
                        rank_key = f"{name}.{module}.lora_B.weight"
                        if rank_key not in text_encoder_lora_state_dict:
                            continue
                        rank[rank_key] = text_encoder_lora_state_dict[rank_key].shape[1]

                if network_alphas is not None:
                    alpha_keys = [
                        k for k in network_alphas.keys() if k.startswith(prefix) and k.split(".")[0] == prefix
                    ]
                    network_alphas = {
                        k.replace(f"{prefix}.", ""): v for k, v in network_alphas.items() if k in alpha_keys
                    }

                lora_config_kwargs = get_peft_kwargs(rank, network_alphas, text_encoder_lora_state_dict, is_unet=False)
                if "use_dora" in lora_config_kwargs:
                    if lora_config_kwargs["use_dora"]:
                        if is_peft_version("<", "0.9.0"):
                            raise ValueError(
                                "You need `peft` 0.9.0 at least to use DoRA-enabled LoRAs. Please upgrade your installation of `peft`."
                            )
                    else:
                        if is_peft_version("<", "0.9.0"):
                            lora_config_kwargs.pop("use_dora")
                lora_config = LoraConfig(**lora_config_kwargs)

                # adapter_name
                if adapter_name is None:
                    adapter_name = get_adapter_name(text_encoder)

                is_model_cpu_offload, is_sequential_cpu_offload = cls._optionally_disable_offloading(_pipeline)

                # inject LoRA layers and load the state dict
                # in transformers we automatically check whether the adapter name is already in use or not
                text_encoder.load_adapter(
                    adapter_name=adapter_name,
                    adapter_state_dict=text_encoder_lora_state_dict,
                    peft_config=lora_config,
                    **peft_kwargs,
                )

                # scale LoRA layers with `lora_scale`
                scale_lora_layers(text_encoder, weight=lora_scale)

                text_encoder.to(device=text_encoder.device, dtype=text_encoder.dtype)

                # Offload back.
                if is_model_cpu_offload:
                    _pipeline.enable_model_cpu_offload()
                elif is_sequential_cpu_offload:
                    _pipeline.enable_sequential_cpu_offload()
                # Unsafe code />

    @classmethod
    def save_lora_weights(
        cls,
        save_directory: Union[str, os.PathLike],
        text_encoder_lora_layers: Dict[str, torch.nn.Module] = None,
        transformer_lora_layers: Dict[str, torch.nn.Module] = None,
        is_main_process: bool = True,
        weight_name: str = None,
        save_function: Callable = None,
        safe_serialization: bool = True,
    ):
        r"""
        Save the LoRA parameters corresponding to the UNet and text encoder.

        Arguments:
            save_directory (`str` or `os.PathLike`):
                Directory to save LoRA parameters to. Will be created if it doesn't exist.
            unet_lora_layers (`Dict[str, torch.nn.Module]` or `Dict[str, torch.Tensor]`):
                State dict of the LoRA layers corresponding to the `unet`.
            text_encoder_lora_layers (`Dict[str, torch.nn.Module]` or `Dict[str, torch.Tensor]`):
                State dict of the LoRA layers corresponding to the `text_encoder`. Must explicitly pass the text
                encoder LoRA state dict because it comes from 🤗 Transformers.
            is_main_process (`bool`, *optional*, defaults to `True`):
                Whether the process calling this is the main process or not. Useful during distributed training and you
                need to call this function on all processes. In this case, set `is_main_process=True` only on the main
                process to avoid race conditions.
            save_function (`Callable`):
                The function to use to save the state dictionary. Useful during distributed training when you need to
                replace `torch.save` with another method. Can be configured with the environment variable
                `DIFFUSERS_SAVE_MODE`.
            safe_serialization (`bool`, *optional*, defaults to `True`):
                Whether to save the model using `safetensors` or the traditional PyTorch way with `pickle`.
        """
        state_dict = {}

        if not (transformer_lora_layers or text_encoder_lora_layers):
            raise ValueError("You must pass at least one of `transformer_lora_layers` or `text_encoder_lora_layers`.")

        if transformer_lora_layers:
            state_dict.update(cls.pack_weights(transformer_lora_layers, cls.transformer_name))

        if text_encoder_lora_layers:
            state_dict.update(cls.pack_weights(text_encoder_lora_layers, cls.text_encoder_name))

        # Save the model
        cls.write_lora_layers(
            state_dict=state_dict,
            save_directory=save_directory,
            is_main_process=is_main_process,
            weight_name=weight_name,
            save_function=save_function,
            safe_serialization=safe_serialization,
        )


class CogVideoXLoraLoaderMixin(LoraBaseMixin):
    r"""
    Load LoRA layers into [`CogVideoXTransformer3DModel`]. Specific to [`CogVideoX`].
    """

    _lora_loadable_modules = ["transformer"]
    transformer_name = TRANSFORMER_NAME

    @classmethod
    @validate_hf_hub_args
    # Copied from diffusers.loaders.lora_pipeline.SD3LoraLoaderMixin.lora_state_dict
    def lora_state_dict(
        cls,
        pretrained_model_name_or_path_or_dict: Union[str, Dict[str, torch.Tensor]],
        **kwargs,
    ):
        r"""
        Return state dict for lora weights and the network alphas.

        <Tip warning={true}>

        We support loading A1111 formatted LoRA checkpoints in a limited capacity.

        This function is experimental and might change in the future.

        </Tip>

        Parameters:
            pretrained_model_name_or_path_or_dict (`str` or `os.PathLike` or `dict`):
                Can be either:

                    - A string, the *model id* (for example `google/ddpm-celebahq-256`) of a pretrained model hosted on
                      the Hub.
                    - A path to a *directory* (for example `./my_model_directory`) containing the model weights saved
                      with [`ModelMixin.save_pretrained`].
                    - A [torch state
                      dict](https://pytorch.org/tutorials/beginner/saving_loading_models.html#what-is-a-state-dict).

            cache_dir (`Union[str, os.PathLike]`, *optional*):
                Path to a directory where a downloaded pretrained model configuration is cached if the standard cache
                is not used.
            force_download (`bool`, *optional*, defaults to `False`):
                Whether or not to force the (re-)download of the model weights and configuration files, overriding the
                cached versions if they exist.

            proxies (`Dict[str, str]`, *optional*):
                A dictionary of proxy servers to use by protocol or endpoint, for example, `{'http': 'foo.bar:3128',
                'http://hostname': 'foo.bar:4012'}`. The proxies are used on each request.
            local_files_only (`bool`, *optional*, defaults to `False`):
                Whether to only load local model weights and configuration files or not. If set to `True`, the model
                won't be downloaded from the Hub.
            token (`str` or *bool*, *optional*):
                The token to use as HTTP bearer authorization for remote files. If `True`, the token generated from
                `diffusers-cli login` (stored in `~/.huggingface`) is used.
            revision (`str`, *optional*, defaults to `"main"`):
                The specific model version to use. It can be a branch name, a tag name, a commit id, or any identifier
                allowed by Git.
            subfolder (`str`, *optional*, defaults to `""`):
                The subfolder location of a model file within a larger model repository on the Hub or locally.

        """
        # Load the main state dict first which has the LoRA layers for either of
        # transformer and text encoder or both.
        cache_dir = kwargs.pop("cache_dir", None)
        force_download = kwargs.pop("force_download", False)
        proxies = kwargs.pop("proxies", None)
        local_files_only = kwargs.pop("local_files_only", None)
        token = kwargs.pop("token", None)
        revision = kwargs.pop("revision", None)
        subfolder = kwargs.pop("subfolder", None)
        weight_name = kwargs.pop("weight_name", None)
        use_safetensors = kwargs.pop("use_safetensors", None)

        allow_pickle = False
        if use_safetensors is None:
            use_safetensors = True
            allow_pickle = True

        user_agent = {
            "file_type": "attn_procs_weights",
            "framework": "pytorch",
        }

        state_dict = cls._fetch_state_dict(
            pretrained_model_name_or_path_or_dict=pretrained_model_name_or_path_or_dict,
            weight_name=weight_name,
            use_safetensors=use_safetensors,
            local_files_only=local_files_only,
            cache_dir=cache_dir,
            force_download=force_download,
            proxies=proxies,
            token=token,
            revision=revision,
            subfolder=subfolder,
            user_agent=user_agent,
            allow_pickle=allow_pickle,
        )

        is_dora_scale_present = any("dora_scale" in k for k in state_dict)
        if is_dora_scale_present:
            warn_msg = "It seems like you are using a DoRA checkpoint that is not compatible in Diffusers at the moment. So, we are going to filter out the keys associated to 'dora_scale` from the state dict. If you think this is a mistake please open an issue https://github.com/huggingface/diffusers/issues/new."
            logger.warning(warn_msg)
            state_dict = {k: v for k, v in state_dict.items() if "dora_scale" not in k}

        return state_dict

    def load_lora_weights(
        self, pretrained_model_name_or_path_or_dict: Union[str, Dict[str, torch.Tensor]], adapter_name=None, **kwargs
    ):
        """
        Load LoRA weights specified in `pretrained_model_name_or_path_or_dict` into `self.transformer` and
        `self.text_encoder`. All kwargs are forwarded to `self.lora_state_dict`. See
        [`~loaders.StableDiffusionLoraLoaderMixin.lora_state_dict`] for more details on how the state dict is loaded.
        See [`~loaders.StableDiffusionLoraLoaderMixin.load_lora_into_transformer`] for more details on how the state
        dict is loaded into `self.transformer`.

        Parameters:
            pretrained_model_name_or_path_or_dict (`str` or `os.PathLike` or `dict`):
                See [`~loaders.StableDiffusionLoraLoaderMixin.lora_state_dict`].
            adapter_name (`str`, *optional*):
                Adapter name to be used for referencing the loaded adapter model. If not specified, it will use
                `default_{i}` where i is the total number of adapters being loaded.
            Speed up model loading by only loading the pretrained LoRA weights and not initializing the random weights.:
            kwargs (`dict`, *optional*):
                See [`~loaders.StableDiffusionLoraLoaderMixin.lora_state_dict`].
        """
        if not USE_PEFT_BACKEND:
            raise ValueError("PEFT backend is required for this method.")

        low_cpu_mem_usage = kwargs.pop("low_cpu_mem_usage", _LOW_CPU_MEM_USAGE_DEFAULT_LORA)
        if low_cpu_mem_usage and is_peft_version("<", "0.13.0"):
            raise ValueError(
                "`low_cpu_mem_usage=True` is not compatible with this `peft` version. Please update it with `pip install -U peft`."
            )

        # if a dict is passed, copy it instead of modifying it inplace
        if isinstance(pretrained_model_name_or_path_or_dict, dict):
            pretrained_model_name_or_path_or_dict = pretrained_model_name_or_path_or_dict.copy()

        # First, ensure that the checkpoint is a compatible one and can be successfully loaded.
        state_dict = self.lora_state_dict(pretrained_model_name_or_path_or_dict, **kwargs)

        is_correct_format = all("lora" in key for key in state_dict.keys())
        if not is_correct_format:
            raise ValueError("Invalid LoRA checkpoint.")

        self.load_lora_into_transformer(
            state_dict,
            transformer=getattr(self, self.transformer_name) if not hasattr(self, "transformer") else self.transformer,
            adapter_name=adapter_name,
            _pipeline=self,
            low_cpu_mem_usage=low_cpu_mem_usage,
        )

    @classmethod
    # Copied from diffusers.loaders.lora_pipeline.SD3LoraLoaderMixin.load_lora_into_transformer
    def load_lora_into_transformer(
        cls, state_dict, transformer, adapter_name=None, _pipeline=None, low_cpu_mem_usage=False
    ):
        """
        This will load the LoRA layers specified in `state_dict` into `transformer`.

        Parameters:
            state_dict (`dict`):
                A standard state dict containing the lora layer parameters. The keys can either be indexed directly
                into the unet or prefixed with an additional `unet` which can be used to distinguish between text
                encoder lora layers.
            transformer (`SD3Transformer2DModel`):
                The Transformer model to load the LoRA layers into.
            adapter_name (`str`, *optional*):
                Adapter name to be used for referencing the loaded adapter model. If not specified, it will use
                `default_{i}` where i is the total number of adapters being loaded.
            Speed up model loading by only loading the pretrained LoRA weights and not initializing the random weights.:
        """
        if low_cpu_mem_usage and is_peft_version("<", "0.13.0"):
            raise ValueError(
                "`low_cpu_mem_usage=True` is not compatible with this `peft` version. Please update it with `pip install -U peft`."
            )

        from peft import LoraConfig, inject_adapter_in_model, set_peft_model_state_dict

        keys = list(state_dict.keys())

        transformer_keys = [k for k in keys if k.startswith(cls.transformer_name)]
        state_dict = {
            k.replace(f"{cls.transformer_name}.", ""): v for k, v in state_dict.items() if k in transformer_keys
        }

        if len(state_dict.keys()) > 0:
            # check with first key if is not in peft format
            first_key = next(iter(state_dict.keys()))
            if "lora_A" not in first_key:
                state_dict = convert_unet_state_dict_to_peft(state_dict)

            if adapter_name in getattr(transformer, "peft_config", {}):
                raise ValueError(
                    f"Adapter name {adapter_name} already in use in the transformer - please select a new adapter name."
                )

            rank = {}
            for key, val in state_dict.items():
                if "lora_B" in key:
                    rank[key] = val.shape[1]

            lora_config_kwargs = get_peft_kwargs(rank, network_alpha_dict=None, peft_state_dict=state_dict)
            if "use_dora" in lora_config_kwargs:
                if lora_config_kwargs["use_dora"] and is_peft_version("<", "0.9.0"):
                    raise ValueError(
                        "You need `peft` 0.9.0 at least to use DoRA-enabled LoRAs. Please upgrade your installation of `peft`."
                    )
                else:
                    lora_config_kwargs.pop("use_dora")
            lora_config = LoraConfig(**lora_config_kwargs)

            # adapter_name
            if adapter_name is None:
                adapter_name = get_adapter_name(transformer)

            # In case the pipeline has been already offloaded to CPU - temporarily remove the hooks
            # otherwise loading LoRA weights will lead to an error
            is_model_cpu_offload, is_sequential_cpu_offload = cls._optionally_disable_offloading(_pipeline)

            peft_kwargs = {}
            if is_peft_version(">=", "0.13.1"):
                peft_kwargs["low_cpu_mem_usage"] = low_cpu_mem_usage

            inject_adapter_in_model(lora_config, transformer, adapter_name=adapter_name, **peft_kwargs)
            incompatible_keys = set_peft_model_state_dict(transformer, state_dict, adapter_name, **peft_kwargs)

            warn_msg = ""
            if incompatible_keys is not None:
                # Check only for unexpected keys.
                unexpected_keys = getattr(incompatible_keys, "unexpected_keys", None)
                if unexpected_keys:
                    lora_unexpected_keys = [k for k in unexpected_keys if "lora_" in k and adapter_name in k]
                    if lora_unexpected_keys:
                        warn_msg = (
                            f"Loading adapter weights from state_dict led to unexpected keys found in the model:"
                            f" {', '.join(lora_unexpected_keys)}. "
                        )

                # Filter missing keys specific to the current adapter.
                missing_keys = getattr(incompatible_keys, "missing_keys", None)
                if missing_keys:
                    lora_missing_keys = [k for k in missing_keys if "lora_" in k and adapter_name in k]
                    if lora_missing_keys:
                        warn_msg += (
                            f"Loading adapter weights from state_dict led to missing keys in the model:"
                            f" {', '.join(lora_missing_keys)}."
                        )

            if warn_msg:
                logger.warning(warn_msg)

            # Offload back.
            if is_model_cpu_offload:
                _pipeline.enable_model_cpu_offload()
            elif is_sequential_cpu_offload:
                _pipeline.enable_sequential_cpu_offload()
            # Unsafe code />

    @classmethod
    # Adapted from diffusers.loaders.lora_pipeline.StableDiffusionLoraLoaderMixin.save_lora_weights without support for text encoder
    def save_lora_weights(
        cls,
        save_directory: Union[str, os.PathLike],
        transformer_lora_layers: Dict[str, Union[torch.nn.Module, torch.Tensor]] = None,
        is_main_process: bool = True,
        weight_name: str = None,
        save_function: Callable = None,
        safe_serialization: bool = True,
    ):
        r"""
        Save the LoRA parameters corresponding to the UNet and text encoder.

        Arguments:
            save_directory (`str` or `os.PathLike`):
                Directory to save LoRA parameters to. Will be created if it doesn't exist.
            transformer_lora_layers (`Dict[str, torch.nn.Module]` or `Dict[str, torch.Tensor]`):
                State dict of the LoRA layers corresponding to the `transformer`.
            is_main_process (`bool`, *optional*, defaults to `True`):
                Whether the process calling this is the main process or not. Useful during distributed training and you
                need to call this function on all processes. In this case, set `is_main_process=True` only on the main
                process to avoid race conditions.
            save_function (`Callable`):
                The function to use to save the state dictionary. Useful during distributed training when you need to
                replace `torch.save` with another method. Can be configured with the environment variable
                `DIFFUSERS_SAVE_MODE`.
            safe_serialization (`bool`, *optional*, defaults to `True`):
                Whether to save the model using `safetensors` or the traditional PyTorch way with `pickle`.
        """
        state_dict = {}

        if not transformer_lora_layers:
            raise ValueError("You must pass `transformer_lora_layers`.")

        if transformer_lora_layers:
            state_dict.update(cls.pack_weights(transformer_lora_layers, cls.transformer_name))

        # Save the model
        cls.write_lora_layers(
            state_dict=state_dict,
            save_directory=save_directory,
            is_main_process=is_main_process,
            weight_name=weight_name,
            save_function=save_function,
            safe_serialization=safe_serialization,
        )

    # Copied from diffusers.loaders.lora_pipeline.StableDiffusionLoraLoaderMixin.fuse_lora with unet->transformer
    def fuse_lora(
        self,
        components: List[str] = ["transformer", "text_encoder"],
        lora_scale: float = 1.0,
        safe_fusing: bool = False,
        adapter_names: Optional[List[str]] = None,
        **kwargs,
    ):
        r"""
        Fuses the LoRA parameters into the original parameters of the corresponding blocks.

        <Tip warning={true}>

        This is an experimental API.

        </Tip>

        Args:
            components: (`List[str]`): List of LoRA-injectable components to fuse the LoRAs into.
            lora_scale (`float`, defaults to 1.0):
                Controls how much to influence the outputs with the LoRA parameters.
            safe_fusing (`bool`, defaults to `False`):
                Whether to check fused weights for NaN values before fusing and if values are NaN not fusing them.
            adapter_names (`List[str]`, *optional*):
                Adapter names to be used for fusing. If nothing is passed, all active adapters will be fused.

        Example:

        ```py
        from diffusers import DiffusionPipeline
        import torch

        pipeline = DiffusionPipeline.from_pretrained(
            "stabilityai/stable-diffusion-xl-base-1.0", torch_dtype=torch.float16
        ).to("cuda")
        pipeline.load_lora_weights("nerijs/pixel-art-xl", weight_name="pixel-art-xl.safetensors", adapter_name="pixel")
        pipeline.fuse_lora(lora_scale=0.7)
        ```
        """
        super().fuse_lora(
            components=components, lora_scale=lora_scale, safe_fusing=safe_fusing, adapter_names=adapter_names
        )

    # Copied from diffusers.loaders.lora_pipeline.StableDiffusionLoraLoaderMixin.unfuse_lora with unet->transformer
    def unfuse_lora(self, components: List[str] = ["transformer", "text_encoder"], **kwargs):
        r"""
        Reverses the effect of
        [`pipe.fuse_lora()`](https://huggingface.co/docs/diffusers/main/en/api/loaders#diffusers.loaders.LoraBaseMixin.fuse_lora).

        <Tip warning={true}>

        This is an experimental API.

        </Tip>

        Args:
            components (`List[str]`): List of LoRA-injectable components to unfuse LoRA from.
            unfuse_transformer (`bool`, defaults to `True`): Whether to unfuse the UNet LoRA parameters.
            unfuse_text_encoder (`bool`, defaults to `True`):
                Whether to unfuse the text encoder LoRA parameters. If the text encoder wasn't monkey-patched with the
                LoRA parameters then it won't have any effect.
        """
        super().unfuse_lora(components=components)


class LoraLoaderMixin(StableDiffusionLoraLoaderMixin):
    def __init__(self, *args, **kwargs):
        deprecation_message = "LoraLoaderMixin is deprecated and this will be removed in a future version. Please use `StableDiffusionLoraLoaderMixin`, instead."
        deprecate("LoraLoaderMixin", "1.0.0", deprecation_message)
        super().__init__(*args, **kwargs)<|MERGE_RESOLUTION|>--- conflicted
+++ resolved
@@ -104,15 +104,12 @@
             adapter_name (`str`, *optional*):
                 Adapter name to be used for referencing the loaded adapter model. If not specified, it will use
                 `default_{i}` where i is the total number of adapters being loaded.
-<<<<<<< HEAD
-            hotswap TODO
-=======
             low_cpu_mem_usage (`bool`, *optional*):
                 Speed up model loading by only loading the pretrained LoRA weights and not initializing the random
                 weights.
+            hotswap TODO
             kwargs (`dict`, *optional*):
                 See [`~loaders.StableDiffusionLoraLoaderMixin.lora_state_dict`].
->>>>>>> d9029f2c
         """
         if not USE_PEFT_BACKEND:
             raise ValueError("PEFT backend is required for this method.")
@@ -140,11 +137,8 @@
             unet=getattr(self, self.unet_name) if not hasattr(self, "unet") else self.unet,
             adapter_name=adapter_name,
             _pipeline=self,
-<<<<<<< HEAD
+            low_cpu_mem_usage=low_cpu_mem_usage,
             hotswap=hotswap,
-=======
-            low_cpu_mem_usage=low_cpu_mem_usage,
->>>>>>> d9029f2c
         )
         self.load_lora_into_text_encoder(
             state_dict,
@@ -275,11 +269,14 @@
 
     @classmethod
     def load_lora_into_unet(
-<<<<<<< HEAD
-        cls, state_dict, network_alphas, unet, adapter_name=None, _pipeline=None, hotswap: bool = False
-=======
-        cls, state_dict, network_alphas, unet, adapter_name=None, _pipeline=None, low_cpu_mem_usage=False
->>>>>>> d9029f2c
+        cls,
+        state_dict,
+        network_alphas,
+        unet,
+        adapter_name=None,
+        _pipeline=None,
+        low_cpu_mem_usage=False,
+        hotswap: bool = False,
     ):
         """
         This will load the LoRA layers specified in `state_dict` into `unet`.
@@ -298,11 +295,10 @@
             adapter_name (`str`, *optional*):
                 Adapter name to be used for referencing the loaded adapter model. If not specified, it will use
                 `default_{i}` where i is the total number of adapters being loaded.
-<<<<<<< HEAD
+            low_cpu_mem_usage (`boo`, *optional*):
+                Speed up model loading by only loading the pretrained LoRA weights and not initializing the random
+                weights.
             hotswap TODO
-=======
-            Speed up model loading only loading the pretrained LoRA weights and not initializing the random weights.
->>>>>>> d9029f2c
         """
         if not USE_PEFT_BACKEND:
             raise ValueError("PEFT backend is required for this method.")
@@ -325,11 +321,8 @@
                 network_alphas=network_alphas,
                 adapter_name=adapter_name,
                 _pipeline=_pipeline,
-<<<<<<< HEAD
+                low_cpu_mem_usage=low_cpu_mem_usage,
                 hotswap=hotswap,
-=======
-                low_cpu_mem_usage=low_cpu_mem_usage,
->>>>>>> d9029f2c
             )
 
     @classmethod
@@ -365,7 +358,9 @@
             adapter_name (`str`, *optional*):
                 Adapter name to be used for referencing the loaded adapter model. If not specified, it will use
                 `default_{i}` where i is the total number of adapters being loaded.
-            Speed up model loading by only loading the pretrained LoRA weights and not initializing the random weights.:
+            low_cpu_mem_usage (`boo`, *optional*):
+                Speed up model loading by only loading the pretrained LoRA weights and not initializing the random
+                weights.
         """
         if not USE_PEFT_BACKEND:
             raise ValueError("PEFT backend is required for this method.")
@@ -625,7 +620,9 @@
             adapter_name (`str`, *optional*):
                 Adapter name to be used for referencing the loaded adapter model. If not specified, it will use
                 `default_{i}` where i is the total number of adapters being loaded.
-            Speed up model loading by only loading the pretrained LoRA weights and not initializing the random weights.:
+            low_cpu_mem_usage (`boo`, *optional*):
+                Speed up model loading by only loading the pretrained LoRA weights and not initializing the random
+                weights.
             kwargs (`dict`, *optional*):
                 See [`~loaders.StableDiffusionLoraLoaderMixin.lora_state_dict`].
         """
@@ -829,7 +826,9 @@
             adapter_name (`str`, *optional*):
                 Adapter name to be used for referencing the loaded adapter model. If not specified, it will use
                 `default_{i}` where i is the total number of adapters being loaded.
-            Speed up model loading only loading the pretrained LoRA weights and not initializing the random weights.
+            low_cpu_mem_usage (`boo`, *optional*):
+                Speed up model loading by only loading the pretrained LoRA weights and not initializing the random
+                weights.
         """
         if not USE_PEFT_BACKEND:
             raise ValueError("PEFT backend is required for this method.")
@@ -889,7 +888,9 @@
             adapter_name (`str`, *optional*):
                 Adapter name to be used for referencing the loaded adapter model. If not specified, it will use
                 `default_{i}` where i is the total number of adapters being loaded.
-            Speed up model loading by only loading the pretrained LoRA weights and not initializing the random weights.:
+            low_cpu_mem_usage (`boo`, *optional*):
+                Speed up model loading by only loading the pretrained LoRA weights and not initializing the random
+                weights.
         """
         if not USE_PEFT_BACKEND:
             raise ValueError("PEFT backend is required for this method.")
@@ -1250,7 +1251,9 @@
             adapter_name (`str`, *optional*):
                 Adapter name to be used for referencing the loaded adapter model. If not specified, it will use
                 `default_{i}` where i is the total number of adapters being loaded.
-            Speed up model loading by only loading the pretrained LoRA weights and not initializing the random weights.:
+            low_cpu_mem_usage (`boo`, *optional*):
+                Speed up model loading by only loading the pretrained LoRA weights and not initializing the random
+                weights.
             kwargs (`dict`, *optional*):
                 See [`~loaders.StableDiffusionLoraLoaderMixin.lora_state_dict`].
         """
@@ -1325,7 +1328,9 @@
             adapter_name (`str`, *optional*):
                 Adapter name to be used for referencing the loaded adapter model. If not specified, it will use
                 `default_{i}` where i is the total number of adapters being loaded.
-            Speed up model loading by only loading the pretrained LoRA weights and not initializing the random weights.:
+            low_cpu_mem_usage (`boo`, *optional*):
+                Speed up model loading by only loading the pretrained LoRA weights and not initializing the random
+                weights.
         """
         if low_cpu_mem_usage and is_peft_version("<", "0.13.0"):
             raise ValueError(
@@ -1448,7 +1453,9 @@
             adapter_name (`str`, *optional*):
                 Adapter name to be used for referencing the loaded adapter model. If not specified, it will use
                 `default_{i}` where i is the total number of adapters being loaded.
-            Speed up model loading by only loading the pretrained LoRA weights and not initializing the random weights.:
+            low_cpu_mem_usage (`boo`, *optional*):
+                Speed up model loading by only loading the pretrained LoRA weights and not initializing the random
+                weights.
         """
         if not USE_PEFT_BACKEND:
             raise ValueError("PEFT backend is required for this method.")
@@ -1843,7 +1850,9 @@
             adapter_name (`str`, *optional*):
                 Adapter name to be used for referencing the loaded adapter model. If not specified, it will use
                 `default_{i}` where i is the total number of adapters being loaded.
-            Speed up model loading by only loading the pretrained LoRA weights and not initializing the random weights.:
+            low_cpu_mem_usage (`boo`, *optional*):
+                Speed up model loading by only loading the pretrained LoRA weights and not initializing the random
+                weights.
         """
         if not USE_PEFT_BACKEND:
             raise ValueError("PEFT backend is required for this method.")
@@ -1910,7 +1919,9 @@
             adapter_name (`str`, *optional*):
                 Adapter name to be used for referencing the loaded adapter model. If not specified, it will use
                 `default_{i}` where i is the total number of adapters being loaded.
-            Speed up model loading by only loading the pretrained LoRA weights and not initializing the random weights.:
+            low_cpu_mem_usage (`boo`, *optional*):
+                Speed up model loading by only loading the pretrained LoRA weights and not initializing the random
+                weights.
         """
         if low_cpu_mem_usage and not is_peft_version(">=", "0.13.1"):
             raise ValueError(
@@ -2038,7 +2049,9 @@
             adapter_name (`str`, *optional*):
                 Adapter name to be used for referencing the loaded adapter model. If not specified, it will use
                 `default_{i}` where i is the total number of adapters being loaded.
-            Speed up model loading by only loading the pretrained LoRA weights and not initializing the random weights.:
+            low_cpu_mem_usage (`boo`, *optional*):
+                Speed up model loading by only loading the pretrained LoRA weights and not initializing the random
+                weights.
         """
         if not USE_PEFT_BACKEND:
             raise ValueError("PEFT backend is required for this method.")
@@ -2401,7 +2414,9 @@
             adapter_name (`str`, *optional*):
                 Adapter name to be used for referencing the loaded adapter model. If not specified, it will use
                 `default_{i}` where i is the total number of adapters being loaded.
-            Speed up model loading by only loading the pretrained LoRA weights and not initializing the random weights.:
+            low_cpu_mem_usage (`boo`, *optional*):
+                Speed up model loading by only loading the pretrained LoRA weights and not initializing the random
+                weights.
         """
         if not USE_PEFT_BACKEND:
             raise ValueError("PEFT backend is required for this method.")
@@ -2682,7 +2697,9 @@
             adapter_name (`str`, *optional*):
                 Adapter name to be used for referencing the loaded adapter model. If not specified, it will use
                 `default_{i}` where i is the total number of adapters being loaded.
-            Speed up model loading by only loading the pretrained LoRA weights and not initializing the random weights.:
+            low_cpu_mem_usage (`boo`, *optional*):
+                Speed up model loading by only loading the pretrained LoRA weights and not initializing the random
+                weights.
             kwargs (`dict`, *optional*):
                 See [`~loaders.StableDiffusionLoraLoaderMixin.lora_state_dict`].
         """
@@ -2732,7 +2749,9 @@
             adapter_name (`str`, *optional*):
                 Adapter name to be used for referencing the loaded adapter model. If not specified, it will use
                 `default_{i}` where i is the total number of adapters being loaded.
-            Speed up model loading by only loading the pretrained LoRA weights and not initializing the random weights.:
+            low_cpu_mem_usage (`boo`, *optional*):
+                Speed up model loading by only loading the pretrained LoRA weights and not initializing the random
+                weights.
         """
         if low_cpu_mem_usage and is_peft_version("<", "0.13.0"):
             raise ValueError(
