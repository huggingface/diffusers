--- conflicted
+++ resolved
@@ -295,16 +295,10 @@
             adapter_name (`str`, *optional*):
                 Adapter name to be used for referencing the loaded adapter model. If not specified, it will use
                 `default_{i}` where i is the total number of adapters being loaded.
-<<<<<<< HEAD
-            low_cpu_mem_usage (`boo`, *optional*):
-                Speed up model loading by only loading the pretrained LoRA weights and not initializing the random
-                weights.
-            hotswap TODO
-=======
             low_cpu_mem_usage (`bool`, *optional*):
                 Speed up model loading only loading the pretrained LoRA weights and not initializing the random
                 weights.
->>>>>>> 9f28f1ab
+            hotswap TODO
         """
         if not USE_PEFT_BACKEND:
             raise ValueError("PEFT backend is required for this method.")
@@ -365,11 +359,7 @@
             adapter_name (`str`, *optional*):
                 Adapter name to be used for referencing the loaded adapter model. If not specified, it will use
                 `default_{i}` where i is the total number of adapters being loaded.
-<<<<<<< HEAD
-            low_cpu_mem_usage (`boo`, *optional*):
-=======
             low_cpu_mem_usage (`bool`, *optional*):
->>>>>>> 9f28f1ab
                 Speed up model loading by only loading the pretrained LoRA weights and not initializing the random
                 weights.
         """
@@ -541,11 +531,7 @@
             adapter_name (`str`, *optional*):
                 Adapter name to be used for referencing the loaded adapter model. If not specified, it will use
                 `default_{i}` where i is the total number of adapters being loaded.
-<<<<<<< HEAD
-            low_cpu_mem_usage (`boo`, *optional*):
-=======
             low_cpu_mem_usage (`bool`, *optional*):
->>>>>>> 9f28f1ab
                 Speed up model loading by only loading the pretrained LoRA weights and not initializing the random
                 weights.
             kwargs (`dict`, *optional*):
@@ -758,16 +744,10 @@
             adapter_name (`str`, *optional*):
                 Adapter name to be used for referencing the loaded adapter model. If not specified, it will use
                 `default_{i}` where i is the total number of adapters being loaded.
-<<<<<<< HEAD
-            low_cpu_mem_usage (`boo`, *optional*):
-                Speed up model loading by only loading the pretrained LoRA weights and not initializing the random
-                weights.
-            hotswap TODO
-=======
             low_cpu_mem_usage (`bool`, *optional*):
                 Speed up model loading only loading the pretrained LoRA weights and not initializing the random
                 weights.
->>>>>>> 9f28f1ab
+            hotswap TODO
         """
         if not USE_PEFT_BACKEND:
             raise ValueError("PEFT backend is required for this method.")
@@ -829,11 +809,7 @@
             adapter_name (`str`, *optional*):
                 Adapter name to be used for referencing the loaded adapter model. If not specified, it will use
                 `default_{i}` where i is the total number of adapters being loaded.
-<<<<<<< HEAD
-            low_cpu_mem_usage (`boo`, *optional*):
-=======
             low_cpu_mem_usage (`bool`, *optional*):
->>>>>>> 9f28f1ab
                 Speed up model loading by only loading the pretrained LoRA weights and not initializing the random
                 weights.
         """
@@ -1106,11 +1082,7 @@
             adapter_name (`str`, *optional*):
                 Adapter name to be used for referencing the loaded adapter model. If not specified, it will use
                 `default_{i}` where i is the total number of adapters being loaded.
-<<<<<<< HEAD
-            low_cpu_mem_usage (`boo`, *optional*):
-=======
             low_cpu_mem_usage (`bool`, *optional*):
->>>>>>> 9f28f1ab
                 Speed up model loading by only loading the pretrained LoRA weights and not initializing the random
                 weights.
             kwargs (`dict`, *optional*):
@@ -1191,11 +1163,7 @@
             adapter_name (`str`, *optional*):
                 Adapter name to be used for referencing the loaded adapter model. If not specified, it will use
                 `default_{i}` where i is the total number of adapters being loaded.
-<<<<<<< HEAD
-            low_cpu_mem_usage (`boo`, *optional*):
-=======
             low_cpu_mem_usage (`bool`, *optional*):
->>>>>>> 9f28f1ab
                 Speed up model loading by only loading the pretrained LoRA weights and not initializing the random
                 weights.
         """
@@ -1248,11 +1216,7 @@
             adapter_name (`str`, *optional*):
                 Adapter name to be used for referencing the loaded adapter model. If not specified, it will use
                 `default_{i}` where i is the total number of adapters being loaded.
-<<<<<<< HEAD
-            low_cpu_mem_usage (`boo`, *optional*):
-=======
             low_cpu_mem_usage (`bool`, *optional*):
->>>>>>> 9f28f1ab
                 Speed up model loading by only loading the pretrained LoRA weights and not initializing the random
                 weights.
         """
@@ -1565,13 +1529,8 @@
             adapter_name (`str`, *optional*):
                 Adapter name to be used for referencing the loaded adapter model. If not specified, it will use
                 `default_{i}` where i is the total number of adapters being loaded.
-<<<<<<< HEAD
-            low_cpu_mem_usage (`boo`, *optional*):
-                Speed up model loading by only loading the pretrained LoRA weights and not initializing the random
-=======
             low_cpu_mem_usage (`bool`, *optional*):
                 `Speed up model loading by only loading the pretrained LoRA weights and not initializing the random
->>>>>>> 9f28f1ab
                 weights.
         """
         if not USE_PEFT_BACKEND:
@@ -1677,11 +1636,7 @@
             adapter_name (`str`, *optional*):
                 Adapter name to be used for referencing the loaded adapter model. If not specified, it will use
                 `default_{i}` where i is the total number of adapters being loaded.
-<<<<<<< HEAD
-            low_cpu_mem_usage (`boo`, *optional*):
-=======
             low_cpu_mem_usage (`bool`, *optional*):
->>>>>>> 9f28f1ab
                 Speed up model loading by only loading the pretrained LoRA weights and not initializing the random
                 weights.
         """
@@ -1791,11 +1746,7 @@
             adapter_name (`str`, *optional*):
                 Adapter name to be used for referencing the loaded adapter model. If not specified, it will use
                 `default_{i}` where i is the total number of adapters being loaded.
-<<<<<<< HEAD
-            low_cpu_mem_usage (`boo`, *optional*):
-=======
             low_cpu_mem_usage (`bool`, *optional*):
->>>>>>> 9f28f1ab
                 Speed up model loading by only loading the pretrained LoRA weights and not initializing the random
                 weights.
         """
@@ -2290,11 +2241,7 @@
             adapter_name (`str`, *optional*):
                 Adapter name to be used for referencing the loaded adapter model. If not specified, it will use
                 `default_{i}` where i is the total number of adapters being loaded.
-<<<<<<< HEAD
-            low_cpu_mem_usage (`boo`, *optional*):
-=======
             low_cpu_mem_usage (`bool`, *optional*):
->>>>>>> 9f28f1ab
                 Speed up model loading by only loading the pretrained LoRA weights and not initializing the random
                 weights.
         """
@@ -2487,11 +2434,7 @@
             adapter_name (`str`, *optional*):
                 Adapter name to be used for referencing the loaded adapter model. If not specified, it will use
                 `default_{i}` where i is the total number of adapters being loaded.
-<<<<<<< HEAD
-            low_cpu_mem_usage (`boo`, *optional*):
-=======
             low_cpu_mem_usage (`bool`, *optional*):
->>>>>>> 9f28f1ab
                 Speed up model loading by only loading the pretrained LoRA weights and not initializing the random
                 weights.
             kwargs (`dict`, *optional*):
@@ -2543,11 +2486,7 @@
             adapter_name (`str`, *optional*):
                 Adapter name to be used for referencing the loaded adapter model. If not specified, it will use
                 `default_{i}` where i is the total number of adapters being loaded.
-<<<<<<< HEAD
-            low_cpu_mem_usage (`boo`, *optional*):
-=======
             low_cpu_mem_usage (`bool`, *optional*):
->>>>>>> 9f28f1ab
                 Speed up model loading by only loading the pretrained LoRA weights and not initializing the random
                 weights.
         """
