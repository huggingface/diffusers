--- conflicted
+++ resolved
@@ -4887,11 +4887,8 @@
             adapter_name=adapter_name,
             _pipeline=self,
             low_cpu_mem_usage=low_cpu_mem_usage,
-<<<<<<< HEAD
             load_with_metadata=load_with_metadata,
-=======
             hotswap=hotswap,
->>>>>>> bbd0c161
         )
 
     @classmethod
@@ -4907,50 +4904,51 @@
         load_with_metadata: bool = False,
     ):
         """
-        This will load the LoRA layers specified in `state_dict` into `transformer`.
-
-        Parameters:
-            state_dict (`dict`):
-                A standard state dict containing the lora layer parameters. The keys can either be indexed directly
-                into the unet or prefixed with an additional `unet` which can be used to distinguish between text
-                encoder lora layers.
-            transformer (`WanTransformer3DModel`):
-                The Transformer model to load the LoRA layers into.
-            adapter_name (`str`, *optional*):
-                Adapter name to be used for referencing the loaded adapter model. If not specified, it will use
-                `default_{i}` where i is the total number of adapters being loaded.
-            low_cpu_mem_usage (`bool`, *optional*):
-                Speed up model loading by only loading the pretrained LoRA weights and not initializing the random
-                weights.
-<<<<<<< HEAD
-            hotswap : (`bool`, *optional*)
-                Defaults to `False`. Whether to substitute an existing (LoRA) adapter with the newly loaded adapter
-                in-place. This means that, instead of loading an additional adapter, this will take the existing
-                adapter weights and replace them with the weights of the new adapter. This can be faster and more
-                memory efficient. However, the main advantage of hotswapping is that when the model is compiled with
-                torch.compile, loading the new adapter does not require recompilation of the model. When using
-                hotswapping, the passed `adapter_name` should be the name of an already loaded adapter.
-
-                If the new adapter and the old adapter have different ranks and/or LoRA alphas (i.e. scaling), you need
-                to call an additional method before loading the adapter:
-
-                ```py
-                pipeline = ...  # load diffusers pipeline
-                max_rank = ...  # the highest rank among all LoRAs that you want to load
-                # call *before* compiling and loading the LoRA adapter
-                pipeline.enable_lora_hotswap(target_rank=max_rank)
-                pipeline.load_lora_weights(file_name)
-                # optionally compile the model now
-                ```
-
-                Note that hotswapping adapters of the text encoder is not yet supported. There are some further
-                limitations to this technique, which are documented here:
-                https://huggingface.co/docs/peft/main/en/package_reference/hotswap
-            load_with_metadata: TODO
-=======
-            hotswap (`bool`, *optional*):
-                See [`~loaders.StableDiffusionLoraLoaderMixin.load_lora_weights`].
->>>>>>> bbd0c161
+                This will load the LoRA layers specified in `state_dict` into `transformer`.
+
+                Parameters:
+                    state_dict (`dict`):
+                        A standard state dict containing the lora layer parameters. The keys can either be indexed
+                        directly into the unet or prefixed with an additional `unet` which can be used to distinguish
+                        between text encoder lora layers.
+                    transformer (`WanTransformer3DModel`):
+                        The Transformer model to load the LoRA layers into.
+                    adapter_name (`str`, *optional*):
+                        Adapter name to be used for referencing the loaded adapter model. If not specified, it will use
+                        `default_{i}` where i is the total number of adapters being loaded.
+                    low_cpu_mem_usage (`bool`, *optional*):
+                        Speed up model loading by only loading the pretrained LoRA weights and not initializing the
+                        random weights.
+        <<<<<<< HEAD
+                    hotswap : (`bool`, *optional*)
+                        Defaults to `False`. Whether to substitute an existing (LoRA) adapter with the newly loaded
+                        adapter in-place. This means that, instead of loading an additional adapter, this will take the
+                        existing adapter weights and replace them with the weights of the new adapter. This can be
+                        faster and more memory efficient. However, the main advantage of hotswapping is that when the
+                        model is compiled with torch.compile, loading the new adapter does not require recompilation of
+                        the model. When using hotswapping, the passed `adapter_name` should be the name of an already
+                        loaded adapter.
+
+                        If the new adapter and the old adapter have different ranks and/or LoRA alphas (i.e. scaling),
+                        you need to call an additional method before loading the adapter:
+
+                        ```py
+                        pipeline = ...  # load diffusers pipeline
+                        max_rank = ...  # the highest rank among all LoRAs that you want to load
+                        # call *before* compiling and loading the LoRA adapter
+                        pipeline.enable_lora_hotswap(target_rank=max_rank)
+                        pipeline.load_lora_weights(file_name)
+                        # optionally compile the model now
+                        ```
+
+                        Note that hotswapping adapters of the text encoder is not yet supported. There are some further
+                        limitations to this technique, which are documented here:
+                        https://huggingface.co/docs/peft/main/en/package_reference/hotswap
+                    load_with_metadata: TODO
+        =======
+                    hotswap (`bool`, *optional*):
+                        See [`~loaders.StableDiffusionLoraLoaderMixin.load_lora_weights`].
+        >>>>>>> main
         """
         if low_cpu_mem_usage and is_peft_version("<", "0.13.0"):
             raise ValueError(
