--- conflicted
+++ resolved
@@ -117,17 +117,14 @@
     "hunyuan-video": "txt_in.individual_token_refiner.blocks.0.adaLN_modulation.1.bias",
     "instruct-pix2pix": "model.diffusion_model.input_blocks.0.0.weight",
     "lumina2": ["model.diffusion_model.cap_embedder.0.weight", "cap_embedder.0.weight"],
-<<<<<<< HEAD
     "sana": [
         "blocks.0.cross_attn.q_linear.weight",
         "blocks.0.cross_attn.q_linear.bias",
         "blocks.0.cross_attn.kv_linear.weight",
         "blocks.0.cross_attn.kv_linear.bias",
     ],
-=======
     "wan": ["model.diffusion_model.head.modulation", "head.modulation"],
     "wan_vae": "decoder.middle.0.residual.0.gamma",
->>>>>>> b38450d5
 }
 
 DIFFUSERS_DEFAULT_PIPELINE_PATHS = {
@@ -187,13 +184,10 @@
     "hunyuan-video": {"pretrained_model_name_or_path": "hunyuanvideo-community/HunyuanVideo"},
     "instruct-pix2pix": {"pretrained_model_name_or_path": "timbrooks/instruct-pix2pix"},
     "lumina2": {"pretrained_model_name_or_path": "Alpha-VLLM/Lumina-Image-2.0"},
-<<<<<<< HEAD
     "sana": {"pretrained_model_name_or_path": "Efficient-Large-Model/Sana_1600M_1024px_diffusers"},
-=======
     "wan-t2v-1.3B": {"pretrained_model_name_or_path": "Wan-AI/Wan2.1-T2V-1.3B-Diffusers"},
     "wan-t2v-14B": {"pretrained_model_name_or_path": "Wan-AI/Wan2.1-T2V-14B-Diffusers"},
     "wan-i2v-14B": {"pretrained_model_name_or_path": "Wan-AI/Wan2.1-I2V-14B-480P-Diffusers"},
->>>>>>> b38450d5
 }
 
 # Use to configure model sample size when original config is provided
@@ -682,11 +676,9 @@
     elif any(key in checkpoint for key in CHECKPOINT_KEY_NAMES["lumina2"]):
         model_type = "lumina2"
 
-<<<<<<< HEAD
     elif any(key in checkpoint for key in CHECKPOINT_KEY_NAMES["sana"]):
         model_type = "sana"
 
-=======
     elif any(key in checkpoint for key in CHECKPOINT_KEY_NAMES["wan"]):
         if "model.diffusion_model.patch_embedding.weight" in checkpoint:
             target_key = "model.diffusion_model.patch_embedding.weight"
@@ -702,7 +694,6 @@
     elif CHECKPOINT_KEY_NAMES["wan_vae"] in checkpoint:
         # All Wan models use the same VAE so we can use the same default model repo to fetch the config
         model_type = "wan-t2v-14B"
->>>>>>> b38450d5
     else:
         model_type = "v1"
 
@@ -2916,20 +2907,13 @@
     return converted_state_dict
 
 
-<<<<<<< HEAD
 def convert_sana_transformer_to_diffusers(checkpoint, **kwargs):
     converted_state_dict = {}
-=======
-def convert_wan_transformer_to_diffusers(checkpoint, **kwargs):
-    converted_state_dict = {}
-
->>>>>>> b38450d5
     keys = list(checkpoint.keys())
     for k in keys:
         if "model.diffusion_model." in k:
             checkpoint[k.replace("model.diffusion_model.", "")] = checkpoint.pop(k)
 
-<<<<<<< HEAD
     num_layers = list(set(int(k.split(".", 2)[1]) for k in checkpoint if "blocks" in k))[-1] + 1  # noqa: C401
 
     # Positional and patch embeddings.
@@ -3024,7 +3008,18 @@
     converted_state_dict["proj_out.weight"] = checkpoint.pop("final_layer.linear.weight")
     converted_state_dict["proj_out.bias"] = checkpoint.pop("final_layer.linear.bias")
     converted_state_dict["scale_shift_table"] = checkpoint.pop("final_layer.scale_shift_table")
-=======
+
+    return converted_state_dict
+
+
+def convert_wan_transformer_to_diffusers(checkpoint, **kwargs):
+    converted_state_dict = {}
+
+    keys = list(checkpoint.keys())
+    for k in keys:
+        if "model.diffusion_model." in k:
+            checkpoint[k.replace("model.diffusion_model.", "")] = checkpoint.pop(k)
+
     TRANSFORMER_KEYS_RENAME_DICT = {
         "time_embedding.0": "condition_embedder.time_embedder.linear_1",
         "time_embedding.2": "condition_embedder.time_embedder.linear_2",
@@ -3262,6 +3257,5 @@
         else:
             # Keep other keys unchanged
             converted_state_dict[key] = value
->>>>>>> b38450d5
 
     return converted_state_dict