--- conflicted
+++ resolved
@@ -2426,7 +2426,104 @@
     return converted_state_dict
 
 
-<<<<<<< HEAD
+def convert_mochi_transformer_checkpoint_to_diffusers(checkpoint, **kwargs):
+    new_state_dict = {}
+
+    # Comfy checkpoints add this prefix
+    keys = list(checkpoint.keys())
+    for k in keys:
+        if "model.diffusion_model." in k:
+            checkpoint[k.replace("model.diffusion_model.", "")] = checkpoint.pop(k)
+
+    # Convert patch_embed
+    new_state_dict["patch_embed.proj.weight"] = checkpoint.pop("x_embedder.proj.weight")
+    new_state_dict["patch_embed.proj.bias"] = checkpoint.pop("x_embedder.proj.bias")
+
+    # Convert time_embed
+    new_state_dict["time_embed.timestep_embedder.linear_1.weight"] = checkpoint.pop("t_embedder.mlp.0.weight")
+    new_state_dict["time_embed.timestep_embedder.linear_1.bias"] = checkpoint.pop("t_embedder.mlp.0.bias")
+    new_state_dict["time_embed.timestep_embedder.linear_2.weight"] = checkpoint.pop("t_embedder.mlp.2.weight")
+    new_state_dict["time_embed.timestep_embedder.linear_2.bias"] = checkpoint.pop("t_embedder.mlp.2.bias")
+    new_state_dict["time_embed.pooler.to_kv.weight"] = checkpoint.pop("t5_y_embedder.to_kv.weight")
+    new_state_dict["time_embed.pooler.to_kv.bias"] = checkpoint.pop("t5_y_embedder.to_kv.bias")
+    new_state_dict["time_embed.pooler.to_q.weight"] = checkpoint.pop("t5_y_embedder.to_q.weight")
+    new_state_dict["time_embed.pooler.to_q.bias"] = checkpoint.pop("t5_y_embedder.to_q.bias")
+    new_state_dict["time_embed.pooler.to_out.weight"] = checkpoint.pop("t5_y_embedder.to_out.weight")
+    new_state_dict["time_embed.pooler.to_out.bias"] = checkpoint.pop("t5_y_embedder.to_out.bias")
+    new_state_dict["time_embed.caption_proj.weight"] = checkpoint.pop("t5_yproj.weight")
+    new_state_dict["time_embed.caption_proj.bias"] = checkpoint.pop("t5_yproj.bias")
+
+    # Convert transformer blocks
+    num_layers = 48
+    for i in range(num_layers):
+        block_prefix = f"transformer_blocks.{i}."
+        old_prefix = f"blocks.{i}."
+
+        # norm1
+        new_state_dict[block_prefix + "norm1.linear.weight"] = checkpoint.pop(old_prefix + "mod_x.weight")
+        new_state_dict[block_prefix + "norm1.linear.bias"] = checkpoint.pop(old_prefix + "mod_x.bias")
+        if i < num_layers - 1:
+            new_state_dict[block_prefix + "norm1_context.linear.weight"] = checkpoint.pop(old_prefix + "mod_y.weight")
+            new_state_dict[block_prefix + "norm1_context.linear.bias"] = checkpoint.pop(old_prefix + "mod_y.bias")
+        else:
+            new_state_dict[block_prefix + "norm1_context.linear_1.weight"] = checkpoint.pop(
+                old_prefix + "mod_y.weight"
+            )
+            new_state_dict[block_prefix + "norm1_context.linear_1.bias"] = checkpoint.pop(old_prefix + "mod_y.bias")
+
+        # Visual attention
+        qkv_weight = checkpoint.pop(old_prefix + "attn.qkv_x.weight")
+        q, k, v = qkv_weight.chunk(3, dim=0)
+
+        new_state_dict[block_prefix + "attn1.to_q.weight"] = q
+        new_state_dict[block_prefix + "attn1.to_k.weight"] = k
+        new_state_dict[block_prefix + "attn1.to_v.weight"] = v
+        new_state_dict[block_prefix + "attn1.norm_q.weight"] = checkpoint.pop(old_prefix + "attn.q_norm_x.weight")
+        new_state_dict[block_prefix + "attn1.norm_k.weight"] = checkpoint.pop(old_prefix + "attn.k_norm_x.weight")
+        new_state_dict[block_prefix + "attn1.to_out.0.weight"] = checkpoint.pop(old_prefix + "attn.proj_x.weight")
+        new_state_dict[block_prefix + "attn1.to_out.0.bias"] = checkpoint.pop(old_prefix + "attn.proj_x.bias")
+
+        # Context attention
+        qkv_weight = checkpoint.pop(old_prefix + "attn.qkv_y.weight")
+        q, k, v = qkv_weight.chunk(3, dim=0)
+
+        new_state_dict[block_prefix + "attn1.add_q_proj.weight"] = q
+        new_state_dict[block_prefix + "attn1.add_k_proj.weight"] = k
+        new_state_dict[block_prefix + "attn1.add_v_proj.weight"] = v
+        new_state_dict[block_prefix + "attn1.norm_added_q.weight"] = checkpoint.pop(
+            old_prefix + "attn.q_norm_y.weight"
+        )
+        new_state_dict[block_prefix + "attn1.norm_added_k.weight"] = checkpoint.pop(
+            old_prefix + "attn.k_norm_y.weight"
+        )
+        if i < num_layers - 1:
+            new_state_dict[block_prefix + "attn1.to_add_out.weight"] = checkpoint.pop(
+                old_prefix + "attn.proj_y.weight"
+            )
+            new_state_dict[block_prefix + "attn1.to_add_out.bias"] = checkpoint.pop(old_prefix + "attn.proj_y.bias")
+
+        # MLP
+        new_state_dict[block_prefix + "ff.net.0.proj.weight"] = swap_proj_gate(
+            checkpoint.pop(old_prefix + "mlp_x.w1.weight")
+        )
+        new_state_dict[block_prefix + "ff.net.2.weight"] = checkpoint.pop(old_prefix + "mlp_x.w2.weight")
+        if i < num_layers - 1:
+            new_state_dict[block_prefix + "ff_context.net.0.proj.weight"] = swap_proj_gate(
+                checkpoint.pop(old_prefix + "mlp_y.w1.weight")
+            )
+            new_state_dict[block_prefix + "ff_context.net.2.weight"] = checkpoint.pop(old_prefix + "mlp_y.w2.weight")
+
+    # Output layers
+    new_state_dict["norm_out.linear.weight"] = swap_scale_shift(checkpoint.pop("final_layer.mod.weight"), dim=0)
+    new_state_dict["norm_out.linear.bias"] = swap_scale_shift(checkpoint.pop("final_layer.mod.bias"), dim=0)
+    new_state_dict["proj_out.weight"] = checkpoint.pop("final_layer.linear.weight")
+    new_state_dict["proj_out.bias"] = checkpoint.pop("final_layer.linear.bias")
+
+    new_state_dict["pos_frequencies"] = checkpoint.pop("pos_frequencies")
+
+    return new_state_dict
+
+
 # Copied from diffusers.examples.model_search.pipeline_easy.get_keyword_types
 def get_keyword_types(keyword):
     r"""
@@ -2505,102 +2602,4 @@
         status["checkpoint_format"] = None
         status["loading_method"] = None
 
-    return status
-=======
-def convert_mochi_transformer_checkpoint_to_diffusers(checkpoint, **kwargs):
-    new_state_dict = {}
-
-    # Comfy checkpoints add this prefix
-    keys = list(checkpoint.keys())
-    for k in keys:
-        if "model.diffusion_model." in k:
-            checkpoint[k.replace("model.diffusion_model.", "")] = checkpoint.pop(k)
-
-    # Convert patch_embed
-    new_state_dict["patch_embed.proj.weight"] = checkpoint.pop("x_embedder.proj.weight")
-    new_state_dict["patch_embed.proj.bias"] = checkpoint.pop("x_embedder.proj.bias")
-
-    # Convert time_embed
-    new_state_dict["time_embed.timestep_embedder.linear_1.weight"] = checkpoint.pop("t_embedder.mlp.0.weight")
-    new_state_dict["time_embed.timestep_embedder.linear_1.bias"] = checkpoint.pop("t_embedder.mlp.0.bias")
-    new_state_dict["time_embed.timestep_embedder.linear_2.weight"] = checkpoint.pop("t_embedder.mlp.2.weight")
-    new_state_dict["time_embed.timestep_embedder.linear_2.bias"] = checkpoint.pop("t_embedder.mlp.2.bias")
-    new_state_dict["time_embed.pooler.to_kv.weight"] = checkpoint.pop("t5_y_embedder.to_kv.weight")
-    new_state_dict["time_embed.pooler.to_kv.bias"] = checkpoint.pop("t5_y_embedder.to_kv.bias")
-    new_state_dict["time_embed.pooler.to_q.weight"] = checkpoint.pop("t5_y_embedder.to_q.weight")
-    new_state_dict["time_embed.pooler.to_q.bias"] = checkpoint.pop("t5_y_embedder.to_q.bias")
-    new_state_dict["time_embed.pooler.to_out.weight"] = checkpoint.pop("t5_y_embedder.to_out.weight")
-    new_state_dict["time_embed.pooler.to_out.bias"] = checkpoint.pop("t5_y_embedder.to_out.bias")
-    new_state_dict["time_embed.caption_proj.weight"] = checkpoint.pop("t5_yproj.weight")
-    new_state_dict["time_embed.caption_proj.bias"] = checkpoint.pop("t5_yproj.bias")
-
-    # Convert transformer blocks
-    num_layers = 48
-    for i in range(num_layers):
-        block_prefix = f"transformer_blocks.{i}."
-        old_prefix = f"blocks.{i}."
-
-        # norm1
-        new_state_dict[block_prefix + "norm1.linear.weight"] = checkpoint.pop(old_prefix + "mod_x.weight")
-        new_state_dict[block_prefix + "norm1.linear.bias"] = checkpoint.pop(old_prefix + "mod_x.bias")
-        if i < num_layers - 1:
-            new_state_dict[block_prefix + "norm1_context.linear.weight"] = checkpoint.pop(old_prefix + "mod_y.weight")
-            new_state_dict[block_prefix + "norm1_context.linear.bias"] = checkpoint.pop(old_prefix + "mod_y.bias")
-        else:
-            new_state_dict[block_prefix + "norm1_context.linear_1.weight"] = checkpoint.pop(
-                old_prefix + "mod_y.weight"
-            )
-            new_state_dict[block_prefix + "norm1_context.linear_1.bias"] = checkpoint.pop(old_prefix + "mod_y.bias")
-
-        # Visual attention
-        qkv_weight = checkpoint.pop(old_prefix + "attn.qkv_x.weight")
-        q, k, v = qkv_weight.chunk(3, dim=0)
-
-        new_state_dict[block_prefix + "attn1.to_q.weight"] = q
-        new_state_dict[block_prefix + "attn1.to_k.weight"] = k
-        new_state_dict[block_prefix + "attn1.to_v.weight"] = v
-        new_state_dict[block_prefix + "attn1.norm_q.weight"] = checkpoint.pop(old_prefix + "attn.q_norm_x.weight")
-        new_state_dict[block_prefix + "attn1.norm_k.weight"] = checkpoint.pop(old_prefix + "attn.k_norm_x.weight")
-        new_state_dict[block_prefix + "attn1.to_out.0.weight"] = checkpoint.pop(old_prefix + "attn.proj_x.weight")
-        new_state_dict[block_prefix + "attn1.to_out.0.bias"] = checkpoint.pop(old_prefix + "attn.proj_x.bias")
-
-        # Context attention
-        qkv_weight = checkpoint.pop(old_prefix + "attn.qkv_y.weight")
-        q, k, v = qkv_weight.chunk(3, dim=0)
-
-        new_state_dict[block_prefix + "attn1.add_q_proj.weight"] = q
-        new_state_dict[block_prefix + "attn1.add_k_proj.weight"] = k
-        new_state_dict[block_prefix + "attn1.add_v_proj.weight"] = v
-        new_state_dict[block_prefix + "attn1.norm_added_q.weight"] = checkpoint.pop(
-            old_prefix + "attn.q_norm_y.weight"
-        )
-        new_state_dict[block_prefix + "attn1.norm_added_k.weight"] = checkpoint.pop(
-            old_prefix + "attn.k_norm_y.weight"
-        )
-        if i < num_layers - 1:
-            new_state_dict[block_prefix + "attn1.to_add_out.weight"] = checkpoint.pop(
-                old_prefix + "attn.proj_y.weight"
-            )
-            new_state_dict[block_prefix + "attn1.to_add_out.bias"] = checkpoint.pop(old_prefix + "attn.proj_y.bias")
-
-        # MLP
-        new_state_dict[block_prefix + "ff.net.0.proj.weight"] = swap_proj_gate(
-            checkpoint.pop(old_prefix + "mlp_x.w1.weight")
-        )
-        new_state_dict[block_prefix + "ff.net.2.weight"] = checkpoint.pop(old_prefix + "mlp_x.w2.weight")
-        if i < num_layers - 1:
-            new_state_dict[block_prefix + "ff_context.net.0.proj.weight"] = swap_proj_gate(
-                checkpoint.pop(old_prefix + "mlp_y.w1.weight")
-            )
-            new_state_dict[block_prefix + "ff_context.net.2.weight"] = checkpoint.pop(old_prefix + "mlp_y.w2.weight")
-
-    # Output layers
-    new_state_dict["norm_out.linear.weight"] = swap_scale_shift(checkpoint.pop("final_layer.mod.weight"), dim=0)
-    new_state_dict["norm_out.linear.bias"] = swap_scale_shift(checkpoint.pop("final_layer.mod.bias"), dim=0)
-    new_state_dict["proj_out.weight"] = checkpoint.pop("final_layer.linear.weight")
-    new_state_dict["proj_out.bias"] = checkpoint.pop("final_layer.linear.bias")
-
-    new_state_dict["pos_frequencies"] = checkpoint.pop("pos_frequencies")
-
-    return new_state_dict
->>>>>>> 233dffdc
+    return status