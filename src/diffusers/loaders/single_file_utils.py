# coding=utf-8
# Copyright 2024 The HuggingFace Inc. team.
#
# Licensed under the Apache License, Version 2.0 (the "License");
# you may not use this file except in compliance with the License.
# You may obtain a copy of the License at
#
#     http://www.apache.org/licenses/LICENSE-2.0
#
# Unless required by applicable law or agreed to in writing, software
# distributed under the License is distributed on an "AS IS" BASIS,
# WITHOUT WARRANTIES OR CONDITIONS OF ANY KIND, either express or implied.
# See the License for the specific language governing permissions and
# limitations under the License.
"""Conversion script for the Stable Diffusion checkpoints."""

import copy
import os
import re
from contextlib import nullcontext
from io import BytesIO
from urllib.parse import urlparse

import requests
import torch
import yaml

from ..models.modeling_utils import load_state_dict
from ..schedulers import (
    DDIMScheduler,
    DPMSolverMultistepScheduler,
    EDMDPMSolverMultistepScheduler,
    EulerAncestralDiscreteScheduler,
    EulerDiscreteScheduler,
    HeunDiscreteScheduler,
    LMSDiscreteScheduler,
    PNDMScheduler,
)
from ..utils import (
    SAFETENSORS_WEIGHTS_NAME,
    WEIGHTS_NAME,
    deprecate,
    is_accelerate_available,
    is_transformers_available,
    logging,
)
from ..utils.hub_utils import _get_model_file


if is_transformers_available():
    from transformers import AutoImageProcessor

if is_accelerate_available():
    from accelerate import init_empty_weights

    from ..models.modeling_utils import load_model_dict_into_meta

logger = logging.get_logger(__name__)  # pylint: disable=invalid-name

CHECKPOINT_KEY_NAMES = {
    "v2": "model.diffusion_model.input_blocks.2.1.transformer_blocks.0.attn2.to_k.weight",
    "xl_base": "conditioner.embedders.1.model.transformer.resblocks.9.mlp.c_proj.bias",
    "xl_refiner": "conditioner.embedders.0.model.transformer.resblocks.9.mlp.c_proj.bias",
    "upscale": "model.diffusion_model.input_blocks.10.0.skip_connection.bias",
    "controlnet": [
        "control_model.time_embed.0.weight",
        "controlnet_cond_embedding.conv_in.weight",
    ],
    # TODO: find non-Diffusers keys for controlnet_xl
    "controlnet_xl": "add_embedding.linear_1.weight",
    "controlnet_xl_large": "down_blocks.1.attentions.0.transformer_blocks.0.attn1.to_k.weight",
    "controlnet_xl_mid": "down_blocks.1.attentions.0.norm.weight",
    "playground-v2-5": "edm_mean",
    "inpainting": "model.diffusion_model.input_blocks.0.0.weight",
    "clip": "cond_stage_model.transformer.text_model.embeddings.position_embedding.weight",
    "clip_sdxl": "conditioner.embedders.0.transformer.text_model.embeddings.position_embedding.weight",
    "clip_sd3": "text_encoders.clip_l.transformer.text_model.embeddings.position_embedding.weight",
    "open_clip": "cond_stage_model.model.token_embedding.weight",
    "open_clip_sdxl": "conditioner.embedders.1.model.positional_embedding",
    "open_clip_sdxl_refiner": "conditioner.embedders.0.model.text_projection",
    "open_clip_sd3": "text_encoders.clip_g.transformer.text_model.embeddings.position_embedding.weight",
    "stable_cascade_stage_b": "down_blocks.1.0.channelwise.0.weight",
    "stable_cascade_stage_c": "clip_txt_mapper.weight",
    "sd3": [
        "joint_blocks.0.context_block.adaLN_modulation.1.bias",
        "model.diffusion_model.joint_blocks.0.context_block.adaLN_modulation.1.bias",
    ],
    "sd35_large": [
        "joint_blocks.37.x_block.mlp.fc1.weight",
        "model.diffusion_model.joint_blocks.37.x_block.mlp.fc1.weight",
    ],
    "animatediff": "down_blocks.0.motion_modules.0.temporal_transformer.transformer_blocks.0.attention_blocks.0.pos_encoder.pe",
    "animatediff_v2": "mid_block.motion_modules.0.temporal_transformer.norm.bias",
    "animatediff_sdxl_beta": "up_blocks.2.motion_modules.0.temporal_transformer.norm.weight",
    "animatediff_scribble": "controlnet_cond_embedding.conv_in.weight",
    "animatediff_rgb": "controlnet_cond_embedding.weight",
    "auraflow": [
        "double_layers.0.attn.w2q.weight",
        "double_layers.0.attn.w1q.weight",
        "cond_seq_linear.weight",
        "t_embedder.mlp.0.weight",
    ],
    "flux": [
        "double_blocks.0.img_attn.norm.key_norm.scale",
        "model.diffusion_model.double_blocks.0.img_attn.norm.key_norm.scale",
    ],
    "ltx-video": [
        "model.diffusion_model.patchify_proj.weight",
        "model.diffusion_model.transformer_blocks.27.scale_shift_table",
        "patchify_proj.weight",
        "transformer_blocks.27.scale_shift_table",
        "vae.per_channel_statistics.mean-of-means",
    ],
    "autoencoder-dc": "decoder.stages.1.op_list.0.main.conv.conv.bias",
    "autoencoder-dc-sana": "encoder.project_in.conv.bias",
    "mochi-1-preview": ["model.diffusion_model.blocks.0.attn.qkv_x.weight", "blocks.0.attn.qkv_x.weight"],
    "hunyuan-video": "txt_in.individual_token_refiner.blocks.0.adaLN_modulation.1.bias",
    "instruct-pix2pix": "model.diffusion_model.input_blocks.0.0.weight",
}

DIFFUSERS_DEFAULT_PIPELINE_PATHS = {
    "xl_base": {"pretrained_model_name_or_path": "stabilityai/stable-diffusion-xl-base-1.0"},
    "xl_refiner": {"pretrained_model_name_or_path": "stabilityai/stable-diffusion-xl-refiner-1.0"},
    "xl_inpaint": {"pretrained_model_name_or_path": "diffusers/stable-diffusion-xl-1.0-inpainting-0.1"},
    "playground-v2-5": {"pretrained_model_name_or_path": "playgroundai/playground-v2.5-1024px-aesthetic"},
    "upscale": {"pretrained_model_name_or_path": "stabilityai/stable-diffusion-x4-upscaler"},
    "inpainting": {"pretrained_model_name_or_path": "stable-diffusion-v1-5/stable-diffusion-inpainting"},
    "inpainting_v2": {"pretrained_model_name_or_path": "stabilityai/stable-diffusion-2-inpainting"},
    "controlnet": {"pretrained_model_name_or_path": "lllyasviel/control_v11p_sd15_canny"},
    "controlnet_xl_large": {"pretrained_model_name_or_path": "diffusers/controlnet-canny-sdxl-1.0"},
    "controlnet_xl_mid": {"pretrained_model_name_or_path": "diffusers/controlnet-canny-sdxl-1.0-mid"},
    "controlnet_xl_small": {"pretrained_model_name_or_path": "diffusers/controlnet-canny-sdxl-1.0-small"},
    "v2": {"pretrained_model_name_or_path": "stabilityai/stable-diffusion-2-1"},
    "v1": {"pretrained_model_name_or_path": "stable-diffusion-v1-5/stable-diffusion-v1-5"},
    "stable_cascade_stage_b": {"pretrained_model_name_or_path": "stabilityai/stable-cascade", "subfolder": "decoder"},
    "stable_cascade_stage_b_lite": {
        "pretrained_model_name_or_path": "stabilityai/stable-cascade",
        "subfolder": "decoder_lite",
    },
    "stable_cascade_stage_c": {
        "pretrained_model_name_or_path": "stabilityai/stable-cascade-prior",
        "subfolder": "prior",
    },
    "stable_cascade_stage_c_lite": {
        "pretrained_model_name_or_path": "stabilityai/stable-cascade-prior",
        "subfolder": "prior_lite",
    },
    "sd3": {
        "pretrained_model_name_or_path": "stabilityai/stable-diffusion-3-medium-diffusers",
    },
    "sd35_large": {
        "pretrained_model_name_or_path": "stabilityai/stable-diffusion-3.5-large",
    },
    "sd35_medium": {
        "pretrained_model_name_or_path": "stabilityai/stable-diffusion-3.5-medium",
    },
    "animatediff_v1": {"pretrained_model_name_or_path": "guoyww/animatediff-motion-adapter-v1-5"},
    "animatediff_v2": {"pretrained_model_name_or_path": "guoyww/animatediff-motion-adapter-v1-5-2"},
    "animatediff_v3": {"pretrained_model_name_or_path": "guoyww/animatediff-motion-adapter-v1-5-3"},
    "animatediff_sdxl_beta": {"pretrained_model_name_or_path": "guoyww/animatediff-motion-adapter-sdxl-beta"},
    "animatediff_scribble": {"pretrained_model_name_or_path": "guoyww/animatediff-sparsectrl-scribble"},
    "animatediff_rgb": {"pretrained_model_name_or_path": "guoyww/animatediff-sparsectrl-rgb"},
    "auraflow": {"pretrained_model_name_or_path": "fal/AuraFlow-v0.3"},
    "flux-dev": {"pretrained_model_name_or_path": "black-forest-labs/FLUX.1-dev"},
    "flux-fill": {"pretrained_model_name_or_path": "black-forest-labs/FLUX.1-Fill-dev"},
    "flux-depth": {"pretrained_model_name_or_path": "black-forest-labs/FLUX.1-Depth-dev"},
    "flux-schnell": {"pretrained_model_name_or_path": "black-forest-labs/FLUX.1-schnell"},
    "ltx-video": {"pretrained_model_name_or_path": "diffusers/LTX-Video-0.9.0"},
    "ltx-video-0.9.1": {"pretrained_model_name_or_path": "diffusers/LTX-Video-0.9.1"},
    "autoencoder-dc-f128c512": {"pretrained_model_name_or_path": "mit-han-lab/dc-ae-f128c512-mix-1.0-diffusers"},
    "autoencoder-dc-f64c128": {"pretrained_model_name_or_path": "mit-han-lab/dc-ae-f64c128-mix-1.0-diffusers"},
    "autoencoder-dc-f32c32": {"pretrained_model_name_or_path": "mit-han-lab/dc-ae-f32c32-mix-1.0-diffusers"},
    "autoencoder-dc-f32c32-sana": {"pretrained_model_name_or_path": "mit-han-lab/dc-ae-f32c32-sana-1.0-diffusers"},
    "mochi-1-preview": {"pretrained_model_name_or_path": "genmo/mochi-1-preview"},
    "hunyuan-video": {"pretrained_model_name_or_path": "hunyuanvideo-community/HunyuanVideo"},
    "instruct-pix2pix": {"pretrained_model_name_or_path": "timbrooks/instruct-pix2pix"},
}

# Use to configure model sample size when original config is provided
DIFFUSERS_TO_LDM_DEFAULT_IMAGE_SIZE_MAP = {
    "xl_base": 1024,
    "xl_refiner": 1024,
    "xl_inpaint": 1024,
    "playground-v2-5": 1024,
    "upscale": 512,
    "inpainting": 512,
    "inpainting_v2": 512,
    "controlnet": 512,
    "v2": 768,
    "v1": 512,
}


DIFFUSERS_TO_LDM_MAPPING = {
    "unet": {
        "layers": {
            "time_embedding.linear_1.weight": "time_embed.0.weight",
            "time_embedding.linear_1.bias": "time_embed.0.bias",
            "time_embedding.linear_2.weight": "time_embed.2.weight",
            "time_embedding.linear_2.bias": "time_embed.2.bias",
            "conv_in.weight": "input_blocks.0.0.weight",
            "conv_in.bias": "input_blocks.0.0.bias",
            "conv_norm_out.weight": "out.0.weight",
            "conv_norm_out.bias": "out.0.bias",
            "conv_out.weight": "out.2.weight",
            "conv_out.bias": "out.2.bias",
        },
        "class_embed_type": {
            "class_embedding.linear_1.weight": "label_emb.0.0.weight",
            "class_embedding.linear_1.bias": "label_emb.0.0.bias",
            "class_embedding.linear_2.weight": "label_emb.0.2.weight",
            "class_embedding.linear_2.bias": "label_emb.0.2.bias",
        },
        "addition_embed_type": {
            "add_embedding.linear_1.weight": "label_emb.0.0.weight",
            "add_embedding.linear_1.bias": "label_emb.0.0.bias",
            "add_embedding.linear_2.weight": "label_emb.0.2.weight",
            "add_embedding.linear_2.bias": "label_emb.0.2.bias",
        },
    },
    "controlnet": {
        "layers": {
            "time_embedding.linear_1.weight": "time_embed.0.weight",
            "time_embedding.linear_1.bias": "time_embed.0.bias",
            "time_embedding.linear_2.weight": "time_embed.2.weight",
            "time_embedding.linear_2.bias": "time_embed.2.bias",
            "conv_in.weight": "input_blocks.0.0.weight",
            "conv_in.bias": "input_blocks.0.0.bias",
            "controlnet_cond_embedding.conv_in.weight": "input_hint_block.0.weight",
            "controlnet_cond_embedding.conv_in.bias": "input_hint_block.0.bias",
            "controlnet_cond_embedding.conv_out.weight": "input_hint_block.14.weight",
            "controlnet_cond_embedding.conv_out.bias": "input_hint_block.14.bias",
        },
        "class_embed_type": {
            "class_embedding.linear_1.weight": "label_emb.0.0.weight",
            "class_embedding.linear_1.bias": "label_emb.0.0.bias",
            "class_embedding.linear_2.weight": "label_emb.0.2.weight",
            "class_embedding.linear_2.bias": "label_emb.0.2.bias",
        },
        "addition_embed_type": {
            "add_embedding.linear_1.weight": "label_emb.0.0.weight",
            "add_embedding.linear_1.bias": "label_emb.0.0.bias",
            "add_embedding.linear_2.weight": "label_emb.0.2.weight",
            "add_embedding.linear_2.bias": "label_emb.0.2.bias",
        },
    },
    "vae": {
        "encoder.conv_in.weight": "encoder.conv_in.weight",
        "encoder.conv_in.bias": "encoder.conv_in.bias",
        "encoder.conv_out.weight": "encoder.conv_out.weight",
        "encoder.conv_out.bias": "encoder.conv_out.bias",
        "encoder.conv_norm_out.weight": "encoder.norm_out.weight",
        "encoder.conv_norm_out.bias": "encoder.norm_out.bias",
        "decoder.conv_in.weight": "decoder.conv_in.weight",
        "decoder.conv_in.bias": "decoder.conv_in.bias",
        "decoder.conv_out.weight": "decoder.conv_out.weight",
        "decoder.conv_out.bias": "decoder.conv_out.bias",
        "decoder.conv_norm_out.weight": "decoder.norm_out.weight",
        "decoder.conv_norm_out.bias": "decoder.norm_out.bias",
        "quant_conv.weight": "quant_conv.weight",
        "quant_conv.bias": "quant_conv.bias",
        "post_quant_conv.weight": "post_quant_conv.weight",
        "post_quant_conv.bias": "post_quant_conv.bias",
    },
    "openclip": {
        "layers": {
            "text_model.embeddings.position_embedding.weight": "positional_embedding",
            "text_model.embeddings.token_embedding.weight": "token_embedding.weight",
            "text_model.final_layer_norm.weight": "ln_final.weight",
            "text_model.final_layer_norm.bias": "ln_final.bias",
            "text_projection.weight": "text_projection",
        },
        "transformer": {
            "text_model.encoder.layers.": "resblocks.",
            "layer_norm1": "ln_1",
            "layer_norm2": "ln_2",
            ".fc1.": ".c_fc.",
            ".fc2.": ".c_proj.",
            ".self_attn": ".attn",
            "transformer.text_model.final_layer_norm.": "ln_final.",
            "transformer.text_model.embeddings.token_embedding.weight": "token_embedding.weight",
            "transformer.text_model.embeddings.position_embedding.weight": "positional_embedding",
        },
    },
}

SD_2_TEXT_ENCODER_KEYS_TO_IGNORE = [
    "cond_stage_model.model.transformer.resblocks.23.attn.in_proj_bias",
    "cond_stage_model.model.transformer.resblocks.23.attn.in_proj_weight",
    "cond_stage_model.model.transformer.resblocks.23.attn.out_proj.bias",
    "cond_stage_model.model.transformer.resblocks.23.attn.out_proj.weight",
    "cond_stage_model.model.transformer.resblocks.23.ln_1.bias",
    "cond_stage_model.model.transformer.resblocks.23.ln_1.weight",
    "cond_stage_model.model.transformer.resblocks.23.ln_2.bias",
    "cond_stage_model.model.transformer.resblocks.23.ln_2.weight",
    "cond_stage_model.model.transformer.resblocks.23.mlp.c_fc.bias",
    "cond_stage_model.model.transformer.resblocks.23.mlp.c_fc.weight",
    "cond_stage_model.model.transformer.resblocks.23.mlp.c_proj.bias",
    "cond_stage_model.model.transformer.resblocks.23.mlp.c_proj.weight",
    "cond_stage_model.model.text_projection",
]

# To support legacy scheduler_type argument
SCHEDULER_DEFAULT_CONFIG = {
    "beta_schedule": "scaled_linear",
    "beta_start": 0.00085,
    "beta_end": 0.012,
    "interpolation_type": "linear",
    "num_train_timesteps": 1000,
    "prediction_type": "epsilon",
    "sample_max_value": 1.0,
    "set_alpha_to_one": False,
    "skip_prk_steps": True,
    "steps_offset": 1,
    "timestep_spacing": "leading",
}

LDM_VAE_KEYS = ["first_stage_model.", "vae."]
LDM_VAE_DEFAULT_SCALING_FACTOR = 0.18215
PLAYGROUND_VAE_SCALING_FACTOR = 0.5
LDM_UNET_KEY = "model.diffusion_model."
LDM_CONTROLNET_KEY = "control_model."
LDM_CLIP_PREFIX_TO_REMOVE = [
    "cond_stage_model.transformer.",
    "conditioner.embedders.0.transformer.",
]
LDM_OPEN_CLIP_TEXT_PROJECTION_DIM = 1024
SCHEDULER_LEGACY_KWARGS = ["prediction_type", "scheduler_type"]

VALID_URL_PREFIXES = ["https://huggingface.co/", "huggingface.co/", "hf.co/", "https://hf.co/"]


class SingleFileComponentError(Exception):
    def __init__(self, message=None):
        self.message = message
        super().__init__(self.message)


def is_valid_url(url):
    result = urlparse(url)
    if result.scheme and result.netloc:
        return True

    return False


def _extract_repo_id_and_weights_name(pretrained_model_name_or_path):
    if not is_valid_url(pretrained_model_name_or_path):
        raise ValueError("Invalid `pretrained_model_name_or_path` provided. Please set it to a valid URL.")

    pattern = r"([^/]+)/([^/]+)/(?:blob/main/)?(.+)"
    weights_name = None
    repo_id = (None,)
    for prefix in VALID_URL_PREFIXES:
        pretrained_model_name_or_path = pretrained_model_name_or_path.replace(prefix, "")
    match = re.match(pattern, pretrained_model_name_or_path)
    if not match:
        logger.warning("Unable to identify the repo_id and weights_name from the provided URL.")
        return repo_id, weights_name

    repo_id = f"{match.group(1)}/{match.group(2)}"
    weights_name = match.group(3)

    return repo_id, weights_name


def _is_model_weights_in_cached_folder(cached_folder, name):
    pretrained_model_name_or_path = os.path.join(cached_folder, name)
    weights_exist = False

    for weights_name in [WEIGHTS_NAME, SAFETENSORS_WEIGHTS_NAME]:
        if os.path.isfile(os.path.join(pretrained_model_name_or_path, weights_name)):
            weights_exist = True

    return weights_exist


def _is_legacy_scheduler_kwargs(kwargs):
    return any(k in SCHEDULER_LEGACY_KWARGS for k in kwargs.keys())


def load_single_file_checkpoint(
    pretrained_model_link_or_path,
    force_download=False,
    proxies=None,
    token=None,
    cache_dir=None,
    local_files_only=None,
    revision=None,
):
    if os.path.isfile(pretrained_model_link_or_path):
        pretrained_model_link_or_path = pretrained_model_link_or_path

    else:
        repo_id, weights_name = _extract_repo_id_and_weights_name(pretrained_model_link_or_path)
        pretrained_model_link_or_path = _get_model_file(
            repo_id,
            weights_name=weights_name,
            force_download=force_download,
            cache_dir=cache_dir,
            proxies=proxies,
            local_files_only=local_files_only,
            token=token,
            revision=revision,
        )

    checkpoint = load_state_dict(pretrained_model_link_or_path)

    # some checkpoints contain the model state dict under a "state_dict" key
    while "state_dict" in checkpoint:
        checkpoint = checkpoint["state_dict"]

    return checkpoint


def fetch_original_config(original_config_file, local_files_only=False):
    if os.path.isfile(original_config_file):
        with open(original_config_file, "r") as fp:
            original_config_file = fp.read()

    elif is_valid_url(original_config_file):
        if local_files_only:
            raise ValueError(
                "`local_files_only` is set to True, but a URL was provided as `original_config_file`. "
                "Please provide a valid local file path."
            )

        original_config_file = BytesIO(requests.get(original_config_file).content)

    else:
        raise ValueError("Invalid `original_config_file` provided. Please set it to a valid file path or URL.")

    original_config = yaml.safe_load(original_config_file)

    return original_config


def is_clip_model(checkpoint):
    if CHECKPOINT_KEY_NAMES["clip"] in checkpoint:
        return True

    return False


def is_clip_sdxl_model(checkpoint):
    if CHECKPOINT_KEY_NAMES["clip_sdxl"] in checkpoint:
        return True

    return False


def is_clip_sd3_model(checkpoint):
    if CHECKPOINT_KEY_NAMES["clip_sd3"] in checkpoint:
        return True

    return False


def is_open_clip_model(checkpoint):
    if CHECKPOINT_KEY_NAMES["open_clip"] in checkpoint:
        return True

    return False


def is_open_clip_sdxl_model(checkpoint):
    if CHECKPOINT_KEY_NAMES["open_clip_sdxl"] in checkpoint:
        return True

    return False


def is_open_clip_sd3_model(checkpoint):
    if CHECKPOINT_KEY_NAMES["open_clip_sd3"] in checkpoint:
        return True

    return False


def is_open_clip_sdxl_refiner_model(checkpoint):
    if CHECKPOINT_KEY_NAMES["open_clip_sdxl_refiner"] in checkpoint:
        return True

    return False


def is_clip_model_in_single_file(class_obj, checkpoint):
    is_clip_in_checkpoint = any(
        [
            is_clip_model(checkpoint),
            is_clip_sd3_model(checkpoint),
            is_open_clip_model(checkpoint),
            is_open_clip_sdxl_model(checkpoint),
            is_open_clip_sdxl_refiner_model(checkpoint),
            is_open_clip_sd3_model(checkpoint),
        ]
    )
    if (
        class_obj.__name__ == "CLIPTextModel" or class_obj.__name__ == "CLIPTextModelWithProjection"
    ) and is_clip_in_checkpoint:
        return True

    return False


def infer_diffusers_model_type(checkpoint):
    if (
        CHECKPOINT_KEY_NAMES["inpainting"] in checkpoint
        and checkpoint[CHECKPOINT_KEY_NAMES["inpainting"]].shape[1] == 9
    ):
        if CHECKPOINT_KEY_NAMES["v2"] in checkpoint and checkpoint[CHECKPOINT_KEY_NAMES["v2"]].shape[-1] == 1024:
            model_type = "inpainting_v2"
        elif CHECKPOINT_KEY_NAMES["xl_base"] in checkpoint:
            model_type = "xl_inpaint"
        else:
            model_type = "inpainting"

    elif CHECKPOINT_KEY_NAMES["v2"] in checkpoint and checkpoint[CHECKPOINT_KEY_NAMES["v2"]].shape[-1] == 1024:
        model_type = "v2"

    elif CHECKPOINT_KEY_NAMES["playground-v2-5"] in checkpoint:
        model_type = "playground-v2-5"

    elif CHECKPOINT_KEY_NAMES["xl_base"] in checkpoint:
        model_type = "xl_base"

    elif CHECKPOINT_KEY_NAMES["xl_refiner"] in checkpoint:
        model_type = "xl_refiner"

    elif CHECKPOINT_KEY_NAMES["upscale"] in checkpoint:
        model_type = "upscale"

    elif any(key in checkpoint for key in CHECKPOINT_KEY_NAMES["controlnet"]):
        if CHECKPOINT_KEY_NAMES["controlnet_xl"] in checkpoint:
            if CHECKPOINT_KEY_NAMES["controlnet_xl_large"] in checkpoint:
                model_type = "controlnet_xl_large"
            elif CHECKPOINT_KEY_NAMES["controlnet_xl_mid"] in checkpoint:
                model_type = "controlnet_xl_mid"
            else:
                model_type = "controlnet_xl_small"
        else:
            model_type = "controlnet"

    elif (
        CHECKPOINT_KEY_NAMES["stable_cascade_stage_c"] in checkpoint
        and checkpoint[CHECKPOINT_KEY_NAMES["stable_cascade_stage_c"]].shape[0] == 1536
    ):
        model_type = "stable_cascade_stage_c_lite"

    elif (
        CHECKPOINT_KEY_NAMES["stable_cascade_stage_c"] in checkpoint
        and checkpoint[CHECKPOINT_KEY_NAMES["stable_cascade_stage_c"]].shape[0] == 2048
    ):
        model_type = "stable_cascade_stage_c"

    elif (
        CHECKPOINT_KEY_NAMES["stable_cascade_stage_b"] in checkpoint
        and checkpoint[CHECKPOINT_KEY_NAMES["stable_cascade_stage_b"]].shape[-1] == 576
    ):
        model_type = "stable_cascade_stage_b_lite"

    elif (
        CHECKPOINT_KEY_NAMES["stable_cascade_stage_b"] in checkpoint
        and checkpoint[CHECKPOINT_KEY_NAMES["stable_cascade_stage_b"]].shape[-1] == 640
    ):
        model_type = "stable_cascade_stage_b"

    elif any(key in checkpoint for key in CHECKPOINT_KEY_NAMES["sd3"]) and any(
        checkpoint[key].shape[-1] == 9216 if key in checkpoint else False for key in CHECKPOINT_KEY_NAMES["sd3"]
    ):
        if "model.diffusion_model.pos_embed" in checkpoint:
            key = "model.diffusion_model.pos_embed"
        else:
            key = "pos_embed"

        if checkpoint[key].shape[1] == 36864:
            model_type = "sd3"
        elif checkpoint[key].shape[1] == 147456:
            model_type = "sd35_medium"

    elif any(key in checkpoint for key in CHECKPOINT_KEY_NAMES["sd35_large"]):
        model_type = "sd35_large"

    elif CHECKPOINT_KEY_NAMES["animatediff"] in checkpoint:
        if CHECKPOINT_KEY_NAMES["animatediff_scribble"] in checkpoint:
            model_type = "animatediff_scribble"

        elif CHECKPOINT_KEY_NAMES["animatediff_rgb"] in checkpoint:
            model_type = "animatediff_rgb"

        elif CHECKPOINT_KEY_NAMES["animatediff_v2"] in checkpoint:
            model_type = "animatediff_v2"

        elif checkpoint[CHECKPOINT_KEY_NAMES["animatediff_sdxl_beta"]].shape[-1] == 320:
            model_type = "animatediff_sdxl_beta"

        elif checkpoint[CHECKPOINT_KEY_NAMES["animatediff"]].shape[1] == 24:
            model_type = "animatediff_v1"

        else:
            model_type = "animatediff_v3"

    elif any(key in checkpoint for key in CHECKPOINT_KEY_NAMES["flux"]):
        if any(
            g in checkpoint for g in ["guidance_in.in_layer.bias", "model.diffusion_model.guidance_in.in_layer.bias"]
        ):
            if checkpoint["img_in.weight"].shape[1] == 384:
                model_type = "flux-fill"

            elif checkpoint["img_in.weight"].shape[1] == 128:
                model_type = "flux-depth"
            else:
                model_type = "flux-dev"
        else:
            model_type = "flux-schnell"

    elif any(key in checkpoint for key in CHECKPOINT_KEY_NAMES["ltx-video"]):
        if "vae.decoder.last_time_embedder.timestep_embedder.linear_1.weight" in checkpoint:
            model_type = "ltx-video-0.9.1"
        else:
            model_type = "ltx-video"

    elif CHECKPOINT_KEY_NAMES["autoencoder-dc"] in checkpoint:
        encoder_key = "encoder.project_in.conv.conv.bias"
        decoder_key = "decoder.project_in.main.conv.weight"

        if CHECKPOINT_KEY_NAMES["autoencoder-dc-sana"] in checkpoint:
            model_type = "autoencoder-dc-f32c32-sana"

        elif checkpoint[encoder_key].shape[-1] == 64 and checkpoint[decoder_key].shape[1] == 32:
            model_type = "autoencoder-dc-f32c32"

        elif checkpoint[encoder_key].shape[-1] == 64 and checkpoint[decoder_key].shape[1] == 128:
            model_type = "autoencoder-dc-f64c128"

        else:
            model_type = "autoencoder-dc-f128c512"

    elif any(key in checkpoint for key in CHECKPOINT_KEY_NAMES["mochi-1-preview"]):
        model_type = "mochi-1-preview"

    elif CHECKPOINT_KEY_NAMES["hunyuan-video"] in checkpoint:
        model_type = "hunyuan-video"

<<<<<<< HEAD
    elif all(key in checkpoint for key in CHECKPOINT_KEY_NAMES["auraflow"]):
        model_type = "auraflow"
=======
    elif (
        CHECKPOINT_KEY_NAMES["instruct-pix2pix"] in checkpoint
        and checkpoint[CHECKPOINT_KEY_NAMES["instruct-pix2pix"]].shape[1] == 8
    ):
        model_type = "instruct-pix2pix"
>>>>>>> 811560b1

    else:
        model_type = "v1"

    return model_type


def fetch_diffusers_config(checkpoint):
    model_type = infer_diffusers_model_type(checkpoint)
    model_path = DIFFUSERS_DEFAULT_PIPELINE_PATHS[model_type]
    model_path = copy.deepcopy(model_path)

    return model_path


def set_image_size(checkpoint, image_size=None):
    if image_size:
        return image_size

    model_type = infer_diffusers_model_type(checkpoint)
    image_size = DIFFUSERS_TO_LDM_DEFAULT_IMAGE_SIZE_MAP[model_type]

    return image_size


# Copied from diffusers.pipelines.stable_diffusion.convert_from_ckpt.conv_attn_to_linear
def conv_attn_to_linear(checkpoint):
    keys = list(checkpoint.keys())
    attn_keys = ["query.weight", "key.weight", "value.weight"]
    for key in keys:
        if ".".join(key.split(".")[-2:]) in attn_keys:
            if checkpoint[key].ndim > 2:
                checkpoint[key] = checkpoint[key][:, :, 0, 0]
        elif "proj_attn.weight" in key:
            if checkpoint[key].ndim > 2:
                checkpoint[key] = checkpoint[key][:, :, 0]


def create_unet_diffusers_config_from_ldm(
    original_config, checkpoint, image_size=None, upcast_attention=None, num_in_channels=None
):
    """
    Creates a config for the diffusers based on the config of the LDM model.
    """
    if image_size is not None:
        deprecation_message = (
            "Configuring UNet2DConditionModel with the `image_size` argument to `from_single_file`"
            "is deprecated and will be ignored in future versions."
        )
        deprecate("image_size", "1.0.0", deprecation_message)

    image_size = set_image_size(checkpoint, image_size=image_size)

    if (
        "unet_config" in original_config["model"]["params"]
        and original_config["model"]["params"]["unet_config"] is not None
    ):
        unet_params = original_config["model"]["params"]["unet_config"]["params"]
    else:
        unet_params = original_config["model"]["params"]["network_config"]["params"]

    if num_in_channels is not None:
        deprecation_message = (
            "Configuring UNet2DConditionModel with the `num_in_channels` argument to `from_single_file`"
            "is deprecated and will be ignored in future versions."
        )
        deprecate("image_size", "1.0.0", deprecation_message)
        in_channels = num_in_channels
    else:
        in_channels = unet_params["in_channels"]

    vae_params = original_config["model"]["params"]["first_stage_config"]["params"]["ddconfig"]
    block_out_channels = [unet_params["model_channels"] * mult for mult in unet_params["channel_mult"]]

    down_block_types = []
    resolution = 1
    for i in range(len(block_out_channels)):
        block_type = "CrossAttnDownBlock2D" if resolution in unet_params["attention_resolutions"] else "DownBlock2D"
        down_block_types.append(block_type)
        if i != len(block_out_channels) - 1:
            resolution *= 2

    up_block_types = []
    for i in range(len(block_out_channels)):
        block_type = "CrossAttnUpBlock2D" if resolution in unet_params["attention_resolutions"] else "UpBlock2D"
        up_block_types.append(block_type)
        resolution //= 2

    if unet_params["transformer_depth"] is not None:
        transformer_layers_per_block = (
            unet_params["transformer_depth"]
            if isinstance(unet_params["transformer_depth"], int)
            else list(unet_params["transformer_depth"])
        )
    else:
        transformer_layers_per_block = 1

    vae_scale_factor = 2 ** (len(vae_params["ch_mult"]) - 1)

    head_dim = unet_params["num_heads"] if "num_heads" in unet_params else None
    use_linear_projection = (
        unet_params["use_linear_in_transformer"] if "use_linear_in_transformer" in unet_params else False
    )
    if use_linear_projection:
        # stable diffusion 2-base-512 and 2-768
        if head_dim is None:
            head_dim_mult = unet_params["model_channels"] // unet_params["num_head_channels"]
            head_dim = [head_dim_mult * c for c in list(unet_params["channel_mult"])]

    class_embed_type = None
    addition_embed_type = None
    addition_time_embed_dim = None
    projection_class_embeddings_input_dim = None
    context_dim = None

    if unet_params["context_dim"] is not None:
        context_dim = (
            unet_params["context_dim"]
            if isinstance(unet_params["context_dim"], int)
            else unet_params["context_dim"][0]
        )

    if "num_classes" in unet_params:
        if unet_params["num_classes"] == "sequential":
            if context_dim in [2048, 1280]:
                # SDXL
                addition_embed_type = "text_time"
                addition_time_embed_dim = 256
            else:
                class_embed_type = "projection"
            assert "adm_in_channels" in unet_params
            projection_class_embeddings_input_dim = unet_params["adm_in_channels"]

    config = {
        "sample_size": image_size // vae_scale_factor,
        "in_channels": in_channels,
        "down_block_types": down_block_types,
        "block_out_channels": block_out_channels,
        "layers_per_block": unet_params["num_res_blocks"],
        "cross_attention_dim": context_dim,
        "attention_head_dim": head_dim,
        "use_linear_projection": use_linear_projection,
        "class_embed_type": class_embed_type,
        "addition_embed_type": addition_embed_type,
        "addition_time_embed_dim": addition_time_embed_dim,
        "projection_class_embeddings_input_dim": projection_class_embeddings_input_dim,
        "transformer_layers_per_block": transformer_layers_per_block,
    }

    if upcast_attention is not None:
        deprecation_message = (
            "Configuring UNet2DConditionModel with the `upcast_attention` argument to `from_single_file`"
            "is deprecated and will be ignored in future versions."
        )
        deprecate("image_size", "1.0.0", deprecation_message)
        config["upcast_attention"] = upcast_attention

    if "disable_self_attentions" in unet_params:
        config["only_cross_attention"] = unet_params["disable_self_attentions"]

    if "num_classes" in unet_params and isinstance(unet_params["num_classes"], int):
        config["num_class_embeds"] = unet_params["num_classes"]

    config["out_channels"] = unet_params["out_channels"]
    config["up_block_types"] = up_block_types

    return config


def create_controlnet_diffusers_config_from_ldm(original_config, checkpoint, image_size=None, **kwargs):
    if image_size is not None:
        deprecation_message = (
            "Configuring ControlNetModel with the `image_size` argument"
            "is deprecated and will be ignored in future versions."
        )
        deprecate("image_size", "1.0.0", deprecation_message)

    image_size = set_image_size(checkpoint, image_size=image_size)

    unet_params = original_config["model"]["params"]["control_stage_config"]["params"]
    diffusers_unet_config = create_unet_diffusers_config_from_ldm(original_config, image_size=image_size)

    controlnet_config = {
        "conditioning_channels": unet_params["hint_channels"],
        "in_channels": diffusers_unet_config["in_channels"],
        "down_block_types": diffusers_unet_config["down_block_types"],
        "block_out_channels": diffusers_unet_config["block_out_channels"],
        "layers_per_block": diffusers_unet_config["layers_per_block"],
        "cross_attention_dim": diffusers_unet_config["cross_attention_dim"],
        "attention_head_dim": diffusers_unet_config["attention_head_dim"],
        "use_linear_projection": diffusers_unet_config["use_linear_projection"],
        "class_embed_type": diffusers_unet_config["class_embed_type"],
        "addition_embed_type": diffusers_unet_config["addition_embed_type"],
        "addition_time_embed_dim": diffusers_unet_config["addition_time_embed_dim"],
        "projection_class_embeddings_input_dim": diffusers_unet_config["projection_class_embeddings_input_dim"],
        "transformer_layers_per_block": diffusers_unet_config["transformer_layers_per_block"],
    }

    return controlnet_config


def create_vae_diffusers_config_from_ldm(original_config, checkpoint, image_size=None, scaling_factor=None):
    """
    Creates a config for the diffusers based on the config of the LDM model.
    """
    if image_size is not None:
        deprecation_message = (
            "Configuring AutoencoderKL with the `image_size` argument"
            "is deprecated and will be ignored in future versions."
        )
        deprecate("image_size", "1.0.0", deprecation_message)

    image_size = set_image_size(checkpoint, image_size=image_size)

    if "edm_mean" in checkpoint and "edm_std" in checkpoint:
        latents_mean = checkpoint["edm_mean"]
        latents_std = checkpoint["edm_std"]
    else:
        latents_mean = None
        latents_std = None

    vae_params = original_config["model"]["params"]["first_stage_config"]["params"]["ddconfig"]
    if (scaling_factor is None) and (latents_mean is not None) and (latents_std is not None):
        scaling_factor = PLAYGROUND_VAE_SCALING_FACTOR

    elif (scaling_factor is None) and ("scale_factor" in original_config["model"]["params"]):
        scaling_factor = original_config["model"]["params"]["scale_factor"]

    elif scaling_factor is None:
        scaling_factor = LDM_VAE_DEFAULT_SCALING_FACTOR

    block_out_channels = [vae_params["ch"] * mult for mult in vae_params["ch_mult"]]
    down_block_types = ["DownEncoderBlock2D"] * len(block_out_channels)
    up_block_types = ["UpDecoderBlock2D"] * len(block_out_channels)

    config = {
        "sample_size": image_size,
        "in_channels": vae_params["in_channels"],
        "out_channels": vae_params["out_ch"],
        "down_block_types": down_block_types,
        "up_block_types": up_block_types,
        "block_out_channels": block_out_channels,
        "latent_channels": vae_params["z_channels"],
        "layers_per_block": vae_params["num_res_blocks"],
        "scaling_factor": scaling_factor,
    }
    if latents_mean is not None and latents_std is not None:
        config.update({"latents_mean": latents_mean, "latents_std": latents_std})

    return config


def update_unet_resnet_ldm_to_diffusers(ldm_keys, new_checkpoint, checkpoint, mapping=None):
    for ldm_key in ldm_keys:
        diffusers_key = (
            ldm_key.replace("in_layers.0", "norm1")
            .replace("in_layers.2", "conv1")
            .replace("out_layers.0", "norm2")
            .replace("out_layers.3", "conv2")
            .replace("emb_layers.1", "time_emb_proj")
            .replace("skip_connection", "conv_shortcut")
        )
        if mapping:
            diffusers_key = diffusers_key.replace(mapping["old"], mapping["new"])
        new_checkpoint[diffusers_key] = checkpoint.get(ldm_key)


def update_unet_attention_ldm_to_diffusers(ldm_keys, new_checkpoint, checkpoint, mapping):
    for ldm_key in ldm_keys:
        diffusers_key = ldm_key.replace(mapping["old"], mapping["new"])
        new_checkpoint[diffusers_key] = checkpoint.get(ldm_key)


def update_vae_resnet_ldm_to_diffusers(keys, new_checkpoint, checkpoint, mapping):
    for ldm_key in keys:
        diffusers_key = ldm_key.replace(mapping["old"], mapping["new"]).replace("nin_shortcut", "conv_shortcut")
        new_checkpoint[diffusers_key] = checkpoint.get(ldm_key)


def update_vae_attentions_ldm_to_diffusers(keys, new_checkpoint, checkpoint, mapping):
    for ldm_key in keys:
        diffusers_key = (
            ldm_key.replace(mapping["old"], mapping["new"])
            .replace("norm.weight", "group_norm.weight")
            .replace("norm.bias", "group_norm.bias")
            .replace("q.weight", "to_q.weight")
            .replace("q.bias", "to_q.bias")
            .replace("k.weight", "to_k.weight")
            .replace("k.bias", "to_k.bias")
            .replace("v.weight", "to_v.weight")
            .replace("v.bias", "to_v.bias")
            .replace("proj_out.weight", "to_out.0.weight")
            .replace("proj_out.bias", "to_out.0.bias")
        )
        new_checkpoint[diffusers_key] = checkpoint.get(ldm_key)

        # proj_attn.weight has to be converted from conv 1D to linear
        shape = new_checkpoint[diffusers_key].shape

        if len(shape) == 3:
            new_checkpoint[diffusers_key] = new_checkpoint[diffusers_key][:, :, 0]
        elif len(shape) == 4:
            new_checkpoint[diffusers_key] = new_checkpoint[diffusers_key][:, :, 0, 0]


def convert_stable_cascade_unet_single_file_to_diffusers(checkpoint, **kwargs):
    is_stage_c = "clip_txt_mapper.weight" in checkpoint

    if is_stage_c:
        state_dict = {}
        for key in checkpoint.keys():
            if key.endswith("in_proj_weight"):
                weights = checkpoint[key].chunk(3, 0)
                state_dict[key.replace("attn.in_proj_weight", "to_q.weight")] = weights[0]
                state_dict[key.replace("attn.in_proj_weight", "to_k.weight")] = weights[1]
                state_dict[key.replace("attn.in_proj_weight", "to_v.weight")] = weights[2]
            elif key.endswith("in_proj_bias"):
                weights = checkpoint[key].chunk(3, 0)
                state_dict[key.replace("attn.in_proj_bias", "to_q.bias")] = weights[0]
                state_dict[key.replace("attn.in_proj_bias", "to_k.bias")] = weights[1]
                state_dict[key.replace("attn.in_proj_bias", "to_v.bias")] = weights[2]
            elif key.endswith("out_proj.weight"):
                weights = checkpoint[key]
                state_dict[key.replace("attn.out_proj.weight", "to_out.0.weight")] = weights
            elif key.endswith("out_proj.bias"):
                weights = checkpoint[key]
                state_dict[key.replace("attn.out_proj.bias", "to_out.0.bias")] = weights
            else:
                state_dict[key] = checkpoint[key]
    else:
        state_dict = {}
        for key in checkpoint.keys():
            if key.endswith("in_proj_weight"):
                weights = checkpoint[key].chunk(3, 0)
                state_dict[key.replace("attn.in_proj_weight", "to_q.weight")] = weights[0]
                state_dict[key.replace("attn.in_proj_weight", "to_k.weight")] = weights[1]
                state_dict[key.replace("attn.in_proj_weight", "to_v.weight")] = weights[2]
            elif key.endswith("in_proj_bias"):
                weights = checkpoint[key].chunk(3, 0)
                state_dict[key.replace("attn.in_proj_bias", "to_q.bias")] = weights[0]
                state_dict[key.replace("attn.in_proj_bias", "to_k.bias")] = weights[1]
                state_dict[key.replace("attn.in_proj_bias", "to_v.bias")] = weights[2]
            elif key.endswith("out_proj.weight"):
                weights = checkpoint[key]
                state_dict[key.replace("attn.out_proj.weight", "to_out.0.weight")] = weights
            elif key.endswith("out_proj.bias"):
                weights = checkpoint[key]
                state_dict[key.replace("attn.out_proj.bias", "to_out.0.bias")] = weights
            # rename clip_mapper to clip_txt_pooled_mapper
            elif key.endswith("clip_mapper.weight"):
                weights = checkpoint[key]
                state_dict[key.replace("clip_mapper.weight", "clip_txt_pooled_mapper.weight")] = weights
            elif key.endswith("clip_mapper.bias"):
                weights = checkpoint[key]
                state_dict[key.replace("clip_mapper.bias", "clip_txt_pooled_mapper.bias")] = weights
            else:
                state_dict[key] = checkpoint[key]

    return state_dict


def convert_ldm_unet_checkpoint(checkpoint, config, extract_ema=False, **kwargs):
    """
    Takes a state dict and a config, and returns a converted checkpoint.
    """
    # extract state_dict for UNet
    unet_state_dict = {}
    keys = list(checkpoint.keys())
    unet_key = LDM_UNET_KEY

    # at least a 100 parameters have to start with `model_ema` in order for the checkpoint to be EMA
    if sum(k.startswith("model_ema") for k in keys) > 100 and extract_ema:
        logger.warning("Checkpoint has both EMA and non-EMA weights.")
        logger.warning(
            "In this conversion only the EMA weights are extracted. If you want to instead extract the non-EMA"
            " weights (useful to continue fine-tuning), please make sure to remove the `--extract_ema` flag."
        )
        for key in keys:
            if key.startswith("model.diffusion_model"):
                flat_ema_key = "model_ema." + "".join(key.split(".")[1:])
                unet_state_dict[key.replace(unet_key, "")] = checkpoint.get(flat_ema_key)
    else:
        if sum(k.startswith("model_ema") for k in keys) > 100:
            logger.warning(
                "In this conversion only the non-EMA weights are extracted. If you want to instead extract the EMA"
                " weights (usually better for inference), please make sure to add the `--extract_ema` flag."
            )
        for key in keys:
            if key.startswith(unet_key):
                unet_state_dict[key.replace(unet_key, "")] = checkpoint.get(key)

    new_checkpoint = {}
    ldm_unet_keys = DIFFUSERS_TO_LDM_MAPPING["unet"]["layers"]
    for diffusers_key, ldm_key in ldm_unet_keys.items():
        if ldm_key not in unet_state_dict:
            continue
        new_checkpoint[diffusers_key] = unet_state_dict[ldm_key]

    if ("class_embed_type" in config) and (config["class_embed_type"] in ["timestep", "projection"]):
        class_embed_keys = DIFFUSERS_TO_LDM_MAPPING["unet"]["class_embed_type"]
        for diffusers_key, ldm_key in class_embed_keys.items():
            new_checkpoint[diffusers_key] = unet_state_dict[ldm_key]

    if ("addition_embed_type" in config) and (config["addition_embed_type"] == "text_time"):
        addition_embed_keys = DIFFUSERS_TO_LDM_MAPPING["unet"]["addition_embed_type"]
        for diffusers_key, ldm_key in addition_embed_keys.items():
            new_checkpoint[diffusers_key] = unet_state_dict[ldm_key]

    # Relevant to StableDiffusionUpscalePipeline
    if "num_class_embeds" in config:
        if (config["num_class_embeds"] is not None) and ("label_emb.weight" in unet_state_dict):
            new_checkpoint["class_embedding.weight"] = unet_state_dict["label_emb.weight"]

    # Retrieves the keys for the input blocks only
    num_input_blocks = len({".".join(layer.split(".")[:2]) for layer in unet_state_dict if "input_blocks" in layer})
    input_blocks = {
        layer_id: [key for key in unet_state_dict if f"input_blocks.{layer_id}" in key]
        for layer_id in range(num_input_blocks)
    }

    # Retrieves the keys for the middle blocks only
    num_middle_blocks = len({".".join(layer.split(".")[:2]) for layer in unet_state_dict if "middle_block" in layer})
    middle_blocks = {
        layer_id: [key for key in unet_state_dict if f"middle_block.{layer_id}" in key]
        for layer_id in range(num_middle_blocks)
    }

    # Retrieves the keys for the output blocks only
    num_output_blocks = len({".".join(layer.split(".")[:2]) for layer in unet_state_dict if "output_blocks" in layer})
    output_blocks = {
        layer_id: [key for key in unet_state_dict if f"output_blocks.{layer_id}" in key]
        for layer_id in range(num_output_blocks)
    }

    # Down blocks
    for i in range(1, num_input_blocks):
        block_id = (i - 1) // (config["layers_per_block"] + 1)
        layer_in_block_id = (i - 1) % (config["layers_per_block"] + 1)

        resnets = [
            key for key in input_blocks[i] if f"input_blocks.{i}.0" in key and f"input_blocks.{i}.0.op" not in key
        ]
        update_unet_resnet_ldm_to_diffusers(
            resnets,
            new_checkpoint,
            unet_state_dict,
            {"old": f"input_blocks.{i}.0", "new": f"down_blocks.{block_id}.resnets.{layer_in_block_id}"},
        )

        if f"input_blocks.{i}.0.op.weight" in unet_state_dict:
            new_checkpoint[f"down_blocks.{block_id}.downsamplers.0.conv.weight"] = unet_state_dict.get(
                f"input_blocks.{i}.0.op.weight"
            )
            new_checkpoint[f"down_blocks.{block_id}.downsamplers.0.conv.bias"] = unet_state_dict.get(
                f"input_blocks.{i}.0.op.bias"
            )

        attentions = [key for key in input_blocks[i] if f"input_blocks.{i}.1" in key]
        if attentions:
            update_unet_attention_ldm_to_diffusers(
                attentions,
                new_checkpoint,
                unet_state_dict,
                {"old": f"input_blocks.{i}.1", "new": f"down_blocks.{block_id}.attentions.{layer_in_block_id}"},
            )

    # Mid blocks
    for key in middle_blocks.keys():
        diffusers_key = max(key - 1, 0)
        if key % 2 == 0:
            update_unet_resnet_ldm_to_diffusers(
                middle_blocks[key],
                new_checkpoint,
                unet_state_dict,
                mapping={"old": f"middle_block.{key}", "new": f"mid_block.resnets.{diffusers_key}"},
            )
        else:
            update_unet_attention_ldm_to_diffusers(
                middle_blocks[key],
                new_checkpoint,
                unet_state_dict,
                mapping={"old": f"middle_block.{key}", "new": f"mid_block.attentions.{diffusers_key}"},
            )

    # Up Blocks
    for i in range(num_output_blocks):
        block_id = i // (config["layers_per_block"] + 1)
        layer_in_block_id = i % (config["layers_per_block"] + 1)

        resnets = [
            key for key in output_blocks[i] if f"output_blocks.{i}.0" in key and f"output_blocks.{i}.0.op" not in key
        ]
        update_unet_resnet_ldm_to_diffusers(
            resnets,
            new_checkpoint,
            unet_state_dict,
            {"old": f"output_blocks.{i}.0", "new": f"up_blocks.{block_id}.resnets.{layer_in_block_id}"},
        )

        attentions = [
            key for key in output_blocks[i] if f"output_blocks.{i}.1" in key and f"output_blocks.{i}.1.conv" not in key
        ]
        if attentions:
            update_unet_attention_ldm_to_diffusers(
                attentions,
                new_checkpoint,
                unet_state_dict,
                {"old": f"output_blocks.{i}.1", "new": f"up_blocks.{block_id}.attentions.{layer_in_block_id}"},
            )

        if f"output_blocks.{i}.1.conv.weight" in unet_state_dict:
            new_checkpoint[f"up_blocks.{block_id}.upsamplers.0.conv.weight"] = unet_state_dict[
                f"output_blocks.{i}.1.conv.weight"
            ]
            new_checkpoint[f"up_blocks.{block_id}.upsamplers.0.conv.bias"] = unet_state_dict[
                f"output_blocks.{i}.1.conv.bias"
            ]
        if f"output_blocks.{i}.2.conv.weight" in unet_state_dict:
            new_checkpoint[f"up_blocks.{block_id}.upsamplers.0.conv.weight"] = unet_state_dict[
                f"output_blocks.{i}.2.conv.weight"
            ]
            new_checkpoint[f"up_blocks.{block_id}.upsamplers.0.conv.bias"] = unet_state_dict[
                f"output_blocks.{i}.2.conv.bias"
            ]

    return new_checkpoint


def convert_controlnet_checkpoint(
    checkpoint,
    config,
    **kwargs,
):
    # Return checkpoint if it's already been converted
    if "time_embedding.linear_1.weight" in checkpoint:
        return checkpoint
    # Some controlnet ckpt files are distributed independently from the rest of the
    # model components i.e. https://huggingface.co/thibaud/controlnet-sd21/
    if "time_embed.0.weight" in checkpoint:
        controlnet_state_dict = checkpoint

    else:
        controlnet_state_dict = {}
        keys = list(checkpoint.keys())
        controlnet_key = LDM_CONTROLNET_KEY
        for key in keys:
            if key.startswith(controlnet_key):
                controlnet_state_dict[key.replace(controlnet_key, "")] = checkpoint.get(key)

    new_checkpoint = {}
    ldm_controlnet_keys = DIFFUSERS_TO_LDM_MAPPING["controlnet"]["layers"]
    for diffusers_key, ldm_key in ldm_controlnet_keys.items():
        if ldm_key not in controlnet_state_dict:
            continue
        new_checkpoint[diffusers_key] = controlnet_state_dict[ldm_key]

    # Retrieves the keys for the input blocks only
    num_input_blocks = len(
        {".".join(layer.split(".")[:2]) for layer in controlnet_state_dict if "input_blocks" in layer}
    )
    input_blocks = {
        layer_id: [key for key in controlnet_state_dict if f"input_blocks.{layer_id}" in key]
        for layer_id in range(num_input_blocks)
    }

    # Down blocks
    for i in range(1, num_input_blocks):
        block_id = (i - 1) // (config["layers_per_block"] + 1)
        layer_in_block_id = (i - 1) % (config["layers_per_block"] + 1)

        resnets = [
            key for key in input_blocks[i] if f"input_blocks.{i}.0" in key and f"input_blocks.{i}.0.op" not in key
        ]
        update_unet_resnet_ldm_to_diffusers(
            resnets,
            new_checkpoint,
            controlnet_state_dict,
            {"old": f"input_blocks.{i}.0", "new": f"down_blocks.{block_id}.resnets.{layer_in_block_id}"},
        )

        if f"input_blocks.{i}.0.op.weight" in controlnet_state_dict:
            new_checkpoint[f"down_blocks.{block_id}.downsamplers.0.conv.weight"] = controlnet_state_dict.get(
                f"input_blocks.{i}.0.op.weight"
            )
            new_checkpoint[f"down_blocks.{block_id}.downsamplers.0.conv.bias"] = controlnet_state_dict.get(
                f"input_blocks.{i}.0.op.bias"
            )

        attentions = [key for key in input_blocks[i] if f"input_blocks.{i}.1" in key]
        if attentions:
            update_unet_attention_ldm_to_diffusers(
                attentions,
                new_checkpoint,
                controlnet_state_dict,
                {"old": f"input_blocks.{i}.1", "new": f"down_blocks.{block_id}.attentions.{layer_in_block_id}"},
            )

    # controlnet down blocks
    for i in range(num_input_blocks):
        new_checkpoint[f"controlnet_down_blocks.{i}.weight"] = controlnet_state_dict.get(f"zero_convs.{i}.0.weight")
        new_checkpoint[f"controlnet_down_blocks.{i}.bias"] = controlnet_state_dict.get(f"zero_convs.{i}.0.bias")

    # Retrieves the keys for the middle blocks only
    num_middle_blocks = len(
        {".".join(layer.split(".")[:2]) for layer in controlnet_state_dict if "middle_block" in layer}
    )
    middle_blocks = {
        layer_id: [key for key in controlnet_state_dict if f"middle_block.{layer_id}" in key]
        for layer_id in range(num_middle_blocks)
    }

    # Mid blocks
    for key in middle_blocks.keys():
        diffusers_key = max(key - 1, 0)
        if key % 2 == 0:
            update_unet_resnet_ldm_to_diffusers(
                middle_blocks[key],
                new_checkpoint,
                controlnet_state_dict,
                mapping={"old": f"middle_block.{key}", "new": f"mid_block.resnets.{diffusers_key}"},
            )
        else:
            update_unet_attention_ldm_to_diffusers(
                middle_blocks[key],
                new_checkpoint,
                controlnet_state_dict,
                mapping={"old": f"middle_block.{key}", "new": f"mid_block.attentions.{diffusers_key}"},
            )

    # mid block
    new_checkpoint["controlnet_mid_block.weight"] = controlnet_state_dict.get("middle_block_out.0.weight")
    new_checkpoint["controlnet_mid_block.bias"] = controlnet_state_dict.get("middle_block_out.0.bias")

    # controlnet cond embedding blocks
    cond_embedding_blocks = {
        ".".join(layer.split(".")[:2])
        for layer in controlnet_state_dict
        if "input_hint_block" in layer and ("input_hint_block.0" not in layer) and ("input_hint_block.14" not in layer)
    }
    num_cond_embedding_blocks = len(cond_embedding_blocks)

    for idx in range(1, num_cond_embedding_blocks + 1):
        diffusers_idx = idx - 1
        cond_block_id = 2 * idx

        new_checkpoint[f"controlnet_cond_embedding.blocks.{diffusers_idx}.weight"] = controlnet_state_dict.get(
            f"input_hint_block.{cond_block_id}.weight"
        )
        new_checkpoint[f"controlnet_cond_embedding.blocks.{diffusers_idx}.bias"] = controlnet_state_dict.get(
            f"input_hint_block.{cond_block_id}.bias"
        )

    return new_checkpoint


def convert_ldm_vae_checkpoint(checkpoint, config):
    # extract state dict for VAE
    # remove the LDM_VAE_KEY prefix from the ldm checkpoint keys so that it is easier to map them to diffusers keys
    vae_state_dict = {}
    keys = list(checkpoint.keys())
    vae_key = ""
    for ldm_vae_key in LDM_VAE_KEYS:
        if any(k.startswith(ldm_vae_key) for k in keys):
            vae_key = ldm_vae_key

    for key in keys:
        if key.startswith(vae_key):
            vae_state_dict[key.replace(vae_key, "")] = checkpoint.get(key)

    new_checkpoint = {}
    vae_diffusers_ldm_map = DIFFUSERS_TO_LDM_MAPPING["vae"]
    for diffusers_key, ldm_key in vae_diffusers_ldm_map.items():
        if ldm_key not in vae_state_dict:
            continue
        new_checkpoint[diffusers_key] = vae_state_dict[ldm_key]

    # Retrieves the keys for the encoder down blocks only
    num_down_blocks = len(config["down_block_types"])
    down_blocks = {
        layer_id: [key for key in vae_state_dict if f"down.{layer_id}" in key] for layer_id in range(num_down_blocks)
    }

    for i in range(num_down_blocks):
        resnets = [key for key in down_blocks[i] if f"down.{i}" in key and f"down.{i}.downsample" not in key]
        update_vae_resnet_ldm_to_diffusers(
            resnets,
            new_checkpoint,
            vae_state_dict,
            mapping={"old": f"down.{i}.block", "new": f"down_blocks.{i}.resnets"},
        )
        if f"encoder.down.{i}.downsample.conv.weight" in vae_state_dict:
            new_checkpoint[f"encoder.down_blocks.{i}.downsamplers.0.conv.weight"] = vae_state_dict.get(
                f"encoder.down.{i}.downsample.conv.weight"
            )
            new_checkpoint[f"encoder.down_blocks.{i}.downsamplers.0.conv.bias"] = vae_state_dict.get(
                f"encoder.down.{i}.downsample.conv.bias"
            )

    mid_resnets = [key for key in vae_state_dict if "encoder.mid.block" in key]
    num_mid_res_blocks = 2
    for i in range(1, num_mid_res_blocks + 1):
        resnets = [key for key in mid_resnets if f"encoder.mid.block_{i}" in key]
        update_vae_resnet_ldm_to_diffusers(
            resnets,
            new_checkpoint,
            vae_state_dict,
            mapping={"old": f"mid.block_{i}", "new": f"mid_block.resnets.{i - 1}"},
        )

    mid_attentions = [key for key in vae_state_dict if "encoder.mid.attn" in key]
    update_vae_attentions_ldm_to_diffusers(
        mid_attentions, new_checkpoint, vae_state_dict, mapping={"old": "mid.attn_1", "new": "mid_block.attentions.0"}
    )

    # Retrieves the keys for the decoder up blocks only
    num_up_blocks = len(config["up_block_types"])
    up_blocks = {
        layer_id: [key for key in vae_state_dict if f"up.{layer_id}" in key] for layer_id in range(num_up_blocks)
    }

    for i in range(num_up_blocks):
        block_id = num_up_blocks - 1 - i
        resnets = [
            key for key in up_blocks[block_id] if f"up.{block_id}" in key and f"up.{block_id}.upsample" not in key
        ]
        update_vae_resnet_ldm_to_diffusers(
            resnets,
            new_checkpoint,
            vae_state_dict,
            mapping={"old": f"up.{block_id}.block", "new": f"up_blocks.{i}.resnets"},
        )
        if f"decoder.up.{block_id}.upsample.conv.weight" in vae_state_dict:
            new_checkpoint[f"decoder.up_blocks.{i}.upsamplers.0.conv.weight"] = vae_state_dict[
                f"decoder.up.{block_id}.upsample.conv.weight"
            ]
            new_checkpoint[f"decoder.up_blocks.{i}.upsamplers.0.conv.bias"] = vae_state_dict[
                f"decoder.up.{block_id}.upsample.conv.bias"
            ]

    mid_resnets = [key for key in vae_state_dict if "decoder.mid.block" in key]
    num_mid_res_blocks = 2
    for i in range(1, num_mid_res_blocks + 1):
        resnets = [key for key in mid_resnets if f"decoder.mid.block_{i}" in key]
        update_vae_resnet_ldm_to_diffusers(
            resnets,
            new_checkpoint,
            vae_state_dict,
            mapping={"old": f"mid.block_{i}", "new": f"mid_block.resnets.{i - 1}"},
        )

    mid_attentions = [key for key in vae_state_dict if "decoder.mid.attn" in key]
    update_vae_attentions_ldm_to_diffusers(
        mid_attentions, new_checkpoint, vae_state_dict, mapping={"old": "mid.attn_1", "new": "mid_block.attentions.0"}
    )
    conv_attn_to_linear(new_checkpoint)

    return new_checkpoint


def convert_ldm_clip_checkpoint(checkpoint, remove_prefix=None):
    keys = list(checkpoint.keys())
    text_model_dict = {}

    remove_prefixes = []
    remove_prefixes.extend(LDM_CLIP_PREFIX_TO_REMOVE)
    if remove_prefix:
        remove_prefixes.append(remove_prefix)

    for key in keys:
        for prefix in remove_prefixes:
            if key.startswith(prefix):
                diffusers_key = key.replace(prefix, "")
                text_model_dict[diffusers_key] = checkpoint.get(key)

    return text_model_dict


def convert_open_clip_checkpoint(
    text_model,
    checkpoint,
    prefix="cond_stage_model.model.",
):
    text_model_dict = {}
    text_proj_key = prefix + "text_projection"

    if text_proj_key in checkpoint:
        text_proj_dim = int(checkpoint[text_proj_key].shape[0])
    elif hasattr(text_model.config, "projection_dim"):
        text_proj_dim = text_model.config.projection_dim
    else:
        text_proj_dim = LDM_OPEN_CLIP_TEXT_PROJECTION_DIM

    keys = list(checkpoint.keys())
    keys_to_ignore = SD_2_TEXT_ENCODER_KEYS_TO_IGNORE

    openclip_diffusers_ldm_map = DIFFUSERS_TO_LDM_MAPPING["openclip"]["layers"]
    for diffusers_key, ldm_key in openclip_diffusers_ldm_map.items():
        ldm_key = prefix + ldm_key
        if ldm_key not in checkpoint:
            continue
        if ldm_key in keys_to_ignore:
            continue
        if ldm_key.endswith("text_projection"):
            text_model_dict[diffusers_key] = checkpoint[ldm_key].T.contiguous()
        else:
            text_model_dict[diffusers_key] = checkpoint[ldm_key]

    for key in keys:
        if key in keys_to_ignore:
            continue

        if not key.startswith(prefix + "transformer."):
            continue

        diffusers_key = key.replace(prefix + "transformer.", "")
        transformer_diffusers_to_ldm_map = DIFFUSERS_TO_LDM_MAPPING["openclip"]["transformer"]
        for new_key, old_key in transformer_diffusers_to_ldm_map.items():
            diffusers_key = (
                diffusers_key.replace(old_key, new_key).replace(".in_proj_weight", "").replace(".in_proj_bias", "")
            )

        if key.endswith(".in_proj_weight"):
            weight_value = checkpoint.get(key)

            text_model_dict[diffusers_key + ".q_proj.weight"] = weight_value[:text_proj_dim, :].clone().detach()
            text_model_dict[diffusers_key + ".k_proj.weight"] = (
                weight_value[text_proj_dim : text_proj_dim * 2, :].clone().detach()
            )
            text_model_dict[diffusers_key + ".v_proj.weight"] = weight_value[text_proj_dim * 2 :, :].clone().detach()

        elif key.endswith(".in_proj_bias"):
            weight_value = checkpoint.get(key)
            text_model_dict[diffusers_key + ".q_proj.bias"] = weight_value[:text_proj_dim].clone().detach()
            text_model_dict[diffusers_key + ".k_proj.bias"] = (
                weight_value[text_proj_dim : text_proj_dim * 2].clone().detach()
            )
            text_model_dict[diffusers_key + ".v_proj.bias"] = weight_value[text_proj_dim * 2 :].clone().detach()
        else:
            text_model_dict[diffusers_key] = checkpoint.get(key)

    return text_model_dict


def create_diffusers_clip_model_from_ldm(
    cls,
    checkpoint,
    subfolder="",
    config=None,
    torch_dtype=None,
    local_files_only=None,
    is_legacy_loading=False,
):
    if config:
        config = {"pretrained_model_name_or_path": config}
    else:
        config = fetch_diffusers_config(checkpoint)

    # For backwards compatibility
    # Older versions of `from_single_file` expected CLIP configs to be placed in their original transformers model repo
    # in the cache_dir, rather than in a subfolder of the Diffusers model
    if is_legacy_loading:
        logger.warning(
            (
                "Detected legacy CLIP loading behavior. Please run `from_single_file` with `local_files_only=False once to update "
                "the local cache directory with the necessary CLIP model config files. "
                "Attempting to load CLIP model from legacy cache directory."
            )
        )

        if is_clip_model(checkpoint) or is_clip_sdxl_model(checkpoint):
            clip_config = "openai/clip-vit-large-patch14"
            config["pretrained_model_name_or_path"] = clip_config
            subfolder = ""

        elif is_open_clip_model(checkpoint):
            clip_config = "stabilityai/stable-diffusion-2"
            config["pretrained_model_name_or_path"] = clip_config
            subfolder = "text_encoder"

        else:
            clip_config = "laion/CLIP-ViT-bigG-14-laion2B-39B-b160k"
            config["pretrained_model_name_or_path"] = clip_config
            subfolder = ""

    model_config = cls.config_class.from_pretrained(**config, subfolder=subfolder, local_files_only=local_files_only)
    ctx = init_empty_weights if is_accelerate_available() else nullcontext
    with ctx():
        model = cls(model_config)

    position_embedding_dim = model.text_model.embeddings.position_embedding.weight.shape[-1]

    if is_clip_model(checkpoint):
        diffusers_format_checkpoint = convert_ldm_clip_checkpoint(checkpoint)

    elif (
        is_clip_sdxl_model(checkpoint)
        and checkpoint[CHECKPOINT_KEY_NAMES["clip_sdxl"]].shape[-1] == position_embedding_dim
    ):
        diffusers_format_checkpoint = convert_ldm_clip_checkpoint(checkpoint)

    elif (
        is_clip_sd3_model(checkpoint)
        and checkpoint[CHECKPOINT_KEY_NAMES["clip_sd3"]].shape[-1] == position_embedding_dim
    ):
        diffusers_format_checkpoint = convert_ldm_clip_checkpoint(checkpoint, "text_encoders.clip_l.transformer.")
        diffusers_format_checkpoint["text_projection.weight"] = torch.eye(position_embedding_dim)

    elif is_open_clip_model(checkpoint):
        prefix = "cond_stage_model.model."
        diffusers_format_checkpoint = convert_open_clip_checkpoint(model, checkpoint, prefix=prefix)

    elif (
        is_open_clip_sdxl_model(checkpoint)
        and checkpoint[CHECKPOINT_KEY_NAMES["open_clip_sdxl"]].shape[-1] == position_embedding_dim
    ):
        prefix = "conditioner.embedders.1.model."
        diffusers_format_checkpoint = convert_open_clip_checkpoint(model, checkpoint, prefix=prefix)

    elif is_open_clip_sdxl_refiner_model(checkpoint):
        prefix = "conditioner.embedders.0.model."
        diffusers_format_checkpoint = convert_open_clip_checkpoint(model, checkpoint, prefix=prefix)

    elif (
        is_open_clip_sd3_model(checkpoint)
        and checkpoint[CHECKPOINT_KEY_NAMES["open_clip_sd3"]].shape[-1] == position_embedding_dim
    ):
        diffusers_format_checkpoint = convert_ldm_clip_checkpoint(checkpoint, "text_encoders.clip_g.transformer.")

    else:
        raise ValueError("The provided checkpoint does not seem to contain a valid CLIP model.")

    if is_accelerate_available():
        unexpected_keys = load_model_dict_into_meta(model, diffusers_format_checkpoint, dtype=torch_dtype)
    else:
        _, unexpected_keys = model.load_state_dict(diffusers_format_checkpoint, strict=False)

    if model._keys_to_ignore_on_load_unexpected is not None:
        for pat in model._keys_to_ignore_on_load_unexpected:
            unexpected_keys = [k for k in unexpected_keys if re.search(pat, k) is None]

    if len(unexpected_keys) > 0:
        logger.warning(
            f"Some weights of the model checkpoint were not used when initializing {cls.__name__}: \n {[', '.join(unexpected_keys)]}"
        )

    if torch_dtype is not None:
        model.to(torch_dtype)

    model.eval()

    return model


def _legacy_load_scheduler(
    cls,
    checkpoint,
    component_name,
    original_config=None,
    **kwargs,
):
    scheduler_type = kwargs.get("scheduler_type", None)
    prediction_type = kwargs.get("prediction_type", None)

    if scheduler_type is not None:
        deprecation_message = (
            "Please pass an instance of a Scheduler object directly to the `scheduler` argument in `from_single_file`\n\n"
            "Example:\n\n"
            "from diffusers import StableDiffusionPipeline, DDIMScheduler\n\n"
            "scheduler = DDIMScheduler()\n"
            "pipe = StableDiffusionPipeline.from_single_file(<checkpoint path>, scheduler=scheduler)\n"
        )
        deprecate("scheduler_type", "1.0.0", deprecation_message)

    if prediction_type is not None:
        deprecation_message = (
            "Please configure an instance of a Scheduler with the appropriate `prediction_type` and "
            "pass the object directly to the `scheduler` argument in `from_single_file`.\n\n"
            "Example:\n\n"
            "from diffusers import StableDiffusionPipeline, DDIMScheduler\n\n"
            'scheduler = DDIMScheduler(prediction_type="v_prediction")\n'
            "pipe = StableDiffusionPipeline.from_single_file(<checkpoint path>, scheduler=scheduler)\n"
        )
        deprecate("prediction_type", "1.0.0", deprecation_message)

    scheduler_config = SCHEDULER_DEFAULT_CONFIG
    model_type = infer_diffusers_model_type(checkpoint=checkpoint)

    global_step = checkpoint["global_step"] if "global_step" in checkpoint else None

    if original_config:
        num_train_timesteps = getattr(original_config["model"]["params"], "timesteps", 1000)
    else:
        num_train_timesteps = 1000

    scheduler_config["num_train_timesteps"] = num_train_timesteps

    if model_type == "v2":
        if prediction_type is None:
            # NOTE: For stable diffusion 2 base it is recommended to pass `prediction_type=="epsilon"` # as it relies on a brittle global step parameter here
            prediction_type = "epsilon" if global_step == 875000 else "v_prediction"

    else:
        prediction_type = prediction_type or "epsilon"

    scheduler_config["prediction_type"] = prediction_type

    if model_type in ["xl_base", "xl_refiner"]:
        scheduler_type = "euler"
    elif model_type == "playground":
        scheduler_type = "edm_dpm_solver_multistep"
    else:
        if original_config:
            beta_start = original_config["model"]["params"].get("linear_start")
            beta_end = original_config["model"]["params"].get("linear_end")

        else:
            beta_start = 0.02
            beta_end = 0.085

        scheduler_config["beta_start"] = beta_start
        scheduler_config["beta_end"] = beta_end
        scheduler_config["beta_schedule"] = "scaled_linear"
        scheduler_config["clip_sample"] = False
        scheduler_config["set_alpha_to_one"] = False

    # to deal with an edge case StableDiffusionUpscale pipeline has two schedulers
    if component_name == "low_res_scheduler":
        return cls.from_config(
            {
                "beta_end": 0.02,
                "beta_schedule": "scaled_linear",
                "beta_start": 0.0001,
                "clip_sample": True,
                "num_train_timesteps": 1000,
                "prediction_type": "epsilon",
                "trained_betas": None,
                "variance_type": "fixed_small",
            }
        )

    if scheduler_type is None:
        return cls.from_config(scheduler_config)

    elif scheduler_type == "pndm":
        scheduler_config["skip_prk_steps"] = True
        scheduler = PNDMScheduler.from_config(scheduler_config)

    elif scheduler_type == "lms":
        scheduler = LMSDiscreteScheduler.from_config(scheduler_config)

    elif scheduler_type == "heun":
        scheduler = HeunDiscreteScheduler.from_config(scheduler_config)

    elif scheduler_type == "euler":
        scheduler = EulerDiscreteScheduler.from_config(scheduler_config)

    elif scheduler_type == "euler-ancestral":
        scheduler = EulerAncestralDiscreteScheduler.from_config(scheduler_config)

    elif scheduler_type == "dpm":
        scheduler = DPMSolverMultistepScheduler.from_config(scheduler_config)

    elif scheduler_type == "ddim":
        scheduler = DDIMScheduler.from_config(scheduler_config)

    elif scheduler_type == "edm_dpm_solver_multistep":
        scheduler_config = {
            "algorithm_type": "dpmsolver++",
            "dynamic_thresholding_ratio": 0.995,
            "euler_at_final": False,
            "final_sigmas_type": "zero",
            "lower_order_final": True,
            "num_train_timesteps": 1000,
            "prediction_type": "epsilon",
            "rho": 7.0,
            "sample_max_value": 1.0,
            "sigma_data": 0.5,
            "sigma_max": 80.0,
            "sigma_min": 0.002,
            "solver_order": 2,
            "solver_type": "midpoint",
            "thresholding": False,
        }
        scheduler = EDMDPMSolverMultistepScheduler(**scheduler_config)

    else:
        raise ValueError(f"Scheduler of type {scheduler_type} doesn't exist!")

    return scheduler


def _legacy_load_clip_tokenizer(cls, checkpoint, config=None, local_files_only=False):
    if config:
        config = {"pretrained_model_name_or_path": config}
    else:
        config = fetch_diffusers_config(checkpoint)

    if is_clip_model(checkpoint) or is_clip_sdxl_model(checkpoint):
        clip_config = "openai/clip-vit-large-patch14"
        config["pretrained_model_name_or_path"] = clip_config
        subfolder = ""

    elif is_open_clip_model(checkpoint):
        clip_config = "stabilityai/stable-diffusion-2"
        config["pretrained_model_name_or_path"] = clip_config
        subfolder = "tokenizer"

    else:
        clip_config = "laion/CLIP-ViT-bigG-14-laion2B-39B-b160k"
        config["pretrained_model_name_or_path"] = clip_config
        subfolder = ""

    tokenizer = cls.from_pretrained(**config, subfolder=subfolder, local_files_only=local_files_only)

    return tokenizer


def _legacy_load_safety_checker(local_files_only, torch_dtype):
    # Support for loading safety checker components using the deprecated
    # `load_safety_checker` argument.

    from ..pipelines.stable_diffusion.safety_checker import StableDiffusionSafetyChecker

    feature_extractor = AutoImageProcessor.from_pretrained(
        "CompVis/stable-diffusion-safety-checker", local_files_only=local_files_only, torch_dtype=torch_dtype
    )
    safety_checker = StableDiffusionSafetyChecker.from_pretrained(
        "CompVis/stable-diffusion-safety-checker", local_files_only=local_files_only, torch_dtype=torch_dtype
    )

    return {"safety_checker": safety_checker, "feature_extractor": feature_extractor}


# in SD3 original implementation of AdaLayerNormContinuous, it split linear projection output into shift, scale;
# while in diffusers it split into scale, shift. Here we swap the linear projection weights in order to be able to use diffusers implementation
def swap_scale_shift(weight, dim):
    shift, scale = weight.chunk(2, dim=0)
    new_weight = torch.cat([scale, shift], dim=0)
    return new_weight


def swap_proj_gate(weight):
    proj, gate = weight.chunk(2, dim=0)
    new_weight = torch.cat([gate, proj], dim=0)
    return new_weight


def get_attn2_layers(state_dict):
    attn2_layers = []
    for key in state_dict.keys():
        if "attn2." in key:
            # Extract the layer number from the key
            layer_num = int(key.split(".")[1])
            attn2_layers.append(layer_num)

    return tuple(sorted(set(attn2_layers)))


def get_caption_projection_dim(state_dict):
    caption_projection_dim = state_dict["context_embedder.weight"].shape[0]
    return caption_projection_dim


def convert_sd3_transformer_checkpoint_to_diffusers(checkpoint, **kwargs):
    converted_state_dict = {}
    keys = list(checkpoint.keys())
    for k in keys:
        if "model.diffusion_model." in k:
            checkpoint[k.replace("model.diffusion_model.", "")] = checkpoint.pop(k)

    num_layers = list(set(int(k.split(".", 2)[1]) for k in checkpoint if "joint_blocks" in k))[-1] + 1  # noqa: C401
    dual_attention_layers = get_attn2_layers(checkpoint)

    caption_projection_dim = get_caption_projection_dim(checkpoint)
    has_qk_norm = any("ln_q" in key for key in checkpoint.keys())

    # Positional and patch embeddings.
    converted_state_dict["pos_embed.pos_embed"] = checkpoint.pop("pos_embed")
    converted_state_dict["pos_embed.proj.weight"] = checkpoint.pop("x_embedder.proj.weight")
    converted_state_dict["pos_embed.proj.bias"] = checkpoint.pop("x_embedder.proj.bias")

    # Timestep embeddings.
    converted_state_dict["time_text_embed.timestep_embedder.linear_1.weight"] = checkpoint.pop(
        "t_embedder.mlp.0.weight"
    )
    converted_state_dict["time_text_embed.timestep_embedder.linear_1.bias"] = checkpoint.pop("t_embedder.mlp.0.bias")
    converted_state_dict["time_text_embed.timestep_embedder.linear_2.weight"] = checkpoint.pop(
        "t_embedder.mlp.2.weight"
    )
    converted_state_dict["time_text_embed.timestep_embedder.linear_2.bias"] = checkpoint.pop("t_embedder.mlp.2.bias")

    # Context projections.
    converted_state_dict["context_embedder.weight"] = checkpoint.pop("context_embedder.weight")
    converted_state_dict["context_embedder.bias"] = checkpoint.pop("context_embedder.bias")

    # Pooled context projection.
    converted_state_dict["time_text_embed.text_embedder.linear_1.weight"] = checkpoint.pop("y_embedder.mlp.0.weight")
    converted_state_dict["time_text_embed.text_embedder.linear_1.bias"] = checkpoint.pop("y_embedder.mlp.0.bias")
    converted_state_dict["time_text_embed.text_embedder.linear_2.weight"] = checkpoint.pop("y_embedder.mlp.2.weight")
    converted_state_dict["time_text_embed.text_embedder.linear_2.bias"] = checkpoint.pop("y_embedder.mlp.2.bias")

    # Transformer blocks 🎸.
    for i in range(num_layers):
        # Q, K, V
        sample_q, sample_k, sample_v = torch.chunk(
            checkpoint.pop(f"joint_blocks.{i}.x_block.attn.qkv.weight"), 3, dim=0
        )
        context_q, context_k, context_v = torch.chunk(
            checkpoint.pop(f"joint_blocks.{i}.context_block.attn.qkv.weight"), 3, dim=0
        )
        sample_q_bias, sample_k_bias, sample_v_bias = torch.chunk(
            checkpoint.pop(f"joint_blocks.{i}.x_block.attn.qkv.bias"), 3, dim=0
        )
        context_q_bias, context_k_bias, context_v_bias = torch.chunk(
            checkpoint.pop(f"joint_blocks.{i}.context_block.attn.qkv.bias"), 3, dim=0
        )

        converted_state_dict[f"transformer_blocks.{i}.attn.to_q.weight"] = torch.cat([sample_q])
        converted_state_dict[f"transformer_blocks.{i}.attn.to_q.bias"] = torch.cat([sample_q_bias])
        converted_state_dict[f"transformer_blocks.{i}.attn.to_k.weight"] = torch.cat([sample_k])
        converted_state_dict[f"transformer_blocks.{i}.attn.to_k.bias"] = torch.cat([sample_k_bias])
        converted_state_dict[f"transformer_blocks.{i}.attn.to_v.weight"] = torch.cat([sample_v])
        converted_state_dict[f"transformer_blocks.{i}.attn.to_v.bias"] = torch.cat([sample_v_bias])

        converted_state_dict[f"transformer_blocks.{i}.attn.add_q_proj.weight"] = torch.cat([context_q])
        converted_state_dict[f"transformer_blocks.{i}.attn.add_q_proj.bias"] = torch.cat([context_q_bias])
        converted_state_dict[f"transformer_blocks.{i}.attn.add_k_proj.weight"] = torch.cat([context_k])
        converted_state_dict[f"transformer_blocks.{i}.attn.add_k_proj.bias"] = torch.cat([context_k_bias])
        converted_state_dict[f"transformer_blocks.{i}.attn.add_v_proj.weight"] = torch.cat([context_v])
        converted_state_dict[f"transformer_blocks.{i}.attn.add_v_proj.bias"] = torch.cat([context_v_bias])

        # qk norm
        if has_qk_norm:
            converted_state_dict[f"transformer_blocks.{i}.attn.norm_q.weight"] = checkpoint.pop(
                f"joint_blocks.{i}.x_block.attn.ln_q.weight"
            )
            converted_state_dict[f"transformer_blocks.{i}.attn.norm_k.weight"] = checkpoint.pop(
                f"joint_blocks.{i}.x_block.attn.ln_k.weight"
            )
            converted_state_dict[f"transformer_blocks.{i}.attn.norm_added_q.weight"] = checkpoint.pop(
                f"joint_blocks.{i}.context_block.attn.ln_q.weight"
            )
            converted_state_dict[f"transformer_blocks.{i}.attn.norm_added_k.weight"] = checkpoint.pop(
                f"joint_blocks.{i}.context_block.attn.ln_k.weight"
            )

        # output projections.
        converted_state_dict[f"transformer_blocks.{i}.attn.to_out.0.weight"] = checkpoint.pop(
            f"joint_blocks.{i}.x_block.attn.proj.weight"
        )
        converted_state_dict[f"transformer_blocks.{i}.attn.to_out.0.bias"] = checkpoint.pop(
            f"joint_blocks.{i}.x_block.attn.proj.bias"
        )
        if not (i == num_layers - 1):
            converted_state_dict[f"transformer_blocks.{i}.attn.to_add_out.weight"] = checkpoint.pop(
                f"joint_blocks.{i}.context_block.attn.proj.weight"
            )
            converted_state_dict[f"transformer_blocks.{i}.attn.to_add_out.bias"] = checkpoint.pop(
                f"joint_blocks.{i}.context_block.attn.proj.bias"
            )

        if i in dual_attention_layers:
            # Q, K, V
            sample_q2, sample_k2, sample_v2 = torch.chunk(
                checkpoint.pop(f"joint_blocks.{i}.x_block.attn2.qkv.weight"), 3, dim=0
            )
            sample_q2_bias, sample_k2_bias, sample_v2_bias = torch.chunk(
                checkpoint.pop(f"joint_blocks.{i}.x_block.attn2.qkv.bias"), 3, dim=0
            )
            converted_state_dict[f"transformer_blocks.{i}.attn2.to_q.weight"] = torch.cat([sample_q2])
            converted_state_dict[f"transformer_blocks.{i}.attn2.to_q.bias"] = torch.cat([sample_q2_bias])
            converted_state_dict[f"transformer_blocks.{i}.attn2.to_k.weight"] = torch.cat([sample_k2])
            converted_state_dict[f"transformer_blocks.{i}.attn2.to_k.bias"] = torch.cat([sample_k2_bias])
            converted_state_dict[f"transformer_blocks.{i}.attn2.to_v.weight"] = torch.cat([sample_v2])
            converted_state_dict[f"transformer_blocks.{i}.attn2.to_v.bias"] = torch.cat([sample_v2_bias])

            # qk norm
            if has_qk_norm:
                converted_state_dict[f"transformer_blocks.{i}.attn2.norm_q.weight"] = checkpoint.pop(
                    f"joint_blocks.{i}.x_block.attn2.ln_q.weight"
                )
                converted_state_dict[f"transformer_blocks.{i}.attn2.norm_k.weight"] = checkpoint.pop(
                    f"joint_blocks.{i}.x_block.attn2.ln_k.weight"
                )

            # output projections.
            converted_state_dict[f"transformer_blocks.{i}.attn2.to_out.0.weight"] = checkpoint.pop(
                f"joint_blocks.{i}.x_block.attn2.proj.weight"
            )
            converted_state_dict[f"transformer_blocks.{i}.attn2.to_out.0.bias"] = checkpoint.pop(
                f"joint_blocks.{i}.x_block.attn2.proj.bias"
            )

        # norms.
        converted_state_dict[f"transformer_blocks.{i}.norm1.linear.weight"] = checkpoint.pop(
            f"joint_blocks.{i}.x_block.adaLN_modulation.1.weight"
        )
        converted_state_dict[f"transformer_blocks.{i}.norm1.linear.bias"] = checkpoint.pop(
            f"joint_blocks.{i}.x_block.adaLN_modulation.1.bias"
        )
        if not (i == num_layers - 1):
            converted_state_dict[f"transformer_blocks.{i}.norm1_context.linear.weight"] = checkpoint.pop(
                f"joint_blocks.{i}.context_block.adaLN_modulation.1.weight"
            )
            converted_state_dict[f"transformer_blocks.{i}.norm1_context.linear.bias"] = checkpoint.pop(
                f"joint_blocks.{i}.context_block.adaLN_modulation.1.bias"
            )
        else:
            converted_state_dict[f"transformer_blocks.{i}.norm1_context.linear.weight"] = swap_scale_shift(
                checkpoint.pop(f"joint_blocks.{i}.context_block.adaLN_modulation.1.weight"),
                dim=caption_projection_dim,
            )
            converted_state_dict[f"transformer_blocks.{i}.norm1_context.linear.bias"] = swap_scale_shift(
                checkpoint.pop(f"joint_blocks.{i}.context_block.adaLN_modulation.1.bias"),
                dim=caption_projection_dim,
            )

        # ffs.
        converted_state_dict[f"transformer_blocks.{i}.ff.net.0.proj.weight"] = checkpoint.pop(
            f"joint_blocks.{i}.x_block.mlp.fc1.weight"
        )
        converted_state_dict[f"transformer_blocks.{i}.ff.net.0.proj.bias"] = checkpoint.pop(
            f"joint_blocks.{i}.x_block.mlp.fc1.bias"
        )
        converted_state_dict[f"transformer_blocks.{i}.ff.net.2.weight"] = checkpoint.pop(
            f"joint_blocks.{i}.x_block.mlp.fc2.weight"
        )
        converted_state_dict[f"transformer_blocks.{i}.ff.net.2.bias"] = checkpoint.pop(
            f"joint_blocks.{i}.x_block.mlp.fc2.bias"
        )
        if not (i == num_layers - 1):
            converted_state_dict[f"transformer_blocks.{i}.ff_context.net.0.proj.weight"] = checkpoint.pop(
                f"joint_blocks.{i}.context_block.mlp.fc1.weight"
            )
            converted_state_dict[f"transformer_blocks.{i}.ff_context.net.0.proj.bias"] = checkpoint.pop(
                f"joint_blocks.{i}.context_block.mlp.fc1.bias"
            )
            converted_state_dict[f"transformer_blocks.{i}.ff_context.net.2.weight"] = checkpoint.pop(
                f"joint_blocks.{i}.context_block.mlp.fc2.weight"
            )
            converted_state_dict[f"transformer_blocks.{i}.ff_context.net.2.bias"] = checkpoint.pop(
                f"joint_blocks.{i}.context_block.mlp.fc2.bias"
            )

    # Final blocks.
    converted_state_dict["proj_out.weight"] = checkpoint.pop("final_layer.linear.weight")
    converted_state_dict["proj_out.bias"] = checkpoint.pop("final_layer.linear.bias")
    converted_state_dict["norm_out.linear.weight"] = swap_scale_shift(
        checkpoint.pop("final_layer.adaLN_modulation.1.weight"), dim=caption_projection_dim
    )
    converted_state_dict["norm_out.linear.bias"] = swap_scale_shift(
        checkpoint.pop("final_layer.adaLN_modulation.1.bias"), dim=caption_projection_dim
    )

    return converted_state_dict


def is_t5_in_single_file(checkpoint):
    if "text_encoders.t5xxl.transformer.shared.weight" in checkpoint:
        return True

    return False


def convert_sd3_t5_checkpoint_to_diffusers(checkpoint):
    keys = list(checkpoint.keys())
    text_model_dict = {}

    remove_prefixes = ["text_encoders.t5xxl.transformer."]

    for key in keys:
        for prefix in remove_prefixes:
            if key.startswith(prefix):
                diffusers_key = key.replace(prefix, "")
                text_model_dict[diffusers_key] = checkpoint.get(key)

    return text_model_dict


def create_diffusers_t5_model_from_checkpoint(
    cls,
    checkpoint,
    subfolder="",
    config=None,
    torch_dtype=None,
    local_files_only=None,
):
    if config:
        config = {"pretrained_model_name_or_path": config}
    else:
        config = fetch_diffusers_config(checkpoint)

    model_config = cls.config_class.from_pretrained(**config, subfolder=subfolder, local_files_only=local_files_only)
    ctx = init_empty_weights if is_accelerate_available() else nullcontext
    with ctx():
        model = cls(model_config)

    diffusers_format_checkpoint = convert_sd3_t5_checkpoint_to_diffusers(checkpoint)

    if is_accelerate_available():
        unexpected_keys = load_model_dict_into_meta(model, diffusers_format_checkpoint, dtype=torch_dtype)
        if model._keys_to_ignore_on_load_unexpected is not None:
            for pat in model._keys_to_ignore_on_load_unexpected:
                unexpected_keys = [k for k in unexpected_keys if re.search(pat, k) is None]

        if len(unexpected_keys) > 0:
            logger.warning(
                f"Some weights of the model checkpoint were not used when initializing {cls.__name__}: \n {[', '.join(unexpected_keys)]}"
            )

    else:
        model.load_state_dict(diffusers_format_checkpoint)

    use_keep_in_fp32_modules = (cls._keep_in_fp32_modules is not None) and (torch_dtype == torch.float16)
    if use_keep_in_fp32_modules:
        keep_in_fp32_modules = model._keep_in_fp32_modules
    else:
        keep_in_fp32_modules = []

    if keep_in_fp32_modules is not None:
        for name, param in model.named_parameters():
            if any(module_to_keep_in_fp32 in name.split(".") for module_to_keep_in_fp32 in keep_in_fp32_modules):
                # param = param.to(torch.float32) does not work here as only in the local scope.
                param.data = param.data.to(torch.float32)

    return model


def convert_animatediff_checkpoint_to_diffusers(checkpoint, **kwargs):
    converted_state_dict = {}
    for k, v in checkpoint.items():
        if "pos_encoder" in k:
            continue

        else:
            converted_state_dict[
                k.replace(".norms.0", ".norm1")
                .replace(".norms.1", ".norm2")
                .replace(".ff_norm", ".norm3")
                .replace(".attention_blocks.0", ".attn1")
                .replace(".attention_blocks.1", ".attn2")
                .replace(".temporal_transformer", "")
            ] = v

    return converted_state_dict


def convert_flux_transformer_checkpoint_to_diffusers(checkpoint, **kwargs):
    converted_state_dict = {}
    keys = list(checkpoint.keys())

    for k in keys:
        if "model.diffusion_model." in k:
            checkpoint[k.replace("model.diffusion_model.", "")] = checkpoint.pop(k)

    num_layers = list(set(int(k.split(".", 2)[1]) for k in checkpoint if "double_blocks." in k))[-1] + 1  # noqa: C401
    num_single_layers = list(set(int(k.split(".", 2)[1]) for k in checkpoint if "single_blocks." in k))[-1] + 1  # noqa: C401
    mlp_ratio = 4.0
    inner_dim = 3072

    # in SD3 original implementation of AdaLayerNormContinuous, it split linear projection output into shift, scale;
    # while in diffusers it split into scale, shift. Here we swap the linear projection weights in order to be able to use diffusers implementation
    def swap_scale_shift(weight):
        shift, scale = weight.chunk(2, dim=0)
        new_weight = torch.cat([scale, shift], dim=0)
        return new_weight

    ## time_text_embed.timestep_embedder <-  time_in
    converted_state_dict["time_text_embed.timestep_embedder.linear_1.weight"] = checkpoint.pop(
        "time_in.in_layer.weight"
    )
    converted_state_dict["time_text_embed.timestep_embedder.linear_1.bias"] = checkpoint.pop("time_in.in_layer.bias")
    converted_state_dict["time_text_embed.timestep_embedder.linear_2.weight"] = checkpoint.pop(
        "time_in.out_layer.weight"
    )
    converted_state_dict["time_text_embed.timestep_embedder.linear_2.bias"] = checkpoint.pop("time_in.out_layer.bias")

    ## time_text_embed.text_embedder <- vector_in
    converted_state_dict["time_text_embed.text_embedder.linear_1.weight"] = checkpoint.pop("vector_in.in_layer.weight")
    converted_state_dict["time_text_embed.text_embedder.linear_1.bias"] = checkpoint.pop("vector_in.in_layer.bias")
    converted_state_dict["time_text_embed.text_embedder.linear_2.weight"] = checkpoint.pop(
        "vector_in.out_layer.weight"
    )
    converted_state_dict["time_text_embed.text_embedder.linear_2.bias"] = checkpoint.pop("vector_in.out_layer.bias")

    # guidance
    has_guidance = any("guidance" in k for k in checkpoint)
    if has_guidance:
        converted_state_dict["time_text_embed.guidance_embedder.linear_1.weight"] = checkpoint.pop(
            "guidance_in.in_layer.weight"
        )
        converted_state_dict["time_text_embed.guidance_embedder.linear_1.bias"] = checkpoint.pop(
            "guidance_in.in_layer.bias"
        )
        converted_state_dict["time_text_embed.guidance_embedder.linear_2.weight"] = checkpoint.pop(
            "guidance_in.out_layer.weight"
        )
        converted_state_dict["time_text_embed.guidance_embedder.linear_2.bias"] = checkpoint.pop(
            "guidance_in.out_layer.bias"
        )

    # context_embedder
    converted_state_dict["context_embedder.weight"] = checkpoint.pop("txt_in.weight")
    converted_state_dict["context_embedder.bias"] = checkpoint.pop("txt_in.bias")

    # x_embedder
    converted_state_dict["x_embedder.weight"] = checkpoint.pop("img_in.weight")
    converted_state_dict["x_embedder.bias"] = checkpoint.pop("img_in.bias")

    # double transformer blocks
    for i in range(num_layers):
        block_prefix = f"transformer_blocks.{i}."
        # norms.
        ## norm1
        converted_state_dict[f"{block_prefix}norm1.linear.weight"] = checkpoint.pop(
            f"double_blocks.{i}.img_mod.lin.weight"
        )
        converted_state_dict[f"{block_prefix}norm1.linear.bias"] = checkpoint.pop(
            f"double_blocks.{i}.img_mod.lin.bias"
        )
        ## norm1_context
        converted_state_dict[f"{block_prefix}norm1_context.linear.weight"] = checkpoint.pop(
            f"double_blocks.{i}.txt_mod.lin.weight"
        )
        converted_state_dict[f"{block_prefix}norm1_context.linear.bias"] = checkpoint.pop(
            f"double_blocks.{i}.txt_mod.lin.bias"
        )
        # Q, K, V
        sample_q, sample_k, sample_v = torch.chunk(checkpoint.pop(f"double_blocks.{i}.img_attn.qkv.weight"), 3, dim=0)
        context_q, context_k, context_v = torch.chunk(
            checkpoint.pop(f"double_blocks.{i}.txt_attn.qkv.weight"), 3, dim=0
        )
        sample_q_bias, sample_k_bias, sample_v_bias = torch.chunk(
            checkpoint.pop(f"double_blocks.{i}.img_attn.qkv.bias"), 3, dim=0
        )
        context_q_bias, context_k_bias, context_v_bias = torch.chunk(
            checkpoint.pop(f"double_blocks.{i}.txt_attn.qkv.bias"), 3, dim=0
        )
        converted_state_dict[f"{block_prefix}attn.to_q.weight"] = torch.cat([sample_q])
        converted_state_dict[f"{block_prefix}attn.to_q.bias"] = torch.cat([sample_q_bias])
        converted_state_dict[f"{block_prefix}attn.to_k.weight"] = torch.cat([sample_k])
        converted_state_dict[f"{block_prefix}attn.to_k.bias"] = torch.cat([sample_k_bias])
        converted_state_dict[f"{block_prefix}attn.to_v.weight"] = torch.cat([sample_v])
        converted_state_dict[f"{block_prefix}attn.to_v.bias"] = torch.cat([sample_v_bias])
        converted_state_dict[f"{block_prefix}attn.add_q_proj.weight"] = torch.cat([context_q])
        converted_state_dict[f"{block_prefix}attn.add_q_proj.bias"] = torch.cat([context_q_bias])
        converted_state_dict[f"{block_prefix}attn.add_k_proj.weight"] = torch.cat([context_k])
        converted_state_dict[f"{block_prefix}attn.add_k_proj.bias"] = torch.cat([context_k_bias])
        converted_state_dict[f"{block_prefix}attn.add_v_proj.weight"] = torch.cat([context_v])
        converted_state_dict[f"{block_prefix}attn.add_v_proj.bias"] = torch.cat([context_v_bias])
        # qk_norm
        converted_state_dict[f"{block_prefix}attn.norm_q.weight"] = checkpoint.pop(
            f"double_blocks.{i}.img_attn.norm.query_norm.scale"
        )
        converted_state_dict[f"{block_prefix}attn.norm_k.weight"] = checkpoint.pop(
            f"double_blocks.{i}.img_attn.norm.key_norm.scale"
        )
        converted_state_dict[f"{block_prefix}attn.norm_added_q.weight"] = checkpoint.pop(
            f"double_blocks.{i}.txt_attn.norm.query_norm.scale"
        )
        converted_state_dict[f"{block_prefix}attn.norm_added_k.weight"] = checkpoint.pop(
            f"double_blocks.{i}.txt_attn.norm.key_norm.scale"
        )
        # ff img_mlp
        converted_state_dict[f"{block_prefix}ff.net.0.proj.weight"] = checkpoint.pop(
            f"double_blocks.{i}.img_mlp.0.weight"
        )
        converted_state_dict[f"{block_prefix}ff.net.0.proj.bias"] = checkpoint.pop(f"double_blocks.{i}.img_mlp.0.bias")
        converted_state_dict[f"{block_prefix}ff.net.2.weight"] = checkpoint.pop(f"double_blocks.{i}.img_mlp.2.weight")
        converted_state_dict[f"{block_prefix}ff.net.2.bias"] = checkpoint.pop(f"double_blocks.{i}.img_mlp.2.bias")
        converted_state_dict[f"{block_prefix}ff_context.net.0.proj.weight"] = checkpoint.pop(
            f"double_blocks.{i}.txt_mlp.0.weight"
        )
        converted_state_dict[f"{block_prefix}ff_context.net.0.proj.bias"] = checkpoint.pop(
            f"double_blocks.{i}.txt_mlp.0.bias"
        )
        converted_state_dict[f"{block_prefix}ff_context.net.2.weight"] = checkpoint.pop(
            f"double_blocks.{i}.txt_mlp.2.weight"
        )
        converted_state_dict[f"{block_prefix}ff_context.net.2.bias"] = checkpoint.pop(
            f"double_blocks.{i}.txt_mlp.2.bias"
        )
        # output projections.
        converted_state_dict[f"{block_prefix}attn.to_out.0.weight"] = checkpoint.pop(
            f"double_blocks.{i}.img_attn.proj.weight"
        )
        converted_state_dict[f"{block_prefix}attn.to_out.0.bias"] = checkpoint.pop(
            f"double_blocks.{i}.img_attn.proj.bias"
        )
        converted_state_dict[f"{block_prefix}attn.to_add_out.weight"] = checkpoint.pop(
            f"double_blocks.{i}.txt_attn.proj.weight"
        )
        converted_state_dict[f"{block_prefix}attn.to_add_out.bias"] = checkpoint.pop(
            f"double_blocks.{i}.txt_attn.proj.bias"
        )

    # single transfomer blocks
    for i in range(num_single_layers):
        block_prefix = f"single_transformer_blocks.{i}."
        # norm.linear  <- single_blocks.0.modulation.lin
        converted_state_dict[f"{block_prefix}norm.linear.weight"] = checkpoint.pop(
            f"single_blocks.{i}.modulation.lin.weight"
        )
        converted_state_dict[f"{block_prefix}norm.linear.bias"] = checkpoint.pop(
            f"single_blocks.{i}.modulation.lin.bias"
        )
        # Q, K, V, mlp
        mlp_hidden_dim = int(inner_dim * mlp_ratio)
        split_size = (inner_dim, inner_dim, inner_dim, mlp_hidden_dim)
        q, k, v, mlp = torch.split(checkpoint.pop(f"single_blocks.{i}.linear1.weight"), split_size, dim=0)
        q_bias, k_bias, v_bias, mlp_bias = torch.split(
            checkpoint.pop(f"single_blocks.{i}.linear1.bias"), split_size, dim=0
        )
        converted_state_dict[f"{block_prefix}attn.to_q.weight"] = torch.cat([q])
        converted_state_dict[f"{block_prefix}attn.to_q.bias"] = torch.cat([q_bias])
        converted_state_dict[f"{block_prefix}attn.to_k.weight"] = torch.cat([k])
        converted_state_dict[f"{block_prefix}attn.to_k.bias"] = torch.cat([k_bias])
        converted_state_dict[f"{block_prefix}attn.to_v.weight"] = torch.cat([v])
        converted_state_dict[f"{block_prefix}attn.to_v.bias"] = torch.cat([v_bias])
        converted_state_dict[f"{block_prefix}proj_mlp.weight"] = torch.cat([mlp])
        converted_state_dict[f"{block_prefix}proj_mlp.bias"] = torch.cat([mlp_bias])
        # qk norm
        converted_state_dict[f"{block_prefix}attn.norm_q.weight"] = checkpoint.pop(
            f"single_blocks.{i}.norm.query_norm.scale"
        )
        converted_state_dict[f"{block_prefix}attn.norm_k.weight"] = checkpoint.pop(
            f"single_blocks.{i}.norm.key_norm.scale"
        )
        # output projections.
        converted_state_dict[f"{block_prefix}proj_out.weight"] = checkpoint.pop(f"single_blocks.{i}.linear2.weight")
        converted_state_dict[f"{block_prefix}proj_out.bias"] = checkpoint.pop(f"single_blocks.{i}.linear2.bias")

    converted_state_dict["proj_out.weight"] = checkpoint.pop("final_layer.linear.weight")
    converted_state_dict["proj_out.bias"] = checkpoint.pop("final_layer.linear.bias")
    converted_state_dict["norm_out.linear.weight"] = swap_scale_shift(
        checkpoint.pop("final_layer.adaLN_modulation.1.weight")
    )
    converted_state_dict["norm_out.linear.bias"] = swap_scale_shift(
        checkpoint.pop("final_layer.adaLN_modulation.1.bias")
    )

    return converted_state_dict


def convert_ltx_transformer_checkpoint_to_diffusers(checkpoint, **kwargs):
    converted_state_dict = {key: checkpoint.pop(key) for key in list(checkpoint.keys()) if "vae" not in key}

    TRANSFORMER_KEYS_RENAME_DICT = {
        "model.diffusion_model.": "",
        "patchify_proj": "proj_in",
        "adaln_single": "time_embed",
        "q_norm": "norm_q",
        "k_norm": "norm_k",
    }

    TRANSFORMER_SPECIAL_KEYS_REMAP = {}

    for key in list(converted_state_dict.keys()):
        new_key = key
        for replace_key, rename_key in TRANSFORMER_KEYS_RENAME_DICT.items():
            new_key = new_key.replace(replace_key, rename_key)
        converted_state_dict[new_key] = converted_state_dict.pop(key)

    for key in list(converted_state_dict.keys()):
        for special_key, handler_fn_inplace in TRANSFORMER_SPECIAL_KEYS_REMAP.items():
            if special_key not in key:
                continue
            handler_fn_inplace(key, converted_state_dict)

    return converted_state_dict


def convert_ltx_vae_checkpoint_to_diffusers(checkpoint, **kwargs):
    converted_state_dict = {key: checkpoint.pop(key) for key in list(checkpoint.keys()) if "vae." in key}

    def remove_keys_(key: str, state_dict):
        state_dict.pop(key)

    VAE_KEYS_RENAME_DICT = {
        # common
        "vae.": "",
        # decoder
        "up_blocks.0": "mid_block",
        "up_blocks.1": "up_blocks.0",
        "up_blocks.2": "up_blocks.1.upsamplers.0",
        "up_blocks.3": "up_blocks.1",
        "up_blocks.4": "up_blocks.2.conv_in",
        "up_blocks.5": "up_blocks.2.upsamplers.0",
        "up_blocks.6": "up_blocks.2",
        "up_blocks.7": "up_blocks.3.conv_in",
        "up_blocks.8": "up_blocks.3.upsamplers.0",
        "up_blocks.9": "up_blocks.3",
        # encoder
        "down_blocks.0": "down_blocks.0",
        "down_blocks.1": "down_blocks.0.downsamplers.0",
        "down_blocks.2": "down_blocks.0.conv_out",
        "down_blocks.3": "down_blocks.1",
        "down_blocks.4": "down_blocks.1.downsamplers.0",
        "down_blocks.5": "down_blocks.1.conv_out",
        "down_blocks.6": "down_blocks.2",
        "down_blocks.7": "down_blocks.2.downsamplers.0",
        "down_blocks.8": "down_blocks.3",
        "down_blocks.9": "mid_block",
        # common
        "conv_shortcut": "conv_shortcut.conv",
        "res_blocks": "resnets",
        "norm3.norm": "norm3",
        "per_channel_statistics.mean-of-means": "latents_mean",
        "per_channel_statistics.std-of-means": "latents_std",
    }

    VAE_091_RENAME_DICT = {
        # decoder
        "up_blocks.0": "mid_block",
        "up_blocks.1": "up_blocks.0.upsamplers.0",
        "up_blocks.2": "up_blocks.0",
        "up_blocks.3": "up_blocks.1.upsamplers.0",
        "up_blocks.4": "up_blocks.1",
        "up_blocks.5": "up_blocks.2.upsamplers.0",
        "up_blocks.6": "up_blocks.2",
        "up_blocks.7": "up_blocks.3.upsamplers.0",
        "up_blocks.8": "up_blocks.3",
        # common
        "last_time_embedder": "time_embedder",
        "last_scale_shift_table": "scale_shift_table",
    }

    VAE_SPECIAL_KEYS_REMAP = {
        "per_channel_statistics.channel": remove_keys_,
        "per_channel_statistics.mean-of-means": remove_keys_,
        "per_channel_statistics.mean-of-stds": remove_keys_,
        "timestep_scale_multiplier": remove_keys_,
    }

    if "vae.decoder.last_time_embedder.timestep_embedder.linear_1.weight" in converted_state_dict:
        VAE_KEYS_RENAME_DICT.update(VAE_091_RENAME_DICT)

    for key in list(converted_state_dict.keys()):
        new_key = key
        for replace_key, rename_key in VAE_KEYS_RENAME_DICT.items():
            new_key = new_key.replace(replace_key, rename_key)
        converted_state_dict[new_key] = converted_state_dict.pop(key)

    for key in list(converted_state_dict.keys()):
        for special_key, handler_fn_inplace in VAE_SPECIAL_KEYS_REMAP.items():
            if special_key not in key:
                continue
            handler_fn_inplace(key, converted_state_dict)

    return converted_state_dict


def convert_autoencoder_dc_checkpoint_to_diffusers(checkpoint, **kwargs):
    converted_state_dict = {key: checkpoint.pop(key) for key in list(checkpoint.keys())}

    def remap_qkv_(key: str, state_dict):
        qkv = state_dict.pop(key)
        q, k, v = torch.chunk(qkv, 3, dim=0)
        parent_module, _, _ = key.rpartition(".qkv.conv.weight")
        state_dict[f"{parent_module}.to_q.weight"] = q.squeeze()
        state_dict[f"{parent_module}.to_k.weight"] = k.squeeze()
        state_dict[f"{parent_module}.to_v.weight"] = v.squeeze()

    def remap_proj_conv_(key: str, state_dict):
        parent_module, _, _ = key.rpartition(".proj.conv.weight")
        state_dict[f"{parent_module}.to_out.weight"] = state_dict.pop(key).squeeze()

    AE_KEYS_RENAME_DICT = {
        # common
        "main.": "",
        "op_list.": "",
        "context_module": "attn",
        "local_module": "conv_out",
        # NOTE: The below two lines work because scales in the available configs only have a tuple length of 1
        # If there were more scales, there would be more layers, so a loop would be better to handle this
        "aggreg.0.0": "to_qkv_multiscale.0.proj_in",
        "aggreg.0.1": "to_qkv_multiscale.0.proj_out",
        "depth_conv.conv": "conv_depth",
        "inverted_conv.conv": "conv_inverted",
        "point_conv.conv": "conv_point",
        "point_conv.norm": "norm",
        "conv.conv.": "conv.",
        "conv1.conv": "conv1",
        "conv2.conv": "conv2",
        "conv2.norm": "norm",
        "proj.norm": "norm_out",
        # encoder
        "encoder.project_in.conv": "encoder.conv_in",
        "encoder.project_out.0.conv": "encoder.conv_out",
        "encoder.stages": "encoder.down_blocks",
        # decoder
        "decoder.project_in.conv": "decoder.conv_in",
        "decoder.project_out.0": "decoder.norm_out",
        "decoder.project_out.2.conv": "decoder.conv_out",
        "decoder.stages": "decoder.up_blocks",
    }

    AE_F32C32_F64C128_F128C512_KEYS = {
        "encoder.project_in.conv": "encoder.conv_in.conv",
        "decoder.project_out.2.conv": "decoder.conv_out.conv",
    }

    AE_SPECIAL_KEYS_REMAP = {
        "qkv.conv.weight": remap_qkv_,
        "proj.conv.weight": remap_proj_conv_,
    }
    if "encoder.project_in.conv.bias" not in converted_state_dict:
        AE_KEYS_RENAME_DICT.update(AE_F32C32_F64C128_F128C512_KEYS)

    for key in list(converted_state_dict.keys()):
        new_key = key[:]
        for replace_key, rename_key in AE_KEYS_RENAME_DICT.items():
            new_key = new_key.replace(replace_key, rename_key)
        converted_state_dict[new_key] = converted_state_dict.pop(key)

    for key in list(converted_state_dict.keys()):
        for special_key, handler_fn_inplace in AE_SPECIAL_KEYS_REMAP.items():
            if special_key not in key:
                continue
            handler_fn_inplace(key, converted_state_dict)

    return converted_state_dict


def convert_mochi_transformer_checkpoint_to_diffusers(checkpoint, **kwargs):
    new_state_dict = {}

    # Comfy checkpoints add this prefix
    keys = list(checkpoint.keys())
    for k in keys:
        if "model.diffusion_model." in k:
            checkpoint[k.replace("model.diffusion_model.", "")] = checkpoint.pop(k)

    # Convert patch_embed
    new_state_dict["patch_embed.proj.weight"] = checkpoint.pop("x_embedder.proj.weight")
    new_state_dict["patch_embed.proj.bias"] = checkpoint.pop("x_embedder.proj.bias")

    # Convert time_embed
    new_state_dict["time_embed.timestep_embedder.linear_1.weight"] = checkpoint.pop("t_embedder.mlp.0.weight")
    new_state_dict["time_embed.timestep_embedder.linear_1.bias"] = checkpoint.pop("t_embedder.mlp.0.bias")
    new_state_dict["time_embed.timestep_embedder.linear_2.weight"] = checkpoint.pop("t_embedder.mlp.2.weight")
    new_state_dict["time_embed.timestep_embedder.linear_2.bias"] = checkpoint.pop("t_embedder.mlp.2.bias")
    new_state_dict["time_embed.pooler.to_kv.weight"] = checkpoint.pop("t5_y_embedder.to_kv.weight")
    new_state_dict["time_embed.pooler.to_kv.bias"] = checkpoint.pop("t5_y_embedder.to_kv.bias")
    new_state_dict["time_embed.pooler.to_q.weight"] = checkpoint.pop("t5_y_embedder.to_q.weight")
    new_state_dict["time_embed.pooler.to_q.bias"] = checkpoint.pop("t5_y_embedder.to_q.bias")
    new_state_dict["time_embed.pooler.to_out.weight"] = checkpoint.pop("t5_y_embedder.to_out.weight")
    new_state_dict["time_embed.pooler.to_out.bias"] = checkpoint.pop("t5_y_embedder.to_out.bias")
    new_state_dict["time_embed.caption_proj.weight"] = checkpoint.pop("t5_yproj.weight")
    new_state_dict["time_embed.caption_proj.bias"] = checkpoint.pop("t5_yproj.bias")

    # Convert transformer blocks
    num_layers = 48
    for i in range(num_layers):
        block_prefix = f"transformer_blocks.{i}."
        old_prefix = f"blocks.{i}."

        # norm1
        new_state_dict[block_prefix + "norm1.linear.weight"] = checkpoint.pop(old_prefix + "mod_x.weight")
        new_state_dict[block_prefix + "norm1.linear.bias"] = checkpoint.pop(old_prefix + "mod_x.bias")
        if i < num_layers - 1:
            new_state_dict[block_prefix + "norm1_context.linear.weight"] = checkpoint.pop(old_prefix + "mod_y.weight")
            new_state_dict[block_prefix + "norm1_context.linear.bias"] = checkpoint.pop(old_prefix + "mod_y.bias")
        else:
            new_state_dict[block_prefix + "norm1_context.linear_1.weight"] = checkpoint.pop(
                old_prefix + "mod_y.weight"
            )
            new_state_dict[block_prefix + "norm1_context.linear_1.bias"] = checkpoint.pop(old_prefix + "mod_y.bias")

        # Visual attention
        qkv_weight = checkpoint.pop(old_prefix + "attn.qkv_x.weight")
        q, k, v = qkv_weight.chunk(3, dim=0)

        new_state_dict[block_prefix + "attn1.to_q.weight"] = q
        new_state_dict[block_prefix + "attn1.to_k.weight"] = k
        new_state_dict[block_prefix + "attn1.to_v.weight"] = v
        new_state_dict[block_prefix + "attn1.norm_q.weight"] = checkpoint.pop(old_prefix + "attn.q_norm_x.weight")
        new_state_dict[block_prefix + "attn1.norm_k.weight"] = checkpoint.pop(old_prefix + "attn.k_norm_x.weight")
        new_state_dict[block_prefix + "attn1.to_out.0.weight"] = checkpoint.pop(old_prefix + "attn.proj_x.weight")
        new_state_dict[block_prefix + "attn1.to_out.0.bias"] = checkpoint.pop(old_prefix + "attn.proj_x.bias")

        # Context attention
        qkv_weight = checkpoint.pop(old_prefix + "attn.qkv_y.weight")
        q, k, v = qkv_weight.chunk(3, dim=0)

        new_state_dict[block_prefix + "attn1.add_q_proj.weight"] = q
        new_state_dict[block_prefix + "attn1.add_k_proj.weight"] = k
        new_state_dict[block_prefix + "attn1.add_v_proj.weight"] = v
        new_state_dict[block_prefix + "attn1.norm_added_q.weight"] = checkpoint.pop(
            old_prefix + "attn.q_norm_y.weight"
        )
        new_state_dict[block_prefix + "attn1.norm_added_k.weight"] = checkpoint.pop(
            old_prefix + "attn.k_norm_y.weight"
        )
        if i < num_layers - 1:
            new_state_dict[block_prefix + "attn1.to_add_out.weight"] = checkpoint.pop(
                old_prefix + "attn.proj_y.weight"
            )
            new_state_dict[block_prefix + "attn1.to_add_out.bias"] = checkpoint.pop(old_prefix + "attn.proj_y.bias")

        # MLP
        new_state_dict[block_prefix + "ff.net.0.proj.weight"] = swap_proj_gate(
            checkpoint.pop(old_prefix + "mlp_x.w1.weight")
        )
        new_state_dict[block_prefix + "ff.net.2.weight"] = checkpoint.pop(old_prefix + "mlp_x.w2.weight")
        if i < num_layers - 1:
            new_state_dict[block_prefix + "ff_context.net.0.proj.weight"] = swap_proj_gate(
                checkpoint.pop(old_prefix + "mlp_y.w1.weight")
            )
            new_state_dict[block_prefix + "ff_context.net.2.weight"] = checkpoint.pop(old_prefix + "mlp_y.w2.weight")

    # Output layers
    new_state_dict["norm_out.linear.weight"] = swap_scale_shift(checkpoint.pop("final_layer.mod.weight"), dim=0)
    new_state_dict["norm_out.linear.bias"] = swap_scale_shift(checkpoint.pop("final_layer.mod.bias"), dim=0)
    new_state_dict["proj_out.weight"] = checkpoint.pop("final_layer.linear.weight")
    new_state_dict["proj_out.bias"] = checkpoint.pop("final_layer.linear.bias")

    new_state_dict["pos_frequencies"] = checkpoint.pop("pos_frequencies")

    return new_state_dict


def convert_hunyuan_video_transformer_to_diffusers(checkpoint, **kwargs):
    def remap_norm_scale_shift_(key, state_dict):
        weight = state_dict.pop(key)
        shift, scale = weight.chunk(2, dim=0)
        new_weight = torch.cat([scale, shift], dim=0)
        state_dict[key.replace("final_layer.adaLN_modulation.1", "norm_out.linear")] = new_weight

    def remap_txt_in_(key, state_dict):
        def rename_key(key):
            new_key = key.replace("individual_token_refiner.blocks", "token_refiner.refiner_blocks")
            new_key = new_key.replace("adaLN_modulation.1", "norm_out.linear")
            new_key = new_key.replace("txt_in", "context_embedder")
            new_key = new_key.replace("t_embedder.mlp.0", "time_text_embed.timestep_embedder.linear_1")
            new_key = new_key.replace("t_embedder.mlp.2", "time_text_embed.timestep_embedder.linear_2")
            new_key = new_key.replace("c_embedder", "time_text_embed.text_embedder")
            new_key = new_key.replace("mlp", "ff")
            return new_key

        if "self_attn_qkv" in key:
            weight = state_dict.pop(key)
            to_q, to_k, to_v = weight.chunk(3, dim=0)
            state_dict[rename_key(key.replace("self_attn_qkv", "attn.to_q"))] = to_q
            state_dict[rename_key(key.replace("self_attn_qkv", "attn.to_k"))] = to_k
            state_dict[rename_key(key.replace("self_attn_qkv", "attn.to_v"))] = to_v
        else:
            state_dict[rename_key(key)] = state_dict.pop(key)

    def remap_img_attn_qkv_(key, state_dict):
        weight = state_dict.pop(key)
        to_q, to_k, to_v = weight.chunk(3, dim=0)
        state_dict[key.replace("img_attn_qkv", "attn.to_q")] = to_q
        state_dict[key.replace("img_attn_qkv", "attn.to_k")] = to_k
        state_dict[key.replace("img_attn_qkv", "attn.to_v")] = to_v

    def remap_txt_attn_qkv_(key, state_dict):
        weight = state_dict.pop(key)
        to_q, to_k, to_v = weight.chunk(3, dim=0)
        state_dict[key.replace("txt_attn_qkv", "attn.add_q_proj")] = to_q
        state_dict[key.replace("txt_attn_qkv", "attn.add_k_proj")] = to_k
        state_dict[key.replace("txt_attn_qkv", "attn.add_v_proj")] = to_v

    def remap_single_transformer_blocks_(key, state_dict):
        hidden_size = 3072

        if "linear1.weight" in key:
            linear1_weight = state_dict.pop(key)
            split_size = (hidden_size, hidden_size, hidden_size, linear1_weight.size(0) - 3 * hidden_size)
            q, k, v, mlp = torch.split(linear1_weight, split_size, dim=0)
            new_key = key.replace("single_blocks", "single_transformer_blocks").removesuffix(".linear1.weight")
            state_dict[f"{new_key}.attn.to_q.weight"] = q
            state_dict[f"{new_key}.attn.to_k.weight"] = k
            state_dict[f"{new_key}.attn.to_v.weight"] = v
            state_dict[f"{new_key}.proj_mlp.weight"] = mlp

        elif "linear1.bias" in key:
            linear1_bias = state_dict.pop(key)
            split_size = (hidden_size, hidden_size, hidden_size, linear1_bias.size(0) - 3 * hidden_size)
            q_bias, k_bias, v_bias, mlp_bias = torch.split(linear1_bias, split_size, dim=0)
            new_key = key.replace("single_blocks", "single_transformer_blocks").removesuffix(".linear1.bias")
            state_dict[f"{new_key}.attn.to_q.bias"] = q_bias
            state_dict[f"{new_key}.attn.to_k.bias"] = k_bias
            state_dict[f"{new_key}.attn.to_v.bias"] = v_bias
            state_dict[f"{new_key}.proj_mlp.bias"] = mlp_bias

        else:
            new_key = key.replace("single_blocks", "single_transformer_blocks")
            new_key = new_key.replace("linear2", "proj_out")
            new_key = new_key.replace("q_norm", "attn.norm_q")
            new_key = new_key.replace("k_norm", "attn.norm_k")
            state_dict[new_key] = state_dict.pop(key)

    TRANSFORMER_KEYS_RENAME_DICT = {
        "img_in": "x_embedder",
        "time_in.mlp.0": "time_text_embed.timestep_embedder.linear_1",
        "time_in.mlp.2": "time_text_embed.timestep_embedder.linear_2",
        "guidance_in.mlp.0": "time_text_embed.guidance_embedder.linear_1",
        "guidance_in.mlp.2": "time_text_embed.guidance_embedder.linear_2",
        "vector_in.in_layer": "time_text_embed.text_embedder.linear_1",
        "vector_in.out_layer": "time_text_embed.text_embedder.linear_2",
        "double_blocks": "transformer_blocks",
        "img_attn_q_norm": "attn.norm_q",
        "img_attn_k_norm": "attn.norm_k",
        "img_attn_proj": "attn.to_out.0",
        "txt_attn_q_norm": "attn.norm_added_q",
        "txt_attn_k_norm": "attn.norm_added_k",
        "txt_attn_proj": "attn.to_add_out",
        "img_mod.linear": "norm1.linear",
        "img_norm1": "norm1.norm",
        "img_norm2": "norm2",
        "img_mlp": "ff",
        "txt_mod.linear": "norm1_context.linear",
        "txt_norm1": "norm1.norm",
        "txt_norm2": "norm2_context",
        "txt_mlp": "ff_context",
        "self_attn_proj": "attn.to_out.0",
        "modulation.linear": "norm.linear",
        "pre_norm": "norm.norm",
        "final_layer.norm_final": "norm_out.norm",
        "final_layer.linear": "proj_out",
        "fc1": "net.0.proj",
        "fc2": "net.2",
        "input_embedder": "proj_in",
    }

    TRANSFORMER_SPECIAL_KEYS_REMAP = {
        "txt_in": remap_txt_in_,
        "img_attn_qkv": remap_img_attn_qkv_,
        "txt_attn_qkv": remap_txt_attn_qkv_,
        "single_blocks": remap_single_transformer_blocks_,
        "final_layer.adaLN_modulation.1": remap_norm_scale_shift_,
    }

    def update_state_dict_(state_dict, old_key, new_key):
        state_dict[new_key] = state_dict.pop(old_key)

    for key in list(checkpoint.keys()):
        new_key = key[:]
        for replace_key, rename_key in TRANSFORMER_KEYS_RENAME_DICT.items():
            new_key = new_key.replace(replace_key, rename_key)
        update_state_dict_(checkpoint, key, new_key)

    for key in list(checkpoint.keys()):
        for special_key, handler_fn_inplace in TRANSFORMER_SPECIAL_KEYS_REMAP.items():
            if special_key not in key:
                continue
            handler_fn_inplace(key, checkpoint)

    return checkpoint


def convert_auraflow_transformer_checkpoint_to_diffusers(checkpoint, config=None, **kwargs):
    converted_state_dict = {}
    state_dict_keys = list(checkpoint.keys())

    # Handle register tokens and positional embeddings
    converted_state_dict["register_tokens"] = checkpoint.pop("register_tokens", None)

    # Handle time step projection
    converted_state_dict["time_step_proj.linear_1.weight"] = checkpoint.pop("t_embedder.mlp.0.weight", None)
    converted_state_dict["time_step_proj.linear_1.bias"] = checkpoint.pop("t_embedder.mlp.0.bias", None)
    converted_state_dict["time_step_proj.linear_2.weight"] = checkpoint.pop("t_embedder.mlp.2.weight", None)
    converted_state_dict["time_step_proj.linear_2.bias"] = checkpoint.pop("t_embedder.mlp.2.bias", None)

    # Handle context embedder
    converted_state_dict["context_embedder.weight"] = checkpoint.pop("cond_seq_linear.weight", None)

    # Calculate the number of layers
    def calculate_layers(keys, key_prefix):
        layers = set()
        for k in keys:
            if key_prefix in k:
                layer_num = int(k.split(".")[1])  # get the layer number
                layers.add(layer_num)
        return len(layers)

    mmdit_layers = calculate_layers(state_dict_keys, key_prefix="double_layers")
    single_dit_layers = calculate_layers(state_dict_keys, key_prefix="single_layers")

    # MMDiT blocks
    for i in range(mmdit_layers):
        # Feed-forward
        path_mapping = {"mlpX": "ff", "mlpC": "ff_context"}
        weight_mapping = {"c_fc1": "linear_1", "c_fc2": "linear_2", "c_proj": "out_projection"}
        for orig_k, diffuser_k in path_mapping.items():
            for k, v in weight_mapping.items():
                converted_state_dict[f"joint_transformer_blocks.{i}.{diffuser_k}.{v}.weight"] = checkpoint.pop(
                    f"double_layers.{i}.{orig_k}.{k}.weight", None
                )

        # Norms
        path_mapping = {"modX": "norm1", "modC": "norm1_context"}
        for orig_k, diffuser_k in path_mapping.items():
            converted_state_dict[f"joint_transformer_blocks.{i}.{diffuser_k}.linear.weight"] = checkpoint.pop(
                f"double_layers.{i}.{orig_k}.1.weight", None
            )

        # Attentions
        x_attn_mapping = {"w2q": "to_q", "w2k": "to_k", "w2v": "to_v", "w2o": "to_out.0"}
        context_attn_mapping = {"w1q": "add_q_proj", "w1k": "add_k_proj", "w1v": "add_v_proj", "w1o": "to_add_out"}
        for attn_mapping in [x_attn_mapping, context_attn_mapping]:
            for k, v in attn_mapping.items():
                converted_state_dict[f"joint_transformer_blocks.{i}.attn.{v}.weight"] = checkpoint.pop(
                    f"double_layers.{i}.attn.{k}.weight", None
                )

    # Single-DiT blocks
    for i in range(single_dit_layers):
        # Feed-forward
        mapping = {"c_fc1": "linear_1", "c_fc2": "linear_2", "c_proj": "out_projection"}
        for k, v in mapping.items():
            converted_state_dict[f"single_transformer_blocks.{i}.ff.{v}.weight"] = checkpoint.pop(
                f"single_layers.{i}.mlp.{k}.weight", None
            )

        # Norms
        converted_state_dict[f"single_transformer_blocks.{i}.norm1.linear.weight"] = checkpoint.pop(
            f"single_layers.{i}.modCX.1.weight", None
        )

        # Attentions
        x_attn_mapping = {"w1q": "to_q", "w1k": "to_k", "w1v": "to_v", "w1o": "to_out.0"}
        for k, v in x_attn_mapping.items():
            converted_state_dict[f"single_transformer_blocks.{i}.attn.{v}.weight"] = checkpoint.pop(
                f"single_layers.{i}.attn.{k}.weight", None
            )
    # Final blocks
    converted_state_dict["proj_out.weight"] = checkpoint.pop("final_linear.weight", None)

    # Handle the final norm layer
    norm_weight = checkpoint.pop("modF.1.weight", None)
    if norm_weight is not None:
        converted_state_dict["norm_out.linear.weight"] = swap_scale_shift(norm_weight, dim=None)
    else:
        converted_state_dict["norm_out.linear.weight"] = None

    converted_state_dict["pos_embed.pos_embed"] = checkpoint.pop("positional_encoding")
    converted_state_dict["pos_embed.proj.weight"] = checkpoint.pop("init_x_linear.weight")
    converted_state_dict["pos_embed.proj.bias"] = checkpoint.pop("init_x_linear.bias")

    return converted_state_dict<|MERGE_RESOLUTION|>--- conflicted
+++ resolved
@@ -642,16 +642,14 @@
     elif CHECKPOINT_KEY_NAMES["hunyuan-video"] in checkpoint:
         model_type = "hunyuan-video"
 
-<<<<<<< HEAD
     elif all(key in checkpoint for key in CHECKPOINT_KEY_NAMES["auraflow"]):
         model_type = "auraflow"
-=======
+
     elif (
         CHECKPOINT_KEY_NAMES["instruct-pix2pix"] in checkpoint
         and checkpoint[CHECKPOINT_KEY_NAMES["instruct-pix2pix"]].shape[1] == 8
     ):
         model_type = "instruct-pix2pix"
->>>>>>> 811560b1
 
     else:
         model_type = "v1"
