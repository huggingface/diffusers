--- conflicted
+++ resolved
@@ -224,12 +224,9 @@
         subfolder = kwargs.pop("subfolder", None)
         revision = kwargs.pop("revision", None)
         torch_dtype = kwargs.pop("torch_dtype", None)
-<<<<<<< HEAD
-        no_mmap = kwargs.pop("no_mmap", False)
-=======
         quantization_config = kwargs.pop("quantization_config", None)
         device = kwargs.pop("device", None)
->>>>>>> 074798b2
+        no_mmap = kwargs.pop("no_mmap", False)
 
         if isinstance(pretrained_model_link_or_path_or_dict, dict):
             checkpoint = pretrained_model_link_or_path_or_dict
