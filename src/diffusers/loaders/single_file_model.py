# Copyright 2024 The HuggingFace Team. All rights reserved.
#
# Licensed under the Apache License, Version 2.0 (the "License");
# you may not use this file except in compliance with the License.
# You may obtain a copy of the License at
#
#     http://www.apache.org/licenses/LICENSE-2.0
#
# Unless required by applicable law or agreed to in writing, software
# distributed under the License is distributed on an "AS IS" BASIS,
# WITHOUT WARRANTIES OR CONDITIONS OF ANY KIND, either express or implied.
# See the License for the specific language governing permissions and
# limitations under the License.
import importlib
import inspect
import re
from contextlib import nullcontext
from typing import Optional

import torch
from huggingface_hub.utils import validate_hf_hub_args
from typing_extensions import Self

from ..quantizers import DiffusersAutoQuantizer
from ..utils import deprecate, is_accelerate_available, logging
from .single_file_utils import (
    SingleFileComponentError,
    convert_animatediff_checkpoint_to_diffusers,
    convert_auraflow_transformer_checkpoint_to_diffusers,
    convert_autoencoder_dc_checkpoint_to_diffusers,
    convert_controlnet_checkpoint,
    convert_flux_transformer_checkpoint_to_diffusers,
    convert_hunyuan_video_transformer_to_diffusers,
    convert_ldm_unet_checkpoint,
    convert_ldm_vae_checkpoint,
    convert_ltx_transformer_checkpoint_to_diffusers,
    convert_ltx_vae_checkpoint_to_diffusers,
    convert_lumina2_to_diffusers,
    convert_mochi_transformer_checkpoint_to_diffusers,
    convert_sana_transformer_to_diffusers,
    convert_sd3_transformer_checkpoint_to_diffusers,
    convert_stable_cascade_unet_single_file_to_diffusers,
    convert_wan_transformer_to_diffusers,
    convert_wan_vae_to_diffusers,
    create_controlnet_diffusers_config_from_ldm,
    create_unet_diffusers_config_from_ldm,
    create_vae_diffusers_config_from_ldm,
    fetch_diffusers_config,
    fetch_original_config,
    load_single_file_checkpoint,
)


logger = logging.get_logger(__name__)


if is_accelerate_available():
    from accelerate import dispatch_model, init_empty_weights

    from ..models.modeling_utils import load_model_dict_into_meta


SINGLE_FILE_LOADABLE_CLASSES = {
    "StableCascadeUNet": {
        "checkpoint_mapping_fn": convert_stable_cascade_unet_single_file_to_diffusers,
    },
    "UNet2DConditionModel": {
        "checkpoint_mapping_fn": convert_ldm_unet_checkpoint,
        "config_mapping_fn": create_unet_diffusers_config_from_ldm,
        "default_subfolder": "unet",
        "legacy_kwargs": {
            "num_in_channels": "in_channels",  # Legacy kwargs supported by `from_single_file` mapped to new args
        },
    },
    "AutoencoderKL": {
        "checkpoint_mapping_fn": convert_ldm_vae_checkpoint,
        "config_mapping_fn": create_vae_diffusers_config_from_ldm,
        "default_subfolder": "vae",
    },
    "ControlNetModel": {
        "checkpoint_mapping_fn": convert_controlnet_checkpoint,
        "config_mapping_fn": create_controlnet_diffusers_config_from_ldm,
    },
    "SD3Transformer2DModel": {
        "checkpoint_mapping_fn": convert_sd3_transformer_checkpoint_to_diffusers,
        "default_subfolder": "transformer",
    },
    "MotionAdapter": {
        "checkpoint_mapping_fn": convert_animatediff_checkpoint_to_diffusers,
    },
    "SparseControlNetModel": {
        "checkpoint_mapping_fn": convert_animatediff_checkpoint_to_diffusers,
    },
    "FluxTransformer2DModel": {
        "checkpoint_mapping_fn": convert_flux_transformer_checkpoint_to_diffusers,
        "default_subfolder": "transformer",
    },
    "LTXVideoTransformer3DModel": {
        "checkpoint_mapping_fn": convert_ltx_transformer_checkpoint_to_diffusers,
        "default_subfolder": "transformer",
    },
    "AutoencoderKLLTXVideo": {
        "checkpoint_mapping_fn": convert_ltx_vae_checkpoint_to_diffusers,
        "default_subfolder": "vae",
    },
    "AutoencoderDC": {"checkpoint_mapping_fn": convert_autoencoder_dc_checkpoint_to_diffusers},
    "MochiTransformer3DModel": {
        "checkpoint_mapping_fn": convert_mochi_transformer_checkpoint_to_diffusers,
        "default_subfolder": "transformer",
    },
    "HunyuanVideoTransformer3DModel": {
        "checkpoint_mapping_fn": convert_hunyuan_video_transformer_to_diffusers,
        "default_subfolder": "transformer",
    },
    "AuraFlowTransformer2DModel": {
        "checkpoint_mapping_fn": convert_auraflow_transformer_checkpoint_to_diffusers,
        "default_subfolder": "transformer",
    },
    "Lumina2Transformer2DModel": {
        "checkpoint_mapping_fn": convert_lumina2_to_diffusers,
        "default_subfolder": "transformer",
    },
<<<<<<< HEAD
    "SanaTransformer2DModel": {
        "checkpoint_mapping_fn": convert_sana_transformer_to_diffusers,
        "default_subfolder": "transformer",
    },
=======
    "WanTransformer3DModel": {
        "checkpoint_mapping_fn": convert_wan_transformer_to_diffusers,
        "default_subfolder": "transformer",
    },
    "AutoencoderKLWan": {
        "checkpoint_mapping_fn": convert_wan_vae_to_diffusers,
        "default_subfolder": "vae",
    },
>>>>>>> b38450d5
}


def _get_single_file_loadable_mapping_class(cls):
    diffusers_module = importlib.import_module(__name__.split(".")[0])
    for loadable_class_str in SINGLE_FILE_LOADABLE_CLASSES:
        loadable_class = getattr(diffusers_module, loadable_class_str)

        if issubclass(cls, loadable_class):
            return loadable_class_str

    return None


def _get_mapping_function_kwargs(mapping_fn, **kwargs):
    parameters = inspect.signature(mapping_fn).parameters

    mapping_kwargs = {}
    for parameter in parameters:
        if parameter in kwargs:
            mapping_kwargs[parameter] = kwargs[parameter]

    return mapping_kwargs


class FromOriginalModelMixin:
    """
    Load pretrained weights saved in the `.ckpt` or `.safetensors` format into a model.
    """

    @classmethod
    @validate_hf_hub_args
    def from_single_file(cls, pretrained_model_link_or_path_or_dict: Optional[str] = None, **kwargs) -> Self:
        r"""
        Instantiate a model from pretrained weights saved in the original `.ckpt` or `.safetensors` format. The model
        is set in evaluation mode (`model.eval()`) by default.

        Parameters:
            pretrained_model_link_or_path_or_dict (`str`, *optional*):
                Can be either:
                    - A link to the `.safetensors` or `.ckpt` file (for example
                      `"https://huggingface.co/<repo_id>/blob/main/<path_to_file>.safetensors"`) on the Hub.
                    - A path to a local *file* containing the weights of the component model.
                    - A state dict containing the component model weights.
            config (`str`, *optional*):
                - A string, the *repo id* (for example `CompVis/ldm-text2im-large-256`) of a pretrained pipeline hosted
                  on the Hub.
                - A path to a *directory* (for example `./my_pipeline_directory/`) containing the pipeline component
                  configs in Diffusers format.
            subfolder (`str`, *optional*, defaults to `""`):
                The subfolder location of a model file within a larger model repository on the Hub or locally.
            original_config (`str`, *optional*):
                Dict or path to a yaml file containing the configuration for the model in its original format.
                    If a dict is provided, it will be used to initialize the model configuration.
            torch_dtype (`str` or `torch.dtype`, *optional*):
                Override the default `torch.dtype` and load the model with another dtype. If `"auto"` is passed, the
                dtype is automatically derived from the model's weights.
            force_download (`bool`, *optional*, defaults to `False`):
                Whether or not to force the (re-)download of the model weights and configuration files, overriding the
                cached versions if they exist.
            cache_dir (`Union[str, os.PathLike]`, *optional*):
                Path to a directory where a downloaded pretrained model configuration is cached if the standard cache
                is not used.

            proxies (`Dict[str, str]`, *optional*):
                A dictionary of proxy servers to use by protocol or endpoint, for example, `{'http': 'foo.bar:3128',
                'http://hostname': 'foo.bar:4012'}`. The proxies are used on each request.
            local_files_only (`bool`, *optional*, defaults to `False`):
                Whether to only load local model weights and configuration files or not. If set to True, the model
                won't be downloaded from the Hub.
            token (`str` or *bool*, *optional*):
                The token to use as HTTP bearer authorization for remote files. If `True`, the token generated from
                `diffusers-cli login` (stored in `~/.huggingface`) is used.
            revision (`str`, *optional*, defaults to `"main"`):
                The specific model version to use. It can be a branch name, a tag name, a commit id, or any identifier
                allowed by Git.
            disable_mmap ('bool', *optional*, defaults to 'False'):
                Whether to disable mmap when loading a Safetensors model. This option can perform better when the model
                is on a network mount or hard drive, which may not handle the seeky-ness of mmap very well.
            kwargs (remaining dictionary of keyword arguments, *optional*):
                Can be used to overwrite load and saveable variables (for example the pipeline components of the
                specific pipeline class). The overwritten components are directly passed to the pipelines `__init__`
                method. See example below for more information.

        ```py
        >>> from diffusers import StableCascadeUNet

        >>> ckpt_path = "https://huggingface.co/stabilityai/stable-cascade/blob/main/stage_b_lite.safetensors"
        >>> model = StableCascadeUNet.from_single_file(ckpt_path)
        ```
        """

        mapping_class_name = _get_single_file_loadable_mapping_class(cls)
        # if class_name not in SINGLE_FILE_LOADABLE_CLASSES:
        if mapping_class_name is None:
            raise ValueError(
                f"FromOriginalModelMixin is currently only compatible with {', '.join(SINGLE_FILE_LOADABLE_CLASSES.keys())}"
            )

        pretrained_model_link_or_path = kwargs.get("pretrained_model_link_or_path", None)
        if pretrained_model_link_or_path is not None:
            deprecation_message = (
                "Please use `pretrained_model_link_or_path_or_dict` argument instead for model classes"
            )
            deprecate("pretrained_model_link_or_path", "1.0.0", deprecation_message)
            pretrained_model_link_or_path_or_dict = pretrained_model_link_or_path

        config = kwargs.pop("config", None)
        original_config = kwargs.pop("original_config", None)

        if config is not None and original_config is not None:
            raise ValueError(
                "`from_single_file` cannot accept both `config` and `original_config` arguments. Please provide only one of these arguments"
            )

        force_download = kwargs.pop("force_download", False)
        proxies = kwargs.pop("proxies", None)
        token = kwargs.pop("token", None)
        cache_dir = kwargs.pop("cache_dir", None)
        local_files_only = kwargs.pop("local_files_only", None)
        subfolder = kwargs.pop("subfolder", None)
        revision = kwargs.pop("revision", None)
        config_revision = kwargs.pop("config_revision", None)
        torch_dtype = kwargs.pop("torch_dtype", torch.float32)
        quantization_config = kwargs.pop("quantization_config", None)
        device = kwargs.pop("device", None)
        disable_mmap = kwargs.pop("disable_mmap", False)

        if not isinstance(torch_dtype, torch.dtype):
            torch_dtype = torch.float32
            logger.warning(
                f"Passed `torch_dtype` {torch_dtype} is not a `torch.dtype`. Defaulting to `torch.float32`."
            )

        if isinstance(pretrained_model_link_or_path_or_dict, dict):
            checkpoint = pretrained_model_link_or_path_or_dict
        else:
            checkpoint = load_single_file_checkpoint(
                pretrained_model_link_or_path_or_dict,
                force_download=force_download,
                proxies=proxies,
                token=token,
                cache_dir=cache_dir,
                local_files_only=local_files_only,
                revision=revision,
                disable_mmap=disable_mmap,
            )
        if quantization_config is not None:
            hf_quantizer = DiffusersAutoQuantizer.from_config(quantization_config)
            hf_quantizer.validate_environment()

        else:
            hf_quantizer = None

        mapping_functions = SINGLE_FILE_LOADABLE_CLASSES[mapping_class_name]

        checkpoint_mapping_fn = mapping_functions["checkpoint_mapping_fn"]
        if original_config is not None:
            if "config_mapping_fn" in mapping_functions:
                config_mapping_fn = mapping_functions["config_mapping_fn"]
            else:
                config_mapping_fn = None

            if config_mapping_fn is None:
                raise ValueError(
                    (
                        f"`original_config` has been provided for {mapping_class_name} but no mapping function"
                        "was found to convert the original config to a Diffusers config in"
                        "`diffusers.loaders.single_file_utils`"
                    )
                )

            if isinstance(original_config, str):
                # If original_config is a URL or filepath fetch the original_config dict
                original_config = fetch_original_config(original_config, local_files_only=local_files_only)

            config_mapping_kwargs = _get_mapping_function_kwargs(config_mapping_fn, **kwargs)
            diffusers_model_config = config_mapping_fn(
                original_config=original_config, checkpoint=checkpoint, **config_mapping_kwargs
            )
        else:
            if config is not None:
                if isinstance(config, str):
                    default_pretrained_model_config_name = config
                else:
                    raise ValueError(
                        (
                            "Invalid `config` argument. Please provide a string representing a repo id"
                            "or path to a local Diffusers model repo."
                        )
                    )

            else:
                config = fetch_diffusers_config(checkpoint)
                default_pretrained_model_config_name = config["pretrained_model_name_or_path"]

                if "default_subfolder" in mapping_functions:
                    subfolder = mapping_functions["default_subfolder"]

                subfolder = subfolder or config.pop(
                    "subfolder", None
                )  # some configs contain a subfolder key, e.g. StableCascadeUNet

            diffusers_model_config = cls.load_config(
                pretrained_model_name_or_path=default_pretrained_model_config_name,
                subfolder=subfolder,
                local_files_only=local_files_only,
                token=token,
                revision=config_revision,
            )
            expected_kwargs, optional_kwargs = cls._get_signature_keys(cls)

            # Map legacy kwargs to new kwargs
            if "legacy_kwargs" in mapping_functions:
                legacy_kwargs = mapping_functions["legacy_kwargs"]
                for legacy_key, new_key in legacy_kwargs.items():
                    if legacy_key in kwargs:
                        kwargs[new_key] = kwargs.pop(legacy_key)

            model_kwargs = {k: kwargs.get(k) for k in kwargs if k in expected_kwargs or k in optional_kwargs}
            diffusers_model_config.update(model_kwargs)

        checkpoint_mapping_kwargs = _get_mapping_function_kwargs(checkpoint_mapping_fn, **kwargs)
        diffusers_format_checkpoint = checkpoint_mapping_fn(
            config=diffusers_model_config, checkpoint=checkpoint, **checkpoint_mapping_kwargs
        )
        if not diffusers_format_checkpoint:
            raise SingleFileComponentError(
                f"Failed to load {mapping_class_name}. Weights for this component appear to be missing in the checkpoint."
            )

        ctx = init_empty_weights if is_accelerate_available() else nullcontext
        with ctx():
            model = cls.from_config(diffusers_model_config)

        # Check if `_keep_in_fp32_modules` is not None
        use_keep_in_fp32_modules = (cls._keep_in_fp32_modules is not None) and (
            (torch_dtype == torch.float16) or hasattr(hf_quantizer, "use_keep_in_fp32_modules")
        )
        if use_keep_in_fp32_modules:
            keep_in_fp32_modules = cls._keep_in_fp32_modules
            if not isinstance(keep_in_fp32_modules, list):
                keep_in_fp32_modules = [keep_in_fp32_modules]

        else:
            keep_in_fp32_modules = []

        if hf_quantizer is not None:
            hf_quantizer.preprocess_model(
                model=model,
                device_map=None,
                state_dict=diffusers_format_checkpoint,
                keep_in_fp32_modules=keep_in_fp32_modules,
            )

        device_map = None
        if is_accelerate_available():
            param_device = torch.device(device) if device else torch.device("cpu")
            empty_state_dict = model.state_dict()
            unexpected_keys = [
                param_name for param_name in diffusers_format_checkpoint if param_name not in empty_state_dict
            ]
            device_map = {"": param_device}
            load_model_dict_into_meta(
                model,
                diffusers_format_checkpoint,
                dtype=torch_dtype,
                device_map=device_map,
                hf_quantizer=hf_quantizer,
                keep_in_fp32_modules=keep_in_fp32_modules,
                unexpected_keys=unexpected_keys,
            )
        else:
            _, unexpected_keys = model.load_state_dict(diffusers_format_checkpoint, strict=False)

        if model._keys_to_ignore_on_load_unexpected is not None:
            for pat in model._keys_to_ignore_on_load_unexpected:
                unexpected_keys = [k for k in unexpected_keys if re.search(pat, k) is None]

        if len(unexpected_keys) > 0:
            logger.warning(
                f"Some weights of the model checkpoint were not used when initializing {cls.__name__}: \n {[', '.join(unexpected_keys)]}"
            )

        if hf_quantizer is not None:
            hf_quantizer.postprocess_model(model)
            model.hf_quantizer = hf_quantizer

        if torch_dtype is not None and hf_quantizer is None:
            model.to(torch_dtype)

        model.eval()

        if device_map is not None:
            device_map_kwargs = {"device_map": device_map}
            dispatch_model(model, **device_map_kwargs)

        return model<|MERGE_RESOLUTION|>--- conflicted
+++ resolved
@@ -120,12 +120,10 @@
         "checkpoint_mapping_fn": convert_lumina2_to_diffusers,
         "default_subfolder": "transformer",
     },
-<<<<<<< HEAD
     "SanaTransformer2DModel": {
         "checkpoint_mapping_fn": convert_sana_transformer_to_diffusers,
         "default_subfolder": "transformer",
     },
-=======
     "WanTransformer3DModel": {
         "checkpoint_mapping_fn": convert_wan_transformer_to_diffusers,
         "default_subfolder": "transformer",
@@ -134,7 +132,6 @@
         "checkpoint_mapping_fn": convert_wan_vae_to_diffusers,
         "default_subfolder": "vae",
     },
->>>>>>> b38450d5
 }
 
 
