--- conflicted
+++ resolved
@@ -85,7 +85,6 @@
         "checkpoint_mapping_fn": convert_flux_transformer_checkpoint_to_diffusers,
         "default_subfolder": "transformer",
     },
-<<<<<<< HEAD
     "LTXVideoTransformer3DModel": {
         "checkpoint_mapping_fn": convert_ltx_transformer_checkpoint_to_diffusers,
         "default_subfolder": "transformer",
@@ -94,9 +93,7 @@
         "checkpoint_mapping_fn": convert_ltx_vae_checkpoint_to_diffusers,
         "default_subfolder": "vae",
     },
-=======
     "AutoencoderDC": {"checkpoint_mapping_fn": convert_autoencoder_dc_checkpoint_to_diffusers},
->>>>>>> 914a585b
 }
 
 
