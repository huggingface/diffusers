# Copyright 2024 The HuggingFace Team. All rights reserved.
#
# Licensed under the Apache License, Version 2.0 (the "License");
# you may not use this file except in compliance with the License.
# You may obtain a copy of the License at
#
#     http://www.apache.org/licenses/LICENSE-2.0
#
# Unless required by applicable law or agreed to in writing, software
# distributed under the License is distributed on an "AS IS" BASIS,
# WITHOUT WARRANTIES OR CONDITIONS OF ANY KIND, either express or implied.
# See the License for the specific language governing permissions and
# limitations under the License.

import copy
import inspect
import json
import os
from pathlib import Path
from typing import Callable, Dict, List, Optional, Union

import safetensors
import torch
import torch.nn as nn
from huggingface_hub import model_info
from huggingface_hub.constants import HF_HUB_OFFLINE

from ..models.modeling_utils import ModelMixin, load_state_dict
from ..utils import (
    USE_PEFT_BACKEND,
    _get_model_file,
    convert_state_dict_to_diffusers,
    convert_state_dict_to_peft,
    delete_adapter_layers,
    deprecate,
    get_adapter_name,
    get_peft_kwargs,
    is_accelerate_available,
    is_peft_available,
    is_peft_version,
    is_transformers_available,
    is_transformers_version,
    logging,
    recurse_remove_peft_layers,
    scale_lora_layers,
    set_adapter_layers,
    set_weights_and_activate_adapters,
)
from ..utils.state_dict_utils import _maybe_populate_state_dict_with_metadata


if is_transformers_available():
    from transformers import PreTrainedModel

    from ..models.lora import text_encoder_attn_modules, text_encoder_mlp_modules

if is_peft_available():
    from peft.tuners.tuners_utils import BaseTunerLayer

if is_accelerate_available():
    from accelerate.hooks import AlignDevicesHook, CpuOffload, remove_hook_from_module

logger = logging.get_logger(__name__)

LORA_WEIGHT_NAME = "pytorch_lora_weights.bin"
LORA_WEIGHT_NAME_SAFE = "pytorch_lora_weights.safetensors"
LORA_ADAPTER_METADATA_KEY = "lora_adapter_metadata"


def fuse_text_encoder_lora(text_encoder, lora_scale=1.0, safe_fusing=False, adapter_names=None):
    """
    Fuses LoRAs for the text encoder.

    Args:
        text_encoder (`torch.nn.Module`):
            The text encoder module to set the adapter layers for. If `None`, it will try to get the `text_encoder`
            attribute.
        lora_scale (`float`, defaults to 1.0):
            Controls how much to influence the outputs with the LoRA parameters.
        safe_fusing (`bool`, defaults to `False`):
            Whether to check fused weights for NaN values before fusing and if values are NaN not fusing them.
        adapter_names (`List[str]` or `str`):
            The names of the adapters to use.
    """
    merge_kwargs = {"safe_merge": safe_fusing}

    for module in text_encoder.modules():
        if isinstance(module, BaseTunerLayer):
            if lora_scale != 1.0:
                module.scale_layer(lora_scale)

            # For BC with previous PEFT versions, we need to check the signature
            # of the `merge` method to see if it supports the `adapter_names` argument.
            supported_merge_kwargs = list(inspect.signature(module.merge).parameters)
            if "adapter_names" in supported_merge_kwargs:
                merge_kwargs["adapter_names"] = adapter_names
            elif "adapter_names" not in supported_merge_kwargs and adapter_names is not None:
                raise ValueError(
                    "The `adapter_names` argument is not supported with your PEFT version. "
                    "Please upgrade to the latest version of PEFT. `pip install -U peft`"
                )

            module.merge(**merge_kwargs)


def unfuse_text_encoder_lora(text_encoder):
    """
    Unfuses LoRAs for the text encoder.

    Args:
        text_encoder (`torch.nn.Module`):
            The text encoder module to set the adapter layers for. If `None`, it will try to get the `text_encoder`
            attribute.
    """
    for module in text_encoder.modules():
        if isinstance(module, BaseTunerLayer):
            module.unmerge()


def set_adapters_for_text_encoder(
    adapter_names: Union[List[str], str],
    text_encoder: Optional["PreTrainedModel"] = None,  # noqa: F821
    text_encoder_weights: Optional[Union[float, List[float], List[None]]] = None,
):
    """
    Sets the adapter layers for the text encoder.

    Args:
        adapter_names (`List[str]` or `str`):
            The names of the adapters to use.
        text_encoder (`torch.nn.Module`, *optional*):
            The text encoder module to set the adapter layers for. If `None`, it will try to get the `text_encoder`
            attribute.
        text_encoder_weights (`List[float]`, *optional*):
            The weights to use for the text encoder. If `None`, the weights are set to `1.0` for all the adapters.
    """
    if text_encoder is None:
        raise ValueError(
            "The pipeline does not have a default `pipe.text_encoder` class. Please make sure to pass a `text_encoder` instead."
        )

    def process_weights(adapter_names, weights):
        # Expand weights into a list, one entry per adapter
        # e.g. for 2 adapters:  7 -> [7,7] ; [3, None] -> [3, None]
        if not isinstance(weights, list):
            weights = [weights] * len(adapter_names)

        if len(adapter_names) != len(weights):
            raise ValueError(
                f"Length of adapter names {len(adapter_names)} is not equal to the length of the weights {len(weights)}"
            )

        # Set None values to default of 1.0
        # e.g. [7,7] -> [7,7] ; [3, None] -> [3,1]
        weights = [w if w is not None else 1.0 for w in weights]

        return weights

    adapter_names = [adapter_names] if isinstance(adapter_names, str) else adapter_names
    text_encoder_weights = process_weights(adapter_names, text_encoder_weights)
    set_weights_and_activate_adapters(text_encoder, adapter_names, text_encoder_weights)


def disable_lora_for_text_encoder(text_encoder: Optional["PreTrainedModel"] = None):
    """
    Disables the LoRA layers for the text encoder.

    Args:
        text_encoder (`torch.nn.Module`, *optional*):
            The text encoder module to disable the LoRA layers for. If `None`, it will try to get the `text_encoder`
            attribute.
    """
    if text_encoder is None:
        raise ValueError("Text Encoder not found.")
    set_adapter_layers(text_encoder, enabled=False)


def enable_lora_for_text_encoder(text_encoder: Optional["PreTrainedModel"] = None):
    """
    Enables the LoRA layers for the text encoder.

    Args:
        text_encoder (`torch.nn.Module`, *optional*):
            The text encoder module to enable the LoRA layers for. If `None`, it will try to get the `text_encoder`
            attribute.
    """
    if text_encoder is None:
        raise ValueError("Text Encoder not found.")
    set_adapter_layers(text_encoder, enabled=True)


def _remove_text_encoder_monkey_patch(text_encoder):
    recurse_remove_peft_layers(text_encoder)
    if getattr(text_encoder, "peft_config", None) is not None:
        del text_encoder.peft_config
        text_encoder._hf_peft_config_loaded = None


def _fetch_state_dict(
    pretrained_model_name_or_path_or_dict,
    weight_name,
    use_safetensors,
    local_files_only,
    cache_dir,
    force_download,
    proxies,
    token,
    revision,
    subfolder,
    user_agent,
    allow_pickle,
):
    model_file = None
    if not isinstance(pretrained_model_name_or_path_or_dict, dict):
        # Let's first try to load .safetensors weights
        if (use_safetensors and weight_name is None) or (
            weight_name is not None and weight_name.endswith(".safetensors")
        ):
            try:
                # Here we're relaxing the loading check to enable more Inference API
                # friendliness where sometimes, it's not at all possible to automatically
                # determine `weight_name`.
                if weight_name is None:
                    weight_name = _best_guess_weight_name(
                        pretrained_model_name_or_path_or_dict,
                        file_extension=".safetensors",
                        local_files_only=local_files_only,
                    )

                model_file = _get_model_file(
                    pretrained_model_name_or_path_or_dict,
                    weights_name=weight_name or LORA_WEIGHT_NAME_SAFE,
                    cache_dir=cache_dir,
                    force_download=force_download,
                    proxies=proxies,
                    local_files_only=local_files_only,
                    token=token,
                    revision=revision,
                    subfolder=subfolder,
                    user_agent=user_agent,
                )
                state_dict = safetensors.torch.load_file(model_file, device="cpu")
                state_dict = _maybe_populate_state_dict_with_metadata(state_dict, model_file)

            except (IOError, safetensors.SafetensorError) as e:
                if not allow_pickle:
                    raise e
                # try loading non-safetensors weights
                model_file = None
                pass

        if model_file is None:
            if weight_name is None:
                weight_name = _best_guess_weight_name(
                    pretrained_model_name_or_path_or_dict, file_extension=".bin", local_files_only=local_files_only
                )
            model_file = _get_model_file(
                pretrained_model_name_or_path_or_dict,
                weights_name=weight_name or LORA_WEIGHT_NAME,
                cache_dir=cache_dir,
                force_download=force_download,
                proxies=proxies,
                local_files_only=local_files_only,
                token=token,
                revision=revision,
                subfolder=subfolder,
                user_agent=user_agent,
            )
            state_dict = load_state_dict(model_file)
    else:
        state_dict = pretrained_model_name_or_path_or_dict

    return state_dict


def _best_guess_weight_name(
    pretrained_model_name_or_path_or_dict, file_extension=".safetensors", local_files_only=False
):
    if local_files_only or HF_HUB_OFFLINE:
        raise ValueError("When using the offline mode, you must specify a `weight_name`.")

    targeted_files = []

    if os.path.isfile(pretrained_model_name_or_path_or_dict):
        return
    elif os.path.isdir(pretrained_model_name_or_path_or_dict):
        targeted_files = [f for f in os.listdir(pretrained_model_name_or_path_or_dict) if f.endswith(file_extension)]
    else:
        files_in_repo = model_info(pretrained_model_name_or_path_or_dict).siblings
        targeted_files = [f.rfilename for f in files_in_repo if f.rfilename.endswith(file_extension)]
    if len(targeted_files) == 0:
        return

    # "scheduler" does not correspond to a LoRA checkpoint.
    # "optimizer" does not correspond to a LoRA checkpoint
    # only top-level checkpoints are considered and not the other ones, hence "checkpoint".
    unallowed_substrings = {"scheduler", "optimizer", "checkpoint"}
    targeted_files = list(
        filter(lambda x: all(substring not in x for substring in unallowed_substrings), targeted_files)
    )

    if any(f.endswith(LORA_WEIGHT_NAME) for f in targeted_files):
        targeted_files = list(filter(lambda x: x.endswith(LORA_WEIGHT_NAME), targeted_files))
    elif any(f.endswith(LORA_WEIGHT_NAME_SAFE) for f in targeted_files):
        targeted_files = list(filter(lambda x: x.endswith(LORA_WEIGHT_NAME_SAFE), targeted_files))

    if len(targeted_files) > 1:
        raise ValueError(
            f"Provided path contains more than one weights file in the {file_extension} format. Either specify `weight_name` in `load_lora_weights` or make sure there's only one  `.safetensors` or `.bin` file in  {pretrained_model_name_or_path_or_dict}."
        )
    weight_name = targeted_files[0]
    return weight_name


def _load_lora_into_text_encoder(
    state_dict,
    network_alphas,
    text_encoder,
    prefix=None,
    lora_scale=1.0,
    text_encoder_name="text_encoder",
    adapter_name=None,
    _pipeline=None,
    low_cpu_mem_usage=False,
    hotswap: bool = False,
):
    if not USE_PEFT_BACKEND:
        raise ValueError("PEFT backend is required for this method.")

    peft_kwargs = {}
    if low_cpu_mem_usage:
        if not is_peft_version(">=", "0.13.1"):
            raise ValueError(
                "`low_cpu_mem_usage=True` is not compatible with this `peft` version. Please update it with `pip install -U peft`."
            )
        if not is_transformers_version(">", "4.45.2"):
            # Note from sayakpaul: It's not in `transformers` stable yet.
            # https://github.com/huggingface/transformers/pull/33725/
            raise ValueError(
                "`low_cpu_mem_usage=True` is not compatible with this `transformers` version. Please update it with `pip install -U transformers`."
            )
        peft_kwargs["low_cpu_mem_usage"] = low_cpu_mem_usage

    from peft import LoraConfig

    # If the serialization format is new (introduced in https://github.com/huggingface/diffusers/pull/2918),
    # then the `state_dict` keys should have `unet_name` and/or `text_encoder_name` as
    # their prefixes.
    prefix = text_encoder_name if prefix is None else prefix

    # Safe prefix to check with.
    if hotswap and any(text_encoder_name in key for key in state_dict.keys()):
        raise ValueError("At the moment, hotswapping is not supported for text encoders, please pass `hotswap=False`.")

    # Load the layers corresponding to text encoder and make necessary adjustments.
    if LORA_ADAPTER_METADATA_KEY in state_dict:
        metadata = state_dict[LORA_ADAPTER_METADATA_KEY]
    if prefix is not None:
<<<<<<< HEAD
        state_dict = {k[len(f"{prefix}.") :]: v for k, v in state_dict.items() if k.startswith(f"{prefix}.")}
    state_dict[LORA_ADAPTER_METADATA_KEY] = metadata
=======
        state_dict = {k.removeprefix(f"{prefix}."): v for k, v in state_dict.items() if k.startswith(f"{prefix}.")}
>>>>>>> 66e50d4e

    if len(state_dict) > 0:
        logger.info(f"Loading {prefix}.")
        rank = {}
        state_dict = convert_state_dict_to_diffusers(state_dict)

        # convert state dict
        state_dict = convert_state_dict_to_peft(state_dict)

        for name, _ in text_encoder_attn_modules(text_encoder):
            for module in ("out_proj", "q_proj", "k_proj", "v_proj"):
                rank_key = f"{name}.{module}.lora_B.weight"
                if rank_key not in state_dict:
                    continue
                rank[rank_key] = state_dict[rank_key].shape[1]

        for name, _ in text_encoder_mlp_modules(text_encoder):
            for module in ("fc1", "fc2"):
                rank_key = f"{name}.{module}.lora_B.weight"
                if rank_key not in state_dict:
                    continue
                rank[rank_key] = state_dict[rank_key].shape[1]

        if network_alphas is not None:
            alpha_keys = [k for k in network_alphas.keys() if k.startswith(prefix) and k.split(".")[0] == prefix]
            network_alphas = {k.removeprefix(f"{prefix}."): v for k, v in network_alphas.items() if k in alpha_keys}

        lora_config_kwargs = get_peft_kwargs(rank, network_alphas, state_dict, is_unet=False, prefix=prefix)

        if "use_dora" in lora_config_kwargs:
            if lora_config_kwargs["use_dora"]:
                if is_peft_version("<", "0.9.0"):
                    raise ValueError(
                        "You need `peft` 0.9.0 at least to use DoRA-enabled LoRAs. Please upgrade your installation of `peft`."
                    )
            else:
                if is_peft_version("<", "0.9.0"):
                    lora_config_kwargs.pop("use_dora")

        if "lora_bias" in lora_config_kwargs:
            if lora_config_kwargs["lora_bias"]:
                if is_peft_version("<=", "0.13.2"):
                    raise ValueError(
                        "You need `peft` 0.14.0 at least to use `bias` in LoRAs. Please upgrade your installation of `peft`."
                    )
            else:
                if is_peft_version("<=", "0.13.2"):
                    lora_config_kwargs.pop("lora_bias")

        lora_config = LoraConfig(**lora_config_kwargs)

        # adapter_name
        if adapter_name is None:
            adapter_name = get_adapter_name(text_encoder)

        is_model_cpu_offload, is_sequential_cpu_offload = _func_optionally_disable_offloading(_pipeline)

        # inject LoRA layers and load the state dict
        # in transformers we automatically check whether the adapter name is already in use or not
        text_encoder.load_adapter(
            adapter_name=adapter_name,
            adapter_state_dict=state_dict,
            peft_config=lora_config,
            **peft_kwargs,
        )

        # scale LoRA layers with `lora_scale`
        scale_lora_layers(text_encoder, weight=lora_scale)

        text_encoder.to(device=text_encoder.device, dtype=text_encoder.dtype)

        # Offload back.
        if is_model_cpu_offload:
            _pipeline.enable_model_cpu_offload()
        elif is_sequential_cpu_offload:
            _pipeline.enable_sequential_cpu_offload()
        # Unsafe code />

    if prefix is not None and not state_dict:
        logger.warning(
            f"No LoRA keys associated to {text_encoder.__class__.__name__} found with the {prefix=}. "
            "This is safe to ignore if LoRA state dict didn't originally have any "
            f"{text_encoder.__class__.__name__} related params. You can also try specifying `prefix=None` "
            "to resolve the warning. Otherwise, open an issue if you think it's unexpected: "
            "https://github.com/huggingface/diffusers/issues/new"
        )


def _func_optionally_disable_offloading(_pipeline):
    is_model_cpu_offload = False
    is_sequential_cpu_offload = False

    if _pipeline is not None and _pipeline.hf_device_map is None:
        for _, component in _pipeline.components.items():
            if isinstance(component, nn.Module) and hasattr(component, "_hf_hook"):
                if not is_model_cpu_offload:
                    is_model_cpu_offload = isinstance(component._hf_hook, CpuOffload)
                if not is_sequential_cpu_offload:
                    is_sequential_cpu_offload = (
                        isinstance(component._hf_hook, AlignDevicesHook)
                        or hasattr(component._hf_hook, "hooks")
                        and isinstance(component._hf_hook.hooks[0], AlignDevicesHook)
                    )

                logger.info(
                    "Accelerate hooks detected. Since you have called `load_lora_weights()`, the previous hooks will be first removed. Then the LoRA parameters will be loaded and the hooks will be applied again."
                )
                remove_hook_from_module(component, recurse=is_sequential_cpu_offload)

    return (is_model_cpu_offload, is_sequential_cpu_offload)


class LoraBaseMixin:
    """Utility class for handling LoRAs."""

    _lora_loadable_modules = []
    num_fused_loras = 0

    def load_lora_weights(self, **kwargs):
        raise NotImplementedError("`load_lora_weights()` is not implemented.")

    @classmethod
    def save_lora_weights(cls, **kwargs):
        raise NotImplementedError("`save_lora_weights()` not implemented.")

    @classmethod
    def lora_state_dict(cls, **kwargs):
        raise NotImplementedError("`lora_state_dict()` is not implemented.")

    @classmethod
    def _optionally_disable_offloading(cls, _pipeline):
        """
        Optionally removes offloading in case the pipeline has been already sequentially offloaded to CPU.

        Args:
            _pipeline (`DiffusionPipeline`):
                The pipeline to disable offloading for.

        Returns:
            tuple:
                A tuple indicating if `is_model_cpu_offload` or `is_sequential_cpu_offload` is True.
        """
        return _func_optionally_disable_offloading(_pipeline=_pipeline)

    @classmethod
    def _fetch_state_dict(cls, *args, **kwargs):
        deprecation_message = f"Using the `_fetch_state_dict()` method from {cls} has been deprecated and will be removed in a future version. Please use `from diffusers.loaders.lora_base import _fetch_state_dict`."
        deprecate("_fetch_state_dict", "0.35.0", deprecation_message)
        return _fetch_state_dict(*args, **kwargs)

    @classmethod
    def _best_guess_weight_name(cls, *args, **kwargs):
        deprecation_message = f"Using the `_best_guess_weight_name()` method from {cls} has been deprecated and will be removed in a future version. Please use `from diffusers.loaders.lora_base import _best_guess_weight_name`."
        deprecate("_best_guess_weight_name", "0.35.0", deprecation_message)
        return _best_guess_weight_name(*args, **kwargs)

    def unload_lora_weights(self):
        """
        Unloads the LoRA parameters.

        Examples:

        ```python
        >>> # Assuming `pipeline` is already loaded with the LoRA parameters.
        >>> pipeline.unload_lora_weights()
        >>> ...
        ```
        """
        if not USE_PEFT_BACKEND:
            raise ValueError("PEFT backend is required for this method.")

        for component in self._lora_loadable_modules:
            model = getattr(self, component, None)
            if model is not None:
                if issubclass(model.__class__, ModelMixin):
                    model.unload_lora()
                elif issubclass(model.__class__, PreTrainedModel):
                    _remove_text_encoder_monkey_patch(model)

    def fuse_lora(
        self,
        components: List[str] = [],
        lora_scale: float = 1.0,
        safe_fusing: bool = False,
        adapter_names: Optional[List[str]] = None,
        **kwargs,
    ):
        r"""
        Fuses the LoRA parameters into the original parameters of the corresponding blocks.

        <Tip warning={true}>

        This is an experimental API.

        </Tip>

        Args:
            components: (`List[str]`): List of LoRA-injectable components to fuse the LoRAs into.
            lora_scale (`float`, defaults to 1.0):
                Controls how much to influence the outputs with the LoRA parameters.
            safe_fusing (`bool`, defaults to `False`):
                Whether to check fused weights for NaN values before fusing and if values are NaN not fusing them.
            adapter_names (`List[str]`, *optional*):
                Adapter names to be used for fusing. If nothing is passed, all active adapters will be fused.

        Example:

        ```py
        from diffusers import DiffusionPipeline
        import torch

        pipeline = DiffusionPipeline.from_pretrained(
            "stabilityai/stable-diffusion-xl-base-1.0", torch_dtype=torch.float16
        ).to("cuda")
        pipeline.load_lora_weights("nerijs/pixel-art-xl", weight_name="pixel-art-xl.safetensors", adapter_name="pixel")
        pipeline.fuse_lora(lora_scale=0.7)
        ```
        """
        if "fuse_unet" in kwargs:
            depr_message = "Passing `fuse_unet` to `fuse_lora()` is deprecated and will be ignored. Please use the `components` argument and provide a list of the components whose LoRAs are to be fused. `fuse_unet` will be removed in a future version."
            deprecate(
                "fuse_unet",
                "1.0.0",
                depr_message,
            )
        if "fuse_transformer" in kwargs:
            depr_message = "Passing `fuse_transformer` to `fuse_lora()` is deprecated and will be ignored. Please use the `components` argument and provide a list of the components whose LoRAs are to be fused. `fuse_transformer` will be removed in a future version."
            deprecate(
                "fuse_transformer",
                "1.0.0",
                depr_message,
            )
        if "fuse_text_encoder" in kwargs:
            depr_message = "Passing `fuse_text_encoder` to `fuse_lora()` is deprecated and will be ignored. Please use the `components` argument and provide a list of the components whose LoRAs are to be fused. `fuse_text_encoder` will be removed in a future version."
            deprecate(
                "fuse_text_encoder",
                "1.0.0",
                depr_message,
            )

        if len(components) == 0:
            raise ValueError("`components` cannot be an empty list.")

        for fuse_component in components:
            if fuse_component not in self._lora_loadable_modules:
                raise ValueError(f"{fuse_component} is not found in {self._lora_loadable_modules=}.")

            model = getattr(self, fuse_component, None)
            if model is not None:
                # check if diffusers model
                if issubclass(model.__class__, ModelMixin):
                    model.fuse_lora(lora_scale, safe_fusing=safe_fusing, adapter_names=adapter_names)
                # handle transformers models.
                if issubclass(model.__class__, PreTrainedModel):
                    fuse_text_encoder_lora(
                        model, lora_scale=lora_scale, safe_fusing=safe_fusing, adapter_names=adapter_names
                    )

        self.num_fused_loras += 1

    def unfuse_lora(self, components: List[str] = [], **kwargs):
        r"""
        Reverses the effect of
        [`pipe.fuse_lora()`](https://huggingface.co/docs/diffusers/main/en/api/loaders#diffusers.loaders.LoraBaseMixin.fuse_lora).

        <Tip warning={true}>

        This is an experimental API.

        </Tip>

        Args:
            components (`List[str]`): List of LoRA-injectable components to unfuse LoRA from.
            unfuse_unet (`bool`, defaults to `True`): Whether to unfuse the UNet LoRA parameters.
            unfuse_text_encoder (`bool`, defaults to `True`):
                Whether to unfuse the text encoder LoRA parameters. If the text encoder wasn't monkey-patched with the
                LoRA parameters then it won't have any effect.
        """
        if "unfuse_unet" in kwargs:
            depr_message = "Passing `unfuse_unet` to `unfuse_lora()` is deprecated and will be ignored. Please use the `components` argument. `unfuse_unet` will be removed in a future version."
            deprecate(
                "unfuse_unet",
                "1.0.0",
                depr_message,
            )
        if "unfuse_transformer" in kwargs:
            depr_message = "Passing `unfuse_transformer` to `unfuse_lora()` is deprecated and will be ignored. Please use the `components` argument. `unfuse_transformer` will be removed in a future version."
            deprecate(
                "unfuse_transformer",
                "1.0.0",
                depr_message,
            )
        if "unfuse_text_encoder" in kwargs:
            depr_message = "Passing `unfuse_text_encoder` to `unfuse_lora()` is deprecated and will be ignored. Please use the `components` argument. `unfuse_text_encoder` will be removed in a future version."
            deprecate(
                "unfuse_text_encoder",
                "1.0.0",
                depr_message,
            )

        if len(components) == 0:
            raise ValueError("`components` cannot be an empty list.")

        for fuse_component in components:
            if fuse_component not in self._lora_loadable_modules:
                raise ValueError(f"{fuse_component} is not found in {self._lora_loadable_modules=}.")

            model = getattr(self, fuse_component, None)
            if model is not None:
                if issubclass(model.__class__, (ModelMixin, PreTrainedModel)):
                    for module in model.modules():
                        if isinstance(module, BaseTunerLayer):
                            module.unmerge()

        self.num_fused_loras -= 1

    def set_adapters(
        self,
        adapter_names: Union[List[str], str],
        adapter_weights: Optional[Union[float, Dict, List[float], List[Dict]]] = None,
    ):
        if isinstance(adapter_weights, dict):
            components_passed = set(adapter_weights.keys())
            lora_components = set(self._lora_loadable_modules)

            invalid_components = sorted(components_passed - lora_components)
            if invalid_components:
                logger.warning(
                    f"The following components in `adapter_weights` are not part of the pipeline: {invalid_components}. "
                    f"Available components that are LoRA-compatible: {self._lora_loadable_modules}. So, weights belonging "
                    "to the invalid components will be removed and ignored."
                )
                adapter_weights = {k: v for k, v in adapter_weights.items() if k not in invalid_components}

        adapter_names = [adapter_names] if isinstance(adapter_names, str) else adapter_names
        adapter_weights = copy.deepcopy(adapter_weights)

        # Expand weights into a list, one entry per adapter
        if not isinstance(adapter_weights, list):
            adapter_weights = [adapter_weights] * len(adapter_names)

        if len(adapter_names) != len(adapter_weights):
            raise ValueError(
                f"Length of adapter names {len(adapter_names)} is not equal to the length of the weights {len(adapter_weights)}"
            )

        list_adapters = self.get_list_adapters()  # eg {"unet": ["adapter1", "adapter2"], "text_encoder": ["adapter2"]}
        # eg ["adapter1", "adapter2"]
        all_adapters = {adapter for adapters in list_adapters.values() for adapter in adapters}
        missing_adapters = set(adapter_names) - all_adapters
        if len(missing_adapters) > 0:
            raise ValueError(
                f"Adapter name(s) {missing_adapters} not in the list of present adapters: {all_adapters}."
            )

        # eg {"adapter1": ["unet"], "adapter2": ["unet", "text_encoder"]}
        invert_list_adapters = {
            adapter: [part for part, adapters in list_adapters.items() if adapter in adapters]
            for adapter in all_adapters
        }

        # Decompose weights into weights for denoiser and text encoders.
        _component_adapter_weights = {}
        for component in self._lora_loadable_modules:
            model = getattr(self, component)

            for adapter_name, weights in zip(adapter_names, adapter_weights):
                if isinstance(weights, dict):
                    component_adapter_weights = weights.pop(component, None)
                    if component_adapter_weights is not None and component not in invert_list_adapters[adapter_name]:
                        logger.warning(
                            (
                                f"Lora weight dict for adapter '{adapter_name}' contains {component},"
                                f"but this will be ignored because {adapter_name} does not contain weights for {component}."
                                f"Valid parts for {adapter_name} are: {invert_list_adapters[adapter_name]}."
                            )
                        )

                else:
                    component_adapter_weights = weights

                _component_adapter_weights.setdefault(component, [])
                _component_adapter_weights[component].append(component_adapter_weights)

            if issubclass(model.__class__, ModelMixin):
                model.set_adapters(adapter_names, _component_adapter_weights[component])
            elif issubclass(model.__class__, PreTrainedModel):
                set_adapters_for_text_encoder(adapter_names, model, _component_adapter_weights[component])

    def disable_lora(self):
        if not USE_PEFT_BACKEND:
            raise ValueError("PEFT backend is required for this method.")

        for component in self._lora_loadable_modules:
            model = getattr(self, component, None)
            if model is not None:
                if issubclass(model.__class__, ModelMixin):
                    model.disable_lora()
                elif issubclass(model.__class__, PreTrainedModel):
                    disable_lora_for_text_encoder(model)

    def enable_lora(self):
        if not USE_PEFT_BACKEND:
            raise ValueError("PEFT backend is required for this method.")

        for component in self._lora_loadable_modules:
            model = getattr(self, component, None)
            if model is not None:
                if issubclass(model.__class__, ModelMixin):
                    model.enable_lora()
                elif issubclass(model.__class__, PreTrainedModel):
                    enable_lora_for_text_encoder(model)

    def delete_adapters(self, adapter_names: Union[List[str], str]):
        """
        Args:
        Deletes the LoRA layers of `adapter_name` for the unet and text-encoder(s).
            adapter_names (`Union[List[str], str]`):
                The names of the adapter to delete. Can be a single string or a list of strings
        """
        if not USE_PEFT_BACKEND:
            raise ValueError("PEFT backend is required for this method.")

        if isinstance(adapter_names, str):
            adapter_names = [adapter_names]

        for component in self._lora_loadable_modules:
            model = getattr(self, component, None)
            if model is not None:
                if issubclass(model.__class__, ModelMixin):
                    model.delete_adapters(adapter_names)
                elif issubclass(model.__class__, PreTrainedModel):
                    for adapter_name in adapter_names:
                        delete_adapter_layers(model, adapter_name)

    def get_active_adapters(self) -> List[str]:
        """
        Gets the list of the current active adapters.

        Example:

        ```python
        from diffusers import DiffusionPipeline

        pipeline = DiffusionPipeline.from_pretrained(
            "stabilityai/stable-diffusion-xl-base-1.0",
        ).to("cuda")
        pipeline.load_lora_weights("CiroN2022/toy-face", weight_name="toy_face_sdxl.safetensors", adapter_name="toy")
        pipeline.get_active_adapters()
        ```
        """
        if not USE_PEFT_BACKEND:
            raise ValueError(
                "PEFT backend is required for this method. Please install the latest version of PEFT `pip install -U peft`"
            )

        active_adapters = []

        for component in self._lora_loadable_modules:
            model = getattr(self, component, None)
            if model is not None and issubclass(model.__class__, ModelMixin):
                for module in model.modules():
                    if isinstance(module, BaseTunerLayer):
                        active_adapters = module.active_adapters
                        break

        return active_adapters

    def get_list_adapters(self) -> Dict[str, List[str]]:
        """
        Gets the current list of all available adapters in the pipeline.
        """
        if not USE_PEFT_BACKEND:
            raise ValueError(
                "PEFT backend is required for this method. Please install the latest version of PEFT `pip install -U peft`"
            )

        set_adapters = {}

        for component in self._lora_loadable_modules:
            model = getattr(self, component, None)
            if (
                model is not None
                and issubclass(model.__class__, (ModelMixin, PreTrainedModel))
                and hasattr(model, "peft_config")
            ):
                set_adapters[component] = list(model.peft_config.keys())

        return set_adapters

    def set_lora_device(self, adapter_names: List[str], device: Union[torch.device, str, int]) -> None:
        """
        Moves the LoRAs listed in `adapter_names` to a target device. Useful for offloading the LoRA to the CPU in case
        you want to load multiple adapters and free some GPU memory.

        Args:
            adapter_names (`List[str]`):
                List of adapters to send device to.
            device (`Union[torch.device, str, int]`):
                Device to send the adapters to. Can be either a torch device, a str or an integer.
        """
        if not USE_PEFT_BACKEND:
            raise ValueError("PEFT backend is required for this method.")

        for component in self._lora_loadable_modules:
            model = getattr(self, component, None)
            if model is not None:
                for module in model.modules():
                    if isinstance(module, BaseTunerLayer):
                        for adapter_name in adapter_names:
                            module.lora_A[adapter_name].to(device)
                            module.lora_B[adapter_name].to(device)
                            # this is a param, not a module, so device placement is not in-place -> re-assign
                            if hasattr(module, "lora_magnitude_vector") and module.lora_magnitude_vector is not None:
                                if adapter_name in module.lora_magnitude_vector:
                                    module.lora_magnitude_vector[adapter_name] = module.lora_magnitude_vector[
                                        adapter_name
                                    ].to(device)

    @staticmethod
    def pack_weights(layers, prefix):
        layers_weights = layers.state_dict() if isinstance(layers, torch.nn.Module) else layers
        layers_state_dict = {f"{prefix}.{module_name}": param for module_name, param in layers_weights.items()}
        return layers_state_dict

    @staticmethod
    def write_lora_layers(
        state_dict: Dict[str, torch.Tensor],
        save_directory: str,
        is_main_process: bool,
        weight_name: str,
        save_function: Callable,
        safe_serialization: bool,
        lora_adapter_metadata: Optional[dict] = None,
    ):
        if os.path.isfile(save_directory):
            logger.error(f"Provided path ({save_directory}) should be a directory, not a file")
            return

        if lora_adapter_metadata and not safe_serialization:
            raise ValueError("`lora_adapter_metadata` cannot be specified when not using `safe_serialization`.")
        if lora_adapter_metadata and not isinstance(lora_adapter_metadata, dict):
            raise ValueError("`lora_adapter_metadata` must be of type `dict`.")

        if save_function is None:
            if safe_serialization:

                def save_function(weights, filename):
                    # Inject framework format.
                    metadata = {"format": "pt"}
                    if lora_adapter_metadata:
                        for key, value in lora_adapter_metadata.items():
                            if isinstance(value, set):
                                lora_adapter_metadata[key] = list(value)
                        metadata["lora_adapter_metadata"] = json.dumps(lora_adapter_metadata, indent=2, sort_keys=True)

                    return safetensors.torch.save_file(weights, filename, metadata=metadata)

            else:
                save_function = torch.save

        os.makedirs(save_directory, exist_ok=True)

        if weight_name is None:
            if safe_serialization:
                weight_name = LORA_WEIGHT_NAME_SAFE
            else:
                weight_name = LORA_WEIGHT_NAME

        save_path = Path(save_directory, weight_name).as_posix()
        save_function(state_dict, save_path)
        logger.info(f"Model weights saved in {save_path}")

    @property
    def lora_scale(self) -> float:
        # property function that returns the lora scale which can be set at run time by the pipeline.
        # if _lora_scale has not been set, return 1
        return self._lora_scale if hasattr(self, "_lora_scale") else 1.0

    def enable_lora_hotswap(self, **kwargs) -> None:
        """Enables the possibility to hotswap LoRA adapters.

        Calling this method is only required when hotswapping adapters and if the model is compiled or if the ranks of
        the loaded adapters differ.

        Args:
            target_rank (`int`):
                The highest rank among all the adapters that will be loaded.
            check_compiled (`str`, *optional*, defaults to `"error"`):
                How to handle the case when the model is already compiled, which should generally be avoided. The
                options are:
                  - "error" (default): raise an error
                  - "warn": issue a warning
                  - "ignore": do nothing
        """
        for key, component in self.components.items():
            if hasattr(component, "enable_lora_hotswap") and (key in self._lora_loadable_modules):
                component.enable_lora_hotswap(**kwargs)<|MERGE_RESOLUTION|>--- conflicted
+++ resolved
@@ -356,12 +356,8 @@
     if LORA_ADAPTER_METADATA_KEY in state_dict:
         metadata = state_dict[LORA_ADAPTER_METADATA_KEY]
     if prefix is not None:
-<<<<<<< HEAD
-        state_dict = {k[len(f"{prefix}.") :]: v for k, v in state_dict.items() if k.startswith(f"{prefix}.")}
+        state_dict = {k.removeprefix(f"{prefix}."): v for k, v in state_dict.items() if k.startswith(f"{prefix}.")}
     state_dict[LORA_ADAPTER_METADATA_KEY] = metadata
-=======
-        state_dict = {k.removeprefix(f"{prefix}."): v for k, v in state_dict.items() if k.startswith(f"{prefix}.")}
->>>>>>> 66e50d4e
 
     if len(state_dict) > 0:
         logger.info(f"Loading {prefix}.")
