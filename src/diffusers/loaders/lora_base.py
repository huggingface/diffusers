# Copyright 2025 The HuggingFace Team. All rights reserved.
#
# Licensed under the Apache License, Version 2.0 (the "License");
# you may not use this file except in compliance with the License.
# You may obtain a copy of the License at
#
#     http://www.apache.org/licenses/LICENSE-2.0
#
# Unless required by applicable law or agreed to in writing, software
# distributed under the License is distributed on an "AS IS" BASIS,
# WITHOUT WARRANTIES OR CONDITIONS OF ANY KIND, either express or implied.
# See the License for the specific language governing permissions and
# limitations under the License.

import copy
import inspect
import json
import os
from pathlib import Path
from typing import Callable, Dict, List, Optional, Union

import safetensors
import torch
import torch.nn as nn
from huggingface_hub import model_info
from huggingface_hub.constants import HF_HUB_OFFLINE

from ..models.modeling_utils import ModelMixin, load_state_dict
from ..utils import (
    USE_PEFT_BACKEND,
    _get_model_file,
    convert_state_dict_to_diffusers,
    convert_state_dict_to_peft,
    delete_adapter_layers,
    deprecate,
    get_adapter_name,
    is_accelerate_available,
    is_peft_available,
    is_peft_version,
    is_transformers_available,
    is_transformers_version,
    logging,
    recurse_remove_peft_layers,
    scale_lora_layers,
    set_adapter_layers,
    set_weights_and_activate_adapters,
)
from ..utils.peft_utils import _create_lora_config
from ..utils.state_dict_utils import _load_sft_state_dict_metadata


if is_transformers_available():
    from transformers import PreTrainedModel

if is_peft_available():
    from peft.tuners.tuners_utils import BaseTunerLayer

if is_accelerate_available():
    from accelerate.hooks import AlignDevicesHook, CpuOffload, remove_hook_from_module

logger = logging.get_logger(__name__)

LORA_WEIGHT_NAME = "pytorch_lora_weights.bin"
LORA_WEIGHT_NAME_SAFE = "pytorch_lora_weights.safetensors"
LORA_ADAPTER_METADATA_KEY = "lora_adapter_metadata"


def fuse_text_encoder_lora(text_encoder, lora_scale=1.0, safe_fusing=False, adapter_names=None):
    """
    Fuses LoRAs for the text encoder.

    Args:
        text_encoder (`torch.nn.Module`):
            The text encoder module to set the adapter layers for. If `None`, it will try to get the `text_encoder`
            attribute.
        lora_scale (`float`, defaults to 1.0):
            Controls how much to influence the outputs with the LoRA parameters.
        safe_fusing (`bool`, defaults to `False`):
            Whether to check fused weights for NaN values before fusing and if values are NaN not fusing them.
        adapter_names (`List[str]` or `str`):
            The names of the adapters to use.
    """
    merge_kwargs = {"safe_merge": safe_fusing}

    for module in text_encoder.modules():
        if isinstance(module, BaseTunerLayer):
            if lora_scale != 1.0:
                module.scale_layer(lora_scale)

            # For BC with previous PEFT versions, we need to check the signature
            # of the `merge` method to see if it supports the `adapter_names` argument.
            supported_merge_kwargs = list(inspect.signature(module.merge).parameters)
            if "adapter_names" in supported_merge_kwargs:
                merge_kwargs["adapter_names"] = adapter_names
            elif "adapter_names" not in supported_merge_kwargs and adapter_names is not None:
                raise ValueError(
                    "The `adapter_names` argument is not supported with your PEFT version. "
                    "Please upgrade to the latest version of PEFT. `pip install -U peft`"
                )

            module.merge(**merge_kwargs)


def unfuse_text_encoder_lora(text_encoder):
    """
    Unfuses LoRAs for the text encoder.

    Args:
        text_encoder (`torch.nn.Module`):
            The text encoder module to set the adapter layers for. If `None`, it will try to get the `text_encoder`
            attribute.
    """
    for module in text_encoder.modules():
        if isinstance(module, BaseTunerLayer):
            module.unmerge()


def set_adapters_for_text_encoder(
    adapter_names: Union[List[str], str],
    text_encoder: Optional["PreTrainedModel"] = None,  # noqa: F821
    text_encoder_weights: Optional[Union[float, List[float], List[None]]] = None,
):
    """
    Sets the adapter layers for the text encoder.

    Args:
        adapter_names (`List[str]` or `str`):
            The names of the adapters to use.
        text_encoder (`torch.nn.Module`, *optional*):
            The text encoder module to set the adapter layers for. If `None`, it will try to get the `text_encoder`
            attribute.
        text_encoder_weights (`List[float]`, *optional*):
            The weights to use for the text encoder. If `None`, the weights are set to `1.0` for all the adapters.
    """
    if text_encoder is None:
        raise ValueError(
            "The pipeline does not have a default `pipe.text_encoder` class. Please make sure to pass a `text_encoder` instead."
        )

    def process_weights(adapter_names, weights):
        # Expand weights into a list, one entry per adapter
        # e.g. for 2 adapters:  7 -> [7,7] ; [3, None] -> [3, None]
        if not isinstance(weights, list):
            weights = [weights] * len(adapter_names)

        if len(adapter_names) != len(weights):
            raise ValueError(
                f"Length of adapter names {len(adapter_names)} is not equal to the length of the weights {len(weights)}"
            )

        # Set None values to default of 1.0
        # e.g. [7,7] -> [7,7] ; [3, None] -> [3,1]
        weights = [w if w is not None else 1.0 for w in weights]

        return weights

    adapter_names = [adapter_names] if isinstance(adapter_names, str) else adapter_names
    text_encoder_weights = process_weights(adapter_names, text_encoder_weights)
    set_weights_and_activate_adapters(text_encoder, adapter_names, text_encoder_weights)


def disable_lora_for_text_encoder(text_encoder: Optional["PreTrainedModel"] = None):
    """
    Disables the LoRA layers for the text encoder.

    Args:
        text_encoder (`torch.nn.Module`, *optional*):
            The text encoder module to disable the LoRA layers for. If `None`, it will try to get the `text_encoder`
            attribute.
    """
    if text_encoder is None:
        raise ValueError("Text Encoder not found.")
    set_adapter_layers(text_encoder, enabled=False)


def enable_lora_for_text_encoder(text_encoder: Optional["PreTrainedModel"] = None):
    """
    Enables the LoRA layers for the text encoder.

    Args:
        text_encoder (`torch.nn.Module`, *optional*):
            The text encoder module to enable the LoRA layers for. If `None`, it will try to get the `text_encoder`
            attribute.
    """
    if text_encoder is None:
        raise ValueError("Text Encoder not found.")
    set_adapter_layers(text_encoder, enabled=True)


def _remove_text_encoder_monkey_patch(text_encoder):
    recurse_remove_peft_layers(text_encoder)
    if getattr(text_encoder, "peft_config", None) is not None:
        del text_encoder.peft_config
        text_encoder._hf_peft_config_loaded = None


def _fetch_state_dict(
    pretrained_model_name_or_path_or_dict,
    weight_name,
    use_safetensors,
    local_files_only,
    cache_dir,
    force_download,
    proxies,
    token,
    revision,
    subfolder,
    user_agent,
    allow_pickle,
    metadata=None,
):
    model_file = None
    if not isinstance(pretrained_model_name_or_path_or_dict, dict):
        # Let's first try to load .safetensors weights
        if (use_safetensors and weight_name is None) or (
            weight_name is not None and weight_name.endswith(".safetensors")
        ):
            try:
                # Here we're relaxing the loading check to enable more Inference API
                # friendliness where sometimes, it's not at all possible to automatically
                # determine `weight_name`.
                if weight_name is None:
                    weight_name = _best_guess_weight_name(
                        pretrained_model_name_or_path_or_dict,
                        file_extension=".safetensors",
                        local_files_only=local_files_only,
                    )
                model_file = _get_model_file(
                    pretrained_model_name_or_path_or_dict,
                    weights_name=weight_name or LORA_WEIGHT_NAME_SAFE,
                    cache_dir=cache_dir,
                    force_download=force_download,
                    proxies=proxies,
                    local_files_only=local_files_only,
                    token=token,
                    revision=revision,
                    subfolder=subfolder,
                    user_agent=user_agent,
                )
                state_dict = safetensors.torch.load_file(model_file, device="cpu")
                metadata = _load_sft_state_dict_metadata(model_file)

            except (IOError, safetensors.SafetensorError) as e:
                if not allow_pickle:
                    raise e
                # try loading non-safetensors weights
                model_file = None
                metadata = None
                pass

        if model_file is None:
            if weight_name is None:
                weight_name = _best_guess_weight_name(
                    pretrained_model_name_or_path_or_dict, file_extension=".bin", local_files_only=local_files_only
                )
            model_file = _get_model_file(
                pretrained_model_name_or_path_or_dict,
                weights_name=weight_name or LORA_WEIGHT_NAME,
                cache_dir=cache_dir,
                force_download=force_download,
                proxies=proxies,
                local_files_only=local_files_only,
                token=token,
                revision=revision,
                subfolder=subfolder,
                user_agent=user_agent,
            )
            state_dict = load_state_dict(model_file)
            metadata = None
    else:
        state_dict = pretrained_model_name_or_path_or_dict

    return state_dict, metadata


def _best_guess_weight_name(
    pretrained_model_name_or_path_or_dict, file_extension=".safetensors", local_files_only=False
):
    if local_files_only or HF_HUB_OFFLINE:
        raise ValueError("When using the offline mode, you must specify a `weight_name`.")

    targeted_files = []

    if os.path.isfile(pretrained_model_name_or_path_or_dict):
        return
    elif os.path.isdir(pretrained_model_name_or_path_or_dict):
        targeted_files = [f for f in os.listdir(pretrained_model_name_or_path_or_dict) if f.endswith(file_extension)]
    else:
        files_in_repo = model_info(pretrained_model_name_or_path_or_dict).siblings
        targeted_files = [f.rfilename for f in files_in_repo if f.rfilename.endswith(file_extension)]
    if len(targeted_files) == 0:
        return

    # "scheduler" does not correspond to a LoRA checkpoint.
    # "optimizer" does not correspond to a LoRA checkpoint
    # only top-level checkpoints are considered and not the other ones, hence "checkpoint".
    unallowed_substrings = {"scheduler", "optimizer", "checkpoint"}
    targeted_files = list(
        filter(lambda x: all(substring not in x for substring in unallowed_substrings), targeted_files)
    )

    if any(f.endswith(LORA_WEIGHT_NAME) for f in targeted_files):
        targeted_files = list(filter(lambda x: x.endswith(LORA_WEIGHT_NAME), targeted_files))
    elif any(f.endswith(LORA_WEIGHT_NAME_SAFE) for f in targeted_files):
        targeted_files = list(filter(lambda x: x.endswith(LORA_WEIGHT_NAME_SAFE), targeted_files))

    if len(targeted_files) > 1:
        logger.warning(
            f"Provided path contains more than one weights file in the {file_extension} format. `{targeted_files[0]}` is going to be loaded, for precise control, specify a `weight_name` in `load_lora_weights`."
        )
    weight_name = targeted_files[0]
    return weight_name


def _pack_dict_with_prefix(state_dict, prefix):
    sd_with_prefix = {f"{prefix}.{key}": value for key, value in state_dict.items()}
    return sd_with_prefix


def _load_lora_into_text_encoder(
    state_dict,
    network_alphas,
    text_encoder,
    prefix=None,
    lora_scale=1.0,
    text_encoder_name="text_encoder",
    adapter_name=None,
    _pipeline=None,
    low_cpu_mem_usage=False,
    hotswap: bool = False,
    metadata=None,
):
    if not USE_PEFT_BACKEND:
        raise ValueError("PEFT backend is required for this method.")

    if network_alphas and metadata:
        raise ValueError("`network_alphas` and `metadata` cannot be specified both at the same time.")

    peft_kwargs = {}
    if low_cpu_mem_usage:
        if not is_peft_version(">=", "0.13.1"):
            raise ValueError(
                "`low_cpu_mem_usage=True` is not compatible with this `peft` version. Please update it with `pip install -U peft`."
            )
        if not is_transformers_version(">", "4.45.2"):
            # Note from sayakpaul: It's not in `transformers` stable yet.
            # https://github.com/huggingface/transformers/pull/33725/
            raise ValueError(
                "`low_cpu_mem_usage=True` is not compatible with this `transformers` version. Please update it with `pip install -U transformers`."
            )
        peft_kwargs["low_cpu_mem_usage"] = low_cpu_mem_usage

    # If the serialization format is new (introduced in https://github.com/huggingface/diffusers/pull/2918),
    # then the `state_dict` keys should have `unet_name` and/or `text_encoder_name` as
    # their prefixes.
    prefix = text_encoder_name if prefix is None else prefix

    # Safe prefix to check with.
    if hotswap and any(text_encoder_name in key for key in state_dict.keys()):
        raise ValueError("At the moment, hotswapping is not supported for text encoders, please pass `hotswap=False`.")

    # Load the layers corresponding to text encoder and make necessary adjustments.
    if prefix is not None:
        state_dict = {k.removeprefix(f"{prefix}."): v for k, v in state_dict.items() if k.startswith(f"{prefix}.")}
        if metadata is not None:
            metadata = {k.removeprefix(f"{prefix}."): v for k, v in metadata.items() if k.startswith(f"{prefix}.")}

    if len(state_dict) > 0:
        logger.info(f"Loading {prefix}.")
        rank = {}
        state_dict = convert_state_dict_to_diffusers(state_dict)

        # convert state dict
        state_dict = convert_state_dict_to_peft(state_dict)

        for name, _ in text_encoder.named_modules():
            if name.endswith((".q_proj", ".k_proj", ".v_proj", ".out_proj", ".fc1", ".fc2")):
                rank_key = f"{name}.lora_B.weight"
                if rank_key in state_dict:
                    rank[rank_key] = state_dict[rank_key].shape[1]

        if network_alphas is not None:
            alpha_keys = [k for k in network_alphas.keys() if k.startswith(prefix) and k.split(".")[0] == prefix]
            network_alphas = {k.removeprefix(f"{prefix}."): v for k, v in network_alphas.items() if k in alpha_keys}

        # create `LoraConfig`
        lora_config = _create_lora_config(state_dict, network_alphas, metadata, rank, is_unet=False)

        # adapter_name
        if adapter_name is None:
            adapter_name = get_adapter_name(text_encoder)

        # <Unsafe code
        is_model_cpu_offload, is_sequential_cpu_offload = _func_optionally_disable_offloading(_pipeline)
        # inject LoRA layers and load the state dict
        # in transformers we automatically check whether the adapter name is already in use or not
        text_encoder.load_adapter(
            adapter_name=adapter_name,
            adapter_state_dict=state_dict,
            peft_config=lora_config,
            **peft_kwargs,
        )

        # scale LoRA layers with `lora_scale`
        scale_lora_layers(text_encoder, weight=lora_scale)
        text_encoder.to(device=text_encoder.device, dtype=text_encoder.dtype)

        # Offload back.
        if is_model_cpu_offload:
            _pipeline.enable_model_cpu_offload()
        elif is_sequential_cpu_offload:
            _pipeline.enable_sequential_cpu_offload()
        # Unsafe code />

    if prefix is not None and not state_dict:
        model_class_name = text_encoder.__class__.__name__
        logger.warning(
            f"No LoRA keys associated to {model_class_name} found with the {prefix=}. "
            "This is safe to ignore if LoRA state dict didn't originally have any "
            f"{model_class_name} related params. You can also try specifying `prefix=None` "
            "to resolve the warning. Otherwise, open an issue if you think it's unexpected: "
            "https://github.com/huggingface/diffusers/issues/new"
        )


def _func_optionally_disable_offloading(_pipeline):
    """
    Optionally removes offloading in case the pipeline has been already sequentially offloaded to CPU.

    Args:
        _pipeline (`DiffusionPipeline`):
            The pipeline to disable offloading for.

    Returns:
        tuple:
            A tuple indicating if `is_model_cpu_offload` or `is_sequential_cpu_offload` is True.
    """
    is_model_cpu_offload = False
    is_sequential_cpu_offload = False

    if _pipeline is not None and hasattr(_pipeline, "hf_device_map") and _pipeline.hf_device_map is None:
        for _, component in _pipeline.components.items():
            if isinstance(component, nn.Module) and hasattr(component, "_hf_hook"):
                if not is_model_cpu_offload:
                    is_model_cpu_offload = isinstance(component._hf_hook, CpuOffload)
                if not is_sequential_cpu_offload:
                    is_sequential_cpu_offload = (
                        isinstance(component._hf_hook, AlignDevicesHook)
                        or hasattr(component._hf_hook, "hooks")
                        and isinstance(component._hf_hook.hooks[0], AlignDevicesHook)
                    )

                logger.info(
                    "Accelerate hooks detected. Since you have called `load_lora_weights()`, the previous hooks will be first removed. Then the LoRA parameters will be loaded and the hooks will be applied again."
                )
                if is_sequential_cpu_offload or is_model_cpu_offload:
                    remove_hook_from_module(component, recurse=is_sequential_cpu_offload)

    return (is_model_cpu_offload, is_sequential_cpu_offload)


class LoraBaseMixin:
    """Utility class for handling LoRAs."""

    _lora_loadable_modules = []
    _merged_adapters = set()

    @property
    def lora_scale(self) -> float:
        """
        Returns the lora scale which can be set at run time by the pipeline. # if `_lora_scale` has not been set,
        return 1.
        """
        return self._lora_scale if hasattr(self, "_lora_scale") else 1.0

    @property
    def num_fused_loras(self):
        """Returns the number of LoRAs that have been fused."""
        return len(self._merged_adapters)

    @property
    def fused_loras(self):
        """Returns names of the LoRAs that have been fused."""
        return self._merged_adapters

    def load_lora_weights(self, **kwargs):
        raise NotImplementedError("`load_lora_weights()` is not implemented.")

    @classmethod
    def save_lora_weights(cls, **kwargs):
        raise NotImplementedError("`save_lora_weights()` not implemented.")

    @classmethod
    def lora_state_dict(cls, **kwargs):
        raise NotImplementedError("`lora_state_dict()` is not implemented.")

<<<<<<< HEAD
    @classmethod
    def _optionally_disable_offloading(cls, _pipeline):
        """
        Optionally removes offloading in case the pipeline has been already sequentially offloaded to CPU.

        Args:
            _pipeline (`DiffusionPipeline`):
                The pipeline to disable offloading for.

        Returns:
            tuple:
                A tuple indicating if `is_model_cpu_offload` or `is_sequential_cpu_offload` is True.
        """

        return _func_optionally_disable_offloading(_pipeline=_pipeline)

    @classmethod
    def _fetch_state_dict(cls, *args, **kwargs):
        deprecation_message = f"Using the `_fetch_state_dict()` method from {cls} has been deprecated and will be removed in a future version. Please use `from diffusers.loaders.lora_base import _fetch_state_dict`."
        deprecate("_fetch_state_dict", "0.35.0", deprecation_message)
        return _fetch_state_dict(*args, **kwargs)

    @classmethod
    def _best_guess_weight_name(cls, *args, **kwargs):
        deprecation_message = f"Using the `_best_guess_weight_name()` method from {cls} has been deprecated and will be removed in a future version. Please use `from diffusers.loaders.lora_base import _best_guess_weight_name`."
        deprecate("_best_guess_weight_name", "0.35.0", deprecation_message)
        return _best_guess_weight_name(*args, **kwargs)

=======
>>>>>>> 80f27d7e
    def unload_lora_weights(self):
        """
        Unloads the LoRA parameters.

        Examples:

        ```python
        >>> # Assuming `pipeline` is already loaded with the LoRA parameters.
        >>> pipeline.unload_lora_weights()
        >>> ...
        ```
        """
        if not USE_PEFT_BACKEND:
            raise ValueError("PEFT backend is required for this method.")

        for component in self._lora_loadable_modules:
            model = getattr(self, component, None)
            if model is not None:
                if issubclass(model.__class__, ModelMixin):
                    model.unload_lora()
                elif issubclass(model.__class__, PreTrainedModel):
                    _remove_text_encoder_monkey_patch(model)

    def fuse_lora(
        self,
        components: List[str] = [],
        lora_scale: float = 1.0,
        safe_fusing: bool = False,
        adapter_names: Optional[List[str]] = None,
        **kwargs,
    ):
        r"""
        Fuses the LoRA parameters into the original parameters of the corresponding blocks.

        <Tip warning={true}>

        This is an experimental API.

        </Tip>

        Args:
            components: (`List[str]`): List of LoRA-injectable components to fuse the LoRAs into.
            lora_scale (`float`, defaults to 1.0):
                Controls how much to influence the outputs with the LoRA parameters.
            safe_fusing (`bool`, defaults to `False`):
                Whether to check fused weights for NaN values before fusing and if values are NaN not fusing them.
            adapter_names (`List[str]`, *optional*):
                Adapter names to be used for fusing. If nothing is passed, all active adapters will be fused.

        Example:

        ```py
        from diffusers import DiffusionPipeline
        import torch

        pipeline = DiffusionPipeline.from_pretrained(
            "stabilityai/stable-diffusion-xl-base-1.0", torch_dtype=torch.float16
        ).to("cuda")
        pipeline.load_lora_weights("nerijs/pixel-art-xl", weight_name="pixel-art-xl.safetensors", adapter_name="pixel")
        pipeline.fuse_lora(lora_scale=0.7)
        ```
        """
        if "fuse_unet" in kwargs:
            depr_message = "Passing `fuse_unet` to `fuse_lora()` is deprecated and will be ignored. Please use the `components` argument and provide a list of the components whose LoRAs are to be fused. `fuse_unet` will be removed in a future version."
            deprecate(
                "fuse_unet",
                "1.0.0",
                depr_message,
            )
        if "fuse_transformer" in kwargs:
            depr_message = "Passing `fuse_transformer` to `fuse_lora()` is deprecated and will be ignored. Please use the `components` argument and provide a list of the components whose LoRAs are to be fused. `fuse_transformer` will be removed in a future version."
            deprecate(
                "fuse_transformer",
                "1.0.0",
                depr_message,
            )
        if "fuse_text_encoder" in kwargs:
            depr_message = "Passing `fuse_text_encoder` to `fuse_lora()` is deprecated and will be ignored. Please use the `components` argument and provide a list of the components whose LoRAs are to be fused. `fuse_text_encoder` will be removed in a future version."
            deprecate(
                "fuse_text_encoder",
                "1.0.0",
                depr_message,
            )

        if len(components) == 0:
            raise ValueError("`components` cannot be an empty list.")

        # Need to retrieve the names as `adapter_names` can be None. So we cannot directly use it
        # in `self._merged_adapters = self._merged_adapters | merged_adapter_names`.
        merged_adapter_names = set()
        for fuse_component in components:
            if fuse_component not in self._lora_loadable_modules:
                raise ValueError(f"{fuse_component} is not found in {self._lora_loadable_modules=}.")

            model = getattr(self, fuse_component, None)
            if model is not None:
                # check if diffusers model
                if issubclass(model.__class__, ModelMixin):
                    model.fuse_lora(lora_scale, safe_fusing=safe_fusing, adapter_names=adapter_names)
                    for module in model.modules():
                        if isinstance(module, BaseTunerLayer):
                            merged_adapter_names.update(set(module.merged_adapters))
                # handle transformers models.
                if issubclass(model.__class__, PreTrainedModel):
                    fuse_text_encoder_lora(
                        model, lora_scale=lora_scale, safe_fusing=safe_fusing, adapter_names=adapter_names
                    )
                    for module in model.modules():
                        if isinstance(module, BaseTunerLayer):
                            merged_adapter_names.update(set(module.merged_adapters))

        self._merged_adapters = self._merged_adapters | merged_adapter_names

    def unfuse_lora(self, components: List[str] = [], **kwargs):
        r"""
        Reverses the effect of
        [`pipe.fuse_lora()`](https://huggingface.co/docs/diffusers/main/en/api/loaders#diffusers.loaders.LoraBaseMixin.fuse_lora).

        <Tip warning={true}>

        This is an experimental API.

        </Tip>

        Args:
            components (`List[str]`): List of LoRA-injectable components to unfuse LoRA from.
            unfuse_unet (`bool`, defaults to `True`): Whether to unfuse the UNet LoRA parameters.
            unfuse_text_encoder (`bool`, defaults to `True`):
                Whether to unfuse the text encoder LoRA parameters. If the text encoder wasn't monkey-patched with the
                LoRA parameters then it won't have any effect.
        """
        if "unfuse_unet" in kwargs:
            depr_message = "Passing `unfuse_unet` to `unfuse_lora()` is deprecated and will be ignored. Please use the `components` argument. `unfuse_unet` will be removed in a future version."
            deprecate(
                "unfuse_unet",
                "1.0.0",
                depr_message,
            )
        if "unfuse_transformer" in kwargs:
            depr_message = "Passing `unfuse_transformer` to `unfuse_lora()` is deprecated and will be ignored. Please use the `components` argument. `unfuse_transformer` will be removed in a future version."
            deprecate(
                "unfuse_transformer",
                "1.0.0",
                depr_message,
            )
        if "unfuse_text_encoder" in kwargs:
            depr_message = "Passing `unfuse_text_encoder` to `unfuse_lora()` is deprecated and will be ignored. Please use the `components` argument. `unfuse_text_encoder` will be removed in a future version."
            deprecate(
                "unfuse_text_encoder",
                "1.0.0",
                depr_message,
            )

        if len(components) == 0:
            raise ValueError("`components` cannot be an empty list.")

        for fuse_component in components:
            if fuse_component not in self._lora_loadable_modules:
                raise ValueError(f"{fuse_component} is not found in {self._lora_loadable_modules=}.")

            model = getattr(self, fuse_component, None)
            if model is not None:
                if issubclass(model.__class__, (ModelMixin, PreTrainedModel)):
                    for module in model.modules():
                        if isinstance(module, BaseTunerLayer):
                            for adapter in set(module.merged_adapters):
                                if adapter and adapter in self._merged_adapters:
                                    self._merged_adapters = self._merged_adapters - {adapter}
                            module.unmerge()

    def set_adapters(
        self,
        adapter_names: Union[List[str], str],
        adapter_weights: Optional[Union[float, Dict, List[float], List[Dict]]] = None,
    ):
        """
        Set the currently active adapters for use in the pipeline.

        Args:
            adapter_names (`List[str]` or `str`):
                The names of the adapters to use.
            adapter_weights (`Union[List[float], float]`, *optional*):
                The adapter(s) weights to use with the UNet. If `None`, the weights are set to `1.0` for all the
                adapters.

        Example:

        ```py
        from diffusers import AutoPipelineForText2Image
        import torch

        pipeline = AutoPipelineForText2Image.from_pretrained(
            "stabilityai/stable-diffusion-xl-base-1.0", torch_dtype=torch.float16
        ).to("cuda")
        pipeline.load_lora_weights(
            "jbilcke-hf/sdxl-cinematic-1", weight_name="pytorch_lora_weights.safetensors", adapter_name="cinematic"
        )
        pipeline.load_lora_weights("nerijs/pixel-art-xl", weight_name="pixel-art-xl.safetensors", adapter_name="pixel")
        pipeline.set_adapters(["cinematic", "pixel"], adapter_weights=[0.5, 0.5])
        ```
        """
        if isinstance(adapter_weights, dict):
            components_passed = set(adapter_weights.keys())
            lora_components = set(self._lora_loadable_modules)

            invalid_components = sorted(components_passed - lora_components)
            if invalid_components:
                logger.warning(
                    f"The following components in `adapter_weights` are not part of the pipeline: {invalid_components}. "
                    f"Available components that are LoRA-compatible: {self._lora_loadable_modules}. So, weights belonging "
                    "to the invalid components will be removed and ignored."
                )
                adapter_weights = {k: v for k, v in adapter_weights.items() if k not in invalid_components}

        adapter_names = [adapter_names] if isinstance(adapter_names, str) else adapter_names
        adapter_weights = copy.deepcopy(adapter_weights)

        # Expand weights into a list, one entry per adapter
        if not isinstance(adapter_weights, list):
            adapter_weights = [adapter_weights] * len(adapter_names)

        if len(adapter_names) != len(adapter_weights):
            raise ValueError(
                f"Length of adapter names {len(adapter_names)} is not equal to the length of the weights {len(adapter_weights)}"
            )

        list_adapters = self.get_list_adapters()  # eg {"unet": ["adapter1", "adapter2"], "text_encoder": ["adapter2"]}
        # eg ["adapter1", "adapter2"]
        all_adapters = {adapter for adapters in list_adapters.values() for adapter in adapters}
        missing_adapters = set(adapter_names) - all_adapters
        if len(missing_adapters) > 0:
            raise ValueError(
                f"Adapter name(s) {missing_adapters} not in the list of present adapters: {all_adapters}."
            )

        # eg {"adapter1": ["unet"], "adapter2": ["unet", "text_encoder"]}
        invert_list_adapters = {
            adapter: [part for part, adapters in list_adapters.items() if adapter in adapters]
            for adapter in all_adapters
        }

        # Decompose weights into weights for denoiser and text encoders.
        _component_adapter_weights = {}
        for component in self._lora_loadable_modules:
            model = getattr(self, component, None)
            if model is None:
                logger.warning(f"Model {component} not found in pipeline.")
                continue
            for adapter_name, weights in zip(adapter_names, adapter_weights):
                if isinstance(weights, dict):
                    component_adapter_weights = weights.pop(component, None)
                    if component_adapter_weights is not None and component not in invert_list_adapters[adapter_name]:
                        logger.warning(
                            (
                                f"Lora weight dict for adapter '{adapter_name}' contains {component},"
                                f"but this will be ignored because {adapter_name} does not contain weights for {component}."
                                f"Valid parts for {adapter_name} are: {invert_list_adapters[adapter_name]}."
                            )
                        )

                else:
                    component_adapter_weights = weights

                _component_adapter_weights.setdefault(component, [])
                _component_adapter_weights[component].append(component_adapter_weights)

            if issubclass(model.__class__, ModelMixin):
                model.set_adapters(adapter_names, _component_adapter_weights[component])
            elif issubclass(model.__class__, PreTrainedModel):
                set_adapters_for_text_encoder(adapter_names, model, _component_adapter_weights[component])

    def disable_lora(self):
        """
        Disables the active LoRA layers of the pipeline.

        Example:

        ```py
        from diffusers import AutoPipelineForText2Image
        import torch

        pipeline = AutoPipelineForText2Image.from_pretrained(
            "stabilityai/stable-diffusion-xl-base-1.0", torch_dtype=torch.float16
        ).to("cuda")
        pipeline.load_lora_weights(
            "jbilcke-hf/sdxl-cinematic-1", weight_name="pytorch_lora_weights.safetensors", adapter_name="cinematic"
        )
        pipeline.disable_lora()
        ```
        """
        if not USE_PEFT_BACKEND:
            raise ValueError("PEFT backend is required for this method.")

        for component in self._lora_loadable_modules:
            model = getattr(self, component, None)
            if model is not None:
                if issubclass(model.__class__, ModelMixin):
                    model.disable_lora()
                elif issubclass(model.__class__, PreTrainedModel):
                    disable_lora_for_text_encoder(model)

    def enable_lora(self):
        """
        Enables the active LoRA layers of the pipeline.

        Example:

        ```py
        from diffusers import AutoPipelineForText2Image
        import torch

        pipeline = AutoPipelineForText2Image.from_pretrained(
            "stabilityai/stable-diffusion-xl-base-1.0", torch_dtype=torch.float16
        ).to("cuda")
        pipeline.load_lora_weights(
            "jbilcke-hf/sdxl-cinematic-1", weight_name="pytorch_lora_weights.safetensors", adapter_name="cinematic"
        )
        pipeline.enable_lora()
        ```
        """
        if not USE_PEFT_BACKEND:
            raise ValueError("PEFT backend is required for this method.")

        for component in self._lora_loadable_modules:
            model = getattr(self, component, None)
            if model is not None:
                if issubclass(model.__class__, ModelMixin):
                    model.enable_lora()
                elif issubclass(model.__class__, PreTrainedModel):
                    enable_lora_for_text_encoder(model)

    def delete_adapters(self, adapter_names: Union[List[str], str]):
        """
        Delete an adapter's LoRA layers from the pipeline.

        Args:
            adapter_names (`Union[List[str], str]`):
                The names of the adapters to delete.

        Example:

        ```py
        from diffusers import AutoPipelineForText2Image
        import torch

        pipeline = AutoPipelineForText2Image.from_pretrained(
            "stabilityai/stable-diffusion-xl-base-1.0", torch_dtype=torch.float16
        ).to("cuda")
        pipeline.load_lora_weights(
            "jbilcke-hf/sdxl-cinematic-1", weight_name="pytorch_lora_weights.safetensors", adapter_names="cinematic"
        )
        pipeline.delete_adapters("cinematic")
        ```
        """
        if not USE_PEFT_BACKEND:
            raise ValueError("PEFT backend is required for this method.")

        if isinstance(adapter_names, str):
            adapter_names = [adapter_names]

        for component in self._lora_loadable_modules:
            model = getattr(self, component, None)
            if model is not None:
                if issubclass(model.__class__, ModelMixin):
                    model.delete_adapters(adapter_names)
                elif issubclass(model.__class__, PreTrainedModel):
                    for adapter_name in adapter_names:
                        delete_adapter_layers(model, adapter_name)

    def get_active_adapters(self) -> List[str]:
        """
        Gets the list of the current active adapters.

        Example:

        ```python
        from diffusers import DiffusionPipeline

        pipeline = DiffusionPipeline.from_pretrained(
            "stabilityai/stable-diffusion-xl-base-1.0",
        ).to("cuda")
        pipeline.load_lora_weights("CiroN2022/toy-face", weight_name="toy_face_sdxl.safetensors", adapter_name="toy")
        pipeline.get_active_adapters()
        ```
        """
        if not USE_PEFT_BACKEND:
            raise ValueError(
                "PEFT backend is required for this method. Please install the latest version of PEFT `pip install -U peft`"
            )

        active_adapters = []

        for component in self._lora_loadable_modules:
            model = getattr(self, component, None)
            if model is not None and issubclass(model.__class__, ModelMixin):
                for module in model.modules():
                    if isinstance(module, BaseTunerLayer):
                        active_adapters = module.active_adapters
                        break

        return active_adapters

    def get_list_adapters(self) -> Dict[str, List[str]]:
        """
        Gets the current list of all available adapters in the pipeline.
        """
        if not USE_PEFT_BACKEND:
            raise ValueError(
                "PEFT backend is required for this method. Please install the latest version of PEFT `pip install -U peft`"
            )

        set_adapters = {}

        for component in self._lora_loadable_modules:
            model = getattr(self, component, None)
            if (
                model is not None
                and issubclass(model.__class__, (ModelMixin, PreTrainedModel))
                and hasattr(model, "peft_config")
            ):
                set_adapters[component] = list(model.peft_config.keys())

        return set_adapters

    def set_lora_device(self, adapter_names: List[str], device: Union[torch.device, str, int]) -> None:
        """
        Moves the LoRAs listed in `adapter_names` to a target device. Useful for offloading the LoRA to the CPU in case
        you want to load multiple adapters and free some GPU memory.

        Args:
            adapter_names (`List[str]`):
                List of adapters to send device to.
            device (`Union[torch.device, str, int]`):
                Device to send the adapters to. Can be either a torch device, a str or an integer.
        """
        if not USE_PEFT_BACKEND:
            raise ValueError("PEFT backend is required for this method.")

        for component in self._lora_loadable_modules:
            model = getattr(self, component, None)
            if model is not None:
                for module in model.modules():
                    if isinstance(module, BaseTunerLayer):
                        for adapter_name in adapter_names:
                            module.lora_A[adapter_name].to(device)
                            module.lora_B[adapter_name].to(device)
                            # this is a param, not a module, so device placement is not in-place -> re-assign
                            if hasattr(module, "lora_magnitude_vector") and module.lora_magnitude_vector is not None:
                                if adapter_name in module.lora_magnitude_vector:
                                    module.lora_magnitude_vector[adapter_name] = module.lora_magnitude_vector[
                                        adapter_name
                                    ].to(device)

    def enable_lora_hotswap(self, **kwargs) -> None:
        """
        Hotswap adapters without triggering recompilation of a model or if the ranks of the loaded adapters are
        different.

        Args:
            target_rank (`int`):
                The highest rank among all the adapters that will be loaded.
            check_compiled (`str`, *optional*, defaults to `"error"`):
                How to handle a model that is already compiled. The check can return the following messages:
                  - "error" (default): raise an error
                  - "warn": issue a warning
                  - "ignore": do nothing
        """
        for key, component in self.components.items():
            if hasattr(component, "enable_lora_hotswap") and (key in self._lora_loadable_modules):
                component.enable_lora_hotswap(**kwargs)

    @staticmethod
    def pack_weights(layers, prefix):
        layers_weights = layers.state_dict() if isinstance(layers, torch.nn.Module) else layers
        return _pack_dict_with_prefix(layers_weights, prefix)

    @staticmethod
    def write_lora_layers(
        state_dict: Dict[str, torch.Tensor],
        save_directory: str,
        is_main_process: bool,
        weight_name: str,
        save_function: Callable,
        safe_serialization: bool,
        lora_adapter_metadata: Optional[dict] = None,
    ):
        """Writes the state dict of the LoRA layers (optionally with metadata) to disk."""
        if os.path.isfile(save_directory):
            logger.error(f"Provided path ({save_directory}) should be a directory, not a file")
            return

        if lora_adapter_metadata and not safe_serialization:
            raise ValueError("`lora_adapter_metadata` cannot be specified when not using `safe_serialization`.")
        if lora_adapter_metadata and not isinstance(lora_adapter_metadata, dict):
            raise TypeError("`lora_adapter_metadata` must be of type `dict`.")

        if save_function is None:
            if safe_serialization:

                def save_function(weights, filename):
                    # Inject framework format.
                    metadata = {"format": "pt"}
                    if lora_adapter_metadata:
                        for key, value in lora_adapter_metadata.items():
                            if isinstance(value, set):
                                lora_adapter_metadata[key] = list(value)
                        metadata[LORA_ADAPTER_METADATA_KEY] = json.dumps(
                            lora_adapter_metadata, indent=2, sort_keys=True
                        )

                    return safetensors.torch.save_file(weights, filename, metadata=metadata)

            else:
                save_function = torch.save

        os.makedirs(save_directory, exist_ok=True)

        if weight_name is None:
            if safe_serialization:
                weight_name = LORA_WEIGHT_NAME_SAFE
            else:
                weight_name = LORA_WEIGHT_NAME

        save_path = Path(save_directory, weight_name).as_posix()
        save_function(state_dict, save_path)
        logger.info(f"Model weights saved in {save_path}")

    @classmethod
    def _optionally_disable_offloading(cls, _pipeline):
        return _func_optionally_disable_offloading(_pipeline=_pipeline)

    @classmethod
    def _fetch_state_dict(cls, *args, **kwargs):
        deprecation_message = f"Using the `_fetch_state_dict()` method from {cls} has been deprecated and will be removed in a future version. Please use `from diffusers.loaders.lora_base import _fetch_state_dict`."
        deprecate("_fetch_state_dict", "0.35.0", deprecation_message)
        return _fetch_state_dict(*args, **kwargs)

    @classmethod
    def _best_guess_weight_name(cls, *args, **kwargs):
        deprecation_message = f"Using the `_best_guess_weight_name()` method from {cls} has been deprecated and will be removed in a future version. Please use `from diffusers.loaders.lora_base import _best_guess_weight_name`."
        deprecate("_best_guess_weight_name", "0.35.0", deprecation_message)
        return _best_guess_weight_name(*args, **kwargs)<|MERGE_RESOLUTION|>--- conflicted
+++ resolved
@@ -494,37 +494,6 @@
     def lora_state_dict(cls, **kwargs):
         raise NotImplementedError("`lora_state_dict()` is not implemented.")
 
-<<<<<<< HEAD
-    @classmethod
-    def _optionally_disable_offloading(cls, _pipeline):
-        """
-        Optionally removes offloading in case the pipeline has been already sequentially offloaded to CPU.
-
-        Args:
-            _pipeline (`DiffusionPipeline`):
-                The pipeline to disable offloading for.
-
-        Returns:
-            tuple:
-                A tuple indicating if `is_model_cpu_offload` or `is_sequential_cpu_offload` is True.
-        """
-
-        return _func_optionally_disable_offloading(_pipeline=_pipeline)
-
-    @classmethod
-    def _fetch_state_dict(cls, *args, **kwargs):
-        deprecation_message = f"Using the `_fetch_state_dict()` method from {cls} has been deprecated and will be removed in a future version. Please use `from diffusers.loaders.lora_base import _fetch_state_dict`."
-        deprecate("_fetch_state_dict", "0.35.0", deprecation_message)
-        return _fetch_state_dict(*args, **kwargs)
-
-    @classmethod
-    def _best_guess_weight_name(cls, *args, **kwargs):
-        deprecation_message = f"Using the `_best_guess_weight_name()` method from {cls} has been deprecated and will be removed in a future version. Please use `from diffusers.loaders.lora_base import _best_guess_weight_name`."
-        deprecate("_best_guess_weight_name", "0.35.0", deprecation_message)
-        return _best_guess_weight_name(*args, **kwargs)
-
-=======
->>>>>>> 80f27d7e
     def unload_lora_weights(self):
         """
         Unloads the LoRA parameters.
