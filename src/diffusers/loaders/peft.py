# coding=utf-8
# Copyright 2025 The HuggingFace Inc. team.
#
# Licensed under the Apache License, Version 2.0 (the "License");
# you may not use this file except in compliance with the License.
# You may obtain a copy of the License at
#
#     http://www.apache.org/licenses/LICENSE-2.0
#
# Unless required by applicable law or agreed to in writing, software
# distributed under the License is distributed on an "AS IS" BASIS,
# WITHOUT WARRANTIES OR CONDITIONS OF ANY KIND, either express or implied.
# See the License for the specific language governing permissions and
# limitations under the License.
import inspect
import os
from functools import partial
from pathlib import Path
from typing import Dict, List, Literal, Optional, Union

import safetensors
import torch

from ..utils import (
    MIN_PEFT_VERSION,
    USE_PEFT_BACKEND,
    check_peft_version,
    convert_unet_state_dict_to_peft,
    delete_adapter_layers,
    get_adapter_name,
    get_peft_kwargs,
    is_peft_available,
    is_peft_version,
    logging,
    set_adapter_layers,
    set_weights_and_activate_adapters,
)
from .lora_base import _fetch_state_dict, _func_optionally_disable_offloading
from .unet_loader_utils import _maybe_expand_lora_scales


logger = logging.get_logger(__name__)

_SET_ADAPTER_SCALE_FN_MAPPING = {
    "UNet2DConditionModel": _maybe_expand_lora_scales,
    "UNetMotionModel": _maybe_expand_lora_scales,
    "SD3Transformer2DModel": lambda model_cls, weights: weights,
    "FluxTransformer2DModel": lambda model_cls, weights: weights,
    "CogVideoXTransformer3DModel": lambda model_cls, weights: weights,
    "ConsisIDTransformer3DModel": lambda model_cls, weights: weights,
    "MochiTransformer3DModel": lambda model_cls, weights: weights,
    "HunyuanVideoTransformer3DModel": lambda model_cls, weights: weights,
    "LTXVideoTransformer3DModel": lambda model_cls, weights: weights,
    "SanaTransformer2DModel": lambda model_cls, weights: weights,
    "Lumina2Transformer2DModel": lambda model_cls, weights: weights,
    "WanTransformer3DModel": lambda model_cls, weights: weights,
    "CogView4Transformer2DModel": lambda model_cls, weights: weights,
}


def _maybe_adjust_config(config):
    """
    We may run into some ambiguous configuration values when a model has module names, sharing a common prefix
    (`proj_out.weight` and `blocks.transformer.proj_out.weight`, for example) and they have different LoRA ranks. This
    method removes the ambiguity by following what is described here:
    https://github.com/huggingface/diffusers/pull/9985#issuecomment-2493840028.
    """
    # Track keys that have been explicitly removed to prevent re-adding them.
    deleted_keys = set()

    rank_pattern = config["rank_pattern"].copy()
    target_modules = config["target_modules"]
    original_r = config["r"]

    for key in list(rank_pattern.keys()):
        key_rank = rank_pattern[key]

        # try to detect ambiguity
        # `target_modules` can also be a str, in which case this loop would loop
        # over the chars of the str. The technically correct way to match LoRA keys
        # in PEFT is to use LoraModel._check_target_module_exists (lora_config, key).
        # But this cuts it for now.
        exact_matches = [mod for mod in target_modules if mod == key]
        substring_matches = [mod for mod in target_modules if key in mod and mod != key]
        ambiguous_key = key

        if exact_matches and substring_matches:
            # if ambiguous, update the rank associated with the ambiguous key (`proj_out`, for example)
            config["r"] = key_rank
            # remove the ambiguous key from `rank_pattern` and record it as deleted
            del config["rank_pattern"][key]
            deleted_keys.add(key)
            # For substring matches, add them with the original rank only if they haven't been assigned already
            for mod in substring_matches:
                if mod not in config["rank_pattern"] and mod not in deleted_keys:
                    config["rank_pattern"][mod] = original_r

            # Update the rest of the target modules with the original rank if not already set and not deleted
            for mod in target_modules:
                if mod != ambiguous_key and mod not in config["rank_pattern"] and mod not in deleted_keys:
                    config["rank_pattern"][mod] = original_r

    # Handle alphas to deal with cases like:
    # https://github.com/huggingface/diffusers/pull/9999#issuecomment-2516180777
    has_different_ranks = len(config["rank_pattern"]) > 1 and list(config["rank_pattern"])[0] != config["r"]
    if has_different_ranks:
        config["lora_alpha"] = config["r"]
        alpha_pattern = {}
        for module_name, rank in config["rank_pattern"].items():
            alpha_pattern[module_name] = rank
        config["alpha_pattern"] = alpha_pattern

    return config


class PeftAdapterMixin:
    """
    A class containing all functions for loading and using adapters weights that are supported in PEFT library. For
    more details about adapters and injecting them in a base model, check out the PEFT
    [documentation](https://huggingface.co/docs/peft/index).

    Install the latest version of PEFT, and use this mixin to:

    - Attach new adapters in the model.
    - Attach multiple adapters and iteratively activate/deactivate them.
    - Activate/deactivate all adapters from the model.
    - Get a list of the active adapters.
    """

    _hf_peft_config_loaded = False
    # kwargs for prepare_model_for_compiled_hotswap, if required
    _prepare_lora_hotswap_kwargs: Optional[dict] = None

    @classmethod
    # Copied from diffusers.loaders.lora_base.LoraBaseMixin._optionally_disable_offloading
    def _optionally_disable_offloading(cls, _pipeline):
        """
        Optionally removes offloading in case the pipeline has been already sequentially offloaded to CPU.

        Args:
            _pipeline (`DiffusionPipeline`):
                The pipeline to disable offloading for.

        Returns:
            tuple:
                A tuple indicating if `is_model_cpu_offload` or `is_sequential_cpu_offload` is True.
        """
        return _func_optionally_disable_offloading(_pipeline=_pipeline)

    def load_lora_adapter(
        self, pretrained_model_name_or_path_or_dict, prefix="transformer", hotswap: bool = False, **kwargs
    ):
        r"""
        Loads a LoRA adapter into the underlying model.

        Parameters:
            pretrained_model_name_or_path_or_dict (`str` or `os.PathLike` or `dict`):
                Can be either:

                    - A string, the *model id* (for example `google/ddpm-celebahq-256`) of a pretrained model hosted on
                      the Hub.
                    - A path to a *directory* (for example `./my_model_directory`) containing the model weights saved
                      with [`ModelMixin.save_pretrained`].
                    - A [torch state
                      dict](https://pytorch.org/tutorials/beginner/saving_loading_models.html#what-is-a-state-dict).

            prefix (`str`, *optional*): Prefix to filter the state dict.

            cache_dir (`Union[str, os.PathLike]`, *optional*):
                Path to a directory where a downloaded pretrained model configuration is cached if the standard cache
                is not used.
            force_download (`bool`, *optional*, defaults to `False`):
                Whether or not to force the (re-)download of the model weights and configuration files, overriding the
                cached versions if they exist.
            proxies (`Dict[str, str]`, *optional*):
                A dictionary of proxy servers to use by protocol or endpoint, for example, `{'http': 'foo.bar:3128',
                'http://hostname': 'foo.bar:4012'}`. The proxies are used on each request.
            local_files_only (`bool`, *optional*, defaults to `False`):
                Whether to only load local model weights and configuration files or not. If set to `True`, the model
                won't be downloaded from the Hub.
            token (`str` or *bool*, *optional*):
                The token to use as HTTP bearer authorization for remote files. If `True`, the token generated from
                `diffusers-cli login` (stored in `~/.huggingface`) is used.
            revision (`str`, *optional*, defaults to `"main"`):
                The specific model version to use. It can be a branch name, a tag name, a commit id, or any identifier
                allowed by Git.
            subfolder (`str`, *optional*, defaults to `""`):
                The subfolder location of a model file within a larger model repository on the Hub or locally.
            network_alphas (`Dict[str, float]`):
                The value of the network alpha used for stable learning and preventing underflow. This value has the
                same meaning as the `--network_alpha` option in the kohya-ss trainer script. Refer to [this
                link](https://github.com/darkstorm2150/sd-scripts/blob/main/docs/train_network_README-en.md#execute-learning).
            low_cpu_mem_usage (`bool`, *optional*):
                Speed up model loading by only loading the pretrained LoRA weights and not initializing the random
                weights.
            hotswap : (`bool`, *optional*)
                Defaults to `False`. Whether to substitute an existing (LoRA) adapter with the newly loaded adapter
                in-place. This means that, instead of loading an additional adapter, this will take the existing
                adapter weights and replace them with the weights of the new adapter. This can be faster and more
                memory efficient. However, the main advantage of hotswapping is that when the model is compiled with
                torch.compile, loading the new adapter does not require recompilation of the model. When using
                hotswapping, the passed `adapter_name` should be the name of an already loaded adapter.

                If the new adapter and the old adapter have different ranks and/or LoRA alphas (i.e. scaling), you need
                to call an additional method before loading the adapter:

                ```py
                pipeline = ...  # load diffusers pipeline
                max_rank = ...  # the highest rank among all LoRAs that you want to load
                # call *before* compiling and loading the LoRA adapter
                pipeline.enable_lora_hotswap(target_rank=max_rank)
                pipeline.load_lora_weights(file_name)
                # optionally compile the model now
                ```

                Note that hotswapping adapters of the text encoder is not yet supported. There are some further
                limitations to this technique, which are documented here:
                https://huggingface.co/docs/peft/main/en/package_reference/hotswap
        """
        from peft import LoraConfig, inject_adapter_in_model, set_peft_model_state_dict
        from peft.tuners.tuners_utils import BaseTunerLayer

        cache_dir = kwargs.pop("cache_dir", None)
        force_download = kwargs.pop("force_download", False)
        proxies = kwargs.pop("proxies", None)
        local_files_only = kwargs.pop("local_files_only", None)
        token = kwargs.pop("token", None)
        revision = kwargs.pop("revision", None)
        subfolder = kwargs.pop("subfolder", None)
        weight_name = kwargs.pop("weight_name", None)
        use_safetensors = kwargs.pop("use_safetensors", None)
        adapter_name = kwargs.pop("adapter_name", None)
        network_alphas = kwargs.pop("network_alphas", None)
        _pipeline = kwargs.pop("_pipeline", None)
        low_cpu_mem_usage = kwargs.pop("low_cpu_mem_usage", False)
        allow_pickle = False

        if low_cpu_mem_usage and is_peft_version("<=", "0.13.0"):
            raise ValueError(
                "`low_cpu_mem_usage=True` is not compatible with this `peft` version. Please update it with `pip install -U peft`."
            )

        user_agent = {
            "file_type": "attn_procs_weights",
            "framework": "pytorch",
        }

        state_dict = _fetch_state_dict(
            pretrained_model_name_or_path_or_dict=pretrained_model_name_or_path_or_dict,
            weight_name=weight_name,
            use_safetensors=use_safetensors,
            local_files_only=local_files_only,
            cache_dir=cache_dir,
            force_download=force_download,
            proxies=proxies,
            token=token,
            revision=revision,
            subfolder=subfolder,
            user_agent=user_agent,
            allow_pickle=allow_pickle,
        )
        if network_alphas is not None and prefix is None:
            raise ValueError("`network_alphas` cannot be None when `prefix` is None.")

        if prefix is not None:
            state_dict = {k[len(f"{prefix}.") :]: v for k, v in state_dict.items() if k.startswith(f"{prefix}.")}

        if len(state_dict) > 0:
            if adapter_name in getattr(self, "peft_config", {}) and not hotswap:
                raise ValueError(
                    f"Adapter name {adapter_name} already in use in the model - please select a new adapter name."
                )
            elif adapter_name not in getattr(self, "peft_config", {}) and hotswap:
                raise ValueError(
                    f"Trying to hotswap LoRA adapter '{adapter_name}' but there is no existing adapter by that name. "
                    "Please choose an existing adapter name or set `hotswap=False` to prevent hotswapping."
                )

            # check with first key if is not in peft format
            first_key = next(iter(state_dict.keys()))
            if "lora_A" not in first_key:
                state_dict = convert_unet_state_dict_to_peft(state_dict)

            rank = {}
            for key, val in state_dict.items():
                # Cannot figure out rank from lora layers that don't have atleast 2 dimensions.
                # Bias layers in LoRA only have a single dimension
                if "lora_B" in key and val.ndim > 1:
                    # TODO: revisit this after https://github.com/huggingface/peft/pull/2382 is merged.
                    rank[key] = val.shape[1]

            if network_alphas is not None and len(network_alphas) >= 1:
                alpha_keys = [k for k in network_alphas.keys() if k.startswith(f"{prefix}.")]
                network_alphas = {k.replace(f"{prefix}.", ""): v for k, v in network_alphas.items() if k in alpha_keys}

            lora_config_kwargs = get_peft_kwargs(rank, network_alpha_dict=network_alphas, peft_state_dict=state_dict)
            # TODO: revisit this after https://github.com/huggingface/peft/pull/2382 is merged.
            lora_config_kwargs = _maybe_adjust_config(lora_config_kwargs)

            if "use_dora" in lora_config_kwargs:
                if lora_config_kwargs["use_dora"]:
                    if is_peft_version("<", "0.9.0"):
                        raise ValueError(
                            "You need `peft` 0.9.0 at least to use DoRA-enabled LoRAs. Please upgrade your installation of `peft`."
                        )
                else:
                    if is_peft_version("<", "0.9.0"):
                        lora_config_kwargs.pop("use_dora")

            if "lora_bias" in lora_config_kwargs:
                if lora_config_kwargs["lora_bias"]:
                    if is_peft_version("<=", "0.13.2"):
                        raise ValueError(
                            "You need `peft` 0.14.0 at least to use `lora_bias` in LoRAs. Please upgrade your installation of `peft`."
                        )
                else:
                    if is_peft_version("<=", "0.13.2"):
                        lora_config_kwargs.pop("lora_bias")

            lora_config = LoraConfig(**lora_config_kwargs)
            # adapter_name
            if adapter_name is None:
                adapter_name = get_adapter_name(self)

            # <Unsafe code
            # We can be sure that the following works as it just sets attention processors, lora layers and puts all in the same dtype
            # Now we remove any existing hooks to `_pipeline`.

            # In case the pipeline has been already offloaded to CPU - temporarily remove the hooks
            # otherwise loading LoRA weights will lead to an error
            is_model_cpu_offload, is_sequential_cpu_offload = self._optionally_disable_offloading(_pipeline)

            peft_kwargs = {}
            if is_peft_version(">=", "0.13.1"):
                peft_kwargs["low_cpu_mem_usage"] = low_cpu_mem_usage

            if hotswap or (self._prepare_lora_hotswap_kwargs is not None):
                if is_peft_version(">", "0.14.0"):
                    from peft.utils.hotswap import (
                        check_hotswap_configs_compatible,
                        hotswap_adapter_from_state_dict,
                        prepare_model_for_compiled_hotswap,
                    )
                else:
                    msg = (
                        "Hotswapping requires PEFT > v0.14. Please upgrade PEFT to a higher version or install it "
                        "from source."
                    )
                    raise ImportError(msg)

            if hotswap:

                def map_state_dict_for_hotswap(sd):
                    # For hotswapping, we need the adapter name to be present in the state dict keys
                    new_sd = {}
                    for k, v in sd.items():
                        if k.endswith("lora_A.weight") or key.endswith("lora_B.weight"):
                            k = k[: -len(".weight")] + f".{adapter_name}.weight"
                        elif k.endswith("lora_B.bias"):  # lora_bias=True option
                            k = k[: -len(".bias")] + f".{adapter_name}.bias"
                        new_sd[k] = v
                    return new_sd

            # To handle scenarios where we cannot successfully set state dict. If it's unsucessful,
            # we should also delete the `peft_config` associated to the `adapter_name`.
            try:
<<<<<<< HEAD
                if hotswap:
                    state_dict = map_state_dict_for_hotswap(state_dict)
                    check_hotswap_configs_compatible(self.peft_config[adapter_name], lora_config)
                    try:
                        hotswap_adapter_from_state_dict(
                            model=self,
                            state_dict=state_dict,
                            adapter_name=adapter_name,
                            config=lora_config,
                        )
                    except Exception as e:
                        logger.error(f"Hotswapping {adapter_name} was unsucessful with the following error: \n{e}")
                        raise
                    # the hotswap function raises if there are incompatible keys, so if we reach this point we can set
                    # it to None
                    incompatible_keys = None
                else:
                    inject_adapter_in_model(lora_config, self, adapter_name=adapter_name, **peft_kwargs)
                    incompatible_keys = set_peft_model_state_dict(self, state_dict, adapter_name, **peft_kwargs)

                    if self._prepare_lora_hotswap_kwargs is not None:
                        # For hotswapping of compiled models or adapters with different ranks.
                        # If the user called enable_lora_hotswap, we need to ensure it is called:
                        # - after the first adapter was loaded
                        # - before the model is compiled and the 2nd adapter is being hotswapped in
                        # Therefore, it needs to be called here
                        prepare_model_for_compiled_hotswap(
                            self, config=lora_config, **self._prepare_lora_hotswap_kwargs
                        )
                        # We only want to call prepare_model_for_compiled_hotswap once
                        self._prepare_lora_hotswap_kwargs = None

=======
                inject_adapter_in_model(lora_config, self, adapter_name=adapter_name, **peft_kwargs)
                incompatible_keys = set_peft_model_state_dict(self, state_dict, adapter_name, **peft_kwargs)
                # Set peft config loaded flag to True if module has been successfully injected and incompatible keys retrieved
                if not self._hf_peft_config_loaded:
                    self._hf_peft_config_loaded = True
>>>>>>> 723dbdd3
            except Exception as e:
                # In case `inject_adapter_in_model()` was unsuccessful even before injecting the `peft_config`.
                if hasattr(self, "peft_config"):
                    for module in self.modules():
                        if isinstance(module, BaseTunerLayer):
                            active_adapters = module.active_adapters
                            for active_adapter in active_adapters:
                                if adapter_name in active_adapter:
                                    module.delete_adapter(adapter_name)

                    self.peft_config.pop(adapter_name)
                logger.error(f"Loading {adapter_name} was unsucessful with the following error: \n{e}")
                raise

            warn_msg = ""
            if incompatible_keys is not None:
                # Check only for unexpected keys.
                unexpected_keys = getattr(incompatible_keys, "unexpected_keys", None)
                if unexpected_keys:
                    lora_unexpected_keys = [k for k in unexpected_keys if "lora_" in k and adapter_name in k]
                    if lora_unexpected_keys:
                        warn_msg = (
                            f"Loading adapter weights from state_dict led to unexpected keys found in the model:"
                            f" {', '.join(lora_unexpected_keys)}. "
                        )

                # Filter missing keys specific to the current adapter.
                missing_keys = getattr(incompatible_keys, "missing_keys", None)
                if missing_keys:
                    lora_missing_keys = [k for k in missing_keys if "lora_" in k and adapter_name in k]
                    if lora_missing_keys:
                        warn_msg += (
                            f"Loading adapter weights from state_dict led to missing keys in the model:"
                            f" {', '.join(lora_missing_keys)}."
                        )

            if warn_msg:
                logger.warning(warn_msg)

            # Offload back.
            if is_model_cpu_offload:
                _pipeline.enable_model_cpu_offload()
            elif is_sequential_cpu_offload:
                _pipeline.enable_sequential_cpu_offload()
            # Unsafe code />

        if prefix is not None and not state_dict:
            logger.warning(
                f"No LoRA keys associated to {self.__class__.__name__} found with the {prefix=}. "
                "This is safe to ignore if LoRA state dict didn't originally have any "
                f"{self.__class__.__name__} related params. You can also try specifying `prefix=None` "
                "to resolve the warning. Otherwise, open an issue if you think it's unexpected: "
                "https://github.com/huggingface/diffusers/issues/new"
            )

    def save_lora_adapter(
        self,
        save_directory,
        adapter_name: str = "default",
        upcast_before_saving: bool = False,
        safe_serialization: bool = True,
        weight_name: Optional[str] = None,
    ):
        """
        Save the LoRA parameters corresponding to the underlying model.

        Arguments:
            save_directory (`str` or `os.PathLike`):
                Directory to save LoRA parameters to. Will be created if it doesn't exist.
            adapter_name: (`str`, defaults to "default"): The name of the adapter to serialize. Useful when the
                underlying model has multiple adapters loaded.
            upcast_before_saving (`bool`, defaults to `False`):
                Whether to cast the underlying model to `torch.float32` before serialization.
            save_function (`Callable`):
                The function to use to save the state dictionary. Useful during distributed training when you need to
                replace `torch.save` with another method. Can be configured with the environment variable
                `DIFFUSERS_SAVE_MODE`.
            safe_serialization (`bool`, *optional*, defaults to `True`):
                Whether to save the model using `safetensors` or the traditional PyTorch way with `pickle`.
            weight_name: (`str`, *optional*, defaults to `None`): Name of the file to serialize the state dict with.
        """
        from peft.utils import get_peft_model_state_dict

        from .lora_base import LORA_WEIGHT_NAME, LORA_WEIGHT_NAME_SAFE

        if adapter_name is None:
            adapter_name = get_adapter_name(self)

        if adapter_name not in getattr(self, "peft_config", {}):
            raise ValueError(f"Adapter name {adapter_name} not found in the model.")

        lora_layers_to_save = get_peft_model_state_dict(
            self.to(dtype=torch.float32 if upcast_before_saving else None), adapter_name=adapter_name
        )
        if os.path.isfile(save_directory):
            raise ValueError(f"Provided path ({save_directory}) should be a directory, not a file")

        if safe_serialization:

            def save_function(weights, filename):
                return safetensors.torch.save_file(weights, filename, metadata={"format": "pt"})

        else:
            save_function = torch.save

        os.makedirs(save_directory, exist_ok=True)

        if weight_name is None:
            if safe_serialization:
                weight_name = LORA_WEIGHT_NAME_SAFE
            else:
                weight_name = LORA_WEIGHT_NAME

        # TODO: we could consider saving the `peft_config` as well.
        save_path = Path(save_directory, weight_name).as_posix()
        save_function(lora_layers_to_save, save_path)
        logger.info(f"Model weights saved in {save_path}")

    def set_adapters(
        self,
        adapter_names: Union[List[str], str],
        weights: Optional[Union[float, Dict, List[float], List[Dict], List[None]]] = None,
    ):
        """
        Set the currently active adapters for use in the UNet.

        Args:
            adapter_names (`List[str]` or `str`):
                The names of the adapters to use.
            adapter_weights (`Union[List[float], float]`, *optional*):
                The adapter(s) weights to use with the UNet. If `None`, the weights are set to `1.0` for all the
                adapters.

        Example:

        ```py
        from diffusers import AutoPipelineForText2Image
        import torch

        pipeline = AutoPipelineForText2Image.from_pretrained(
            "stabilityai/stable-diffusion-xl-base-1.0", torch_dtype=torch.float16
        ).to("cuda")
        pipeline.load_lora_weights(
            "jbilcke-hf/sdxl-cinematic-1", weight_name="pytorch_lora_weights.safetensors", adapter_name="cinematic"
        )
        pipeline.load_lora_weights("nerijs/pixel-art-xl", weight_name="pixel-art-xl.safetensors", adapter_name="pixel")
        pipeline.set_adapters(["cinematic", "pixel"], adapter_weights=[0.5, 0.5])
        ```
        """
        if not USE_PEFT_BACKEND:
            raise ValueError("PEFT backend is required for `set_adapters()`.")

        adapter_names = [adapter_names] if isinstance(adapter_names, str) else adapter_names

        # Expand weights into a list, one entry per adapter
        # examples for e.g. 2 adapters:  [{...}, 7] -> [7,7] ; None -> [None, None]
        if not isinstance(weights, list):
            weights = [weights] * len(adapter_names)

        if len(adapter_names) != len(weights):
            raise ValueError(
                f"Length of adapter names {len(adapter_names)} is not equal to the length of their weights {len(weights)}."
            )

        # Set None values to default of 1.0
        # e.g. [{...}, 7] -> [{...}, 7] ; [None, None] -> [1.0, 1.0]
        weights = [w if w is not None else 1.0 for w in weights]

        # e.g. [{...}, 7] -> [{expanded dict...}, 7]
        scale_expansion_fn = _SET_ADAPTER_SCALE_FN_MAPPING[self.__class__.__name__]
        weights = scale_expansion_fn(self, weights)

        set_weights_and_activate_adapters(self, adapter_names, weights)

    def add_adapter(self, adapter_config, adapter_name: str = "default") -> None:
        r"""
        Adds a new adapter to the current model for training. If no adapter name is passed, a default name is assigned
        to the adapter to follow the convention of the PEFT library.

        If you are not familiar with adapters and PEFT methods, we invite you to read more about them in the PEFT
        [documentation](https://huggingface.co/docs/peft).

        Args:
            adapter_config (`[~peft.PeftConfig]`):
                The configuration of the adapter to add; supported adapters are non-prefix tuning and adaption prompt
                methods.
            adapter_name (`str`, *optional*, defaults to `"default"`):
                The name of the adapter to add. If no name is passed, a default name is assigned to the adapter.
        """
        check_peft_version(min_version=MIN_PEFT_VERSION)

        if not is_peft_available():
            raise ImportError("PEFT is not available. Please install PEFT to use this function: `pip install peft`.")

        from peft import PeftConfig, inject_adapter_in_model

        if not self._hf_peft_config_loaded:
            self._hf_peft_config_loaded = True
        elif adapter_name in self.peft_config:
            raise ValueError(f"Adapter with name {adapter_name} already exists. Please use a different name.")

        if not isinstance(adapter_config, PeftConfig):
            raise ValueError(
                f"adapter_config should be an instance of PeftConfig. Got {type(adapter_config)} instead."
            )

        # Unlike transformers, here we don't need to retrieve the name_or_path of the unet as the loading logic is
        # handled by the `load_lora_layers` or `StableDiffusionLoraLoaderMixin`. Therefore we set it to `None` here.
        adapter_config.base_model_name_or_path = None
        inject_adapter_in_model(adapter_config, self, adapter_name)
        self.set_adapter(adapter_name)

    def set_adapter(self, adapter_name: Union[str, List[str]]) -> None:
        """
        Sets a specific adapter by forcing the model to only use that adapter and disables the other adapters.

        If you are not familiar with adapters and PEFT methods, we invite you to read more about them on the PEFT
        [documentation](https://huggingface.co/docs/peft).

        Args:
            adapter_name (Union[str, List[str]])):
                The list of adapters to set or the adapter name in the case of a single adapter.
        """
        check_peft_version(min_version=MIN_PEFT_VERSION)

        if not self._hf_peft_config_loaded:
            raise ValueError("No adapter loaded. Please load an adapter first.")

        if isinstance(adapter_name, str):
            adapter_name = [adapter_name]

        missing = set(adapter_name) - set(self.peft_config)
        if len(missing) > 0:
            raise ValueError(
                f"Following adapter(s) could not be found: {', '.join(missing)}. Make sure you are passing the correct adapter name(s)."
                f" current loaded adapters are: {list(self.peft_config.keys())}"
            )

        from peft.tuners.tuners_utils import BaseTunerLayer

        _adapters_has_been_set = False

        for _, module in self.named_modules():
            if isinstance(module, BaseTunerLayer):
                if hasattr(module, "set_adapter"):
                    module.set_adapter(adapter_name)
                # Previous versions of PEFT does not support multi-adapter inference
                elif not hasattr(module, "set_adapter") and len(adapter_name) != 1:
                    raise ValueError(
                        "You are trying to set multiple adapters and you have a PEFT version that does not support multi-adapter inference. Please upgrade to the latest version of PEFT."
                        " `pip install -U peft` or `pip install -U git+https://github.com/huggingface/peft.git`"
                    )
                else:
                    module.active_adapter = adapter_name
                _adapters_has_been_set = True

        if not _adapters_has_been_set:
            raise ValueError(
                "Did not succeeded in setting the adapter. Please make sure you are using a model that supports adapters."
            )

    def disable_adapters(self) -> None:
        r"""
        Disable all adapters attached to the model and fallback to inference with the base model only.

        If you are not familiar with adapters and PEFT methods, we invite you to read more about them on the PEFT
        [documentation](https://huggingface.co/docs/peft).
        """
        check_peft_version(min_version=MIN_PEFT_VERSION)

        if not self._hf_peft_config_loaded:
            raise ValueError("No adapter loaded. Please load an adapter first.")

        from peft.tuners.tuners_utils import BaseTunerLayer

        for _, module in self.named_modules():
            if isinstance(module, BaseTunerLayer):
                if hasattr(module, "enable_adapters"):
                    module.enable_adapters(enabled=False)
                else:
                    # support for older PEFT versions
                    module.disable_adapters = True

    def enable_adapters(self) -> None:
        """
        Enable adapters that are attached to the model. The model uses `self.active_adapters()` to retrieve the list of
        adapters to enable.

        If you are not familiar with adapters and PEFT methods, we invite you to read more about them on the PEFT
        [documentation](https://huggingface.co/docs/peft).
        """
        check_peft_version(min_version=MIN_PEFT_VERSION)

        if not self._hf_peft_config_loaded:
            raise ValueError("No adapter loaded. Please load an adapter first.")

        from peft.tuners.tuners_utils import BaseTunerLayer

        for _, module in self.named_modules():
            if isinstance(module, BaseTunerLayer):
                if hasattr(module, "enable_adapters"):
                    module.enable_adapters(enabled=True)
                else:
                    # support for older PEFT versions
                    module.disable_adapters = False

    def active_adapters(self) -> List[str]:
        """
        Gets the current list of active adapters of the model.

        If you are not familiar with adapters and PEFT methods, we invite you to read more about them on the PEFT
        [documentation](https://huggingface.co/docs/peft).
        """
        check_peft_version(min_version=MIN_PEFT_VERSION)

        if not is_peft_available():
            raise ImportError("PEFT is not available. Please install PEFT to use this function: `pip install peft`.")

        if not self._hf_peft_config_loaded:
            raise ValueError("No adapter loaded. Please load an adapter first.")

        from peft.tuners.tuners_utils import BaseTunerLayer

        for _, module in self.named_modules():
            if isinstance(module, BaseTunerLayer):
                return module.active_adapter

    def fuse_lora(self, lora_scale=1.0, safe_fusing=False, adapter_names=None):
        if not USE_PEFT_BACKEND:
            raise ValueError("PEFT backend is required for `fuse_lora()`.")

        self.lora_scale = lora_scale
        self._safe_fusing = safe_fusing
        self.apply(partial(self._fuse_lora_apply, adapter_names=adapter_names))

    def _fuse_lora_apply(self, module, adapter_names=None):
        from peft.tuners.tuners_utils import BaseTunerLayer

        merge_kwargs = {"safe_merge": self._safe_fusing}

        if isinstance(module, BaseTunerLayer):
            if self.lora_scale != 1.0:
                module.scale_layer(self.lora_scale)

            # For BC with prevous PEFT versions, we need to check the signature
            # of the `merge` method to see if it supports the `adapter_names` argument.
            supported_merge_kwargs = list(inspect.signature(module.merge).parameters)
            if "adapter_names" in supported_merge_kwargs:
                merge_kwargs["adapter_names"] = adapter_names
            elif "adapter_names" not in supported_merge_kwargs and adapter_names is not None:
                raise ValueError(
                    "The `adapter_names` argument is not supported with your PEFT version. Please upgrade"
                    " to the latest version of PEFT. `pip install -U peft`"
                )

            module.merge(**merge_kwargs)

    def unfuse_lora(self):
        if not USE_PEFT_BACKEND:
            raise ValueError("PEFT backend is required for `unfuse_lora()`.")
        self.apply(self._unfuse_lora_apply)

    def _unfuse_lora_apply(self, module):
        from peft.tuners.tuners_utils import BaseTunerLayer

        if isinstance(module, BaseTunerLayer):
            module.unmerge()

    def unload_lora(self):
        if not USE_PEFT_BACKEND:
            raise ValueError("PEFT backend is required for `unload_lora()`.")

        from ..utils import recurse_remove_peft_layers

        recurse_remove_peft_layers(self)
        if hasattr(self, "peft_config"):
            del self.peft_config

    def disable_lora(self):
        """
        Disables the active LoRA layers of the underlying model.

        Example:

        ```py
        from diffusers import AutoPipelineForText2Image
        import torch

        pipeline = AutoPipelineForText2Image.from_pretrained(
            "stabilityai/stable-diffusion-xl-base-1.0", torch_dtype=torch.float16
        ).to("cuda")
        pipeline.load_lora_weights(
            "jbilcke-hf/sdxl-cinematic-1", weight_name="pytorch_lora_weights.safetensors", adapter_name="cinematic"
        )
        pipeline.disable_lora()
        ```
        """
        if not USE_PEFT_BACKEND:
            raise ValueError("PEFT backend is required for this method.")
        set_adapter_layers(self, enabled=False)

    def enable_lora(self):
        """
        Enables the active LoRA layers of the underlying model.

        Example:

        ```py
        from diffusers import AutoPipelineForText2Image
        import torch

        pipeline = AutoPipelineForText2Image.from_pretrained(
            "stabilityai/stable-diffusion-xl-base-1.0", torch_dtype=torch.float16
        ).to("cuda")
        pipeline.load_lora_weights(
            "jbilcke-hf/sdxl-cinematic-1", weight_name="pytorch_lora_weights.safetensors", adapter_name="cinematic"
        )
        pipeline.enable_lora()
        ```
        """
        if not USE_PEFT_BACKEND:
            raise ValueError("PEFT backend is required for this method.")
        set_adapter_layers(self, enabled=True)

    def delete_adapters(self, adapter_names: Union[List[str], str]):
        """
        Delete an adapter's LoRA layers from the underlying model.

        Args:
            adapter_names (`Union[List[str], str]`):
                The names (single string or list of strings) of the adapter to delete.

        Example:

        ```py
        from diffusers import AutoPipelineForText2Image
        import torch

        pipeline = AutoPipelineForText2Image.from_pretrained(
            "stabilityai/stable-diffusion-xl-base-1.0", torch_dtype=torch.float16
        ).to("cuda")
        pipeline.load_lora_weights(
            "jbilcke-hf/sdxl-cinematic-1", weight_name="pytorch_lora_weights.safetensors", adapter_names="cinematic"
        )
        pipeline.delete_adapters("cinematic")
        ```
        """
        if not USE_PEFT_BACKEND:
            raise ValueError("PEFT backend is required for this method.")

        if isinstance(adapter_names, str):
            adapter_names = [adapter_names]

        for adapter_name in adapter_names:
            delete_adapter_layers(self, adapter_name)

            # Pop also the corresponding adapter from the config
            if hasattr(self, "peft_config"):
                self.peft_config.pop(adapter_name, None)

    def enable_lora_hotswap(
        self, target_rank: int = 128, check_compiled: Literal["error", "warn", "ignore"] = "error"
    ) -> None:
        """Enables the possibility to hotswap LoRA adapters.

        Calling this method is only required when hotswapping adapters and if the model is compiled or if the ranks of
        the loaded adapters differ.

        Args:
            target_rank (`int`, *optional*, defaults to `128`):
                The highest rank among all the adapters that will be loaded.

            check_compiled (`str`, *optional*, defaults to `"error"`):
                How to handle the case when the model is already compiled, which should generally be avoided. The
                options are:
                  - "error" (default): raise an error
                  - "warn": issue a warning
                  - "ignore": do nothing
        """
        if getattr(self, "peft_config", {}):
            if check_compiled == "error":
                raise RuntimeError("Call `enable_lora_hotswap` before loading the first adapter.")
            elif check_compiled == "warn":
                logger.warning(
                    "It is recommended to call `enable_lora_hotswap` before loading the first adapter to avoid recompilation."
                )
            elif check_compiled != "ignore":
                raise ValueError(
                    f"check_compiles should be one of 'error', 'warn', or 'ignore', got '{check_compiled}' instead."
                )

        self._prepare_lora_hotswap_kwargs = {"target_rank": target_rank, "check_compiled": check_compiled}<|MERGE_RESOLUTION|>--- conflicted
+++ resolved
@@ -364,7 +364,6 @@
             # To handle scenarios where we cannot successfully set state dict. If it's unsucessful,
             # we should also delete the `peft_config` associated to the `adapter_name`.
             try:
-<<<<<<< HEAD
                 if hotswap:
                     state_dict = map_state_dict_for_hotswap(state_dict)
                     check_hotswap_configs_compatible(self.peft_config[adapter_name], lora_config)
@@ -397,13 +396,9 @@
                         # We only want to call prepare_model_for_compiled_hotswap once
                         self._prepare_lora_hotswap_kwargs = None
 
-=======
-                inject_adapter_in_model(lora_config, self, adapter_name=adapter_name, **peft_kwargs)
-                incompatible_keys = set_peft_model_state_dict(self, state_dict, adapter_name, **peft_kwargs)
                 # Set peft config loaded flag to True if module has been successfully injected and incompatible keys retrieved
                 if not self._hf_peft_config_loaded:
                     self._hf_peft_config_loaded = True
->>>>>>> 723dbdd3
             except Exception as e:
                 # In case `inject_adapter_in_model()` was unsuccessful even before injecting the `peft_config`.
                 if hasattr(self, "peft_config"):
