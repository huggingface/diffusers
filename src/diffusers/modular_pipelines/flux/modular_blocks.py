# Copyright 2025 The HuggingFace Team. All rights reserved.
#
# Licensed under the Apache License, Version 2.0 (the "License");
# you may not use this file except in compliance with the License.
# You may obtain a copy of the License at
#
#     http://www.apache.org/licenses/LICENSE-2.0
#
# Unless required by applicable law or agreed to in writing, software
# distributed under the License is distributed on an "AS IS" BASIS,
# WITHOUT WARRANTIES OR CONDITIONS OF ANY KIND, either express or implied.
# See the License for the specific language governing permissions and
# limitations under the License.

from ...utils import logging
from ..modular_pipeline import AutoPipelineBlocks, SequentialPipelineBlocks
from ..modular_pipeline_utils import InsertableDict
from .before_denoise import (
    FluxImg2ImgPrepareLatentsStep,
    FluxImg2ImgSetTimestepsStep,
    FluxInputStep,
    FluxKontextInputStep,
    FluxKontextPrepareLatentsStep,
    FluxPrepareLatentsStep,
    FluxSetTimestepsStep,
)
from .decoders import FluxDecodeStep
from .denoise import FluxDenoiseStep, FluxKontextDenoiseStep
from .encoders import FluxTextEncoderStep, FluxVaeEncoderStep


logger = logging.get_logger(__name__)  # pylint: disable=invalid-name


# vae encoder (run before before_denoise)
class FluxAutoVaeEncoderStep(AutoPipelineBlocks):
    block_classes = [FluxVaeEncoderStep]
    block_names = ["img2img"]
    block_trigger_inputs = ["image"]

    @property
    def description(self):
        return (
            "Vae encoder step that encode the image inputs into their latent representations.\n"
            + "This is an auto pipeline block that works for img2img tasks.\n"
            + " - `FluxVaeEncoderStep` (img2img) is used when only `image` is provided."
            + " - if `image` is provided, step will be skipped."
        )


# before_denoise: text2img
class FluxBeforeDenoiseStep(SequentialPipelineBlocks):
    block_classes = [
        FluxInputStep,
        FluxPrepareLatentsStep,
        FluxSetTimestepsStep,
    ]
    block_names = ["input", "prepare_latents", "set_timesteps"]

    @property
    def description(self):
        return (
            "Before denoise step that prepare the inputs for the denoise step.\n"
            + "This is a sequential pipeline blocks:\n"
            + " - `FluxInputStep` is used to adjust the batch size of the model inputs\n"
            + " - `FluxPrepareLatentsStep` is used to prepare the latents\n"
            + " - `FluxSetTimestepsStep` is used to set the timesteps\n"
        )


# before_denoise: text2img, img2img (for Kontext)
class FluxKontextBeforeDenoiseStep(SequentialPipelineBlocks):
    block_classes = [
        FluxInputStep,
        FluxKontextPrepareLatentsStep,
        FluxSetTimestepsStep,
    ]
    block_names = ["input", "prepare_latents", "set_timesteps"]

    @property
    def description(self):
        return (
            "Before denoise step that prepare the inputs for the denoise step in Flux Kontext.\n"
            + "This is a sequential pipeline blocks:\n"
            + " - `FluxInputStep` is used to adjust the batch size of the model inputs\n"
            + " - `FluxKontextPrepareLatentsStep` is used to prepare the latents\n"
            + " - `FluxSetTimestepsStep` is used to set the timesteps\n"
        )


# before_denoise: img2img
class FluxImg2ImgBeforeDenoiseStep(SequentialPipelineBlocks):
    block_classes = [FluxInputStep, FluxImg2ImgSetTimestepsStep, FluxImg2ImgPrepareLatentsStep]
    block_names = ["input", "set_timesteps", "prepare_latents"]

    @property
    def description(self):
        return (
            "Before denoise step that prepare the inputs for the denoise step for img2img task.\n"
            + "This is a sequential pipeline blocks:\n"
            + " - `FluxInputStep` is used to adjust the batch size of the model inputs\n"
            + " - `FluxImg2ImgSetTimestepsStep` is used to set the timesteps\n"
            + " - `FluxImg2ImgPrepareLatentsStep` is used to prepare the latents\n"
        )


# before_denoise: all task (text2img, img2img)
class FluxAutoBeforeDenoiseStep(AutoPipelineBlocks):
    block_classes = [FluxImg2ImgBeforeDenoiseStep, FluxBeforeDenoiseStep]
    block_names = ["img2img", "text2image"]
    block_trigger_inputs = ["image_latents", None]

    @property
    def description(self):
        return (
            "Before denoise step that prepare the inputs for the denoise step.\n"
            + "This is an auto pipeline block that works for text2image.\n"
            + " - `FluxBeforeDenoiseStep` (text2image) is used.\n"
            + " - `FluxImg2ImgBeforeDenoiseStep` (img2img) is used when only `image_latents` is provided.\n"
        )


# flux kontext (both text2img and img2img)
class FluxKontextAutoBeforeDenoiseStep(AutoPipelineBlocks):
    # Kontext should follow `FluxBeforeDenoiseStep` when T2I mode is on.
    block_classes = [FluxBeforeDenoiseStep, FluxKontextBeforeDenoiseStep]
    block_names = ["text2image", "img2img"]
    block_trigger_inputs = [None, "image_latents"]

    @property
    def description(self):
        return (
            "Before denoise step that prepare the inputs for the denoise step.\n"
            + "This is an auto pipeline block that works for text2image.\n"
            + " - `FluxBeforeDenoiseStep` (text2img) is used when only `image_latents` is None.\n"
            + " - `FluxKontextBeforeDenoiseStep` (img2img) is used when only `image_latents` is provided.\n"
        )


# denoise: text2image, img2img
class FluxAutoDenoiseStep(AutoPipelineBlocks):
    block_classes = [FluxDenoiseStep]
    block_names = ["denoise"]
    block_trigger_inputs = [None]

    @property
    def description(self) -> str:
        return (
            "Denoise step that iteratively denoise the latents. "
            "This is a auto pipeline block that works for text2image and img2img tasks."
            " - `FluxDenoiseStep` (denoise) for text2image and img2img tasks."
        )


class FluxKontextAutoDenoiseStep(AutoPipelineBlocks):
    block_classes = [FluxKontextDenoiseStep]
    block_names = ["denoise"]
    block_trigger_inputs = [None]

    @property
    def description(self) -> str:
        return (
            "Denoise step that iteratively denoise the latents for Flux Kontext. "
            "This is a auto pipeline block that works for text2image and img2img tasks."
            " - `FluxDenoiseStep` (denoise) for text2image and img2img tasks."
        )


# decode: all task (text2img, img2img)
class FluxAutoDecodeStep(AutoPipelineBlocks):
    block_classes = [FluxDecodeStep]
    block_names = ["non-inpaint"]
    block_trigger_inputs = [None]

    @property
    def description(self):
        return "Decode step that decode the denoised latents into image outputs.\n - `FluxDecodeStep`"


<<<<<<< HEAD
# text2image, img2img
=======
class FluxCoreDenoiseStep(SequentialPipelineBlocks):
    block_classes = [FluxInputStep, FluxAutoBeforeDenoiseStep, FluxAutoDenoiseStep]
    block_names = ["input", "before_denoise", "denoise"]

    @property
    def description(self):
        return (
            "Core step that performs the denoising process. \n"
            + " - `FluxInputStep` (input) standardizes the inputs for the denoising step.\n"
            + " - `FluxAutoBeforeDenoiseStep` (before_denoise) prepares the inputs for the denoising step.\n"
            + " - `FluxAutoDenoiseStep` (denoise) iteratively denoises the latents.\n"
            + "This step support text-to-image and image-to-image tasks for Flux:\n"
            + " - for image-to-image generation, you need to provide `image_latents`\n"
            + " - for text-to-image generation, all you need to provide is prompt embeddings"
        )


# text2image
>>>>>>> 7f3e9b86
class FluxAutoBlocks(SequentialPipelineBlocks):
    block_classes = [
        FluxTextEncoderStep,
        FluxAutoVaeEncoderStep,
        FluxCoreDenoiseStep,
        FluxAutoDecodeStep,
    ]
    block_names = ["text_encoder", "image_encoder", "denoise", "decode"]

    @property
    def description(self):
        return (
            "Auto Modular pipeline for text-to-image and image-to-image using Flux.\n"
            + "- for text-to-image generation, all you need to provide is `prompt`\n"
            + "- for image-to-image generation, you need to provide either `image` or `image_latents`"
        )


# text2image, img2img
class FluxKontextAutoBlocks(SequentialPipelineBlocks):
    block_classes = [
        FluxTextEncoderStep,
        FluxKontextAutoBeforeDenoiseStep,
        FluxKontextAutoDenoiseStep,
        FluxAutoDecodeStep,
    ]
    block_names = ["text_encoder", "before_denoise", "denoise", "decoder"]

    @property
    def description(self):
        return (
            "Auto Modular pipeline for text-to-image and image-to-image using Flux Kontext.\n"
            + "- for text-to-image generation, all you need to provide is `prompt`\n"
            + "- for image-to-image generation, you need to provide either `image` or `image_latents`"
        )


TEXT2IMAGE_BLOCKS = InsertableDict(
    [
        ("text_encoder", FluxTextEncoderStep),
        ("input", FluxInputStep),
        ("prepare_latents", FluxPrepareLatentsStep),
        ("set_timesteps", FluxSetTimestepsStep),
        ("denoise", FluxDenoiseStep),
        ("decode", FluxDecodeStep),
    ]
)

IMAGE2IMAGE_BLOCKS = InsertableDict(
    [
        ("text_encoder", FluxTextEncoderStep),
        ("image_encoder", FluxVaeEncoderStep),
        ("input", FluxInputStep),
        ("set_timesteps", FluxImg2ImgSetTimestepsStep),
        ("prepare_latents", FluxImg2ImgPrepareLatentsStep),
        ("denoise", FluxDenoiseStep),
        ("decode", FluxDecodeStep),
    ]
)

AUTO_BLOCKS = InsertableDict(
    [
        ("text_encoder", FluxTextEncoderStep),
        ("image_encoder", FluxAutoVaeEncoderStep),
        ("denoise", FluxCoreDenoiseStep),
        ("decode", FluxAutoDecodeStep),
    ]
)
AUTO_BLOCKS_KONTEXT = InsertableDict(
    [
        ("text_encoder", FluxTextEncoderStep),
        ("input", FluxKontextInputStep),
        ("prepare_latents", FluxKontextPrepareLatentsStep),
        ("set_timesteps", FluxSetTimestepsStep),
        ("denoise", FluxKontextDenoiseStep),
        ("decode", FluxDecodeStep),
    ]
)


ALL_BLOCKS = {"text2image": TEXT2IMAGE_BLOCKS, "img2img": IMAGE2IMAGE_BLOCKS, "auto": AUTO_BLOCKS}
ALL_BLOCKS_KONTEXT = {"auto": AUTO_BLOCKS_KONTEXT}<|MERGE_RESOLUTION|>--- conflicted
+++ resolved
@@ -177,9 +177,6 @@
         return "Decode step that decode the denoised latents into image outputs.\n - `FluxDecodeStep`"
 
 
-<<<<<<< HEAD
-# text2image, img2img
-=======
 class FluxCoreDenoiseStep(SequentialPipelineBlocks):
     block_classes = [FluxInputStep, FluxAutoBeforeDenoiseStep, FluxAutoDenoiseStep]
     block_names = ["input", "before_denoise", "denoise"]
@@ -198,7 +195,6 @@
 
 
 # text2image
->>>>>>> 7f3e9b86
 class FluxAutoBlocks(SequentialPipelineBlocks):
     block_classes = [
         FluxTextEncoderStep,
