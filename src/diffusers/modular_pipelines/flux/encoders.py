# Copyright 2025 The HuggingFace Team. All rights reserved.
#
# Licensed under the Apache License, Version 2.0 (the "License");
# you may not use this file except in compliance with the License.
# You may obtain a copy of the License at
#
#     http://www.apache.org/licenses/LICENSE-2.0
#
# Unless required by applicable law or agreed to in writing, software
# distributed under the License is distributed on an "AS IS" BASIS,
# WITHOUT WARRANTIES OR CONDITIONS OF ANY KIND, either express or implied.
# See the License for the specific language governing permissions and
# limitations under the License.

import html
from typing import List, Optional, Union

import regex as re
import torch
from transformers import CLIPTextModel, CLIPTokenizer, T5EncoderModel, T5TokenizerFast

from ...configuration_utils import FrozenDict
from ...image_processor import VaeImageProcessor, is_valid_image, is_valid_image_imagelist
from ...loaders import FluxLoraLoaderMixin, TextualInversionLoaderMixin
from ...models import AutoencoderKL
from ...pipelines.pipeline_utils import retrieve_latents
from ...utils import USE_PEFT_BACKEND, is_ftfy_available, logging, scale_lora_layers, unscale_lora_layers
from ..modular_pipeline import ModularPipelineBlocks, PipelineState
from ..modular_pipeline_utils import ComponentSpec, InputParam, OutputParam
from .modular_pipeline import FluxModularPipeline


if is_ftfy_available():
    import ftfy


logger = logging.get_logger(__name__)  # pylint: disable=invalid-name


def basic_clean(text):
    text = ftfy.fix_text(text)
    text = html.unescape(html.unescape(text))
    return text.strip()


def whitespace_clean(text):
    text = re.sub(r"\s+", " ", text)
    text = text.strip()
    return text


def prompt_clean(text):
    text = whitespace_clean(basic_clean(text))
    return text


<<<<<<< HEAD
class FluxVaeEncoderStep(ModularPipelineBlocks):
=======
# Copied from diffusers.pipelines.stable_diffusion.pipeline_stable_diffusion_img2img.retrieve_latents
def retrieve_latents(
    encoder_output: torch.Tensor, generator: Optional[torch.Generator] = None, sample_mode: str = "sample"
):
    if hasattr(encoder_output, "latent_dist") and sample_mode == "sample":
        return encoder_output.latent_dist.sample(generator)
    elif hasattr(encoder_output, "latent_dist") and sample_mode == "argmax":
        return encoder_output.latent_dist.mode()
    elif hasattr(encoder_output, "latents"):
        return encoder_output.latents
    else:
        raise AttributeError("Could not access latents of provided encoder_output")


def encode_vae_image(vae: AutoencoderKL, image: torch.Tensor, generator: torch.Generator, sample_mode="sample"):
    if isinstance(generator, list):
        image_latents = [
            retrieve_latents(vae.encode(image[i : i + 1]), generator=generator[i], sample_mode=sample_mode)
            for i in range(image.shape[0])
        ]
        image_latents = torch.cat(image_latents, dim=0)
    else:
        image_latents = retrieve_latents(vae.encode(image), generator=generator, sample_mode=sample_mode)

    image_latents = (image_latents - vae.config.shift_factor) * vae.config.scaling_factor

    return image_latents


class FluxProcessImagesInputStep(ModularPipelineBlocks):
>>>>>>> f072c64b
    model_name = "flux"

    @property
    def description(self) -> str:
        return "Image Preprocess step."

    @property
    def expected_components(self) -> List[ComponentSpec]:
        return [
            ComponentSpec(
                "image_processor",
                VaeImageProcessor,
                config=FrozenDict({"vae_scale_factor": 16}),
                default_creation_method="from_config",
            ),
        ]

    @property
    def inputs(self) -> List[InputParam]:
        return [InputParam("resized_image"), InputParam("image"), InputParam("height"), InputParam("width")]

    @property
    def intermediate_outputs(self) -> List[OutputParam]:
        return [OutputParam(name="processed_image")]

    @staticmethod
    def check_inputs(height, width, vae_scale_factor):
        if height is not None and height % (vae_scale_factor * 2) != 0:
            raise ValueError(f"Height must be divisible by {vae_scale_factor * 2} but is {height}")

        if width is not None and width % (vae_scale_factor * 2) != 0:
            raise ValueError(f"Width must be divisible by {vae_scale_factor * 2} but is {width}")

    @torch.no_grad()
    def __call__(self, components: FluxModularPipeline, state: PipelineState):
        block_state = self.get_block_state(state)

        if block_state.resized_image is None and block_state.image is None:
            raise ValueError("`resized_image` and `image` cannot be None at the same time")

        if block_state.resized_image is None:
            image = block_state.image
            self.check_inputs(
                height=block_state.height, width=block_state.width, vae_scale_factor=components.vae_scale_factor
            )
            height = block_state.height or components.default_height
            width = block_state.width or components.default_width
        else:
            width, height = block_state.resized_image[0].size
            image = block_state.resized_image

        block_state.processed_image = components.image_processor.preprocess(image=image, height=height, width=width)

        self.set_block_state(state, block_state)
        return components, state


class FluxKontextProcessImagesInputStep(ModularPipelineBlocks):
    model_name = "flux-kontext"

    def __init__(self, _auto_resize=True):
        self._auto_resize = _auto_resize
        super().__init__()

    @property
    def description(self) -> str:
        return (
            "Image preprocess step for Flux Kontext. The preprocessed image goes to the VAE.\n"
            "Kontext works as a T2I model, too, in case no input image is provided."
        )

    @property
    def expected_components(self) -> List[ComponentSpec]:
        return [
            ComponentSpec(
                "image_processor",
                VaeImageProcessor,
                config=FrozenDict({"vae_scale_factor": 16}),
                default_creation_method="from_config",
            ),
        ]

    @property
    def inputs(self) -> List[InputParam]:
        return [InputParam("image")]

    @property
    def intermediate_outputs(self) -> List[OutputParam]:
        return [OutputParam(name="processed_image")]

    @torch.no_grad()
    def __call__(self, components: FluxModularPipeline, state: PipelineState):
        from ...pipelines.flux.pipeline_flux_kontext import PREFERRED_KONTEXT_RESOLUTIONS

        block_state = self.get_block_state(state)
        images = block_state.image

        if images is None:
            block_state.processed_image = None

        else:
            multiple_of = components.image_processor.config.vae_scale_factor

            if not is_valid_image_imagelist(images):
                raise ValueError(f"Images must be image or list of images but are {type(images)}")

            if is_valid_image(images):
                images = [images]

            img = images[0]
            image_height, image_width = components.image_processor.get_default_height_width(img)
            aspect_ratio = image_width / image_height
            if self._auto_resize:
                # Kontext is trained on specific resolutions, using one of them is recommended
                _, image_width, image_height = min(
                    (abs(aspect_ratio - w / h), w, h) for w, h in PREFERRED_KONTEXT_RESOLUTIONS
                )
            image_width = image_width // multiple_of * multiple_of
            image_height = image_height // multiple_of * multiple_of
            images = components.image_processor.resize(images, image_height, image_width)
            block_state.processed_image = components.image_processor.preprocess(images, image_height, image_width)

        self.set_block_state(state, block_state)
        return components, state


class FluxVaeEncoderDynamicStep(ModularPipelineBlocks):
    model_name = "flux"

    def __init__(
        self, input_name: str = "processed_image", output_name: str = "image_latents", sample_mode: str = "sample"
    ):
        """Initialize a VAE encoder step for converting images to latent representations.

        Both the input and output names are configurable so this block can be configured to process to different image
        inputs (e.g., "processed_image" -> "image_latents", "processed_control_image" -> "control_image_latents").

        Args:
            input_name (str, optional): Name of the input image tensor. Defaults to "processed_image".
                Examples: "processed_image" or "processed_control_image"
            output_name (str, optional): Name of the output latent tensor. Defaults to "image_latents".
                Examples: "image_latents" or "control_image_latents"
            sample_mode (str, optional): Sampling mode to be used.

        Examples:
            # Basic usage with default settings (includes image processor): # FluxImageVaeEncoderDynamicStep()

            # Custom input/output names for control image: # FluxImageVaeEncoderDynamicStep(
                input_name="processed_control_image", output_name="control_image_latents"
            )
        """
        self._image_input_name = input_name
        self._image_latents_output_name = output_name
        self.sample_mode = sample_mode
        super().__init__()

    @property
    def description(self) -> str:
        return f"Dynamic VAE Encoder step that converts {self._image_input_name} into latent representations {self._image_latents_output_name}.\n"

    @property
    def expected_components(self) -> List[ComponentSpec]:
        components = [ComponentSpec("vae", AutoencoderKL)]
        return components

    @property
    def inputs(self) -> List[InputParam]:
        inputs = [InputParam(self._image_input_name), InputParam("generator")]
        return inputs

    @property
    def intermediate_outputs(self) -> List[OutputParam]:
        return [
            OutputParam(
                self._image_latents_output_name,
                type_hint=torch.Tensor,
                description="The latents representing the reference image",
            )
        ]

    @torch.no_grad()
    def __call__(self, components: FluxModularPipeline, state: PipelineState) -> PipelineState:
        block_state = self.get_block_state(state)
        image = getattr(block_state, self._image_input_name)

        if image is None:
            setattr(block_state, self._image_latents_output_name, None)
        else:
            device = components._execution_device
            dtype = components.vae.dtype
            image = image.to(device=device, dtype=dtype)

            # Encode image into latents
            image_latents = encode_vae_image(
                image=image, vae=components.vae, generator=block_state.generator, sample_mode=self.sample_mode
            )
            setattr(block_state, self._image_latents_output_name, image_latents)

        self.set_block_state(state, block_state)

        return components, state


class FluxTextEncoderStep(ModularPipelineBlocks):
    model_name = "flux"

    @property
    def description(self) -> str:
        return "Text Encoder step that generate text_embeddings to guide the image generation"

    @property
    def expected_components(self) -> List[ComponentSpec]:
        return [
            ComponentSpec("text_encoder", CLIPTextModel),
            ComponentSpec("tokenizer", CLIPTokenizer),
            ComponentSpec("text_encoder_2", T5EncoderModel),
            ComponentSpec("tokenizer_2", T5TokenizerFast),
        ]

    @property
    def inputs(self) -> List[InputParam]:
        return [
            InputParam("prompt"),
            InputParam("prompt_2"),
            InputParam("max_sequence_length", type_hint=int, default=512, required=False),
            InputParam("joint_attention_kwargs"),
        ]

    @property
    def intermediate_outputs(self) -> List[OutputParam]:
        return [
            OutputParam(
                "prompt_embeds",
                kwargs_type="denoiser_input_fields",
                type_hint=torch.Tensor,
                description="text embeddings used to guide the image generation",
            ),
            OutputParam(
                "pooled_prompt_embeds",
                kwargs_type="denoiser_input_fields",
                type_hint=torch.Tensor,
                description="pooled text embeddings used to guide the image generation",
            ),
        ]

    @staticmethod
    def check_inputs(block_state):
        for prompt in [block_state.prompt, block_state.prompt_2]:
            if prompt is not None and (not isinstance(prompt, str) and not isinstance(prompt, list)):
                raise ValueError(f"`prompt` or `prompt_2` has to be of type `str` or `list` but is {type(prompt)}")

    @staticmethod
    def _get_t5_prompt_embeds(
        components, prompt: Union[str, List[str]], max_sequence_length: int, device: torch.device
    ):
        dtype = components.text_encoder_2.dtype
        prompt = [prompt] if isinstance(prompt, str) else prompt

        if isinstance(components, TextualInversionLoaderMixin):
            prompt = components.maybe_convert_prompt(prompt, components.tokenizer_2)

        text_inputs = components.tokenizer_2(
            prompt,
            padding="max_length",
            max_length=max_sequence_length,
            truncation=True,
            return_length=False,
            return_overflowing_tokens=False,
            return_tensors="pt",
        )
        text_input_ids = text_inputs.input_ids

        untruncated_ids = components.tokenizer_2(prompt, padding="longest", return_tensors="pt").input_ids
        if untruncated_ids.shape[-1] >= text_input_ids.shape[-1] and not torch.equal(text_input_ids, untruncated_ids):
            removed_text = components.tokenizer_2.batch_decode(untruncated_ids[:, max_sequence_length - 1 : -1])
            logger.warning(
                "The following part of your input was truncated because `max_sequence_length` is set to "
                f" {max_sequence_length} tokens: {removed_text}"
            )

        prompt_embeds = components.text_encoder_2(text_input_ids.to(device), output_hidden_states=False)[0]
        prompt_embeds = prompt_embeds.to(dtype=dtype, device=device)
        return prompt_embeds

    @staticmethod
    def _get_clip_prompt_embeds(components, prompt: Union[str, List[str]], device: torch.device):
        prompt = [prompt] if isinstance(prompt, str) else prompt

        if isinstance(components, TextualInversionLoaderMixin):
            prompt = components.maybe_convert_prompt(prompt, components.tokenizer)

        text_inputs = components.tokenizer(
            prompt,
            padding="max_length",
            max_length=components.tokenizer.model_max_length,
            truncation=True,
            return_overflowing_tokens=False,
            return_length=False,
            return_tensors="pt",
        )

        text_input_ids = text_inputs.input_ids
        tokenizer_max_length = components.tokenizer.model_max_length
        untruncated_ids = components.tokenizer(prompt, padding="longest", return_tensors="pt").input_ids
        if untruncated_ids.shape[-1] >= text_input_ids.shape[-1] and not torch.equal(text_input_ids, untruncated_ids):
            removed_text = components.tokenizer.batch_decode(untruncated_ids[:, tokenizer_max_length - 1 : -1])
            logger.warning(
                "The following part of your input was truncated because CLIP can only handle sequences up to"
                f" {tokenizer_max_length} tokens: {removed_text}"
            )
        prompt_embeds = components.text_encoder(text_input_ids.to(device), output_hidden_states=False)

        # Use pooled output of CLIPTextModel
        prompt_embeds = prompt_embeds.pooler_output
        prompt_embeds = prompt_embeds.to(dtype=components.text_encoder.dtype, device=device)

        return prompt_embeds

    @staticmethod
    def encode_prompt(
        components,
        prompt: Union[str, List[str]],
        prompt_2: Union[str, List[str]],
        device: Optional[torch.device] = None,
        prompt_embeds: Optional[torch.FloatTensor] = None,
        pooled_prompt_embeds: Optional[torch.FloatTensor] = None,
        max_sequence_length: int = 512,
        lora_scale: Optional[float] = None,
    ):
        device = device or components._execution_device

        # set lora scale so that monkey patched LoRA
        # function of text encoder can correctly access it
        if lora_scale is not None and isinstance(components, FluxLoraLoaderMixin):
            components._lora_scale = lora_scale

            # dynamically adjust the LoRA scale
            if components.text_encoder is not None and USE_PEFT_BACKEND:
                scale_lora_layers(components.text_encoder, lora_scale)
            if components.text_encoder_2 is not None and USE_PEFT_BACKEND:
                scale_lora_layers(components.text_encoder_2, lora_scale)

        prompt = [prompt] if isinstance(prompt, str) else prompt

        if prompt_embeds is None:
            prompt_2 = prompt_2 or prompt
            prompt_2 = [prompt_2] if isinstance(prompt_2, str) else prompt_2

            # We only use the pooled prompt output from the CLIPTextModel
            pooled_prompt_embeds = FluxTextEncoderStep._get_clip_prompt_embeds(
                components,
                prompt=prompt,
                device=device,
            )
            prompt_embeds = FluxTextEncoderStep._get_t5_prompt_embeds(
                components,
                prompt=prompt_2,
                max_sequence_length=max_sequence_length,
                device=device,
            )

        if components.text_encoder is not None:
            if isinstance(components, FluxLoraLoaderMixin) and USE_PEFT_BACKEND:
                # Retrieve the original scale by scaling back the LoRA layers
                unscale_lora_layers(components.text_encoder, lora_scale)

        if components.text_encoder_2 is not None:
            if isinstance(components, FluxLoraLoaderMixin) and USE_PEFT_BACKEND:
                # Retrieve the original scale by scaling back the LoRA layers
                unscale_lora_layers(components.text_encoder_2, lora_scale)

        return prompt_embeds, pooled_prompt_embeds

    @torch.no_grad()
    def __call__(self, components: FluxModularPipeline, state: PipelineState) -> PipelineState:
        # Get inputs and intermediates
        block_state = self.get_block_state(state)
        self.check_inputs(block_state)

        block_state.device = components._execution_device

        # Encode input prompt
        block_state.text_encoder_lora_scale = (
            block_state.joint_attention_kwargs.get("scale", None)
            if block_state.joint_attention_kwargs is not None
            else None
        )
        block_state.prompt_embeds, block_state.pooled_prompt_embeds = self.encode_prompt(
            components,
            prompt=block_state.prompt,
            prompt_2=None,
            prompt_embeds=None,
            pooled_prompt_embeds=None,
            device=block_state.device,
            max_sequence_length=block_state.max_sequence_length,
            lora_scale=block_state.text_encoder_lora_scale,
        )

        # Add outputs
        self.set_block_state(state, block_state)
        return components, state<|MERGE_RESOLUTION|>--- conflicted
+++ resolved
@@ -54,23 +54,6 @@
     return text
 
 
-<<<<<<< HEAD
-class FluxVaeEncoderStep(ModularPipelineBlocks):
-=======
-# Copied from diffusers.pipelines.stable_diffusion.pipeline_stable_diffusion_img2img.retrieve_latents
-def retrieve_latents(
-    encoder_output: torch.Tensor, generator: Optional[torch.Generator] = None, sample_mode: str = "sample"
-):
-    if hasattr(encoder_output, "latent_dist") and sample_mode == "sample":
-        return encoder_output.latent_dist.sample(generator)
-    elif hasattr(encoder_output, "latent_dist") and sample_mode == "argmax":
-        return encoder_output.latent_dist.mode()
-    elif hasattr(encoder_output, "latents"):
-        return encoder_output.latents
-    else:
-        raise AttributeError("Could not access latents of provided encoder_output")
-
-
 def encode_vae_image(vae: AutoencoderKL, image: torch.Tensor, generator: torch.Generator, sample_mode="sample"):
     if isinstance(generator, list):
         image_latents = [
@@ -87,7 +70,6 @@
 
 
 class FluxProcessImagesInputStep(ModularPipelineBlocks):
->>>>>>> f072c64b
     model_name = "flux"
 
     @property
