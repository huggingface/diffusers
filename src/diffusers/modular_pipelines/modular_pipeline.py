# Copyright 2025 The HuggingFace Team. All rights reserved.
#
# Licensed under the Apache License, Version 2.0 (the "License");
# you may not use this file except in compliance with the License.
# You may obtain a copy of the License at
#
#     http://www.apache.org/licenses/LICENSE-2.0
#
# Unless required by applicable law or agreed to in writing, software
# distributed under the License is distributed on an "AS IS" BASIS,
# WITHOUT WARRANTIES OR CONDITIONS OF ANY KIND, either express or implied.
# See the License for the specific language governing permissions and
# limitations under the License.
import importlib
import inspect
import os
import traceback
import warnings
from collections import OrderedDict
from copy import deepcopy
from dataclasses import dataclass, field
from typing import Any, Dict, List, Optional, Tuple, Union

import torch
from huggingface_hub import create_repo
from huggingface_hub.utils import validate_hf_hub_args
from tqdm.auto import tqdm
from typing_extensions import Self

from ..configuration_utils import ConfigMixin, FrozenDict
from ..pipelines.pipeline_loading_utils import _fetch_class_library_tuple, simple_get_class_obj
from ..utils import PushToHubMixin, is_accelerate_available, logging
from ..utils.dynamic_modules_utils import get_class_from_dynamic_module, resolve_trust_remote_code
from ..utils.hub_utils import load_or_create_model_card, populate_model_card
from .components_manager import ComponentsManager
from .modular_pipeline_utils import (
    ComponentSpec,
    ConfigSpec,
    InputParam,
    InsertableDict,
    OutputParam,
    format_components,
    format_configs,
    make_doc_string,
)


if is_accelerate_available():
    import accelerate

logger = logging.get_logger(__name__)  # pylint: disable=invalid-name


MODULAR_PIPELINE_MAPPING = OrderedDict(
    [
        ("stable-diffusion-xl", "StableDiffusionXLModularPipeline"),
        ("wan", "WanModularPipeline"),
        ("flux", "FluxModularPipeline"),
        ("qwenimage", "QwenImageModularPipeline"),
        ("qwenimage-edit", "QwenImageEditModularPipeline"),
    ]
)

MODULAR_PIPELINE_BLOCKS_MAPPING = OrderedDict(
    [
        ("StableDiffusionXLModularPipeline", "StableDiffusionXLAutoBlocks"),
        ("WanModularPipeline", "WanAutoBlocks"),
        ("FluxModularPipeline", "FluxAutoBlocks"),
        ("QwenImageModularPipeline", "QwenImageAutoBlocks"),
        ("QwenImageEditModularPipeline", "QwenImageEditAutoBlocks"),
    ]
)


@dataclass
class PipelineState:
    """
    [`PipelineState`] stores the state of a pipeline. It is used to pass data between pipeline blocks.
    """

    values: Dict[str, Any] = field(default_factory=dict)
    kwargs_mapping: Dict[str, List[str]] = field(default_factory=dict)

    def set(self, key: str, value: Any, kwargs_type: str = None):
        """
        Add a value to the pipeline state.

        Args:
            key (str): The key for the value
            value (Any): The value to store
            kwargs_type (str): The kwargs_type with which the value is associated
        """
        self.values[key] = value

        if kwargs_type is not None:
            if kwargs_type not in self.kwargs_mapping:
                self.kwargs_mapping[kwargs_type] = [key]
            else:
                self.kwargs_mapping[kwargs_type].append(key)

    def get(self, keys: Union[str, List[str]], default: Any = None) -> Union[Any, Dict[str, Any]]:
        """
        Get one or multiple values from the pipeline state.

        Args:
            keys (Union[str, List[str]]): Key or list of keys for the values
            default (Any): The default value to return if not found

        Returns:
            Union[Any, Dict[str, Any]]: Single value if keys is str, dictionary of values if keys is list
        """
        if isinstance(keys, str):
            return self.values.get(keys, default)
        return {key: self.values.get(key, default) for key in keys}

    def get_by_kwargs(self, kwargs_type: str) -> Dict[str, Any]:
        """
        Get all values with matching kwargs_type.

        Args:
            kwargs_type (str): The kwargs_type to filter by

        Returns:
            Dict[str, Any]: Dictionary of values with matching kwargs_type
        """
        value_names = self.kwargs_mapping.get(kwargs_type, [])
        return self.get(value_names)

    def to_dict(self) -> Dict[str, Any]:
        """
        Convert PipelineState to a dictionary.
        """
        return {**self.__dict__}

    def __getattr__(self, name):
        """
        Allow attribute access to intermediate values. If an attribute is not found in the object, look for it in the
        intermediates dict.
        """
        if name in self.values:
            return self.values[name]
        raise AttributeError(f"'{self.__class__.__name__}' object has no attribute '{name}'")

    def __repr__(self):
        def format_value(v):
            if hasattr(v, "shape") and hasattr(v, "dtype"):
                return f"Tensor(dtype={v.dtype}, shape={v.shape})"
            elif isinstance(v, list) and len(v) > 0 and hasattr(v[0], "shape") and hasattr(v[0], "dtype"):
                return f"[Tensor(dtype={v[0].dtype}, shape={v[0].shape}), ...]"
            else:
                return repr(v)

        values_str = "\n".join(f"    {k}: {format_value(v)}" for k, v in self.values.items())
        kwargs_mapping_str = "\n".join(f"    {k}: {v}" for k, v in self.kwargs_mapping.items())

        return f"PipelineState(\n  values={{\n{values_str}\n  }},\n  kwargs_mapping={{\n{kwargs_mapping_str}\n  }}\n)"


@dataclass
class BlockState:
    """
    Container for block state data with attribute access and formatted representation.
    """

    def __init__(self, **kwargs):
        for key, value in kwargs.items():
            setattr(self, key, value)

    def __getitem__(self, key: str):
        # allows block_state["foo"]
        return getattr(self, key, None)

    def __setitem__(self, key: str, value: Any):
        # allows block_state["foo"] = "bar"
        setattr(self, key, value)

    def as_dict(self):
        """
        Convert BlockState to a dictionary.

        Returns:
            Dict[str, Any]: Dictionary containing all attributes of the BlockState
        """
        return dict(self.__dict__.items())

    def __repr__(self):
        def format_value(v):
            # Handle tensors directly
            if hasattr(v, "shape") and hasattr(v, "dtype"):
                return f"Tensor(dtype={v.dtype}, shape={v.shape})"

            # Handle lists of tensors
            elif isinstance(v, list):
                if len(v) > 0 and hasattr(v[0], "shape") and hasattr(v[0], "dtype"):
                    shapes = [t.shape for t in v]
                    return f"List[{len(v)}] of Tensors with shapes {shapes}"
                return repr(v)

            # Handle tuples of tensors
            elif isinstance(v, tuple):
                if len(v) > 0 and hasattr(v[0], "shape") and hasattr(v[0], "dtype"):
                    shapes = [t.shape for t in v]
                    return f"Tuple[{len(v)}] of Tensors with shapes {shapes}"
                return repr(v)

            # Handle dicts with tensor values
            elif isinstance(v, dict):
                formatted_dict = {}
                for k, val in v.items():
                    if hasattr(val, "shape") and hasattr(val, "dtype"):
                        formatted_dict[k] = f"Tensor(shape={val.shape}, dtype={val.dtype})"
                    elif (
                        isinstance(val, list)
                        and len(val) > 0
                        and hasattr(val[0], "shape")
                        and hasattr(val[0], "dtype")
                    ):
                        shapes = [t.shape for t in val]
                        formatted_dict[k] = f"List[{len(val)}] of Tensors with shapes {shapes}"
                    else:
                        formatted_dict[k] = repr(val)
                return formatted_dict

            # Default case
            return repr(v)

        attributes = "\n".join(f"    {k}: {format_value(v)}" for k, v in self.__dict__.items())
        return f"BlockState(\n{attributes}\n)"


class ModularPipelineBlocks(ConfigMixin, PushToHubMixin):
    """
    Base class for all Pipeline Blocks: PipelineBlock, AutoPipelineBlocks, SequentialPipelineBlocks,
    LoopSequentialPipelineBlocks

    [`ModularPipelineBlocks`] provides method to load and save the definition of pipeline blocks.

    <Tip warning={true}>

        This is an experimental feature and is likely to change in the future.

    </Tip>
    """

    config_name = "modular_config.json"
    model_name = None

    @classmethod
    def _get_signature_keys(cls, obj):
        parameters = inspect.signature(obj.__init__).parameters
        required_parameters = {k: v for k, v in parameters.items() if v.default == inspect._empty}
        optional_parameters = set({k for k, v in parameters.items() if v.default != inspect._empty})
        expected_modules = set(required_parameters.keys()) - {"self"}

        return expected_modules, optional_parameters

    def __init__(self):
        self.sub_blocks = InsertableDict()

    @property
    def description(self) -> str:
        """Description of the block. Must be implemented by subclasses."""
        return ""

    @property
    def expected_components(self) -> List[ComponentSpec]:
        return []

    @property
    def expected_configs(self) -> List[ConfigSpec]:
        return []

    @property
    def inputs(self) -> List[InputParam]:
        """List of input parameters. Must be implemented by subclasses."""
        return []

    def _get_required_inputs(self):
        input_names = []
        for input_param in self.inputs:
            if input_param.required:
                input_names.append(input_param.name)

        return input_names

    @property
    def required_inputs(self) -> List[InputParam]:
        return self._get_required_inputs()

    @property
    def intermediate_outputs(self) -> List[OutputParam]:
        """List of intermediate output parameters. Must be implemented by subclasses."""
        return []

    def _get_outputs(self):
        return self.intermediate_outputs

    @property
    def outputs(self) -> List[OutputParam]:
        return self._get_outputs()

    @classmethod
    def from_pretrained(
        cls,
        pretrained_model_name_or_path: str,
        trust_remote_code: bool = False,
        **kwargs,
    ):
        hub_kwargs_names = [
            "cache_dir",
            "force_download",
            "local_files_only",
            "proxies",
            "resume_download",
            "revision",
            "subfolder",
            "token",
        ]
        hub_kwargs = {name: kwargs.pop(name) for name in hub_kwargs_names if name in kwargs}

        config = cls.load_config(pretrained_model_name_or_path)
        has_remote_code = "auto_map" in config and cls.__name__ in config["auto_map"]
        trust_remote_code = resolve_trust_remote_code(
            trust_remote_code, pretrained_model_name_or_path, has_remote_code
        )
        if not (has_remote_code and trust_remote_code):
            raise ValueError(
                "Selected model repository does not happear to have any custom code or does not have a valid `config.json` file."
            )

        class_ref = config["auto_map"][cls.__name__]
        module_file, class_name = class_ref.split(".")
        module_file = module_file + ".py"
        block_cls = get_class_from_dynamic_module(
            pretrained_model_name_or_path,
            module_file=module_file,
            class_name=class_name,
            **hub_kwargs,
            **kwargs,
        )
        expected_kwargs, optional_kwargs = block_cls._get_signature_keys(block_cls)
        block_kwargs = {
            name: kwargs.pop(name) for name in kwargs if name in expected_kwargs or name in optional_kwargs
        }

        return block_cls(**block_kwargs)

    def save_pretrained(self, save_directory, push_to_hub=False, **kwargs):
        # TODO: factor out this logic.
        cls_name = self.__class__.__name__

        full_mod = type(self).__module__
        module = full_mod.rsplit(".", 1)[-1].replace("__dynamic__", "")
        parent_module = self.save_pretrained.__func__.__qualname__.split(".", 1)[0]
        auto_map = {f"{parent_module}": f"{module}.{cls_name}"}

        self.register_to_config(auto_map=auto_map)
        self.save_config(save_directory=save_directory, push_to_hub=push_to_hub, **kwargs)
        config = dict(self.config)
        self._internal_dict = FrozenDict(config)

    def init_pipeline(
        self,
        pretrained_model_name_or_path: Optional[Union[str, os.PathLike]] = None,
        components_manager: Optional[ComponentsManager] = None,
        collection: Optional[str] = None,
    ) -> "ModularPipeline":
        """
        create a ModularPipeline, optionally accept pretrained_model_name_or_path to load from hub.
        """
        pipeline_class_name = MODULAR_PIPELINE_MAPPING.get(self.model_name, ModularPipeline.__name__)
        diffusers_module = importlib.import_module("diffusers")
        pipeline_class = getattr(diffusers_module, pipeline_class_name)

        modular_pipeline = pipeline_class(
            blocks=deepcopy(self),
            pretrained_model_name_or_path=pretrained_model_name_or_path,
            components_manager=components_manager,
            collection=collection,
        )
        return modular_pipeline

    def get_block_state(self, state: PipelineState) -> dict:
        """Get all inputs and intermediates in one dictionary"""
        data = {}
        state_inputs = self.inputs

        # Check inputs
        for input_param in state_inputs:
            if input_param.name:
                value = state.get(input_param.name)
                if input_param.required and value is None:
                    raise ValueError(f"Required input '{input_param.name}' is missing")
                elif value is not None or (value is None and input_param.name not in data):
                    data[input_param.name] = value

            elif input_param.kwargs_type:
                # if kwargs_type is provided, get all inputs with matching kwargs_type
                if input_param.kwargs_type not in data:
                    data[input_param.kwargs_type] = {}
                inputs_kwargs = state.get_by_kwargs(input_param.kwargs_type)
                if inputs_kwargs:
                    for k, v in inputs_kwargs.items():
                        if v is not None:
                            data[k] = v
                            data[input_param.kwargs_type][k] = v

        return BlockState(**data)

    def set_block_state(self, state: PipelineState, block_state: BlockState):
        for output_param in self.intermediate_outputs:
            if not hasattr(block_state, output_param.name):
                raise ValueError(f"Intermediate output '{output_param.name}' is missing in block state")
            param = getattr(block_state, output_param.name)
            state.set(output_param.name, param, output_param.kwargs_type)

        for input_param in self.inputs:
            if input_param.name and hasattr(block_state, input_param.name):
                param = getattr(block_state, input_param.name)
                # Only add if the value is different from what's in the state
                current_value = state.get(input_param.name)
                if current_value is not param:  # Using identity comparison to check if object was modified
                    state.set(input_param.name, param, input_param.kwargs_type)

            elif input_param.kwargs_type:
                # if it is a kwargs type, e.g. "guider_input_fields", it is likely to be a list of parameters
                # we need to first find out which inputs are and loop through them.
                intermediate_kwargs = state.get_by_kwargs(input_param.kwargs_type)
                for param_name, current_value in intermediate_kwargs.items():
                    if param_name is None:
                        continue

                    if not hasattr(block_state, param_name):
                        continue

                    param = getattr(block_state, param_name)
                    if current_value is not param:  # Using identity comparison to check if object was modified
                        state.set(param_name, param, input_param.kwargs_type)

    @staticmethod
    def combine_inputs(*named_input_lists: List[Tuple[str, List[InputParam]]]) -> List[InputParam]:
        """
        Combines multiple lists of InputParam objects from different blocks. For duplicate inputs, updates only if
        current default value is None and new default value is not None. Warns if multiple non-None default values
        exist for the same input.

        Args:
            named_input_lists: List of tuples containing (block_name, input_param_list) pairs

        Returns:
            List[InputParam]: Combined list of unique InputParam objects
        """
        combined_dict = {}  # name -> InputParam
        value_sources = {}  # name -> block_name

        for block_name, inputs in named_input_lists:
            for input_param in inputs:
                if input_param.name is None and input_param.kwargs_type is not None:
                    input_name = "*_" + input_param.kwargs_type
                else:
                    input_name = input_param.name
                if input_name in combined_dict:
                    current_param = combined_dict[input_name]
                    if (
                        current_param.default is not None
                        and input_param.default is not None
                        and current_param.default != input_param.default
                    ):
                        warnings.warn(
                            f"Multiple different default values found for input '{input_name}': "
                            f"{current_param.default} (from block '{value_sources[input_name]}') and "
                            f"{input_param.default} (from block '{block_name}'). Using {current_param.default}."
                        )
                    if current_param.default is None and input_param.default is not None:
                        combined_dict[input_name] = input_param
                        value_sources[input_name] = block_name
                else:
                    combined_dict[input_name] = input_param
                    value_sources[input_name] = block_name

        return list(combined_dict.values())

    @staticmethod
    def combine_outputs(*named_output_lists: List[Tuple[str, List[OutputParam]]]) -> List[OutputParam]:
        """
        Combines multiple lists of OutputParam objects from different blocks. For duplicate outputs, keeps the first
        occurrence of each output name.

        Args:
            named_output_lists: List of tuples containing (block_name, output_param_list) pairs

        Returns:
            List[OutputParam]: Combined list of unique OutputParam objects
        """
        combined_dict = {}  # name -> OutputParam

        for block_name, outputs in named_output_lists:
            for output_param in outputs:
                if (output_param.name not in combined_dict) or (
                    combined_dict[output_param.name].kwargs_type is None and output_param.kwargs_type is not None
                ):
                    combined_dict[output_param.name] = output_param

        return list(combined_dict.values())

    @property
    def input_names(self) -> List[str]:
        return [input_param.name for input_param in self.inputs]

    @property
    def intermediate_output_names(self) -> List[str]:
        return [output_param.name for output_param in self.intermediate_outputs]

    @property
    def output_names(self) -> List[str]:
        return [output_param.name for output_param in self.outputs]

    @property
    def doc(self):
        return make_doc_string(
            self.inputs,
            self.outputs,
            self.description,
            class_name=self.__class__.__name__,
            expected_components=self.expected_components,
            expected_configs=self.expected_configs,
        )


class AutoPipelineBlocks(ModularPipelineBlocks):
    """
    A Pipeline Blocks that automatically selects a block to run based on the inputs.

    This class inherits from [`ModularPipelineBlocks`]. Check the superclass documentation for the generic methods the
    library implements for all the pipeline blocks (such as loading or saving etc.)

    <Tip warning={true}>

        This is an experimental feature and is likely to change in the future.

    </Tip>

    Attributes:
        block_classes: List of block classes to be used
        block_names: List of prefixes for each block
        block_trigger_inputs: List of input names that trigger specific blocks, with None for default
    """

    block_classes = []
    block_names = []
    block_trigger_inputs = []

    def __init__(self):
        sub_blocks = InsertableDict()
        for block_name, block in zip(self.block_names, self.block_classes):
            if inspect.isclass(block):
                sub_blocks[block_name] = block()
            else:
                sub_blocks[block_name] = block
        self.sub_blocks = sub_blocks
        if not (len(self.block_classes) == len(self.block_names) == len(self.block_trigger_inputs)):
            raise ValueError(
                f"In {self.__class__.__name__}, the number of block_classes, block_names, and block_trigger_inputs must be the same."
            )
        default_blocks = [t for t in self.block_trigger_inputs if t is None]
        # can only have 1 or 0 default block, and has to put in the last
        # the order of blocks matters here because the first block with matching trigger will be dispatched
        # e.g. blocks = [inpaint, img2img] and block_trigger_inputs = ["mask", "image"]
        # as long as mask is provided, it is inpaint; if only image is provided, it is img2img
        if len(default_blocks) > 1 or (len(default_blocks) == 1 and self.block_trigger_inputs[-1] is not None):
            raise ValueError(
                f"In {self.__class__.__name__}, exactly one None must be specified as the last element "
                "in block_trigger_inputs."
            )

        # Map trigger inputs to block objects
        self.trigger_to_block_map = dict(zip(self.block_trigger_inputs, self.sub_blocks.values()))
        self.trigger_to_block_name_map = dict(zip(self.block_trigger_inputs, self.sub_blocks.keys()))
        self.block_to_trigger_map = dict(zip(self.sub_blocks.keys(), self.block_trigger_inputs))

    @property
    def model_name(self):
        return next(iter(self.sub_blocks.values())).model_name

    @property
    def description(self):
        return ""

    @property
    def expected_components(self):
        expected_components = []
        for block in self.sub_blocks.values():
            for component in block.expected_components:
                if component not in expected_components:
                    expected_components.append(component)
        return expected_components

    @property
    def expected_configs(self):
        expected_configs = []
        for block in self.sub_blocks.values():
            for config in block.expected_configs:
                if config not in expected_configs:
                    expected_configs.append(config)
        return expected_configs

    @property
    def required_inputs(self) -> List[str]:
        if None not in self.block_trigger_inputs:
            return []
        first_block = next(iter(self.sub_blocks.values()))
        required_by_all = set(getattr(first_block, "required_inputs", set()))

        # Intersect with required inputs from all other blocks
        for block in list(self.sub_blocks.values())[1:]:
            block_required = set(getattr(block, "required_inputs", set()))
            required_by_all.intersection_update(block_required)

        return list(required_by_all)

    # YiYi TODO: add test for this
    @property
    def inputs(self) -> List[Tuple[str, Any]]:
        named_inputs = [(name, block.inputs) for name, block in self.sub_blocks.items()]
        combined_inputs = self.combine_inputs(*named_inputs)
        # mark Required inputs only if that input is required by all the blocks
        for input_param in combined_inputs:
            if input_param.name in self.required_inputs:
                input_param.required = True
            else:
                input_param.required = False
        return combined_inputs

    @property
    def intermediate_outputs(self) -> List[str]:
        named_outputs = [(name, block.intermediate_outputs) for name, block in self.sub_blocks.items()]
        combined_outputs = self.combine_outputs(*named_outputs)
        return combined_outputs

    @property
    def outputs(self) -> List[str]:
        named_outputs = [(name, block.outputs) for name, block in self.sub_blocks.items()]
        combined_outputs = self.combine_outputs(*named_outputs)
        return combined_outputs

    @torch.no_grad()
    def __call__(self, pipeline, state: PipelineState) -> PipelineState:
        # Find default block first (if any)

        block = self.trigger_to_block_map.get(None)
        for input_name in self.block_trigger_inputs:
            if input_name is not None and state.get(input_name) is not None:
                block = self.trigger_to_block_map[input_name]
                break

        if block is None:
            logger.info(f"skipping auto block: {self.__class__.__name__}")
            return pipeline, state

        try:
            logger.info(f"Running block: {block.__class__.__name__}, trigger: {input_name}")
            return block(pipeline, state)
        except Exception as e:
            error_msg = (
                f"\nError in block: {block.__class__.__name__}\n"
                f"Error details: {str(e)}\n"
                f"Traceback:\n{traceback.format_exc()}"
            )
            logger.error(error_msg)
            raise

    def _get_trigger_inputs(self):
        """
        Returns a set of all unique trigger input values found in the blocks. Returns: Set[str] containing all unique
        block_trigger_inputs values
        """

        def fn_recursive_get_trigger(blocks):
            trigger_values = set()

            if blocks is not None:
                for name, block in blocks.items():
                    # Check if current block has trigger inputs(i.e. auto block)
                    if hasattr(block, "block_trigger_inputs") and block.block_trigger_inputs is not None:
                        # Add all non-None values from the trigger inputs list
                        trigger_values.update(t for t in block.block_trigger_inputs if t is not None)

                    # If block has sub_blocks, recursively check them
                    if block.sub_blocks:
                        nested_triggers = fn_recursive_get_trigger(block.sub_blocks)
                        trigger_values.update(nested_triggers)

            return trigger_values

        trigger_inputs = set(self.block_trigger_inputs)
        trigger_inputs.update(fn_recursive_get_trigger(self.sub_blocks))

        return trigger_inputs

    @property
    def trigger_inputs(self):
        return self._get_trigger_inputs()

    def __repr__(self):
        class_name = self.__class__.__name__
        base_class = self.__class__.__bases__[0].__name__
        header = (
            f"{class_name}(\n  Class: {base_class}\n" if base_class and base_class != "object" else f"{class_name}(\n"
        )

        if self.trigger_inputs:
            header += "\n"
            header += "  " + "=" * 100 + "\n"
            header += "  This pipeline contains blocks that are selected at runtime based on inputs.\n"
            header += f"  Trigger Inputs: {[inp for inp in self.trigger_inputs if inp is not None]}\n"
            header += "  " + "=" * 100 + "\n\n"

        # Format description with proper indentation
        desc_lines = self.description.split("\n")
        desc = []
        # First line with "Description:" label
        desc.append(f"  Description: {desc_lines[0]}")
        # Subsequent lines with proper indentation
        if len(desc_lines) > 1:
            desc.extend(f"      {line}" for line in desc_lines[1:])
        desc = "\n".join(desc) + "\n"

        # Components section - focus only on expected components
        expected_components = getattr(self, "expected_components", [])
        components_str = format_components(expected_components, indent_level=2, add_empty_lines=False)

        # Configs section - use format_configs with add_empty_lines=False
        expected_configs = getattr(self, "expected_configs", [])
        configs_str = format_configs(expected_configs, indent_level=2, add_empty_lines=False)

        # Blocks section - moved to the end with simplified format
        blocks_str = "  Sub-Blocks:\n"
        for i, (name, block) in enumerate(self.sub_blocks.items()):
            # Get trigger input for this block
            trigger = None
            if hasattr(self, "block_to_trigger_map"):
                trigger = self.block_to_trigger_map.get(name)
                # Format the trigger info
                if trigger is None:
                    trigger_str = "[default]"
                elif isinstance(trigger, (list, tuple)):
                    trigger_str = f"[trigger: {', '.join(str(t) for t in trigger)}]"
                else:
                    trigger_str = f"[trigger: {trigger}]"
                # For AutoPipelineBlocks, add bullet points
                blocks_str += f"    • {name} {trigger_str} ({block.__class__.__name__})\n"
            else:
                # For SequentialPipelineBlocks, show execution order
                blocks_str += f"    [{i}] {name} ({block.__class__.__name__})\n"

            # Add block description
            desc_lines = block.description.split("\n")
            indented_desc = desc_lines[0]
            if len(desc_lines) > 1:
                indented_desc += "\n" + "\n".join("                   " + line for line in desc_lines[1:])
            blocks_str += f"       Description: {indented_desc}\n\n"

        # Build the representation with conditional sections
        result = f"{header}\n{desc}"

        # Only add components section if it has content
        if components_str.strip():
            result += f"\n\n{components_str}"

        # Only add configs section if it has content
        if configs_str.strip():
            result += f"\n\n{configs_str}"

        # Always add blocks section
        result += f"\n\n{blocks_str})"

        return result

    @property
    def doc(self):
        return make_doc_string(
            self.inputs,
            self.outputs,
            self.description,
            class_name=self.__class__.__name__,
            expected_components=self.expected_components,
            expected_configs=self.expected_configs,
        )


class SequentialPipelineBlocks(ModularPipelineBlocks):
    """
    A Pipeline Blocks that combines multiple pipeline block classes into one. When called, it will call each block in
    sequence.

    This class inherits from [`ModularPipelineBlocks`]. Check the superclass documentation for the generic methods the
    library implements for all the pipeline blocks (such as loading or saving etc.)

    <Tip warning={true}>

        This is an experimental feature and is likely to change in the future.

    </Tip>

    Attributes:
        block_classes: List of block classes to be used
        block_names: List of prefixes for each block
    """

    block_classes = []
    block_names = []

    @property
    def description(self):
        return ""

    @property
    def model_name(self):
        return next((block.model_name for block in self.sub_blocks.values() if block.model_name is not None), None)

    @property
    def expected_components(self):
        expected_components = []
        for block in self.sub_blocks.values():
            for component in block.expected_components:
                if component not in expected_components:
                    expected_components.append(component)
        return expected_components

    @property
    def expected_configs(self):
        expected_configs = []
        for block in self.sub_blocks.values():
            for config in block.expected_configs:
                if config not in expected_configs:
                    expected_configs.append(config)
        return expected_configs

    @classmethod
    def from_blocks_dict(
        cls, blocks_dict: Dict[str, Any], description: Optional[str] = None
    ) -> "SequentialPipelineBlocks":
        """Creates a SequentialPipelineBlocks instance from a dictionary of blocks.

        Args:
            blocks_dict: Dictionary mapping block names to block classes or instances

        Returns:
            A new SequentialPipelineBlocks instance
        """
        instance = cls()

        # Create instances if classes are provided
        sub_blocks = InsertableDict()
        for name, block in blocks_dict.items():
            if inspect.isclass(block):
                sub_blocks[name] = block()
            else:
                sub_blocks[name] = block

        instance.block_classes = [block.__class__ for block in sub_blocks.values()]
        instance.block_names = list(sub_blocks.keys())
        instance.sub_blocks = sub_blocks

        if description is not None:
            instance.description = description

        return instance

    def __init__(self):
        sub_blocks = InsertableDict()
        for block_name, block in zip(self.block_names, self.block_classes):
            if inspect.isclass(block):
                sub_blocks[block_name] = block()
            else:
                sub_blocks[block_name] = block
        self.sub_blocks = sub_blocks

    def _get_inputs(self):
        inputs = []
        outputs = set()

        # Go through all blocks in order
        for block in self.sub_blocks.values():
            # Add inputs that aren't in outputs yet
            for inp in block.inputs:
                if inp.name not in outputs and inp.name not in {input.name for input in inputs}:
                    inputs.append(inp)

            # Only add outputs if the block cannot be skipped
            should_add_outputs = True
            if hasattr(block, "block_trigger_inputs") and None not in block.block_trigger_inputs:
                should_add_outputs = False

            if should_add_outputs:
                # Add this block's outputs
                block_intermediate_outputs = [out.name for out in block.intermediate_outputs]
                outputs.update(block_intermediate_outputs)

        return inputs

    # YiYi TODO: add test for this
    @property
    def inputs(self) -> List[Tuple[str, Any]]:
        return self._get_inputs()

    @property
    def required_inputs(self) -> List[str]:
        # Get the first block from the dictionary
        first_block = next(iter(self.sub_blocks.values()))
        required_by_any = set(getattr(first_block, "required_inputs", set()))

        # Union with required inputs from all other blocks
        for block in list(self.sub_blocks.values())[1:]:
            block_required = set(getattr(block, "required_inputs", set()))
            required_by_any.update(block_required)

        return list(required_by_any)

    @property
    def intermediate_outputs(self) -> List[str]:
        named_outputs = []
        for name, block in self.sub_blocks.items():
            inp_names = {inp.name for inp in block.inputs}
            # so we only need to list new variables as intermediate_outputs, but if user wants to list these they modified it's still fine (a.k.a we don't enforce)
            # filter out them here so they do not end up as intermediate_outputs
            if name not in inp_names:
                named_outputs.append((name, block.intermediate_outputs))
        combined_outputs = self.combine_outputs(*named_outputs)
        return combined_outputs

    # YiYi TODO: I think we can remove the outputs property
    @property
    def outputs(self) -> List[str]:
        # return next(reversed(self.sub_blocks.values())).intermediate_outputs
        return self.intermediate_outputs

    @torch.no_grad()
    def __call__(self, pipeline, state: PipelineState) -> PipelineState:
        for block_name, block in self.sub_blocks.items():
            try:
                pipeline, state = block(pipeline, state)
            except Exception as e:
                error_msg = (
                    f"\nError in block: ({block_name}, {block.__class__.__name__})\n"
                    f"Error details: {str(e)}\n"
                    f"Traceback:\n{traceback.format_exc()}"
                )
                logger.error(error_msg)
                raise
        return pipeline, state

    def _get_trigger_inputs(self):
        """
        Returns a set of all unique trigger input values found in the blocks. Returns: Set[str] containing all unique
        block_trigger_inputs values
        """

        def fn_recursive_get_trigger(blocks):
            trigger_values = set()

            if blocks is not None:
                for name, block in blocks.items():
                    # Check if current block has trigger inputs(i.e. auto block)
                    if hasattr(block, "block_trigger_inputs") and block.block_trigger_inputs is not None:
                        # Add all non-None values from the trigger inputs list
                        trigger_values.update(t for t in block.block_trigger_inputs if t is not None)

                    # If block has sub_blocks, recursively check them
                    if block.sub_blocks:
                        nested_triggers = fn_recursive_get_trigger(block.sub_blocks)
                        trigger_values.update(nested_triggers)

            return trigger_values

        return fn_recursive_get_trigger(self.sub_blocks)

    @property
    def trigger_inputs(self):
        return self._get_trigger_inputs()

    def _traverse_trigger_blocks(self, trigger_inputs):
        # Convert trigger_inputs to a set for easier manipulation
        active_triggers = set(trigger_inputs)

        def fn_recursive_traverse(block, block_name, active_triggers):
            result_blocks = OrderedDict()

            # sequential(include loopsequential) or PipelineBlock
            if not hasattr(block, "block_trigger_inputs"):
                if block.sub_blocks:
                    # sequential or LoopSequentialPipelineBlocks (keep traversing)
                    for sub_block_name, sub_block in block.sub_blocks.items():
                        blocks_to_update = fn_recursive_traverse(sub_block, sub_block_name, active_triggers)
                        blocks_to_update = fn_recursive_traverse(sub_block, sub_block_name, active_triggers)
                        blocks_to_update = {f"{block_name}.{k}": v for k, v in blocks_to_update.items()}
                        result_blocks.update(blocks_to_update)
                else:
                    # PipelineBlock
                    result_blocks[block_name] = block
                    # Add this block's output names to active triggers if defined
                    if hasattr(block, "outputs"):
                        active_triggers.update(out.name for out in block.outputs)
                return result_blocks

            # auto
            else:
                # Find first block_trigger_input that matches any value in our active_triggers
                this_block = None
                for trigger_input in block.block_trigger_inputs:
                    if trigger_input is not None and trigger_input in active_triggers:
                        this_block = block.trigger_to_block_map[trigger_input]
                        break

                # If no matches found, try to get the default (None) block
                if this_block is None and None in block.block_trigger_inputs:
                    this_block = block.trigger_to_block_map[None]

                if this_block is not None:
                    # sequential/auto (keep traversing)
                    if this_block.sub_blocks:
                        result_blocks.update(fn_recursive_traverse(this_block, block_name, active_triggers))
                    else:
                        # PipelineBlock
                        result_blocks[block_name] = this_block
                        # Add this block's output names to active triggers if defined
                        # YiYi TODO: do we need outputs here? can it just be intermediate_outputs? can we get rid of outputs attribute?
                        if hasattr(this_block, "outputs"):
                            active_triggers.update(out.name for out in this_block.outputs)

            return result_blocks

        all_blocks = OrderedDict()
        for block_name, block in self.sub_blocks.items():
            blocks_to_update = fn_recursive_traverse(block, block_name, active_triggers)
            all_blocks.update(blocks_to_update)
        return all_blocks

    def get_execution_blocks(self, *trigger_inputs):
        trigger_inputs_all = self.trigger_inputs

        if trigger_inputs is not None:
            if not isinstance(trigger_inputs, (list, tuple, set)):
                trigger_inputs = [trigger_inputs]
            invalid_inputs = [x for x in trigger_inputs if x not in trigger_inputs_all]
            if invalid_inputs:
                logger.warning(
                    f"The following trigger inputs will be ignored as they are not supported: {invalid_inputs}"
                )
                trigger_inputs = [x for x in trigger_inputs if x in trigger_inputs_all]

        if trigger_inputs is None:
            if None in trigger_inputs_all:
                trigger_inputs = [None]
            else:
                trigger_inputs = [trigger_inputs_all[0]]
        blocks_triggered = self._traverse_trigger_blocks(trigger_inputs)
        return SequentialPipelineBlocks.from_blocks_dict(blocks_triggered)

    def __repr__(self):
        class_name = self.__class__.__name__
        base_class = self.__class__.__bases__[0].__name__
        header = (
            f"{class_name}(\n  Class: {base_class}\n" if base_class and base_class != "object" else f"{class_name}(\n"
        )

        if self.trigger_inputs:
            header += "\n"
            header += "  " + "=" * 100 + "\n"
            header += "  This pipeline contains blocks that are selected at runtime based on inputs.\n"
            header += f"  Trigger Inputs: {[inp for inp in self.trigger_inputs if inp is not None]}\n"
            # Get first trigger input as example
            example_input = next(t for t in self.trigger_inputs if t is not None)
            header += f"  Use `get_execution_blocks()` with input names to see selected blocks (e.g. `get_execution_blocks('{example_input}')`).\n"
            header += "  " + "=" * 100 + "\n\n"

        # Format description with proper indentation
        desc_lines = self.description.split("\n")
        desc = []
        # First line with "Description:" label
        desc.append(f"  Description: {desc_lines[0]}")
        # Subsequent lines with proper indentation
        if len(desc_lines) > 1:
            desc.extend(f"      {line}" for line in desc_lines[1:])
        desc = "\n".join(desc) + "\n"

        # Components section - focus only on expected components
        expected_components = getattr(self, "expected_components", [])
        components_str = format_components(expected_components, indent_level=2, add_empty_lines=False)

        # Configs section - use format_configs with add_empty_lines=False
        expected_configs = getattr(self, "expected_configs", [])
        configs_str = format_configs(expected_configs, indent_level=2, add_empty_lines=False)

        # Blocks section - moved to the end with simplified format
        blocks_str = "  Sub-Blocks:\n"
        for i, (name, block) in enumerate(self.sub_blocks.items()):
            # Get trigger input for this block
            trigger = None
            if hasattr(self, "block_to_trigger_map"):
                trigger = self.block_to_trigger_map.get(name)
                # Format the trigger info
                if trigger is None:
                    trigger_str = "[default]"
                elif isinstance(trigger, (list, tuple)):
                    trigger_str = f"[trigger: {', '.join(str(t) for t in trigger)}]"
                else:
                    trigger_str = f"[trigger: {trigger}]"
                # For AutoPipelineBlocks, add bullet points
                blocks_str += f"    • {name} {trigger_str} ({block.__class__.__name__})\n"
            else:
                # For SequentialPipelineBlocks, show execution order
                blocks_str += f"    [{i}] {name} ({block.__class__.__name__})\n"

            # Add block description
            desc_lines = block.description.split("\n")
            indented_desc = desc_lines[0]
            if len(desc_lines) > 1:
                indented_desc += "\n" + "\n".join("                   " + line for line in desc_lines[1:])
            blocks_str += f"       Description: {indented_desc}\n\n"

        # Build the representation with conditional sections
        result = f"{header}\n{desc}"

        # Only add components section if it has content
        if components_str.strip():
            result += f"\n\n{components_str}"

        # Only add configs section if it has content
        if configs_str.strip():
            result += f"\n\n{configs_str}"

        # Always add blocks section
        result += f"\n\n{blocks_str})"

        return result

    @property
    def doc(self):
        return make_doc_string(
            self.inputs,
            self.outputs,
            self.description,
            class_name=self.__class__.__name__,
            expected_components=self.expected_components,
            expected_configs=self.expected_configs,
        )


class LoopSequentialPipelineBlocks(ModularPipelineBlocks):
    """
    A Pipeline blocks that combines multiple pipeline block classes into a For Loop. When called, it will call each
    block in sequence.

    This class inherits from [`ModularPipelineBlocks`]. Check the superclass documentation for the generic methods the
    library implements for all the pipeline blocks (such as loading or saving etc.)

    <Tip warning={true}>

        This is an experimental feature and is likely to change in the future.

    </Tip>

    Attributes:
        block_classes: List of block classes to be used
        block_names: List of prefixes for each block
    """

    model_name = None
    block_classes = []
    block_names = []

    @property
    def description(self) -> str:
        """Description of the block. Must be implemented by subclasses."""
        raise NotImplementedError("description method must be implemented in subclasses")

    @property
    def loop_expected_components(self) -> List[ComponentSpec]:
        return []

    @property
    def loop_expected_configs(self) -> List[ConfigSpec]:
        return []

    @property
    def loop_inputs(self) -> List[InputParam]:
        """List of input parameters. Must be implemented by subclasses."""
        return []

    @property
    def loop_required_inputs(self) -> List[str]:
        input_names = []
        for input_param in self.loop_inputs:
            if input_param.required:
                input_names.append(input_param.name)
        return input_names

    @property
    def loop_intermediate_outputs(self) -> List[OutputParam]:
        """List of intermediate output parameters. Must be implemented by subclasses."""
        return []

    # modified from SequentialPipelineBlocks to include loop_expected_components
    @property
    def expected_components(self):
        expected_components = []
        for block in self.sub_blocks.values():
            for component in block.expected_components:
                if component not in expected_components:
                    expected_components.append(component)
        for component in self.loop_expected_components:
            if component not in expected_components:
                expected_components.append(component)
        return expected_components

    # modified from SequentialPipelineBlocks to include loop_expected_configs
    @property
    def expected_configs(self):
        expected_configs = []
        for block in self.sub_blocks.values():
            for config in block.expected_configs:
                if config not in expected_configs:
                    expected_configs.append(config)
        for config in self.loop_expected_configs:
            if config not in expected_configs:
                expected_configs.append(config)
        return expected_configs

    def _get_inputs(self):
        inputs = []
        inputs.extend(self.loop_inputs)
        outputs = set()

        for name, block in self.sub_blocks.items():
            # Add inputs that aren't in outputs yet
            for inp in block.inputs:
                if inp.name not in outputs and inp not in inputs:
                    inputs.append(inp)

            # Only add outputs if the block cannot be skipped
            should_add_outputs = True
            if hasattr(block, "block_trigger_inputs") and None not in block.block_trigger_inputs:
                should_add_outputs = False

            if should_add_outputs:
                # Add this block's outputs
                block_intermediate_outputs = [out.name for out in block.intermediate_outputs]
                outputs.update(block_intermediate_outputs)

        for input_param in inputs:
            if input_param.name in self.required_inputs:
                input_param.required = True
            else:
                input_param.required = False

        return inputs

    @property
    # Copied from diffusers.modular_pipelines.modular_pipeline.SequentialPipelineBlocks.inputs
    def inputs(self):
        return self._get_inputs()

    # modified from SequentialPipelineBlocks, if any additionan input required by the loop is required by the block
    @property
    def required_inputs(self) -> List[str]:
        # Get the first block from the dictionary
        first_block = next(iter(self.sub_blocks.values()))
        required_by_any = set(getattr(first_block, "required_inputs", set()))

        required_by_loop = set(getattr(self, "loop_required_inputs", set()))
        required_by_any.update(required_by_loop)

        # Union with required inputs from all other blocks
        for block in list(self.sub_blocks.values())[1:]:
            block_required = set(getattr(block, "required_inputs", set()))
            required_by_any.update(block_required)

        return list(required_by_any)

    # YiYi TODO: this need to be thought about more
    # modified from SequentialPipelineBlocks to include loop_intermediate_outputs
    @property
    def intermediate_outputs(self) -> List[str]:
        named_outputs = [(name, block.intermediate_outputs) for name, block in self.sub_blocks.items()]
        combined_outputs = self.combine_outputs(*named_outputs)
        for output in self.loop_intermediate_outputs:
            if output.name not in {output.name for output in combined_outputs}:
                combined_outputs.append(output)
        return combined_outputs

    # YiYi TODO: this need to be thought about more
    @property
    def outputs(self) -> List[str]:
        return next(reversed(self.sub_blocks.values())).intermediate_outputs

    def __init__(self):
        sub_blocks = InsertableDict()
        for block_name, block in zip(self.block_names, self.block_classes):
            if inspect.isclass(block):
                sub_blocks[block_name] = block()
            else:
                sub_blocks[block_name] = block
        self.sub_blocks = sub_blocks

    @classmethod
    def from_blocks_dict(cls, blocks_dict: Dict[str, Any]) -> "LoopSequentialPipelineBlocks":
        """
        Creates a LoopSequentialPipelineBlocks instance from a dictionary of blocks.

        Args:
            blocks_dict: Dictionary mapping block names to block instances

        Returns:
            A new LoopSequentialPipelineBlocks instance
        """
        instance = cls()

        # Create instances if classes are provided
        sub_blocks = InsertableDict()
        for name, block in blocks_dict.items():
            if inspect.isclass(block):
                sub_blocks[name] = block()
            else:
                sub_blocks[name] = block

        instance.block_classes = [block.__class__ for block in blocks_dict.values()]
        instance.block_names = list(blocks_dict.keys())
        instance.sub_blocks = blocks_dict
        return instance

    def loop_step(self, components, state: PipelineState, **kwargs):
        for block_name, block in self.sub_blocks.items():
            try:
                components, state = block(components, state, **kwargs)
            except Exception as e:
                error_msg = (
                    f"\nError in block: ({block_name}, {block.__class__.__name__})\n"
                    f"Error details: {str(e)}\n"
                    f"Traceback:\n{traceback.format_exc()}"
                )
                logger.error(error_msg)
                raise
        return components, state

    def __call__(self, components, state: PipelineState) -> PipelineState:
        raise NotImplementedError("`__call__` method needs to be implemented by the subclass")

    @property
    def doc(self):
        return make_doc_string(
            self.inputs,
            self.outputs,
            self.description,
            class_name=self.__class__.__name__,
            expected_components=self.expected_components,
            expected_configs=self.expected_configs,
        )

    # modified from SequentialPipelineBlocks,
    # (does not need trigger_inputs related part so removed them,
    # do not need to support auto block for loop blocks)
    def __repr__(self):
        class_name = self.__class__.__name__
        base_class = self.__class__.__bases__[0].__name__
        header = (
            f"{class_name}(\n  Class: {base_class}\n" if base_class and base_class != "object" else f"{class_name}(\n"
        )

        # Format description with proper indentation
        desc_lines = self.description.split("\n")
        desc = []
        # First line with "Description:" label
        desc.append(f"  Description: {desc_lines[0]}")
        # Subsequent lines with proper indentation
        if len(desc_lines) > 1:
            desc.extend(f"      {line}" for line in desc_lines[1:])
        desc = "\n".join(desc) + "\n"

        # Components section - focus only on expected components
        expected_components = getattr(self, "expected_components", [])
        components_str = format_components(expected_components, indent_level=2, add_empty_lines=False)

        # Configs section - use format_configs with add_empty_lines=False
        expected_configs = getattr(self, "expected_configs", [])
        configs_str = format_configs(expected_configs, indent_level=2, add_empty_lines=False)

        # Blocks section - moved to the end with simplified format
        blocks_str = "  Sub-Blocks:\n"
        for i, (name, block) in enumerate(self.sub_blocks.items()):
            # For SequentialPipelineBlocks, show execution order
            blocks_str += f"    [{i}] {name} ({block.__class__.__name__})\n"

            # Add block description
            desc_lines = block.description.split("\n")
            indented_desc = desc_lines[0]
            if len(desc_lines) > 1:
                indented_desc += "\n" + "\n".join("                   " + line for line in desc_lines[1:])
            blocks_str += f"       Description: {indented_desc}\n\n"

        # Build the representation with conditional sections
        result = f"{header}\n{desc}"

        # Only add components section if it has content
        if components_str.strip():
            result += f"\n\n{components_str}"

        # Only add configs section if it has content
        if configs_str.strip():
            result += f"\n\n{configs_str}"

        # Always add blocks section
        result += f"\n\n{blocks_str})"

        return result

    @torch.compiler.disable
    def progress_bar(self, iterable=None, total=None):
        if not hasattr(self, "_progress_bar_config"):
            self._progress_bar_config = {}
        elif not isinstance(self._progress_bar_config, dict):
            raise ValueError(
                f"`self._progress_bar_config` should be of type `dict`, but is {type(self._progress_bar_config)}."
            )

        if iterable is not None:
            return tqdm(iterable, **self._progress_bar_config)
        elif total is not None:
            return tqdm(total=total, **self._progress_bar_config)
        else:
            raise ValueError("Either `total` or `iterable` has to be defined.")

    def set_progress_bar_config(self, **kwargs):
        self._progress_bar_config = kwargs


# YiYi TODO:
# 1. look into the serialization of modular_model_index.json, make sure the items are properly ordered like model_index.json (currently a mess)
# 2. do we need ConfigSpec? the are basically just key/val kwargs
# 3. imnprove docstring and potentially add validator for methods where we accept kwargs to be passed to from_pretrained/save_pretrained/load_components()
class ModularPipeline(ConfigMixin, PushToHubMixin):
    """
    Base class for all Modular pipelines.

    <Tip warning={true}>

        This is an experimental feature and is likely to change in the future.

    </Tip>

    Args:
        blocks: ModularPipelineBlocks, the blocks to be used in the pipeline
    """

    config_name = "modular_model_index.json"
    hf_device_map = None

    # YiYi TODO: add warning for passing multiple ComponentSpec/ConfigSpec with the same name
    def __init__(
        self,
        blocks: Optional[ModularPipelineBlocks] = None,
        pretrained_model_name_or_path: Optional[Union[str, os.PathLike]] = None,
        components_manager: Optional[ComponentsManager] = None,
        collection: Optional[str] = None,
        **kwargs,
    ):
        """
        Initialize a ModularPipeline instance.

        This method sets up the pipeline by:
        - creating default pipeline blocks if not provided
        - gather component and config specifications based on the pipeline blocks's requirement (e.g.
           expected_components, expected_configs)
        - update the loading specs of from_pretrained components based on the modular_model_index.json file from
           huggingface hub if `pretrained_model_name_or_path` is provided
        - create defaultfrom_config components and register everything

        Args:
            blocks: `ModularPipelineBlocks` instance. If None, will attempt to load
                   default blocks based on the pipeline class name.
            pretrained_model_name_or_path: Path to a pretrained pipeline configuration. Can be None if the pipeline
                    does not require any additional loading config. If provided, will first try to load component specs
                    (only for from_pretrained components) and config values from `modular_model_index.json`, then
                    fallback to `model_index.json` for compatibility with standard non-modular repositories.
            components_manager:
                Optional ComponentsManager for managing multiple component cross different pipelines and apply
                offloading strategies.
            collection: Optional collection name for organizing components in the ComponentsManager.
            **kwargs: Additional arguments passed to `load_config()` when loading pretrained configuration.

        Examples:
            ```python
            # Initialize with custom blocks
            pipeline = ModularPipeline(blocks=my_custom_blocks)

            # Initialize from pretrained configuration
            pipeline = ModularPipeline(blocks=my_blocks, pretrained_model_name_or_path="my-repo/modular-pipeline")

            # Initialize with components manager
            pipeline = ModularPipeline(
                blocks=my_blocks, components_manager=ComponentsManager(), collection="my_collection"
            )
            ```

        Notes:
            - If blocks is None, the method will try to find default blocks based on the pipeline class name
            - Components with default_creation_method="from_config" are created immediately, its specs are not included
              in config dict and will not be saved in `modular_model_index.json`
            - Components with default_creation_method="from_pretrained" are set to None and can be loaded later with
              `load_components()` (with or without specific component names)
            - The pipeline's config dict is populated with component specs (only for from_pretrained components) and
              config values, which will be saved as `modular_model_index.json` during `save_pretrained`
            - The pipeline's config dict is also used to store the pipeline blocks's class name, which will be saved as
              `_blocks_class_name` in the config dict
        """
        if blocks is None:
            blocks_class_name = MODULAR_PIPELINE_BLOCKS_MAPPING.get(self.__class__.__name__)
            if blocks_class_name is not None:
                diffusers_module = importlib.import_module("diffusers")
                blocks_class = getattr(diffusers_module, blocks_class_name)
                blocks = blocks_class()
            else:
                logger.warning(f"`blocks` is `None`, no default blocks class found for {self.__class__.__name__}")

        self.blocks = blocks
        self._components_manager = components_manager
        self._collection = collection
        self._component_specs = {spec.name: deepcopy(spec) for spec in self.blocks.expected_components}
        self._config_specs = {spec.name: deepcopy(spec) for spec in self.blocks.expected_configs}

        # update component_specs and config_specs from modular_repo
        if pretrained_model_name_or_path is not None:
            cache_dir = kwargs.pop("cache_dir", None)
            force_download = kwargs.pop("force_download", False)
            proxies = kwargs.pop("proxies", None)
            token = kwargs.pop("token", None)
            local_files_only = kwargs.pop("local_files_only", False)
            revision = kwargs.pop("revision", None)

            load_config_kwargs = {
                "cache_dir": cache_dir,
                "force_download": force_download,
                "proxies": proxies,
                "token": token,
                "local_files_only": local_files_only,
                "revision": revision,
            }
            # try to load modular_model_index.json
            try:
                config_dict = self.load_config(pretrained_model_name_or_path, **load_config_kwargs)
            except EnvironmentError as e:
                logger.debug(f"modular_model_index.json not found: {e}")
                config_dict = None

            # update component_specs and config_specs based on modular_model_index.json
            if config_dict is not None:
                for name, value in config_dict.items():
                    # all the components in modular_model_index.json are from_pretrained components
                    if name in self._component_specs and isinstance(value, (tuple, list)) and len(value) == 3:
                        library, class_name, component_spec_dict = value
                        component_spec = self._dict_to_component_spec(name, component_spec_dict)
                        component_spec.default_creation_method = "from_pretrained"
                        self._component_specs[name] = component_spec

                    elif name in self._config_specs:
                        self._config_specs[name].default = value

            # if modular_model_index.json is not found, try to load model_index.json
            else:
                logger.debug(" loading config from model_index.json")
                try:
                    from diffusers import DiffusionPipeline

                    config_dict = DiffusionPipeline.load_config(pretrained_model_name_or_path, **load_config_kwargs)
                except EnvironmentError as e:
                    logger.debug(f" model_index.json not found in the repo: {e}")
                    config_dict = None

                # update component_specs and config_specs based on model_index.json
                if config_dict is not None:
                    for name, value in config_dict.items():
                        if name in self._component_specs and isinstance(value, (tuple, list)) and len(value) == 2:
                            library, class_name = value
                            component_spec_dict = {
                                "pretrained_model_name_or_path": pretrained_model_name_or_path,
                                "subfolder": name,
                                "type_hint": (library, class_name),
                            }
                            component_spec = self._dict_to_component_spec(name, component_spec_dict)
                            component_spec.default_creation_method = "from_pretrained"
                            self._component_specs[name] = component_spec
                        elif name in self._config_specs:
                            self._config_specs[name].default = value

        if len(kwargs) > 0:
            logger.warning(f"Unexpected input '{kwargs.keys()}' provided. This input will be ignored.")

        register_components_dict = {}
        for name, component_spec in self._component_specs.items():
            if component_spec.default_creation_method == "from_config":
                component = component_spec.create()
            else:
                component = None
            register_components_dict[name] = component
        self.register_components(**register_components_dict)

        default_configs = {}
        for name, config_spec in self._config_specs.items():
            default_configs[name] = config_spec.default
        self.register_to_config(**default_configs)

        self.register_to_config(_blocks_class_name=self.blocks.__class__.__name__ if self.blocks is not None else None)

    @property
    def default_call_parameters(self) -> Dict[str, Any]:
        """
        Returns:
            - Dictionary mapping input names to their default values
        """
        params = {}
        for input_param in self.blocks.inputs:
            params[input_param.name] = input_param.default
        return params

    @classmethod
    @validate_hf_hub_args
    def from_pretrained(
        cls,
        pretrained_model_name_or_path: Optional[Union[str, os.PathLike]],
        trust_remote_code: Optional[bool] = None,
        components_manager: Optional[ComponentsManager] = None,
        collection: Optional[str] = None,
        **kwargs,
    ):
        """
        Load a ModularPipeline from a huggingface hub repo.

        Args:
            pretrained_model_name_or_path (`str` or `os.PathLike`, optional):
                Path to a pretrained pipeline configuration. It will first try to load config from
                `modular_model_index.json`, then fallback to `model_index.json` for compatibility with standard
                non-modular repositories. If the pretrained_model_name_or_path does not contain any pipeline config, it
                will be set to None during initialization.
            trust_remote_code (`bool`, optional):
                Whether to trust remote code when loading the pipeline, need to be set to True if you want to create
                pipeline blocks based on the custom code in `pretrained_model_name_or_path`
            components_manager (`ComponentsManager`, optional):
                ComponentsManager instance for managing multiple component cross different pipelines and apply
                offloading strategies.
            collection (`str`, optional):`
                Collection name for organizing components in the ComponentsManager.
        """
        from ..pipelines.pipeline_loading_utils import _get_pipeline_class

        try:
            blocks = ModularPipelineBlocks.from_pretrained(
                pretrained_model_name_or_path, trust_remote_code=trust_remote_code, **kwargs
            )
        except EnvironmentError:
            blocks = None

        cache_dir = kwargs.pop("cache_dir", None)
        force_download = kwargs.pop("force_download", False)
        proxies = kwargs.pop("proxies", None)
        token = kwargs.pop("token", None)
        local_files_only = kwargs.pop("local_files_only", False)
        revision = kwargs.pop("revision", None)

        load_config_kwargs = {
            "cache_dir": cache_dir,
            "force_download": force_download,
            "proxies": proxies,
            "token": token,
            "local_files_only": local_files_only,
            "revision": revision,
        }

        try:
            # try to load modular_model_index.json
            config_dict = cls.load_config(pretrained_model_name_or_path, **load_config_kwargs)
        except EnvironmentError as e:
            logger.debug(f" modular_model_index.json not found in the repo: {e}")
            config_dict = None

        if config_dict is not None:
            pipeline_class = _get_pipeline_class(cls, config=config_dict)
        else:
            try:
                logger.debug(" try to load model_index.json")
                from diffusers import DiffusionPipeline
                from diffusers.pipelines.auto_pipeline import _get_model

                config_dict = DiffusionPipeline.load_config(pretrained_model_name_or_path, **load_config_kwargs)
            except EnvironmentError as e:
                logger.debug(f" model_index.json not found in the repo: {e}")

            if config_dict is not None:
                logger.debug(" try to determine the modular pipeline class from model_index.json")
                standard_pipeline_class = _get_pipeline_class(cls, config=config_dict)
                model_name = _get_model(standard_pipeline_class.__name__)
                pipeline_class_name = MODULAR_PIPELINE_MAPPING.get(model_name, ModularPipeline.__name__)
                diffusers_module = importlib.import_module("diffusers")
                pipeline_class = getattr(diffusers_module, pipeline_class_name)
            else:
                # there is no config for modular pipeline, assuming that the pipeline block does not need any from_pretrained components
                pipeline_class = cls
                pretrained_model_name_or_path = None

        pipeline = pipeline_class(
            blocks=blocks,
            pretrained_model_name_or_path=pretrained_model_name_or_path,
            components_manager=components_manager,
            collection=collection,
            **kwargs,
        )
        return pipeline

    def save_pretrained(self, save_directory: Union[str, os.PathLike], push_to_hub: bool = False, **kwargs):
        """
        Save the pipeline to a directory. It does not save components, you need to save them separately.

        Args:
            save_directory (`str` or `os.PathLike`):
                Path to the directory where the pipeline will be saved.
            push_to_hub (`bool`, optional):
                Whether to push the pipeline to the huggingface hub.
            **kwargs: Additional arguments passed to `save_config()` method
        """
        if push_to_hub:
            commit_message = kwargs.pop("commit_message", None)
            private = kwargs.pop("private", None)
            create_pr = kwargs.pop("create_pr", False)
            token = kwargs.pop("token", None)
            repo_id = kwargs.pop("repo_id", save_directory.split(os.path.sep)[-1])
            repo_id = create_repo(repo_id, exist_ok=True, private=private, token=token).repo_id

            # Create a new empty model card and eventually tag it
            model_card = load_or_create_model_card(repo_id, token=token, is_pipeline=True)
            model_card = populate_model_card(model_card)
            model_card.save(os.path.join(save_directory, "README.md"))

        # YiYi TODO: maybe order the json file to make it more readable: configs first, then components
        self.save_config(save_directory=save_directory)

        if push_to_hub:
            self._upload_folder(
                save_directory,
                repo_id,
                token=token,
                commit_message=commit_message,
                create_pr=create_pr,
            )

    @property
    def doc(self):
        """
        Returns:
            - The docstring of the pipeline blocks
        """
        return self.blocks.doc

    def register_components(self, **kwargs):
        """
        Register components with their corresponding specifications.

        This method is responsible for:
        1. Sets component objects as attributes on the loader (e.g., self.unet = unet)
        2. Updates the config dict, which will be saved as `modular_model_index.json` during `save_pretrained` (only
           for from_pretrained components)
        3. Adds components to the component manager if one is attached (only for from_pretrained components)

        This method is called when:
        - Components are first initialized in __init__:
           - from_pretrained components not loaded during __init__ so they are registered as None;
           - non from_pretrained components are created during __init__ and registered as the object itself
        - Components are updated with the `update_components()` method: e.g. loader.update_components(unet=unet) or
          loader.update_components(guider=guider_spec)
        - (from_pretrained) Components are loaded with the `load_components()` method: e.g.
          loader.load_components(names=["unet"]) or loader.load_components() to load all default components

        Args:
            **kwargs: Keyword arguments where keys are component names and values are component objects.
                      E.g., register_components(unet=unet_model, text_encoder=encoder_model)

        Notes:
            - When registering None for a component, it sets attribute to None but still syncs specs with the config
              dict, which will be saved as `modular_model_index.json` during `save_pretrained`
            - component_specs are updated to match the new component outside of this method, e.g. in
              `update_components()` method
        """
        for name, module in kwargs.items():
            # current component spec
            component_spec = self._component_specs.get(name)
            if component_spec is None:
                logger.warning(f"ModularPipeline.register_components: skipping unknown component '{name}'")
                continue

            # check if it is the first time registration, i.e. calling from __init__
            is_registered = hasattr(self, name)
            is_from_pretrained = component_spec.default_creation_method == "from_pretrained"

            if module is not None:
                # actual library and class name of the module
                library, class_name = _fetch_class_library_tuple(module)  # e.g. ("diffusers", "UNet2DConditionModel")
            else:
                # if module is None, e.g. self.register_components(unet=None) during __init__
                # we do not update the spec,
                # but we still need to update the modular_model_index.json config based on component spec
                library, class_name = None, None

            # extract the loading spec from the updated component spec that'll be used as part of modular_model_index.json config
            # e.g. {"pretrained_model_name_or_path": "stabilityai/stable-diffusion-2-1",
            #       "type_hint": ("diffusers", "UNet2DConditionModel"),
            #       "subfolder": "unet",
            #       "variant": None,
            #       "revision": None}
            component_spec_dict = self._component_spec_to_dict(component_spec)

            register_dict = {name: (library, class_name, component_spec_dict)}

            # set the component as attribute
            # if it is not set yet, just set it and skip the process to check and warn below
            if not is_registered:
                if is_from_pretrained:
                    self.register_to_config(**register_dict)
                setattr(self, name, module)
                if module is not None and is_from_pretrained and self._components_manager is not None:
                    self._components_manager.add(name, module, self._collection)
                continue

            current_module = getattr(self, name, None)
            # skip if the component is already registered with the same object
            if current_module is module:
                logger.info(
                    f"ModularPipeline.register_components: {name} is already registered with same object, skipping"
                )
                continue

            # warn if unregister
            if current_module is not None and module is None:
                logger.info(
                    f"ModularPipeline.register_components: setting '{name}' to None "
                    f"(was {current_module.__class__.__name__})"
                )
            # same type, new instance → replace but send debug log
            elif (
                current_module is not None
                and module is not None
                and isinstance(module, current_module.__class__)
                and current_module != module
            ):
                logger.debug(
                    f"ModularPipeline.register_components: replacing existing '{name}' "
                    f"(same type {type(current_module).__name__}, new instance)"
                )

            # update modular_model_index.json config
            if is_from_pretrained:
                self.register_to_config(**register_dict)
            # finally set models
            setattr(self, name, module)
            # add to component manager if one is attached
            if module is not None and is_from_pretrained and self._components_manager is not None:
                self._components_manager.add(name, module, self._collection)

    @property
    def device(self) -> torch.device:
        r"""
        Returns:
            `torch.device`: The torch device on which the pipeline is located.
        """
        modules = self.components.values()
        modules = [m for m in modules if isinstance(m, torch.nn.Module)]

        for module in modules:
            return module.device

        return torch.device("cpu")

    @property
    # Modified from diffusers.pipelines.pipeline_utils.DiffusionPipeline._execution_device
    def _execution_device(self):
        r"""
        Returns the device on which the pipeline's models will be executed. After calling
        [`~DiffusionPipeline.enable_sequential_cpu_offload`] the execution device can only be inferred from
        Accelerate's module hooks.
        """
        for name, model in self.components.items():
            if not isinstance(model, torch.nn.Module):
                continue

            if not hasattr(model, "_hf_hook"):
                return self.device
            for module in model.modules():
                if (
                    hasattr(module, "_hf_hook")
                    and hasattr(module._hf_hook, "execution_device")
                    and module._hf_hook.execution_device is not None
                ):
                    return torch.device(module._hf_hook.execution_device)
        return self.device

    @property
    def dtype(self) -> torch.dtype:
        r"""
        Returns:
            `torch.dtype`: The torch dtype on which the pipeline is located.
        """
        modules = self.components.values()
        modules = [m for m in modules if isinstance(m, torch.nn.Module)]

        for module in modules:
            return module.dtype

        return torch.float32

    @property
    def null_component_names(self) -> List[str]:
        """
        Returns:
            - List of names for components that needs to be loaded
        """
        return [name for name in self._component_specs.keys() if hasattr(self, name) and getattr(self, name) is None]

    @property
    def component_names(self) -> List[str]:
        """
        Returns:
            - List of names for all components
        """
        return list(self.components.keys())

    @property
    def pretrained_component_names(self) -> List[str]:
        """
        Returns:
            - List of names for from_pretrained components
        """
        return [
            name
            for name in self._component_specs.keys()
            if self._component_specs[name].default_creation_method == "from_pretrained"
        ]

    @property
    def config_component_names(self) -> List[str]:
        """
        Returns:
            - List of names for from_config components
        """
        return [
            name
            for name in self._component_specs.keys()
            if self._component_specs[name].default_creation_method == "from_config"
        ]

    @property
    def components(self) -> Dict[str, Any]:
        """
        Returns:
            - Dictionary mapping component names to their objects (include both from_pretrained and from_config
              components)
        """
        # return only components we've actually set as attributes on self
        return {name: getattr(self, name) for name in self._component_specs.keys() if hasattr(self, name)}

    def get_component_spec(self, name: str) -> ComponentSpec:
        """
        Returns:
            - a copy of the ComponentSpec object for the given component name
        """
        return deepcopy(self._component_specs[name])

    def update_components(self, **kwargs):
        """
        Update components and configuration values and specs after the pipeline has been instantiated.

        This method allows you to:
        1. Replace existing components with new ones (e.g., updating `self.unet` or `self.text_encoder`)
        2. Update configuration values (e.g., changing `self.requires_safety_checker` flag)

        In addition to updating the components and configuration values as pipeline attributes, the method also
        updates:
        - the corresponding specs in `_component_specs` and `_config_specs`
        - the `config` dict, which will be saved as `modular_model_index.json` during `save_pretrained`

        Args:
            **kwargs: Component objects, ComponentSpec objects, or configuration values to update:
                - Component objects: Only supports components we can extract specs using
                  `ComponentSpec.from_component()` method i.e. components created with ComponentSpec.load() or
                  ConfigMixin subclasses that aren't nn.Modules (e.g., `unet=new_unet, text_encoder=new_encoder`)
                - ComponentSpec objects: Only supports default_creation_method == "from_config", will call create()
                  method to create a new component (e.g., `guider=ComponentSpec(name="guider",
                  type_hint=ClassifierFreeGuidance, config={...}, default_creation_method="from_config")`)
                - Configuration values: Simple values to update configuration settings (e.g.,
                  `requires_safety_checker=False`)

        Raises:
            ValueError: If a component object is not supported in ComponentSpec.from_component() method:
                - nn.Module components without a valid `_diffusers_load_id` attribute
                - Non-ConfigMixin components without a valid `_diffusers_load_id` attribute

        Examples:
            ```python
            # Update multiple components at once
            pipeline.update_components(unet=new_unet_model, text_encoder=new_text_encoder)

            # Update configuration values
            pipeline.update_components(requires_safety_checker=False)

            # Update both components and configs together
            pipeline.update_components(unet=new_unet_model, requires_safety_checker=False)

            # Update with ComponentSpec objects (from_config only)
            pipeline.update_components(
                guider=ComponentSpec(
                    name="guider",
                    type_hint=ClassifierFreeGuidance,
                    config={"guidance_scale": 5.0},
                    default_creation_method="from_config",
                )
            )
            ```

        Notes:
            - Components with trained weights must be created using ComponentSpec.load(). If the component has not been
              shared in huggingface hub and you don't have loading specs, you can upload it using `push_to_hub()`
            - ConfigMixin objects without weights (e.g., schedulers, guiders) can be passed directly
            - ComponentSpec objects with default_creation_method="from_pretrained" are not supported in
              update_components()
        """

        # extract component_specs_updates & config_specs_updates from `specs`
        passed_component_specs = {
            k: kwargs.pop(k) for k in self._component_specs if k in kwargs and isinstance(kwargs[k], ComponentSpec)
        }
        passed_components = {
            k: kwargs.pop(k) for k in self._component_specs if k in kwargs and not isinstance(kwargs[k], ComponentSpec)
        }
        passed_config_values = {k: kwargs.pop(k) for k in self._config_specs if k in kwargs}

        for name, component in passed_components.items():
            current_component_spec = self._component_specs[name]

            # log if type changed
            if current_component_spec.type_hint is not None and not isinstance(
                component, current_component_spec.type_hint
            ):
                logger.info(
                    f"ModularPipeline.update_components: adding {name} with new type: {component.__class__.__name__}, previous type: {current_component_spec.type_hint.__name__}"
                )
            # update _component_specs based on the new component
            if component is None:
                new_component_spec = current_component_spec
                if hasattr(self, name) and getattr(self, name) is not None:
                    logger.warning(f"ModularPipeline.update_components: setting {name} to None (spec unchanged)")
            elif current_component_spec.default_creation_method == "from_pretrained" and not (
                hasattr(component, "_diffusers_load_id") and component._diffusers_load_id is not None
            ):
                logger.warning(
                    f"ModularPipeline.update_components: {name} has no valid _diffusers_load_id. "
                    f"This will result in empty loading spec, use ComponentSpec.load() for proper specs"
                )
                new_component_spec = ComponentSpec(name=name, type_hint=type(component))
            else:
                new_component_spec = ComponentSpec.from_component(name, component)

            if new_component_spec.default_creation_method != current_component_spec.default_creation_method:
                logger.info(
                    f"ModularPipeline.update_components: changing the default_creation_method of {name} from {current_component_spec.default_creation_method} to {new_component_spec.default_creation_method}."
                )

            self._component_specs[name] = new_component_spec

        if len(kwargs) > 0:
            logger.warning(f"Unexpected keyword arguments, will be ignored: {kwargs.keys()}")

        created_components = {}
        for name, component_spec in passed_component_specs.items():
            if component_spec.default_creation_method == "from_pretrained":
                raise ValueError(
                    "ComponentSpec object with default_creation_method == 'from_pretrained' is not supported in update_components() method"
                )
            created_components[name] = component_spec.create()
            current_component_spec = self._component_specs[name]
            # warn if type changed
            if current_component_spec.type_hint is not None and not isinstance(
                created_components[name], current_component_spec.type_hint
            ):
                logger.info(
                    f"ModularPipeline.update_components: adding {name} with new type: {created_components[name].__class__.__name__}, previous type: {current_component_spec.type_hint.__name__}"
                )
            # update _component_specs based on the user passed component_spec
            self._component_specs[name] = component_spec
        self.register_components(**passed_components, **created_components)

        config_to_register = {}
        for name, new_value in passed_config_values.items():
            # e.g. requires_aesthetics_score = False
            self._config_specs[name].default = new_value
            config_to_register[name] = new_value
        self.register_to_config(**config_to_register)

    # YiYi TODO: support map for additional from_pretrained kwargs
    def load_components(self, names: Optional[Union[List[str], str]] = None, **kwargs):
        """
        Load selected components from specs.

        Args:
            names: List of component names to load. If None, will load all components with
                   default_creation_method == "from_pretrained". If provided as a list or string, will load only the
                   specified components.
            **kwargs: additional kwargs to be passed to `from_pretrained()`.Can be:
             - a single value to be applied to all components to be loaded, e.g. torch_dtype=torch.bfloat16
             - a dict, e.g. torch_dtype={"unet": torch.bfloat16, "default": torch.float32}
             - if potentially override ComponentSpec if passed a different loading field in kwargs, e.g.
               `pretrained_model_name_or_path`, `variant`, `revision`, etc.
        """

        if names is None:
            names = [
                name
                for name in self._component_specs.keys()
                if self._component_specs[name].default_creation_method == "from_pretrained"
            ]
        elif isinstance(names, str):
            names = [names]
        elif not isinstance(names, list):
            raise ValueError(f"Invalid type for names: {type(names)}")

        components_to_load = {name for name in names if name in self._component_specs}
        unknown_names = {name for name in names if name not in self._component_specs}
        if len(unknown_names) > 0:
            logger.warning(f"Unknown components will be ignored: {unknown_names}")

        components_to_register = {}
        for name in components_to_load:
            spec = self._component_specs[name]
            component_load_kwargs = {}
            for key, value in kwargs.items():
                if not isinstance(value, dict):
                    # if the value is a single value, apply it to all components
                    component_load_kwargs[key] = value
                else:
                    if name in value:
                        # if it is a dict, check if the component name is in the dict
                        component_load_kwargs[key] = value[name]
                    elif "default" in value:
                        # check if the default is specified
                        component_load_kwargs[key] = value["default"]
            try:
                components_to_register[name] = spec.load(**component_load_kwargs)
            except Exception as e:
                logger.warning(f"Failed to create component '{name}': {e}")

        # Register all components at once
        self.register_components(**components_to_register)

    # Copied from diffusers.pipelines.pipeline_utils.DiffusionPipeline._maybe_raise_error_if_group_offload_active
    def _maybe_raise_error_if_group_offload_active(
        self, raise_error: bool = False, module: Optional[torch.nn.Module] = None
    ) -> bool:
        from ..hooks.group_offloading import _is_group_offload_enabled

        components = self.components.values() if module is None else [module]
        components = [component for component in components if isinstance(component, torch.nn.Module)]
        for component in components:
            if _is_group_offload_enabled(component):
                if raise_error:
                    raise ValueError(
                        "You are trying to apply model/sequential CPU offloading to a pipeline that contains components "
                        "with group offloading enabled. This is not supported. Please disable group offloading for "
                        "components of the pipeline to use other offloading methods."
                    )
                return True
        return False

    # Modified from diffusers.pipelines.pipeline_utils.DiffusionPipeline.to
    def to(self, *args, **kwargs) -> Self:
        r"""
        Performs Pipeline dtype and/or device conversion. A torch.dtype and torch.device are inferred from the
        arguments of `self.to(*args, **kwargs).`

        <Tip>

            If the pipeline already has the correct torch.dtype and torch.device, then it is returned as is. Otherwise,
            the returned pipeline is a copy of self with the desired torch.dtype and torch.device.

        </Tip>


        Here are the ways to call `to`:

        - `to(dtype, silence_dtype_warnings=False) → DiffusionPipeline` to return a pipeline with the specified
          [`dtype`](https://pytorch.org/docs/stable/tensor_attributes.html#torch.dtype)
        - `to(device, silence_dtype_warnings=False) → DiffusionPipeline` to return a pipeline with the specified
          [`device`](https://pytorch.org/docs/stable/tensor_attributes.html#torch.device)
        - `to(device=None, dtype=None, silence_dtype_warnings=False) → DiffusionPipeline` to return a pipeline with the
          specified [`device`](https://pytorch.org/docs/stable/tensor_attributes.html#torch.device) and
          [`dtype`](https://pytorch.org/docs/stable/tensor_attributes.html#torch.dtype)

        Arguments:
            dtype (`torch.dtype`, *optional*):
                Returns a pipeline with the specified
                [`dtype`](https://pytorch.org/docs/stable/tensor_attributes.html#torch.dtype)
            device (`torch.Device`, *optional*):
                Returns a pipeline with the specified
                [`device`](https://pytorch.org/docs/stable/tensor_attributes.html#torch.device)
            silence_dtype_warnings (`str`, *optional*, defaults to `False`):
                Whether to omit warnings if the target `dtype` is not compatible with the target `device`.

        Returns:
            [`DiffusionPipeline`]: The pipeline converted to specified `dtype` and/or `dtype`.
        """
        from ..pipelines.pipeline_utils import _check_bnb_status
        from ..utils import is_accelerate_available, is_accelerate_version, is_hpu_available, is_transformers_version

        dtype = kwargs.pop("dtype", None)
        device = kwargs.pop("device", None)
        silence_dtype_warnings = kwargs.pop("silence_dtype_warnings", False)

        dtype_arg = None
        device_arg = None
        if len(args) == 1:
            if isinstance(args[0], torch.dtype):
                dtype_arg = args[0]
            else:
                device_arg = torch.device(args[0]) if args[0] is not None else None
        elif len(args) == 2:
            if isinstance(args[0], torch.dtype):
                raise ValueError(
                    "When passing two arguments, make sure the first corresponds to `device` and the second to `dtype`."
                )
            device_arg = torch.device(args[0]) if args[0] is not None else None
            dtype_arg = args[1]
        elif len(args) > 2:
            raise ValueError("Please make sure to pass at most two arguments (`device` and `dtype`) `.to(...)`")

        if dtype is not None and dtype_arg is not None:
            raise ValueError(
                "You have passed `dtype` both as an argument and as a keyword argument. Please only pass one of the two."
            )

        dtype = dtype or dtype_arg

        if device is not None and device_arg is not None:
            raise ValueError(
                "You have passed `device` both as an argument and as a keyword argument. Please only pass one of the two."
            )

        device = device or device_arg
        device_type = torch.device(device).type if device is not None else None
        pipeline_has_bnb = any(any((_check_bnb_status(module))) for _, module in self.components.items())

        # throw warning if pipeline is in "offloaded"-mode but user tries to manually set to GPU.
        def module_is_sequentially_offloaded(module):
            if not is_accelerate_available() or is_accelerate_version("<", "0.14.0"):
                return False

            _, _, is_loaded_in_8bit_bnb = _check_bnb_status(module)

            if is_loaded_in_8bit_bnb:
                return False

            return hasattr(module, "_hf_hook") and (
                isinstance(module._hf_hook, accelerate.hooks.AlignDevicesHook)
                or hasattr(module._hf_hook, "hooks")
                and isinstance(module._hf_hook.hooks[0], accelerate.hooks.AlignDevicesHook)
            )

        def module_is_offloaded(module):
            if not is_accelerate_available() or is_accelerate_version("<", "0.17.0.dev0"):
                return False

            return hasattr(module, "_hf_hook") and isinstance(module._hf_hook, accelerate.hooks.CpuOffload)

        # .to("cuda") would raise an error if the pipeline is sequentially offloaded, so we raise our own to make it clearer
        pipeline_is_sequentially_offloaded = any(
            module_is_sequentially_offloaded(module) for _, module in self.components.items()
        )

        is_pipeline_device_mapped = self.hf_device_map is not None and len(self.hf_device_map) > 1
        if is_pipeline_device_mapped:
            raise ValueError(
                "It seems like you have activated a device mapping strategy on the pipeline which doesn't allow explicit device placement using `to()`. You can call `reset_device_map()` to remove the existing device map from the pipeline."
            )

        if device_type in ["cuda", "xpu"]:
            if pipeline_is_sequentially_offloaded and not pipeline_has_bnb:
                raise ValueError(
                    "It seems like you have activated sequential model offloading by calling `enable_sequential_cpu_offload`, but are now attempting to move the pipeline to GPU. This is not compatible with offloading. Please, move your pipeline `.to('cpu')` or consider removing the move altogether if you use sequential offloading."
                )
            # PR: https://github.com/huggingface/accelerate/pull/3223/
            elif pipeline_has_bnb and is_accelerate_version("<", "1.1.0.dev0"):
                raise ValueError(
                    "You are trying to call `.to('cuda')` on a pipeline that has models quantized with `bitsandbytes`. Your current `accelerate` installation does not support it. Please upgrade the installation."
                )

        # Display a warning in this case (the operation succeeds but the benefits are lost)
        pipeline_is_offloaded = any(module_is_offloaded(module) for _, module in self.components.items())
        if pipeline_is_offloaded and device_type in ["cuda", "xpu"]:
            logger.warning(
                f"It seems like you have activated model offloading by calling `enable_model_cpu_offload`, but are now manually moving the pipeline to GPU. It is strongly recommended against doing so as memory gains from offloading are likely to be lost. Offloading automatically takes care of moving the individual components {', '.join(self.components.keys())} to GPU when needed. To make sure offloading works as expected, you should consider moving the pipeline back to CPU: `pipeline.to('cpu')` or removing the move altogether if you use offloading."
            )

        # Enable generic support for Intel Gaudi accelerator using GPU/HPU migration
        if device_type == "hpu" and kwargs.pop("hpu_migration", True) and is_hpu_available():
            os.environ["PT_HPU_GPU_MIGRATION"] = "1"
            logger.debug("Environment variable set: PT_HPU_GPU_MIGRATION=1")

            import habana_frameworks.torch  # noqa: F401

            # HPU hardware check
            if not (hasattr(torch, "hpu") and torch.hpu.is_available()):
                raise ValueError("You are trying to call `.to('hpu')` but HPU device is unavailable.")

            os.environ["PT_HPU_MAX_COMPOUND_OP_SIZE"] = "1"
            logger.debug("Environment variable set: PT_HPU_MAX_COMPOUND_OP_SIZE=1")

        modules = self.components.values()
        modules = [m for m in modules if isinstance(m, torch.nn.Module)]

        is_offloaded = pipeline_is_offloaded or pipeline_is_sequentially_offloaded
        for module in modules:
            _, is_loaded_in_4bit_bnb, is_loaded_in_8bit_bnb = _check_bnb_status(module)
            is_group_offloaded = self._maybe_raise_error_if_group_offload_active(module=module)

            if (is_loaded_in_4bit_bnb or is_loaded_in_8bit_bnb) and dtype is not None:
                logger.warning(
                    f"The module '{module.__class__.__name__}' has been loaded in `bitsandbytes` {'4bit' if is_loaded_in_4bit_bnb else '8bit'} and conversion to {dtype} is not supported. Module is still in {'4bit' if is_loaded_in_4bit_bnb else '8bit'} precision."
                )

            if is_loaded_in_8bit_bnb and device is not None:
                logger.warning(
                    f"The module '{module.__class__.__name__}' has been loaded in `bitsandbytes` 8bit and moving it to {device} via `.to()` is not supported. Module is still on {module.device}."
                )

            # Note: we also handle this at the ModelMixin level. The reason for doing it here too is that modeling
            # components can be from outside diffusers too, but still have group offloading enabled.
            if (
                self._maybe_raise_error_if_group_offload_active(raise_error=False, module=module)
                and device is not None
            ):
                logger.warning(
                    f"The module '{module.__class__.__name__}' is group offloaded and moving it to {device} via `.to()` is not supported."
                )

            # This can happen for `transformer` models. CPU placement was added in
            # https://github.com/huggingface/transformers/pull/33122. So, we guard this accordingly.
            if is_loaded_in_4bit_bnb and device is not None and is_transformers_version(">", "4.44.0"):
                module.to(device=device)
            elif not is_loaded_in_4bit_bnb and not is_loaded_in_8bit_bnb and not is_group_offloaded:
                module.to(device, dtype)

            if (
                module.dtype == torch.float16
                and str(device) in ["cpu"]
                and not silence_dtype_warnings
                and not is_offloaded
            ):
                logger.warning(
                    "Pipelines loaded with `dtype=torch.float16` cannot run with `cpu` device. It"
                    " is not recommended to move them to `cpu` as running them will fail. Please make"
                    " sure to use an accelerator to run the pipeline in inference, due to the lack of"
                    " support for`float16` operations on this device in PyTorch. Please, remove the"
                    " `torch_dtype=torch.float16` argument, or use another device for inference."
                )
        return self

    @staticmethod
    def _component_spec_to_dict(component_spec: ComponentSpec) -> Any:
        """
        Convert a ComponentSpec into a JSON‐serializable dict for saving as an entry in `modular_model_index.json`. If
        the `default_creation_method` is not `from_pretrained`, return None.

        This dict contains:
          - "type_hint": Tuple[str, str]
              Library name and class name of the component. (e.g. ("diffusers", "UNet2DConditionModel"))
          - All loading fields defined by `component_spec.loading_fields()`, typically:
              - "pretrained_model_name_or_path": Optional[str]
                  The model pretrained_model_name_or_pathsitory (e.g., "stabilityai/stable-diffusion-xl").
              - "subfolder": Optional[str]
                  A subfolder within the pretrained_model_name_or_path where this component lives.
              - "variant": Optional[str]
                  An optional variant identifier for the model.
              - "revision": Optional[str]
                  A specific git revision (commit hash, tag, or branch).
              - ... any other loading fields defined on the spec.

        Args:
            component_spec (ComponentSpec):
                The spec object describing one pipeline component.

        Returns:
            Dict[str, Any]: A mapping suitable for JSON serialization.

        Example:
            >>> from diffusers.pipelines.modular_pipeline_utils import ComponentSpec >>> from diffusers import
            UNet2DConditionModel >>> spec = ComponentSpec(
                ... name="unet", ... type_hint=UNet2DConditionModel, ... config=None, ...
<<<<<<< HEAD
                pretrained_model_name_or_path="path/to/pretrained_model_name_or_path", ... subfolder="subfolder", ...
                variant=None, ... revision=None, ... default_creation_method="from_pretrained",
=======
                pretrained_model_name_or_path="path/to/repo", ... subfolder="subfolder", ... variant=None, ...
                revision=None, ... default_creation_method="from_pretrained",
>>>>>>> a707e314
            ... ) >>> ModularPipeline._component_spec_to_dict(spec) {
                "type_hint": ("diffusers", "UNet2DConditionModel"), "pretrained_model_name_or_path": "path/to/repo",
                "subfolder": "subfolder", "variant": None, "revision": None,
            }
        """
        if component_spec.default_creation_method != "from_pretrained":
            return None

        if component_spec.type_hint is not None:
            lib_name, cls_name = _fetch_class_library_tuple(component_spec.type_hint)
        else:
            lib_name = None
            cls_name = None
        load_spec_dict = {k: getattr(component_spec, k) for k in component_spec.loading_fields()}
        return {
            "type_hint": (lib_name, cls_name),
            **load_spec_dict,
        }

    @staticmethod
    def _dict_to_component_spec(
        name: str,
        spec_dict: Dict[str, Any],
    ) -> ComponentSpec:
        """
        Reconstruct a ComponentSpec from a loading specdict.

        This method converts a dictionary representation back into a ComponentSpec object. The dict should contain:
          - "type_hint": Tuple[str, str]
              Library name and class name of the component. (e.g. ("diffusers", "UNet2DConditionModel"))
          - All loading fields defined by `component_spec.loading_fields()`, typically:
              - "pretrained_model_name_or_path": Optional[str]
                  The model repository (e.g., "stabilityai/stable-diffusion-xl").
              - "subfolder": Optional[str]
                  A subfolder within the pretrained_model_name_or_path where this component lives.
              - "variant": Optional[str]
                  An optional variant identifier for the model.
              - "revision": Optional[str]
                  A specific git revision (commit hash, tag, or branch).
              - ... any other loading fields defined on the spec.

        Args:
            name (str):
                The name of the component.
            specdict (Dict[str, Any]):
                A dictionary containing the component specification data.

        Returns:
            ComponentSpec: A reconstructed ComponentSpec object.

        Example:
            >>> spec_dict = { ... "type_hint": ("diffusers", "UNet2DConditionModel"), ...
            "pretrained_model_name_or_path": "stabilityai/stable-diffusion-xl", ... "subfolder": "unet", ... "variant":
            None, ... "revision": None, ... } >>> ModularPipeline._dict_to_component_spec("unet", spec_dict)
            ComponentSpec(
                name="unet", type_hint=UNet2DConditionModel, config=None,
                pretrained_model_name_or_path="stabilityai/stable-diffusion-xl", subfolder="unet", variant=None,
                revision=None, default_creation_method="from_pretrained"
            )
        """
        # make a shallow copy so we can pop() safely
        spec_dict = spec_dict.copy()
        # pull out and resolve the stored type_hint
        lib_name, cls_name = spec_dict.pop("type_hint")
        if lib_name is not None and cls_name is not None:
            type_hint = simple_get_class_obj(lib_name, cls_name)
        else:
            type_hint = None

        # re‐assemble the ComponentSpec
        return ComponentSpec(
            name=name,
            type_hint=type_hint,
            **spec_dict,
        )

    def set_progress_bar_config(self, **kwargs):
        for sub_block_name, sub_block in self.blocks.sub_blocks.items():
            if hasattr(sub_block, "set_progress_bar_config"):
                sub_block.set_progress_bar_config(**kwargs)

    def __call__(self, state: PipelineState = None, output: Union[str, List[str]] = None, **kwargs):
        """
        Execute the pipeline by running the pipeline blocks with the given inputs.

        Args:
            state (`PipelineState`, optional):
                PipelineState instance contains inputs and intermediate values. If None, a new `PipelineState` will be
                created based on the user inputs and the pipeline blocks's requirement.
            output (`str` or `List[str]`, optional):
                Optional specification of what to return:
                   - None: Returns the complete `PipelineState` with all inputs and intermediates (default)
                   - str: Returns a specific intermediate value from the state (e.g. `output="image"`)
                   - List[str]: Returns a dictionary of specific intermediate values (e.g. `output=["image",
                     "latents"]`)


        Examples:
            ```python
            # Get complete pipeline state
            state = pipeline(prompt="A beautiful sunset", num_inference_steps=20)
            print(state.intermediates)  # All intermediate outputs

            # Get specific output
            image = pipeline(prompt="A beautiful sunset", output="image")

            # Get multiple specific outputs
            results = pipeline(prompt="A beautiful sunset", output=["image", "latents"])
            image, latents = results["image"], results["latents"]

            # Continue from previous state
            state = pipeline(prompt="A beautiful sunset")
            new_state = pipeline(state=state, output="image")  # Continue processing
            ```

        Returns:
            - If `output` is None: Complete `PipelineState` containing all inputs and intermediates
            - If `output` is str: The specific intermediate value from the state (e.g. `output="image"`)
            - If `output` is List[str]: Dictionary mapping output names to their values from the state (e.g.
              `output=["image", "latents"]`)
        """
        if state is None:
            state = PipelineState()

        # Make a copy of the input kwargs
        passed_kwargs = kwargs.copy()

        # Add inputs to state, using defaults if not provided in the kwargs or the state
        # if same input already in the state, will override it if provided in the kwargs
        for expected_input_param in self.blocks.inputs:
            name = expected_input_param.name
            default = expected_input_param.default
            kwargs_type = expected_input_param.kwargs_type
            if name in passed_kwargs:
                state.set(name, passed_kwargs.pop(name), kwargs_type)
            elif name not in state.values:
                state.set(name, default, kwargs_type)

        # Warn about unexpected inputs
        if len(passed_kwargs) > 0:
            warnings.warn(f"Unexpected input '{passed_kwargs.keys()}' provided. This input will be ignored.")
        # Run the pipeline
        with torch.no_grad():
            try:
                _, state = self.blocks(self, state)
            except Exception:
                error_msg = f"Error in block: ({self.blocks.__class__.__name__}):\n"
                logger.error(error_msg)
                raise

        if output is None:
            return state

        if isinstance(output, str):
            return state.get(output)

        elif isinstance(output, (list, tuple)):
            return state.get(output)
        else:
            raise ValueError(f"Output '{output}' is not a valid output type")<|MERGE_RESOLUTION|>--- conflicted
+++ resolved
@@ -2115,6 +2115,8 @@
              - a dict, e.g. torch_dtype={"unet": torch.bfloat16, "default": torch.float32}
              - if potentially override ComponentSpec if passed a different loading field in kwargs, e.g.
                `pretrained_model_name_or_path`, `variant`, `revision`, etc.
+             - if potentially override ComponentSpec if passed a different loading field in kwargs, e.g.
+               `pretrained_model_name_or_path`, `variant`, `revision`, etc.
         """
 
         if names is None:
@@ -2398,14 +2400,11 @@
             >>> from diffusers.pipelines.modular_pipeline_utils import ComponentSpec >>> from diffusers import
             UNet2DConditionModel >>> spec = ComponentSpec(
                 ... name="unet", ... type_hint=UNet2DConditionModel, ... config=None, ...
-<<<<<<< HEAD
                 pretrained_model_name_or_path="path/to/pretrained_model_name_or_path", ... subfolder="subfolder", ...
                 variant=None, ... revision=None, ... default_creation_method="from_pretrained",
-=======
-                pretrained_model_name_or_path="path/to/repo", ... subfolder="subfolder", ... variant=None, ...
-                revision=None, ... default_creation_method="from_pretrained",
->>>>>>> a707e314
             ... ) >>> ModularPipeline._component_spec_to_dict(spec) {
+                "type_hint": ("diffusers", "UNet2DConditionModel"), "pretrained_model_name_or_path": "path/to/repo",
+                "subfolder": "subfolder", "variant": None, "revision": None,
                 "type_hint": ("diffusers", "UNet2DConditionModel"), "pretrained_model_name_or_path": "path/to/repo",
                 "subfolder": "subfolder", "variant": None, "revision": None,
             }
@@ -2463,6 +2462,13 @@
                 name="unet", type_hint=UNet2DConditionModel, config=None,
                 pretrained_model_name_or_path="stabilityai/stable-diffusion-xl", subfolder="unet", variant=None,
                 revision=None, default_creation_method="from_pretrained"
+            >>> spec_dict = { ... "type_hint": ("diffusers", "UNet2DConditionModel"), ...
+            "pretrained_model_name_or_path": "stabilityai/stable-diffusion-xl", ... "subfolder": "unet", ... "variant":
+            None, ... "revision": None, ... } >>> ModularPipeline._dict_to_component_spec("unet", spec_dict)
+            ComponentSpec(
+                name="unet", type_hint=UNet2DConditionModel, config=None,
+                pretrained_model_name_or_path="stabilityai/stable-diffusion-xl", subfolder="unet", variant=None,
+                revision=None, default_creation_method="from_pretrained"
             )
         """
         # make a shallow copy so we can pop() safely
