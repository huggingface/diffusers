# Copyright 2025 The HuggingFace Team. All rights reserved.
#
# Licensed under the Apache License, Version 2.0 (the "License");
# you may not use this file except in compliance with the License.
# You may obtain a copy of the License at
#
#     http://www.apache.org/licenses/LICENSE-2.0
#
# Unless required by applicable law or agreed to in writing, software
# distributed under the License is distributed on an "AS IS" BASIS,
# WITHOUT WARRANTIES OR CONDITIONS OF ANY KIND, either express or implied.
# See the License for the specific language governing permissions and
# limitations under the License.
import importlib
import inspect
import os
import traceback
import warnings
from collections import OrderedDict
from copy import deepcopy
from dataclasses import dataclass, field
from typing import Any, Dict, List, Optional, Tuple, Union

import torch
from huggingface_hub import create_repo
from huggingface_hub.utils import validate_hf_hub_args
from tqdm.auto import tqdm
from typing_extensions import Self

from ..configuration_utils import ConfigMixin, FrozenDict
from ..pipelines.pipeline_loading_utils import _fetch_class_library_tuple, simple_get_class_obj
from ..utils import PushToHubMixin, is_accelerate_available, logging
from ..utils.dynamic_modules_utils import get_class_from_dynamic_module, resolve_trust_remote_code
from ..utils.hub_utils import load_or_create_model_card, populate_model_card
from .components_manager import ComponentsManager
from .modular_pipeline_utils import (
    ComponentSpec,
    ConfigSpec,
    InputParam,
    InsertableDict,
    OutputParam,
    format_components,
    format_configs,
    make_doc_string,
)


if is_accelerate_available():
    import accelerate

logger = logging.get_logger(__name__)  # pylint: disable=invalid-name


# map regular pipeline to modular pipeline class name
MODULAR_PIPELINE_MAPPING = OrderedDict(
    [
        ("stable-diffusion-xl", "StableDiffusionXLModularPipeline"),
        ("wan", "WanModularPipeline"),
        ("flux", "FluxModularPipeline"),
        ("flux-kontext", "FluxKontextModularPipeline"),
        ("qwenimage", "QwenImageModularPipeline"),
        ("qwenimage-edit", "QwenImageEditModularPipeline"),
        ("qwenimage-edit-plus", "QwenImageEditPlusModularPipeline"),
    ]
)


@dataclass
class PipelineState:
    """
    [`PipelineState`] stores the state of a pipeline. It is used to pass data between pipeline blocks.
    """

    values: Dict[str, Any] = field(default_factory=dict)
    kwargs_mapping: Dict[str, List[str]] = field(default_factory=dict)

    def set(self, key: str, value: Any, kwargs_type: str = None):
        """
        Add a value to the pipeline state.

        Args:
            key (str): The key for the value
            value (Any): The value to store
            kwargs_type (str): The kwargs_type with which the value is associated
        """
        self.values[key] = value

        if kwargs_type is not None:
            if kwargs_type not in self.kwargs_mapping:
                self.kwargs_mapping[kwargs_type] = [key]
            else:
                self.kwargs_mapping[kwargs_type].append(key)

    def get(self, keys: Union[str, List[str]], default: Any = None) -> Union[Any, Dict[str, Any]]:
        """
        Get one or multiple values from the pipeline state.

        Args:
            keys (Union[str, List[str]]): Key or list of keys for the values
            default (Any): The default value to return if not found

        Returns:
            Union[Any, Dict[str, Any]]: Single value if keys is str, dictionary of values if keys is list
        """
        if isinstance(keys, str):
            return self.values.get(keys, default)
        return {key: self.values.get(key, default) for key in keys}

    def get_by_kwargs(self, kwargs_type: str) -> Dict[str, Any]:
        """
        Get all values with matching kwargs_type.

        Args:
            kwargs_type (str): The kwargs_type to filter by

        Returns:
            Dict[str, Any]: Dictionary of values with matching kwargs_type
        """
        value_names = self.kwargs_mapping.get(kwargs_type, [])
        return self.get(value_names)

    def to_dict(self) -> Dict[str, Any]:
        """
        Convert PipelineState to a dictionary.
        """
        return {**self.__dict__}

    def __getattr__(self, name):
        """
        Allow attribute access to intermediate values. If an attribute is not found in the object, look for it in the
        intermediates dict.
        """
        # Use object.__getattribute__ to avoid infinite recursion during deepcopy
        try:
            values = object.__getattribute__(self, "values")
        except AttributeError:
            raise AttributeError(f"'{self.__class__.__name__}' object has no attribute '{name}'")

        if name in values:
            return values[name]
        raise AttributeError(f"'{self.__class__.__name__}' object has no attribute '{name}'")

    def __repr__(self):
        def format_value(v):
            if hasattr(v, "shape") and hasattr(v, "dtype"):
                return f"Tensor(dtype={v.dtype}, shape={v.shape})"
            elif isinstance(v, list) and len(v) > 0 and hasattr(v[0], "shape") and hasattr(v[0], "dtype"):
                return f"[Tensor(dtype={v[0].dtype}, shape={v[0].shape}), ...]"
            else:
                return repr(v)

        values_str = "\n".join(f"    {k}: {format_value(v)}" for k, v in self.values.items())
        kwargs_mapping_str = "\n".join(f"    {k}: {v}" for k, v in self.kwargs_mapping.items())

        return f"PipelineState(\n  values={{\n{values_str}\n  }},\n  kwargs_mapping={{\n{kwargs_mapping_str}\n  }}\n)"


@dataclass
class BlockState:
    """
    Container for block state data with attribute access and formatted representation.
    """

    def __init__(self, **kwargs):
        for key, value in kwargs.items():
            setattr(self, key, value)

    def __getitem__(self, key: str):
        # allows block_state["foo"]
        return getattr(self, key, None)

    def __setitem__(self, key: str, value: Any):
        # allows block_state["foo"] = "bar"
        setattr(self, key, value)

    def as_dict(self):
        """
        Convert BlockState to a dictionary.

        Returns:
            Dict[str, Any]: Dictionary containing all attributes of the BlockState
        """
        return dict(self.__dict__.items())

    def __repr__(self):
        def format_value(v):
            # Handle tensors directly
            if hasattr(v, "shape") and hasattr(v, "dtype"):
                return f"Tensor(dtype={v.dtype}, shape={v.shape})"

            # Handle lists of tensors
            elif isinstance(v, list):
                if len(v) > 0 and hasattr(v[0], "shape") and hasattr(v[0], "dtype"):
                    shapes = [t.shape for t in v]
                    return f"List[{len(v)}] of Tensors with shapes {shapes}"
                return repr(v)

            # Handle tuples of tensors
            elif isinstance(v, tuple):
                if len(v) > 0 and hasattr(v[0], "shape") and hasattr(v[0], "dtype"):
                    shapes = [t.shape for t in v]
                    return f"Tuple[{len(v)}] of Tensors with shapes {shapes}"
                return repr(v)

            # Handle dicts with tensor values
            elif isinstance(v, dict):
                formatted_dict = {}
                for k, val in v.items():
                    if hasattr(val, "shape") and hasattr(val, "dtype"):
                        formatted_dict[k] = f"Tensor(shape={val.shape}, dtype={val.dtype})"
                    elif (
                        isinstance(val, list)
                        and len(val) > 0
                        and hasattr(val[0], "shape")
                        and hasattr(val[0], "dtype")
                    ):
                        shapes = [t.shape for t in val]
                        formatted_dict[k] = f"List[{len(val)}] of Tensors with shapes {shapes}"
                    else:
                        formatted_dict[k] = repr(val)
                return formatted_dict

            # Default case
            return repr(v)

        attributes = "\n".join(f"    {k}: {format_value(v)}" for k, v in self.__dict__.items())
        return f"BlockState(\n{attributes}\n)"


class ModularPipelineBlocks(ConfigMixin, PushToHubMixin):
    """
    Base class for all Pipeline Blocks: PipelineBlock, AutoPipelineBlocks, SequentialPipelineBlocks,
    LoopSequentialPipelineBlocks

    [`ModularPipelineBlocks`] provides method to load and save the definition of pipeline blocks.

    > [!WARNING] > This is an experimental feature and is likely to change in the future.
    """

    config_name = "modular_config.json"
    model_name = None

    @classmethod
    def _get_signature_keys(cls, obj):
        parameters = inspect.signature(obj.__init__).parameters
        required_parameters = {k: v for k, v in parameters.items() if v.default == inspect._empty}
        optional_parameters = set({k for k, v in parameters.items() if v.default != inspect._empty})
        expected_modules = set(required_parameters.keys()) - {"self"}

        return expected_modules, optional_parameters

    def __init__(self):
        self.sub_blocks = InsertableDict()

    @property
    def description(self) -> str:
        """Description of the block. Must be implemented by subclasses."""
        return ""

    @property
    def expected_components(self) -> List[ComponentSpec]:
        return []

    @property
    def expected_configs(self) -> List[ConfigSpec]:
        return []

    @property
    def inputs(self) -> List[InputParam]:
        """List of input parameters. Must be implemented by subclasses."""
        return []

    def _get_required_inputs(self):
        input_names = []
        for input_param in self.inputs:
            if input_param.required:
                input_names.append(input_param.name)

        return input_names

    @property
    def required_inputs(self) -> List[InputParam]:
        return self._get_required_inputs()

    @property
    def intermediate_outputs(self) -> List[OutputParam]:
        """List of intermediate output parameters. Must be implemented by subclasses."""
        return []

    def _get_outputs(self):
        return self.intermediate_outputs

    @property
    def outputs(self) -> List[OutputParam]:
        return self._get_outputs()

    @classmethod
    def from_pretrained(
        cls,
        pretrained_model_name_or_path: str,
        trust_remote_code: bool = False,
        **kwargs,
    ):
        hub_kwargs_names = [
            "cache_dir",
            "force_download",
            "local_files_only",
            "local_dir",
            "proxies",
            "revision",
            "subfolder",
            "token",
        ]
        hub_kwargs = {name: kwargs.pop(name) for name in hub_kwargs_names if name in kwargs}

        config = cls.load_config(pretrained_model_name_or_path, **hub_kwargs)
        has_remote_code = "auto_map" in config and cls.__name__ in config["auto_map"]
        trust_remote_code = resolve_trust_remote_code(
            trust_remote_code, pretrained_model_name_or_path, has_remote_code
        )
        if not has_remote_code and trust_remote_code:
            raise ValueError(
                "Selected model repository does not happear to have any custom code or does not have a valid `config.json` file."
            )

        class_ref = config["auto_map"][cls.__name__]
        module_file, class_name = class_ref.split(".")
        module_file = module_file + ".py"
        block_cls = get_class_from_dynamic_module(
            pretrained_model_name_or_path,
            module_file=module_file,
            class_name=class_name,
            **hub_kwargs,
        )
        expected_kwargs, optional_kwargs = block_cls._get_signature_keys(block_cls)
        block_kwargs = {
            name: kwargs.get(name) for name in kwargs if name in expected_kwargs or name in optional_kwargs
        }

        return block_cls(**block_kwargs)

    def save_pretrained(self, save_directory, push_to_hub=False, **kwargs):
        # TODO: factor out this logic.
        cls_name = self.__class__.__name__

        full_mod = type(self).__module__
        module = full_mod.rsplit(".", 1)[-1].replace("__dynamic__", "")
        parent_module = self.save_pretrained.__func__.__qualname__.split(".", 1)[0]
        auto_map = {f"{parent_module}": f"{module}.{cls_name}"}

        self.register_to_config(auto_map=auto_map)
        self.save_config(save_directory=save_directory, push_to_hub=push_to_hub, **kwargs)
        config = dict(self.config)
        self._internal_dict = FrozenDict(config)

    def init_pipeline(
        self,
        pretrained_model_name_or_path: Optional[Union[str, os.PathLike]] = None,
        components_manager: Optional[ComponentsManager] = None,
        collection: Optional[str] = None,
    ) -> "ModularPipeline":
        """
        create a ModularPipeline, optionally accept pretrained_model_name_or_path to load from hub.
        """
        pipeline_class_name = MODULAR_PIPELINE_MAPPING.get(self.model_name, ModularPipeline.__name__)
        diffusers_module = importlib.import_module("diffusers")
        pipeline_class = getattr(diffusers_module, pipeline_class_name)

        modular_pipeline = pipeline_class(
            blocks=deepcopy(self),
            pretrained_model_name_or_path=pretrained_model_name_or_path,
            components_manager=components_manager,
            collection=collection,
        )
        return modular_pipeline

    def get_block_state(self, state: PipelineState) -> dict:
        """Get all inputs and intermediates in one dictionary"""
        data = {}
        state_inputs = self.inputs

        # Check inputs
        for input_param in state_inputs:
            if input_param.name:
                value = state.get(input_param.name)
                if input_param.required and value is None:
                    raise ValueError(f"Required input '{input_param.name}' is missing")
                elif value is not None or (value is None and input_param.name not in data):
                    data[input_param.name] = value

            elif input_param.kwargs_type:
                # if kwargs_type is provided, get all inputs with matching kwargs_type
                if input_param.kwargs_type not in data:
                    data[input_param.kwargs_type] = {}
                inputs_kwargs = state.get_by_kwargs(input_param.kwargs_type)
                if inputs_kwargs:
                    for k, v in inputs_kwargs.items():
                        if v is not None:
                            data[k] = v
                            data[input_param.kwargs_type][k] = v

        return BlockState(**data)

    def set_block_state(self, state: PipelineState, block_state: BlockState):
        for output_param in self.intermediate_outputs:
            if not hasattr(block_state, output_param.name):
                raise ValueError(f"Intermediate output '{output_param.name}' is missing in block state")
            param = getattr(block_state, output_param.name)
            state.set(output_param.name, param, output_param.kwargs_type)

        for input_param in self.inputs:
            if input_param.name and hasattr(block_state, input_param.name):
                param = getattr(block_state, input_param.name)
                # Only add if the value is different from what's in the state
                current_value = state.get(input_param.name)
                if current_value is not param:  # Using identity comparison to check if object was modified
                    state.set(input_param.name, param, input_param.kwargs_type)

            elif input_param.kwargs_type:
                # if it is a kwargs type, e.g. "denoiser_input_fields", it is likely to be a list of parameters
                # we need to first find out which inputs are and loop through them.
                intermediate_kwargs = state.get_by_kwargs(input_param.kwargs_type)
                for param_name, current_value in intermediate_kwargs.items():
                    if param_name is None:
                        continue

                    if not hasattr(block_state, param_name):
                        continue

                    param = getattr(block_state, param_name)
                    if current_value is not param:  # Using identity comparison to check if object was modified
                        state.set(param_name, param, input_param.kwargs_type)

    @staticmethod
    def combine_inputs(*named_input_lists: List[Tuple[str, List[InputParam]]]) -> List[InputParam]:
        """
        Combines multiple lists of InputParam objects from different blocks. For duplicate inputs, updates only if
        current default value is None and new default value is not None. Warns if multiple non-None default values
        exist for the same input.

        Args:
            named_input_lists: List of tuples containing (block_name, input_param_list) pairs

        Returns:
            List[InputParam]: Combined list of unique InputParam objects
        """
        combined_dict = {}  # name -> InputParam
        value_sources = {}  # name -> block_name

        for block_name, inputs in named_input_lists:
            for input_param in inputs:
                if input_param.name is None and input_param.kwargs_type is not None:
                    input_name = "*_" + input_param.kwargs_type
                else:
                    input_name = input_param.name
                if input_name in combined_dict:
                    current_param = combined_dict[input_name]
                    if (
                        current_param.default is not None
                        and input_param.default is not None
                        and current_param.default != input_param.default
                    ):
                        warnings.warn(
                            f"Multiple different default values found for input '{input_name}': "
                            f"{current_param.default} (from block '{value_sources[input_name]}') and "
                            f"{input_param.default} (from block '{block_name}'). Using {current_param.default}."
                        )
                    if current_param.default is None and input_param.default is not None:
                        combined_dict[input_name] = input_param
                        value_sources[input_name] = block_name
                else:
                    combined_dict[input_name] = input_param
                    value_sources[input_name] = block_name

        return list(combined_dict.values())

    @staticmethod
    def combine_outputs(*named_output_lists: List[Tuple[str, List[OutputParam]]]) -> List[OutputParam]:
        """
        Combines multiple lists of OutputParam objects from different blocks. For duplicate outputs, keeps the first
        occurrence of each output name.

        Args:
            named_output_lists: List of tuples containing (block_name, output_param_list) pairs

        Returns:
            List[OutputParam]: Combined list of unique OutputParam objects
        """
        combined_dict = {}  # name -> OutputParam

        for block_name, outputs in named_output_lists:
            for output_param in outputs:
                if (output_param.name not in combined_dict) or (
                    combined_dict[output_param.name].kwargs_type is None and output_param.kwargs_type is not None
                ):
                    combined_dict[output_param.name] = output_param

        return list(combined_dict.values())

    @property
    def input_names(self) -> List[str]:
        return [input_param.name for input_param in self.inputs]

    @property
    def intermediate_output_names(self) -> List[str]:
        return [output_param.name for output_param in self.intermediate_outputs]

    @property
    def output_names(self) -> List[str]:
        return [output_param.name for output_param in self.outputs]

    @property
    def doc(self):
        return make_doc_string(
            self.inputs,
            self.outputs,
            self.description,
            class_name=self.__class__.__name__,
            expected_components=self.expected_components,
            expected_configs=self.expected_configs,
        )


class AutoPipelineBlocks(ModularPipelineBlocks):
    """
    A Pipeline Blocks that automatically selects a block to run based on the inputs.

    This class inherits from [`ModularPipelineBlocks`]. Check the superclass documentation for the generic methods the
    library implements for all the pipeline blocks (such as loading or saving etc.)

    > [!WARNING] > This is an experimental feature and is likely to change in the future.

    Attributes:
        block_classes: List of block classes to be used
        block_names: List of prefixes for each block
        block_trigger_inputs: List of input names that trigger specific blocks, with None for default
    """

    block_classes = []
    block_names = []
    block_trigger_inputs = []

    def __init__(self):
        sub_blocks = InsertableDict()
        for block_name, block in zip(self.block_names, self.block_classes):
            if inspect.isclass(block):
                sub_blocks[block_name] = block()
            else:
                sub_blocks[block_name] = block
        self.sub_blocks = sub_blocks
        if not (len(self.block_classes) == len(self.block_names) == len(self.block_trigger_inputs)):
            raise ValueError(
                f"In {self.__class__.__name__}, the number of block_classes, block_names, and block_trigger_inputs must be the same."
            )
        default_blocks = [t for t in self.block_trigger_inputs if t is None]
        # can only have 1 or 0 default block, and has to put in the last
        # the order of blocks matters here because the first block with matching trigger will be dispatched
        # e.g. blocks = [inpaint, img2img] and block_trigger_inputs = ["mask", "image"]
        # as long as mask is provided, it is inpaint; if only image is provided, it is img2img
        if len(default_blocks) > 1 or (len(default_blocks) == 1 and self.block_trigger_inputs[-1] is not None):
            raise ValueError(
                f"In {self.__class__.__name__}, exactly one None must be specified as the last element "
                "in block_trigger_inputs."
            )

        # Map trigger inputs to block objects
        self.trigger_to_block_map = dict(zip(self.block_trigger_inputs, self.sub_blocks.values()))
        self.trigger_to_block_name_map = dict(zip(self.block_trigger_inputs, self.sub_blocks.keys()))
        self.block_to_trigger_map = dict(zip(self.sub_blocks.keys(), self.block_trigger_inputs))

    @property
    def model_name(self):
        return next(iter(self.sub_blocks.values())).model_name

    @property
    def description(self):
        return ""

    @property
    def expected_components(self):
        expected_components = []
        for block in self.sub_blocks.values():
            for component in block.expected_components:
                if component not in expected_components:
                    expected_components.append(component)
        return expected_components

    @property
    def expected_configs(self):
        expected_configs = []
        for block in self.sub_blocks.values():
            for config in block.expected_configs:
                if config not in expected_configs:
                    expected_configs.append(config)
        return expected_configs

    @property
    def required_inputs(self) -> List[str]:
        if None not in self.block_trigger_inputs:
            return []
        first_block = next(iter(self.sub_blocks.values()))
        required_by_all = set(getattr(first_block, "required_inputs", set()))

        # Intersect with required inputs from all other blocks
        for block in list(self.sub_blocks.values())[1:]:
            block_required = set(getattr(block, "required_inputs", set()))
            required_by_all.intersection_update(block_required)

        return list(required_by_all)

    # YiYi TODO: add test for this
    @property
    def inputs(self) -> List[Tuple[str, Any]]:
        named_inputs = [(name, block.inputs) for name, block in self.sub_blocks.items()]
        combined_inputs = self.combine_inputs(*named_inputs)
        # mark Required inputs only if that input is required by all the blocks
        for input_param in combined_inputs:
            if input_param.name in self.required_inputs:
                input_param.required = True
            else:
                input_param.required = False
        return combined_inputs

    @property
    def intermediate_outputs(self) -> List[str]:
        named_outputs = [(name, block.intermediate_outputs) for name, block in self.sub_blocks.items()]
        combined_outputs = self.combine_outputs(*named_outputs)
        return combined_outputs

    @property
    def outputs(self) -> List[str]:
        named_outputs = [(name, block.outputs) for name, block in self.sub_blocks.items()]
        combined_outputs = self.combine_outputs(*named_outputs)
        return combined_outputs

    @torch.no_grad()
    def __call__(self, pipeline, state: PipelineState) -> PipelineState:
        # Find default block first (if any)

        block = self.trigger_to_block_map.get(None)
        for input_name in self.block_trigger_inputs:
            if input_name is not None and state.get(input_name) is not None:
                block = self.trigger_to_block_map[input_name]
                break

        if block is None:
            logger.info(f"skipping auto block: {self.__class__.__name__}")
            return pipeline, state

        try:
            logger.info(f"Running block: {block.__class__.__name__}, trigger: {input_name}")
            return block(pipeline, state)
        except Exception as e:
            error_msg = (
                f"\nError in block: {block.__class__.__name__}\n"
                f"Error details: {str(e)}\n"
                f"Traceback:\n{traceback.format_exc()}"
            )
            logger.error(error_msg)
            raise

    def _get_trigger_inputs(self):
        """
        Returns a set of all unique trigger input values found in the blocks. Returns: Set[str] containing all unique
        block_trigger_inputs values
        """

        def fn_recursive_get_trigger(blocks):
            trigger_values = set()

            if blocks is not None:
                for name, block in blocks.items():
                    # Check if current block has trigger inputs(i.e. auto block)
                    if hasattr(block, "block_trigger_inputs") and block.block_trigger_inputs is not None:
                        # Add all non-None values from the trigger inputs list
                        trigger_values.update(t for t in block.block_trigger_inputs if t is not None)

                    # If block has sub_blocks, recursively check them
                    if block.sub_blocks:
                        nested_triggers = fn_recursive_get_trigger(block.sub_blocks)
                        trigger_values.update(nested_triggers)

            return trigger_values

        trigger_inputs = set(self.block_trigger_inputs)
        trigger_inputs.update(fn_recursive_get_trigger(self.sub_blocks))

        return trigger_inputs

    @property
    def trigger_inputs(self):
        return self._get_trigger_inputs()

    def __repr__(self):
        class_name = self.__class__.__name__
        base_class = self.__class__.__bases__[0].__name__
        header = (
            f"{class_name}(\n  Class: {base_class}\n" if base_class and base_class != "object" else f"{class_name}(\n"
        )

        if self.trigger_inputs:
            header += "\n"
            header += "  " + "=" * 100 + "\n"
            header += "  This pipeline contains blocks that are selected at runtime based on inputs.\n"
            header += f"  Trigger Inputs: {[inp for inp in self.trigger_inputs if inp is not None]}\n"
            header += "  " + "=" * 100 + "\n\n"

        # Format description with proper indentation
        desc_lines = self.description.split("\n")
        desc = []
        # First line with "Description:" label
        desc.append(f"  Description: {desc_lines[0]}")
        # Subsequent lines with proper indentation
        if len(desc_lines) > 1:
            desc.extend(f"      {line}" for line in desc_lines[1:])
        desc = "\n".join(desc) + "\n"

        # Components section - focus only on expected components
        expected_components = getattr(self, "expected_components", [])
        components_str = format_components(expected_components, indent_level=2, add_empty_lines=False)

        # Configs section - use format_configs with add_empty_lines=False
        expected_configs = getattr(self, "expected_configs", [])
        configs_str = format_configs(expected_configs, indent_level=2, add_empty_lines=False)

        # Blocks section - moved to the end with simplified format
        blocks_str = "  Sub-Blocks:\n"
        for i, (name, block) in enumerate(self.sub_blocks.items()):
            # Get trigger input for this block
            trigger = None
            if hasattr(self, "block_to_trigger_map"):
                trigger = self.block_to_trigger_map.get(name)
                # Format the trigger info
                if trigger is None:
                    trigger_str = "[default]"
                elif isinstance(trigger, (list, tuple)):
                    trigger_str = f"[trigger: {', '.join(str(t) for t in trigger)}]"
                else:
                    trigger_str = f"[trigger: {trigger}]"
                # For AutoPipelineBlocks, add bullet points
                blocks_str += f"    • {name} {trigger_str} ({block.__class__.__name__})\n"
            else:
                # For SequentialPipelineBlocks, show execution order
                blocks_str += f"    [{i}] {name} ({block.__class__.__name__})\n"

            # Add block description
            desc_lines = block.description.split("\n")
            indented_desc = desc_lines[0]
            if len(desc_lines) > 1:
                indented_desc += "\n" + "\n".join("                   " + line for line in desc_lines[1:])
            blocks_str += f"       Description: {indented_desc}\n\n"

        # Build the representation with conditional sections
        result = f"{header}\n{desc}"

        # Only add components section if it has content
        if components_str.strip():
            result += f"\n\n{components_str}"

        # Only add configs section if it has content
        if configs_str.strip():
            result += f"\n\n{configs_str}"

        # Always add blocks section
        result += f"\n\n{blocks_str})"

        return result

    @property
    def doc(self):
        return make_doc_string(
            self.inputs,
            self.outputs,
            self.description,
            class_name=self.__class__.__name__,
            expected_components=self.expected_components,
            expected_configs=self.expected_configs,
        )


class SequentialPipelineBlocks(ModularPipelineBlocks):
    """
    A Pipeline Blocks that combines multiple pipeline block classes into one. When called, it will call each block in
    sequence.

    This class inherits from [`ModularPipelineBlocks`]. Check the superclass documentation for the generic methods the
    library implements for all the pipeline blocks (such as loading or saving etc.)

    > [!WARNING] > This is an experimental feature and is likely to change in the future.

    Attributes:
        block_classes: List of block classes to be used
        block_names: List of prefixes for each block
    """

    block_classes = []
    block_names = []

    @property
    def description(self):
        return ""

    @property
    def model_name(self):
        return next((block.model_name for block in self.sub_blocks.values() if block.model_name is not None), None)

    @property
    def expected_components(self):
        expected_components = []
        for block in self.sub_blocks.values():
            for component in block.expected_components:
                if component not in expected_components:
                    expected_components.append(component)
        return expected_components

    @property
    def expected_configs(self):
        expected_configs = []
        for block in self.sub_blocks.values():
            for config in block.expected_configs:
                if config not in expected_configs:
                    expected_configs.append(config)
        return expected_configs

    @classmethod
    def from_blocks_dict(
        cls, blocks_dict: Dict[str, Any], description: Optional[str] = None
    ) -> "SequentialPipelineBlocks":
        """Creates a SequentialPipelineBlocks instance from a dictionary of blocks.

        Args:
            blocks_dict: Dictionary mapping block names to block classes or instances

        Returns:
            A new SequentialPipelineBlocks instance
        """
        instance = cls()

        # Create instances if classes are provided
        sub_blocks = InsertableDict()
        for name, block in blocks_dict.items():
            if inspect.isclass(block):
                sub_blocks[name] = block()
            else:
                sub_blocks[name] = block

        instance.block_classes = [block.__class__ for block in sub_blocks.values()]
        instance.block_names = list(sub_blocks.keys())
        instance.sub_blocks = sub_blocks

        if description is not None:
            instance.description = description

        return instance

    def __init__(self):
        sub_blocks = InsertableDict()
        for block_name, block in zip(self.block_names, self.block_classes):
            if inspect.isclass(block):
                sub_blocks[block_name] = block()
            else:
                sub_blocks[block_name] = block
        self.sub_blocks = sub_blocks
        if not len(self.block_names) == len(self.block_classes):
            raise ValueError(
                f"In {self.__class__.__name__}, the number of block_names and block_classes must be the same."
            )

    def _get_inputs(self):
        inputs = []
        outputs = set()

        # Go through all blocks in order
        for block in self.sub_blocks.values():
            # Add inputs that aren't in outputs yet
            for inp in block.inputs:
                if inp.name not in outputs and inp.name not in {input.name for input in inputs}:
                    inputs.append(inp)

            # Only add outputs if the block cannot be skipped
            should_add_outputs = True
            if hasattr(block, "block_trigger_inputs") and None not in block.block_trigger_inputs:
                should_add_outputs = False

            if should_add_outputs:
                # Add this block's outputs
                block_intermediate_outputs = [out.name for out in block.intermediate_outputs]
                outputs.update(block_intermediate_outputs)

        return inputs

    # YiYi TODO: add test for this
    @property
    def inputs(self) -> List[Tuple[str, Any]]:
        return self._get_inputs()

    @property
    def required_inputs(self) -> List[str]:
        # Get the first block from the dictionary
        first_block = next(iter(self.sub_blocks.values()))
        required_by_any = set(getattr(first_block, "required_inputs", set()))

        # Union with required inputs from all other blocks
        for block in list(self.sub_blocks.values())[1:]:
            block_required = set(getattr(block, "required_inputs", set()))
            required_by_any.update(block_required)

        return list(required_by_any)

    @property
    def intermediate_outputs(self) -> List[str]:
        named_outputs = []
        for name, block in self.sub_blocks.items():
            inp_names = {inp.name for inp in block.inputs}
            # so we only need to list new variables as intermediate_outputs, but if user wants to list these they modified it's still fine (a.k.a we don't enforce)
            # filter out them here so they do not end up as intermediate_outputs
            if name not in inp_names:
                named_outputs.append((name, block.intermediate_outputs))
        combined_outputs = self.combine_outputs(*named_outputs)
        return combined_outputs

    # YiYi TODO: I think we can remove the outputs property
    @property
    def outputs(self) -> List[str]:
        # return next(reversed(self.sub_blocks.values())).intermediate_outputs
        return self.intermediate_outputs

    @torch.no_grad()
    def __call__(self, pipeline, state: PipelineState) -> PipelineState:
        for block_name, block in self.sub_blocks.items():
            try:
                pipeline, state = block(pipeline, state)
            except Exception as e:
                error_msg = (
                    f"\nError in block: ({block_name}, {block.__class__.__name__})\n"
                    f"Error details: {str(e)}\n"
                    f"Traceback:\n{traceback.format_exc()}"
                )
                logger.error(error_msg)
                raise
        return pipeline, state

    def _get_trigger_inputs(self):
        """
        Returns a set of all unique trigger input values found in the blocks. Returns: Set[str] containing all unique
        block_trigger_inputs values
        """

        def fn_recursive_get_trigger(blocks):
            trigger_values = set()

            if blocks is not None:
                for name, block in blocks.items():
                    # Check if current block has trigger inputs(i.e. auto block)
                    if hasattr(block, "block_trigger_inputs") and block.block_trigger_inputs is not None:
                        # Add all non-None values from the trigger inputs list
                        trigger_values.update(t for t in block.block_trigger_inputs if t is not None)

                    # If block has sub_blocks, recursively check them
                    if block.sub_blocks:
                        nested_triggers = fn_recursive_get_trigger(block.sub_blocks)
                        trigger_values.update(nested_triggers)

            return trigger_values

        return fn_recursive_get_trigger(self.sub_blocks)

    @property
    def trigger_inputs(self):
        return self._get_trigger_inputs()

    def _traverse_trigger_blocks(self, trigger_inputs):
        # Convert trigger_inputs to a set for easier manipulation
        active_triggers = set(trigger_inputs)

        def fn_recursive_traverse(block, block_name, active_triggers):
            result_blocks = OrderedDict()

            # sequential(include loopsequential) or PipelineBlock
            if not hasattr(block, "block_trigger_inputs"):
                if block.sub_blocks:
                    # sequential or LoopSequentialPipelineBlocks (keep traversing)
                    for sub_block_name, sub_block in block.sub_blocks.items():
                        blocks_to_update = fn_recursive_traverse(sub_block, sub_block_name, active_triggers)
                        blocks_to_update = fn_recursive_traverse(sub_block, sub_block_name, active_triggers)
                        blocks_to_update = {f"{block_name}.{k}": v for k, v in blocks_to_update.items()}
                        result_blocks.update(blocks_to_update)
                else:
                    # PipelineBlock
                    result_blocks[block_name] = block
                    # Add this block's output names to active triggers if defined
                    if hasattr(block, "outputs"):
                        active_triggers.update(out.name for out in block.outputs)
                return result_blocks

            # auto
            else:
                # Find first block_trigger_input that matches any value in our active_triggers
                this_block = None
                for trigger_input in block.block_trigger_inputs:
                    if trigger_input is not None and trigger_input in active_triggers:
                        this_block = block.trigger_to_block_map[trigger_input]
                        break

                # If no matches found, try to get the default (None) block
                if this_block is None and None in block.block_trigger_inputs:
                    this_block = block.trigger_to_block_map[None]

                if this_block is not None:
                    # sequential/auto (keep traversing)
                    if this_block.sub_blocks:
                        result_blocks.update(fn_recursive_traverse(this_block, block_name, active_triggers))
                    else:
                        # PipelineBlock
                        result_blocks[block_name] = this_block
                        # Add this block's output names to active triggers if defined
                        # YiYi TODO: do we need outputs here? can it just be intermediate_outputs? can we get rid of outputs attribute?
                        if hasattr(this_block, "outputs"):
                            active_triggers.update(out.name for out in this_block.outputs)

            return result_blocks

        all_blocks = OrderedDict()
        for block_name, block in self.sub_blocks.items():
            blocks_to_update = fn_recursive_traverse(block, block_name, active_triggers)
            all_blocks.update(blocks_to_update)
        return all_blocks

    def get_execution_blocks(self, *trigger_inputs):
        trigger_inputs_all = self.trigger_inputs

        if trigger_inputs is not None:
            if not isinstance(trigger_inputs, (list, tuple, set)):
                trigger_inputs = [trigger_inputs]
            invalid_inputs = [x for x in trigger_inputs if x not in trigger_inputs_all]
            if invalid_inputs:
                logger.warning(
                    f"The following trigger inputs will be ignored as they are not supported: {invalid_inputs}"
                )
                trigger_inputs = [x for x in trigger_inputs if x in trigger_inputs_all]

        if trigger_inputs is None:
            if None in trigger_inputs_all:
                trigger_inputs = [None]
            else:
                trigger_inputs = [trigger_inputs_all[0]]
        blocks_triggered = self._traverse_trigger_blocks(trigger_inputs)
        return SequentialPipelineBlocks.from_blocks_dict(blocks_triggered)

    def __repr__(self):
        class_name = self.__class__.__name__
        base_class = self.__class__.__bases__[0].__name__
        header = (
            f"{class_name}(\n  Class: {base_class}\n" if base_class and base_class != "object" else f"{class_name}(\n"
        )

        if self.trigger_inputs:
            header += "\n"
            header += "  " + "=" * 100 + "\n"
            header += "  This pipeline contains blocks that are selected at runtime based on inputs.\n"
            header += f"  Trigger Inputs: {[inp for inp in self.trigger_inputs if inp is not None]}\n"
            # Get first trigger input as example
            example_input = next(t for t in self.trigger_inputs if t is not None)
            header += f"  Use `get_execution_blocks()` with input names to see selected blocks (e.g. `get_execution_blocks('{example_input}')`).\n"
            header += "  " + "=" * 100 + "\n\n"

        # Format description with proper indentation
        desc_lines = self.description.split("\n")
        desc = []
        # First line with "Description:" label
        desc.append(f"  Description: {desc_lines[0]}")
        # Subsequent lines with proper indentation
        if len(desc_lines) > 1:
            desc.extend(f"      {line}" for line in desc_lines[1:])
        desc = "\n".join(desc) + "\n"

        # Components section - focus only on expected components
        expected_components = getattr(self, "expected_components", [])
        components_str = format_components(expected_components, indent_level=2, add_empty_lines=False)

        # Configs section - use format_configs with add_empty_lines=False
        expected_configs = getattr(self, "expected_configs", [])
        configs_str = format_configs(expected_configs, indent_level=2, add_empty_lines=False)

        # Blocks section - moved to the end with simplified format
        blocks_str = "  Sub-Blocks:\n"
        for i, (name, block) in enumerate(self.sub_blocks.items()):
            # Get trigger input for this block
            trigger = None
            if hasattr(self, "block_to_trigger_map"):
                trigger = self.block_to_trigger_map.get(name)
                # Format the trigger info
                if trigger is None:
                    trigger_str = "[default]"
                elif isinstance(trigger, (list, tuple)):
                    trigger_str = f"[trigger: {', '.join(str(t) for t in trigger)}]"
                else:
                    trigger_str = f"[trigger: {trigger}]"
                # For AutoPipelineBlocks, add bullet points
                blocks_str += f"    • {name} {trigger_str} ({block.__class__.__name__})\n"
            else:
                # For SequentialPipelineBlocks, show execution order
                blocks_str += f"    [{i}] {name} ({block.__class__.__name__})\n"

            # Add block description
            desc_lines = block.description.split("\n")
            indented_desc = desc_lines[0]
            if len(desc_lines) > 1:
                indented_desc += "\n" + "\n".join("                   " + line for line in desc_lines[1:])
            blocks_str += f"       Description: {indented_desc}\n\n"

        # Build the representation with conditional sections
        result = f"{header}\n{desc}"

        # Only add components section if it has content
        if components_str.strip():
            result += f"\n\n{components_str}"

        # Only add configs section if it has content
        if configs_str.strip():
            result += f"\n\n{configs_str}"

        # Always add blocks section
        result += f"\n\n{blocks_str})"

        return result

    @property
    def doc(self):
        return make_doc_string(
            self.inputs,
            self.outputs,
            self.description,
            class_name=self.__class__.__name__,
            expected_components=self.expected_components,
            expected_configs=self.expected_configs,
        )


class LoopSequentialPipelineBlocks(ModularPipelineBlocks):
    """
    A Pipeline blocks that combines multiple pipeline block classes into a For Loop. When called, it will call each
    block in sequence.

    This class inherits from [`ModularPipelineBlocks`]. Check the superclass documentation for the generic methods the
    library implements for all the pipeline blocks (such as loading or saving etc.)

    > [!WARNING] > This is an experimental feature and is likely to change in the future.

    Attributes:
        block_classes: List of block classes to be used
        block_names: List of prefixes for each block
    """

    model_name = None
    block_classes = []
    block_names = []

    @property
    def description(self) -> str:
        """Description of the block. Must be implemented by subclasses."""
        raise NotImplementedError("description method must be implemented in subclasses")

    @property
    def loop_expected_components(self) -> List[ComponentSpec]:
        return []

    @property
    def loop_expected_configs(self) -> List[ConfigSpec]:
        return []

    @property
    def loop_inputs(self) -> List[InputParam]:
        """List of input parameters. Must be implemented by subclasses."""
        return []

    @property
    def loop_required_inputs(self) -> List[str]:
        input_names = []
        for input_param in self.loop_inputs:
            if input_param.required:
                input_names.append(input_param.name)
        return input_names

    @property
    def loop_intermediate_outputs(self) -> List[OutputParam]:
        """List of intermediate output parameters. Must be implemented by subclasses."""
        return []

    # modified from SequentialPipelineBlocks to include loop_expected_components
    @property
    def expected_components(self):
        expected_components = []
        for block in self.sub_blocks.values():
            for component in block.expected_components:
                if component not in expected_components:
                    expected_components.append(component)
        for component in self.loop_expected_components:
            if component not in expected_components:
                expected_components.append(component)
        return expected_components

    # modified from SequentialPipelineBlocks to include loop_expected_configs
    @property
    def expected_configs(self):
        expected_configs = []
        for block in self.sub_blocks.values():
            for config in block.expected_configs:
                if config not in expected_configs:
                    expected_configs.append(config)
        for config in self.loop_expected_configs:
            if config not in expected_configs:
                expected_configs.append(config)
        return expected_configs

    def _get_inputs(self):
        inputs = []
        inputs.extend(self.loop_inputs)
        outputs = set()

        for name, block in self.sub_blocks.items():
            # Add inputs that aren't in outputs yet
            for inp in block.inputs:
                if inp.name not in outputs and inp not in inputs:
                    inputs.append(inp)

            # Only add outputs if the block cannot be skipped
            should_add_outputs = True
            if hasattr(block, "block_trigger_inputs") and None not in block.block_trigger_inputs:
                should_add_outputs = False

            if should_add_outputs:
                # Add this block's outputs
                block_intermediate_outputs = [out.name for out in block.intermediate_outputs]
                outputs.update(block_intermediate_outputs)

        for input_param in inputs:
            if input_param.name in self.required_inputs:
                input_param.required = True
            else:
                input_param.required = False

        return inputs

    @property
    # Copied from diffusers.modular_pipelines.modular_pipeline.SequentialPipelineBlocks.inputs
    def inputs(self):
        return self._get_inputs()

    # modified from SequentialPipelineBlocks, if any additionan input required by the loop is required by the block
    @property
    def required_inputs(self) -> List[str]:
        # Get the first block from the dictionary
        first_block = next(iter(self.sub_blocks.values()))
        required_by_any = set(getattr(first_block, "required_inputs", set()))

        required_by_loop = set(getattr(self, "loop_required_inputs", set()))
        required_by_any.update(required_by_loop)

        # Union with required inputs from all other blocks
        for block in list(self.sub_blocks.values())[1:]:
            block_required = set(getattr(block, "required_inputs", set()))
            required_by_any.update(block_required)

        return list(required_by_any)

    # YiYi TODO: this need to be thought about more
    # modified from SequentialPipelineBlocks to include loop_intermediate_outputs
    @property
    def intermediate_outputs(self) -> List[str]:
        named_outputs = [(name, block.intermediate_outputs) for name, block in self.sub_blocks.items()]
        combined_outputs = self.combine_outputs(*named_outputs)
        for output in self.loop_intermediate_outputs:
            if output.name not in {output.name for output in combined_outputs}:
                combined_outputs.append(output)
        return combined_outputs

    # YiYi TODO: this need to be thought about more
    @property
    def outputs(self) -> List[str]:
        return next(reversed(self.sub_blocks.values())).intermediate_outputs

    def __init__(self):
        sub_blocks = InsertableDict()
        for block_name, block in zip(self.block_names, self.block_classes):
            if inspect.isclass(block):
                sub_blocks[block_name] = block()
            else:
                sub_blocks[block_name] = block
        self.sub_blocks = sub_blocks

    @classmethod
    def from_blocks_dict(cls, blocks_dict: Dict[str, Any]) -> "LoopSequentialPipelineBlocks":
        """
        Creates a LoopSequentialPipelineBlocks instance from a dictionary of blocks.

        Args:
            blocks_dict: Dictionary mapping block names to block instances

        Returns:
            A new LoopSequentialPipelineBlocks instance
        """
        instance = cls()

        # Create instances if classes are provided
        sub_blocks = InsertableDict()
        for name, block in blocks_dict.items():
            if inspect.isclass(block):
                sub_blocks[name] = block()
            else:
                sub_blocks[name] = block

        instance.block_classes = [block.__class__ for block in blocks_dict.values()]
        instance.block_names = list(blocks_dict.keys())
        instance.sub_blocks = blocks_dict
        return instance

    def loop_step(self, components, state: PipelineState, **kwargs):
        for block_name, block in self.sub_blocks.items():
            try:
                components, state = block(components, state, **kwargs)
            except Exception as e:
                error_msg = (
                    f"\nError in block: ({block_name}, {block.__class__.__name__})\n"
                    f"Error details: {str(e)}\n"
                    f"Traceback:\n{traceback.format_exc()}"
                )
                logger.error(error_msg)
                raise
        return components, state

    def __call__(self, components, state: PipelineState) -> PipelineState:
        raise NotImplementedError("`__call__` method needs to be implemented by the subclass")

    @property
    def doc(self):
        return make_doc_string(
            self.inputs,
            self.outputs,
            self.description,
            class_name=self.__class__.__name__,
            expected_components=self.expected_components,
            expected_configs=self.expected_configs,
        )

    # modified from SequentialPipelineBlocks,
    # (does not need trigger_inputs related part so removed them,
    # do not need to support auto block for loop blocks)
    def __repr__(self):
        class_name = self.__class__.__name__
        base_class = self.__class__.__bases__[0].__name__
        header = (
            f"{class_name}(\n  Class: {base_class}\n" if base_class and base_class != "object" else f"{class_name}(\n"
        )

        # Format description with proper indentation
        desc_lines = self.description.split("\n")
        desc = []
        # First line with "Description:" label
        desc.append(f"  Description: {desc_lines[0]}")
        # Subsequent lines with proper indentation
        if len(desc_lines) > 1:
            desc.extend(f"      {line}" for line in desc_lines[1:])
        desc = "\n".join(desc) + "\n"

        # Components section - focus only on expected components
        expected_components = getattr(self, "expected_components", [])
        components_str = format_components(expected_components, indent_level=2, add_empty_lines=False)

        # Configs section - use format_configs with add_empty_lines=False
        expected_configs = getattr(self, "expected_configs", [])
        configs_str = format_configs(expected_configs, indent_level=2, add_empty_lines=False)

        # Blocks section - moved to the end with simplified format
        blocks_str = "  Sub-Blocks:\n"
        for i, (name, block) in enumerate(self.sub_blocks.items()):
            # For SequentialPipelineBlocks, show execution order
            blocks_str += f"    [{i}] {name} ({block.__class__.__name__})\n"

            # Add block description
            desc_lines = block.description.split("\n")
            indented_desc = desc_lines[0]
            if len(desc_lines) > 1:
                indented_desc += "\n" + "\n".join("                   " + line for line in desc_lines[1:])
            blocks_str += f"       Description: {indented_desc}\n\n"

        # Build the representation with conditional sections
        result = f"{header}\n{desc}"

        # Only add components section if it has content
        if components_str.strip():
            result += f"\n\n{components_str}"

        # Only add configs section if it has content
        if configs_str.strip():
            result += f"\n\n{configs_str}"

        # Always add blocks section
        result += f"\n\n{blocks_str})"

        return result

    @torch.compiler.disable
    def progress_bar(self, iterable=None, total=None):
        if not hasattr(self, "_progress_bar_config"):
            self._progress_bar_config = {}
        elif not isinstance(self._progress_bar_config, dict):
            raise ValueError(
                f"`self._progress_bar_config` should be of type `dict`, but is {type(self._progress_bar_config)}."
            )

        if iterable is not None:
            return tqdm(iterable, **self._progress_bar_config)
        elif total is not None:
            return tqdm(total=total, **self._progress_bar_config)
        else:
            raise ValueError("Either `total` or `iterable` has to be defined.")

    def set_progress_bar_config(self, **kwargs):
        self._progress_bar_config = kwargs


# YiYi TODO:
# 1. look into the serialization of modular_model_index.json, make sure the items are properly ordered like model_index.json (currently a mess)
# 2. do we need ConfigSpec? the are basically just key/val kwargs
# 3. imnprove docstring and potentially add validator for methods where we accept kwargs to be passed to from_pretrained/save_pretrained/load_components()
class ModularPipeline(ConfigMixin, PushToHubMixin):
    """
    Base class for all Modular pipelines.

    > [!WARNING] > This is an experimental feature and is likely to change in the future.

    Args:
        blocks: ModularPipelineBlocks, the blocks to be used in the pipeline
    """

    config_name = "modular_model_index.json"
    hf_device_map = None
    default_blocks_name = None

    # YiYi TODO: add warning for passing multiple ComponentSpec/ConfigSpec with the same name
    def __init__(
        self,
        blocks: Optional[ModularPipelineBlocks] = None,
        pretrained_model_name_or_path: Optional[Union[str, os.PathLike]] = None,
        components_manager: Optional[ComponentsManager] = None,
        collection: Optional[str] = None,
        modular_config_dict: Optional[Dict[str, Any]] = None,
        config_dict: Optional[Dict[str, Any]] = None,
        **kwargs,
    ):
        """
        Initialize a ModularPipeline instance.

        This method sets up the pipeline by:
        - creating default pipeline blocks if not provided
        - gather component and config specifications based on the pipeline blocks's requirement (e.g.
           expected_components, expected_configs)
        - update the loading specs of from_pretrained components based on the modular_model_index.json file from
           huggingface hub if `pretrained_model_name_or_path` is provided
        - create defaultfrom_config components and register everything

        Args:
            blocks: `ModularPipelineBlocks` instance. If None, will attempt to load
                   default blocks based on the pipeline class name.
            pretrained_model_name_or_path: Path to a pretrained pipeline configuration. Can be None if the pipeline
                    does not require any additional loading config. If provided, will first try to load component specs
                    (only for from_pretrained components) and config values from `modular_model_index.json`, then
                    fallback to `model_index.json` for compatibility with standard non-modular repositories.
            components_manager:
                Optional ComponentsManager for managing multiple component cross different pipelines and apply
                offloading strategies.
            collection: Optional collection name for organizing components in the ComponentsManager.
            **kwargs: Additional arguments passed to `load_config()` when loading pretrained configuration.

        Examples:
            ```python
            # Initialize with custom blocks
            pipeline = ModularPipeline(blocks=my_custom_blocks)

            # Initialize from pretrained configuration
            pipeline = ModularPipeline(blocks=my_blocks, pretrained_model_name_or_path="my-repo/modular-pipeline")

            # Initialize with components manager
            pipeline = ModularPipeline(
                blocks=my_blocks, components_manager=ComponentsManager(), collection="my_collection"
            )
            ```

        Notes:
            - If blocks is None, the method will try to find default blocks based on the pipeline class name
            - Components with default_creation_method="from_config" are created immediately, its specs are not included
              in config dict and will not be saved in `modular_model_index.json`
            - Components with default_creation_method="from_pretrained" are set to None and can be loaded later with
              `load_components()` (with or without specific component names)
            - The pipeline's config dict is populated with component specs (only for from_pretrained components) and
              config values, which will be saved as `modular_model_index.json` during `save_pretrained`
            - The pipeline's config dict is also used to store the pipeline blocks's class name, which will be saved as
              `_blocks_class_name` in the config dict
        """

        if modular_config_dict is None and config_dict is None and pretrained_model_name_or_path is not None:
            cache_dir = kwargs.pop("cache_dir", None)
            force_download = kwargs.pop("force_download", False)
            proxies = kwargs.pop("proxies", None)
            token = kwargs.pop("token", None)
            local_files_only = kwargs.pop("local_files_only", False)
            revision = kwargs.pop("revision", None)

            load_config_kwargs = {
                "cache_dir": cache_dir,
                "force_download": force_download,
                "proxies": proxies,
                "token": token,
                "local_files_only": local_files_only,
                "revision": revision,
            }

            modular_config_dict, config_dict = self._load_pipeline_config(
                pretrained_model_name_or_path, **load_config_kwargs
            )

        if blocks is None:
            if modular_config_dict is not None:
                blocks_class_name = modular_config_dict.get("_blocks_class_name")
            elif config_dict is not None:
                blocks_class_name = self.get_default_blocks_name(config_dict)
            else:
                blocks_class_name = None
            if blocks_class_name is not None:
                diffusers_module = importlib.import_module("diffusers")
                blocks_class = getattr(diffusers_module, blocks_class_name)
                blocks = blocks_class()
            else:
<<<<<<< HEAD
                logger.debug(" loading config from model_index.json")
                try:
                    from diffusers import DiffusionPipeline

                    config_dict = DiffusionPipeline.load_config(pretrained_model_name_or_path, **load_config_kwargs)
                except EnvironmentError as e:
                    logger.debug(f" model_index.json not found in the repo: {e}")
                    config_dict = None

                # update component_specs and config_specs based on model_index.json
                if config_dict is not None:
                    for name, value in config_dict.items():
                        if name in self._component_specs and isinstance(value, (tuple, list)) and len(value) == 2:
                            library, class_name = value
                            component_spec_dict = {
                                "pretrained_model_name_or_path": pretrained_model_name_or_path,
                                "subfolder": name,
                                "type_hint": (library, class_name),
                            }
                            component_spec = self._dict_to_component_spec(name, component_spec_dict)
                            component_spec.default_creation_method = "from_pretrained"
                            self._component_specs[name] = component_spec
                        elif name in self._config_specs:
                            self._config_specs[name].default = value
=======
                logger.warning(f"`blocks` is `None`, no default blocks class found for {self.__class__.__name__}")

        self.blocks = blocks
        self._components_manager = components_manager
        self._collection = collection
        self._component_specs = {spec.name: deepcopy(spec) for spec in self.blocks.expected_components}
        self._config_specs = {spec.name: deepcopy(spec) for spec in self.blocks.expected_configs}

        # update component_specs and config_specs based on modular_model_index.json
        if modular_config_dict is not None:
            for name, value in modular_config_dict.items():
                # all the components in modular_model_index.json are from_pretrained components
                if name in self._component_specs and isinstance(value, (tuple, list)) and len(value) == 3:
                    library, class_name, component_spec_dict = value
                    component_spec = self._dict_to_component_spec(name, component_spec_dict)
                    component_spec.default_creation_method = "from_pretrained"
                    self._component_specs[name] = component_spec

                elif name in self._config_specs:
                    self._config_specs[name].default = value

        # if `modular_config_dict` is None (i.e. `modular_model_index.json` is not found), update based on `config_dict` (i.e. `model_index.json`)
        elif config_dict is not None:
            for name, value in config_dict.items():
                if name in self._component_specs and isinstance(value, (tuple, list)) and len(value) == 2:
                    library, class_name = value
                    component_spec_dict = {
                        "repo": pretrained_model_name_or_path,
                        "subfolder": name,
                        "type_hint": (library, class_name),
                    }
                    component_spec = self._dict_to_component_spec(name, component_spec_dict)
                    component_spec.default_creation_method = "from_pretrained"
                    self._component_specs[name] = component_spec
                elif name in self._config_specs:
                    self._config_specs[name].default = value
>>>>>>> 6bf668c4

        if len(kwargs) > 0:
            logger.warning(f"Unexpected input '{kwargs.keys()}' provided. This input will be ignored.")

        register_components_dict = {}
        for name, component_spec in self._component_specs.items():
            if component_spec.default_creation_method == "from_config":
                component = component_spec.create()
            else:
                component = None
            register_components_dict[name] = component
        self.register_components(**register_components_dict)

        default_configs = {}
        for name, config_spec in self._config_specs.items():
            default_configs[name] = config_spec.default
        self.register_to_config(**default_configs)

        self.register_to_config(_blocks_class_name=self.blocks.__class__.__name__ if self.blocks is not None else None)

    @property
    def default_call_parameters(self) -> Dict[str, Any]:
        """
        Returns:
            - Dictionary mapping input names to their default values
        """
        params = {}
        for input_param in self.blocks.inputs:
            params[input_param.name] = input_param.default
        return params

    def get_default_blocks_name(self, config_dict: Optional[Dict[str, Any]]) -> Optional[str]:
        return self.default_blocks_name

    @classmethod
    def _load_pipeline_config(
        cls,
        pretrained_model_name_or_path: Optional[Union[str, os.PathLike]],
        **load_config_kwargs,
    ):
        try:
            # try to load modular_model_index.json
            modular_config_dict = cls.load_config(pretrained_model_name_or_path, **load_config_kwargs)
            return modular_config_dict, None

        except EnvironmentError as e:
            logger.debug(f" modular_model_index.json not found in the repo: {e}")

        try:
            logger.debug(" try to load model_index.json")
            from diffusers import DiffusionPipeline

            config_dict = DiffusionPipeline.load_config(pretrained_model_name_or_path, **load_config_kwargs)
            return None, config_dict

        except EnvironmentError as e:
            logger.debug(f" model_index.json not found in the repo: {e}")

        return None, None

    @classmethod
    @validate_hf_hub_args
    def from_pretrained(
        cls,
        pretrained_model_name_or_path: Optional[Union[str, os.PathLike]],
        trust_remote_code: Optional[bool] = None,
        components_manager: Optional[ComponentsManager] = None,
        collection: Optional[str] = None,
        **kwargs,
    ):
        """
        Load a ModularPipeline from a huggingface hub repo.

        Args:
            pretrained_model_name_or_path (`str` or `os.PathLike`, optional):
                Path to a pretrained pipeline configuration. It will first try to load config from
                `modular_model_index.json`, then fallback to `model_index.json` for compatibility with standard
                non-modular repositories. If the pretrained_model_name_or_path does not contain any pipeline config, it
                will be set to None during initialization.
            trust_remote_code (`bool`, optional):
                Whether to trust remote code when loading the pipeline, need to be set to True if you want to create
                pipeline blocks based on the custom code in `pretrained_model_name_or_path`
            components_manager (`ComponentsManager`, optional):
                ComponentsManager instance for managing multiple component cross different pipelines and apply
                offloading strategies.
            collection (`str`, optional):`
                Collection name for organizing components in the ComponentsManager.
        """
        from ..pipelines.pipeline_loading_utils import _get_pipeline_class

        try:
            blocks = ModularPipelineBlocks.from_pretrained(
                pretrained_model_name_or_path, trust_remote_code=trust_remote_code, **kwargs
            )
        except EnvironmentError as e:
            logger.debug(f"EnvironmentError: {e}")
            blocks = None

        cache_dir = kwargs.pop("cache_dir", None)
        force_download = kwargs.pop("force_download", False)
        proxies = kwargs.pop("proxies", None)
        token = kwargs.pop("token", None)
        local_files_only = kwargs.pop("local_files_only", False)
        revision = kwargs.pop("revision", None)

        load_config_kwargs = {
            "cache_dir": cache_dir,
            "force_download": force_download,
            "proxies": proxies,
            "token": token,
            "local_files_only": local_files_only,
            "revision": revision,
        }

        modular_config_dict, config_dict = cls._load_pipeline_config(
            pretrained_model_name_or_path, **load_config_kwargs
        )

        if modular_config_dict is not None:
            pipeline_class = _get_pipeline_class(cls, config=modular_config_dict)
        elif config_dict is not None:
            from diffusers.pipelines.auto_pipeline import _get_model

            logger.debug(" try to determine the modular pipeline class from model_index.json")
            standard_pipeline_class = _get_pipeline_class(cls, config=config_dict)
            model_name = _get_model(standard_pipeline_class.__name__)
            pipeline_class_name = MODULAR_PIPELINE_MAPPING.get(model_name, ModularPipeline.__name__)
            diffusers_module = importlib.import_module("diffusers")
            pipeline_class = getattr(diffusers_module, pipeline_class_name)
        else:
            # there is no config for modular pipeline, assuming that the pipeline block does not need any from_pretrained components
            pipeline_class = cls
            pretrained_model_name_or_path = None

        pipeline = pipeline_class(
            blocks=blocks,
            pretrained_model_name_or_path=pretrained_model_name_or_path,
            components_manager=components_manager,
            collection=collection,
            modular_config_dict=modular_config_dict,
            config_dict=config_dict,
            **kwargs,
        )
        return pipeline

    def save_pretrained(self, save_directory: Union[str, os.PathLike], push_to_hub: bool = False, **kwargs):
        """
        Save the pipeline to a directory. It does not save components, you need to save them separately.

        Args:
            save_directory (`str` or `os.PathLike`):
                Path to the directory where the pipeline will be saved.
            push_to_hub (`bool`, optional):
                Whether to push the pipeline to the huggingface hub.
            **kwargs: Additional arguments passed to `save_config()` method
        """
        if push_to_hub:
            commit_message = kwargs.pop("commit_message", None)
            private = kwargs.pop("private", None)
            create_pr = kwargs.pop("create_pr", False)
            token = kwargs.pop("token", None)
            repo_id = kwargs.pop("repo_id", save_directory.split(os.path.sep)[-1])
            repo_id = create_repo(repo_id, exist_ok=True, private=private, token=token).repo_id

            # Create a new empty model card and eventually tag it
            model_card = load_or_create_model_card(repo_id, token=token, is_pipeline=True)
            model_card = populate_model_card(model_card)
            model_card.save(os.path.join(save_directory, "README.md"))

        # YiYi TODO: maybe order the json file to make it more readable: configs first, then components
        self.save_config(save_directory=save_directory)

        if push_to_hub:
            self._upload_folder(
                save_directory,
                repo_id,
                token=token,
                commit_message=commit_message,
                create_pr=create_pr,
            )

    @property
    def doc(self):
        """
        Returns:
            - The docstring of the pipeline blocks
        """
        return self.blocks.doc

    def register_components(self, **kwargs):
        """
        Register components with their corresponding specifications.

        This method is responsible for:
        1. Sets component objects as attributes on the loader (e.g., self.unet = unet)
        2. Updates the config dict, which will be saved as `modular_model_index.json` during `save_pretrained` (only
           for from_pretrained components)
        3. Adds components to the component manager if one is attached (only for from_pretrained components)

        This method is called when:
        - Components are first initialized in __init__:
           - from_pretrained components not loaded during __init__ so they are registered as None;
           - non from_pretrained components are created during __init__ and registered as the object itself
        - Components are updated with the `update_components()` method: e.g. loader.update_components(unet=unet) or
          loader.update_components(guider=guider_spec)
        - (from_pretrained) Components are loaded with the `load_components()` method: e.g.
          loader.load_components(names=["unet"]) or loader.load_components() to load all default components

        Args:
            **kwargs: Keyword arguments where keys are component names and values are component objects.
                      E.g., register_components(unet=unet_model, text_encoder=encoder_model)

        Notes:
            - When registering None for a component, it sets attribute to None but still syncs specs with the config
              dict, which will be saved as `modular_model_index.json` during `save_pretrained`
            - component_specs are updated to match the new component outside of this method, e.g. in
              `update_components()` method
        """
        for name, module in kwargs.items():
            # current component spec
            component_spec = self._component_specs.get(name)
            if component_spec is None:
                logger.warning(f"ModularPipeline.register_components: skipping unknown component '{name}'")
                continue

            # check if it is the first time registration, i.e. calling from __init__
            is_registered = hasattr(self, name)
            is_from_pretrained = component_spec.default_creation_method == "from_pretrained"

            if module is not None:
                # actual library and class name of the module
                library, class_name = _fetch_class_library_tuple(module)  # e.g. ("diffusers", "UNet2DConditionModel")
            else:
                # if module is None, e.g. self.register_components(unet=None) during __init__
                # we do not update the spec,
                # but we still need to update the modular_model_index.json config based on component spec
                library, class_name = None, None

            # extract the loading spec from the updated component spec that'll be used as part of modular_model_index.json config
            # e.g. {"pretrained_model_name_or_path": "stabilityai/stable-diffusion-2-1",
            #       "type_hint": ("diffusers", "UNet2DConditionModel"),
            #       "subfolder": "unet",
            #       "variant": None,
            #       "revision": None}
            component_spec_dict = self._component_spec_to_dict(component_spec)

            register_dict = {name: (library, class_name, component_spec_dict)}

            # set the component as attribute
            # if it is not set yet, just set it and skip the process to check and warn below
            if not is_registered:
                if is_from_pretrained:
                    self.register_to_config(**register_dict)
                setattr(self, name, module)
                if module is not None and is_from_pretrained and self._components_manager is not None:
                    self._components_manager.add(name, module, self._collection)
                continue

            current_module = getattr(self, name, None)
            # skip if the component is already registered with the same object
            if current_module is module:
                logger.info(
                    f"ModularPipeline.register_components: {name} is already registered with same object, skipping"
                )
                continue

            # warn if unregister
            if current_module is not None and module is None:
                logger.info(
                    f"ModularPipeline.register_components: setting '{name}' to None "
                    f"(was {current_module.__class__.__name__})"
                )
            # same type, new instance → replace but send debug log
            elif (
                current_module is not None
                and module is not None
                and isinstance(module, current_module.__class__)
                and current_module != module
            ):
                logger.debug(
                    f"ModularPipeline.register_components: replacing existing '{name}' "
                    f"(same type {type(current_module).__name__}, new instance)"
                )

            # update modular_model_index.json config
            if is_from_pretrained:
                self.register_to_config(**register_dict)
            # finally set models
            setattr(self, name, module)
            # add to component manager if one is attached
            if module is not None and is_from_pretrained and self._components_manager is not None:
                self._components_manager.add(name, module, self._collection)

    @property
    def device(self) -> torch.device:
        r"""
        Returns:
            `torch.device`: The torch device on which the pipeline is located.
        """
        modules = self.components.values()
        modules = [m for m in modules if isinstance(m, torch.nn.Module)]

        for module in modules:
            return module.device

        return torch.device("cpu")

    @property
    # Modified from diffusers.pipelines.pipeline_utils.DiffusionPipeline._execution_device
    def _execution_device(self):
        r"""
        Returns the device on which the pipeline's models will be executed. After calling
        [`~DiffusionPipeline.enable_sequential_cpu_offload`] the execution device can only be inferred from
        Accelerate's module hooks.
        """
        for name, model in self.components.items():
            if not isinstance(model, torch.nn.Module):
                continue

            if not hasattr(model, "_hf_hook"):
                return self.device
            for module in model.modules():
                if (
                    hasattr(module, "_hf_hook")
                    and hasattr(module._hf_hook, "execution_device")
                    and module._hf_hook.execution_device is not None
                ):
                    return torch.device(module._hf_hook.execution_device)
        return self.device

    @property
    def dtype(self) -> torch.dtype:
        r"""
        Returns:
            `torch.dtype`: The torch dtype on which the pipeline is located.
        """
        modules = self.components.values()
        modules = [m for m in modules if isinstance(m, torch.nn.Module)]

        for module in modules:
            return module.dtype

        return torch.float32

    @property
    def null_component_names(self) -> List[str]:
        """
        Returns:
            - List of names for components that needs to be loaded
        """
        return [name for name in self._component_specs.keys() if hasattr(self, name) and getattr(self, name) is None]

    @property
    def component_names(self) -> List[str]:
        """
        Returns:
            - List of names for all components
        """
        return list(self.components.keys())

    @property
    def pretrained_component_names(self) -> List[str]:
        """
        Returns:
            - List of names for from_pretrained components
        """
        return [
            name
            for name in self._component_specs.keys()
            if self._component_specs[name].default_creation_method == "from_pretrained"
        ]

    @property
    def config_component_names(self) -> List[str]:
        """
        Returns:
            - List of names for from_config components
        """
        return [
            name
            for name in self._component_specs.keys()
            if self._component_specs[name].default_creation_method == "from_config"
        ]

    @property
    def components(self) -> Dict[str, Any]:
        """
        Returns:
            - Dictionary mapping component names to their objects (include both from_pretrained and from_config
              components)
        """
        # return only components we've actually set as attributes on self
        return {name: getattr(self, name) for name in self._component_specs.keys() if hasattr(self, name)}

    def get_component_spec(self, name: str) -> ComponentSpec:
        """
        Returns:
            - a copy of the ComponentSpec object for the given component name
        """
        return deepcopy(self._component_specs[name])

    def update_components(self, **kwargs):
        """
        Update components and configuration values and specs after the pipeline has been instantiated.

        This method allows you to:
        1. Replace existing components with new ones (e.g., updating `self.unet` or `self.text_encoder`)
        2. Update configuration values (e.g., changing `self.requires_safety_checker` flag)

        In addition to updating the components and configuration values as pipeline attributes, the method also
        updates:
        - the corresponding specs in `_component_specs` and `_config_specs`
        - the `config` dict, which will be saved as `modular_model_index.json` during `save_pretrained`

        Args:
            **kwargs: Component objects, ComponentSpec objects, or configuration values to update:
                - Component objects: Only supports components we can extract specs using
                  `ComponentSpec.from_component()` method i.e. components created with ComponentSpec.load() or
                  ConfigMixin subclasses that aren't nn.Modules (e.g., `unet=new_unet, text_encoder=new_encoder`)
                - ComponentSpec objects: Only supports default_creation_method == "from_config", will call create()
                  method to create a new component (e.g., `guider=ComponentSpec(name="guider",
                  type_hint=ClassifierFreeGuidance, config={...}, default_creation_method="from_config")`)
                - Configuration values: Simple values to update configuration settings (e.g.,
                  `requires_safety_checker=False`)

        Raises:
            ValueError: If a component object is not supported in ComponentSpec.from_component() method:
                - nn.Module components without a valid `_diffusers_load_id` attribute
                - Non-ConfigMixin components without a valid `_diffusers_load_id` attribute

        Examples:
            ```python
            # Update multiple components at once
            pipeline.update_components(unet=new_unet_model, text_encoder=new_text_encoder)

            # Update configuration values
            pipeline.update_components(requires_safety_checker=False)

            # Update both components and configs together
            pipeline.update_components(unet=new_unet_model, requires_safety_checker=False)

            # Update with ComponentSpec objects (from_config only)
            pipeline.update_components(
                guider=ComponentSpec(
                    name="guider",
                    type_hint=ClassifierFreeGuidance,
                    config={"guidance_scale": 5.0},
                    default_creation_method="from_config",
                )
            )
            ```

        Notes:
            - Components with trained weights must be created using ComponentSpec.load(). If the component has not been
              shared in huggingface hub and you don't have loading specs, you can upload it using `push_to_hub()`
            - ConfigMixin objects without weights (e.g., schedulers, guiders) can be passed directly
            - ComponentSpec objects with default_creation_method="from_pretrained" are not supported in
              update_components()
        """

        # extract component_specs_updates & config_specs_updates from `specs`
        passed_component_specs = {
            k: kwargs.pop(k) for k in self._component_specs if k in kwargs and isinstance(kwargs[k], ComponentSpec)
        }
        passed_components = {
            k: kwargs.pop(k) for k in self._component_specs if k in kwargs and not isinstance(kwargs[k], ComponentSpec)
        }
        passed_config_values = {k: kwargs.pop(k) for k in self._config_specs if k in kwargs}

        for name, component in passed_components.items():
            current_component_spec = self._component_specs[name]

            # log if type changed
            if current_component_spec.type_hint is not None and not isinstance(
                component, current_component_spec.type_hint
            ):
                logger.info(
                    f"ModularPipeline.update_components: adding {name} with new type: {component.__class__.__name__}, previous type: {current_component_spec.type_hint.__name__}"
                )
            # update _component_specs based on the new component
            if component is None:
                new_component_spec = current_component_spec
                if hasattr(self, name) and getattr(self, name) is not None:
                    logger.warning(f"ModularPipeline.update_components: setting {name} to None (spec unchanged)")
            elif current_component_spec.default_creation_method == "from_pretrained" and not (
                hasattr(component, "_diffusers_load_id") and component._diffusers_load_id is not None
            ):
                logger.warning(
                    f"ModularPipeline.update_components: {name} has no valid _diffusers_load_id. "
                    f"This will result in empty loading spec, use ComponentSpec.load() for proper specs"
                )
                new_component_spec = ComponentSpec(name=name, type_hint=type(component))
            else:
                new_component_spec = ComponentSpec.from_component(name, component)

            if new_component_spec.default_creation_method != current_component_spec.default_creation_method:
                logger.info(
                    f"ModularPipeline.update_components: changing the default_creation_method of {name} from {current_component_spec.default_creation_method} to {new_component_spec.default_creation_method}."
                )

            self._component_specs[name] = new_component_spec

        if len(kwargs) > 0:
            logger.warning(f"Unexpected keyword arguments, will be ignored: {kwargs.keys()}")

        created_components = {}
        for name, component_spec in passed_component_specs.items():
            if component_spec.default_creation_method == "from_pretrained":
                raise ValueError(
                    "ComponentSpec object with default_creation_method == 'from_pretrained' is not supported in update_components() method"
                )
            created_components[name] = component_spec.create()
            current_component_spec = self._component_specs[name]
            # warn if type changed
            if current_component_spec.type_hint is not None and not isinstance(
                created_components[name], current_component_spec.type_hint
            ):
                logger.info(
                    f"ModularPipeline.update_components: adding {name} with new type: {created_components[name].__class__.__name__}, previous type: {current_component_spec.type_hint.__name__}"
                )
            # update _component_specs based on the user passed component_spec
            self._component_specs[name] = component_spec
        self.register_components(**passed_components, **created_components)

        config_to_register = {}
        for name, new_value in passed_config_values.items():
            # e.g. requires_aesthetics_score = False
            self._config_specs[name].default = new_value
            config_to_register[name] = new_value
        self.register_to_config(**config_to_register)

    # YiYi TODO: support map for additional from_pretrained kwargs
    def load_components(self, names: Optional[Union[List[str], str]] = None, **kwargs):
        """
        Load selected components from specs.

        Args:
            names: List of component names to load. If None, will load all components with
                   default_creation_method == "from_pretrained". If provided as a list or string, will load only the
                   specified components.
            **kwargs: additional kwargs to be passed to `from_pretrained()`.Can be:
             - a single value to be applied to all components to be loaded, e.g. torch_dtype=torch.bfloat16
             - a dict, e.g. torch_dtype={"unet": torch.bfloat16, "default": torch.float32}
             - if potentially override ComponentSpec if passed a different loading field in kwargs, e.g.
               `pretrained_model_name_or_path`, `variant`, `revision`, etc.
             - if potentially override ComponentSpec if passed a different loading field in kwargs, e.g.
               `pretrained_model_name_or_path`, `variant`, `revision`, etc.
        """

        if names is None:
            names = [
                name
                for name in self._component_specs.keys()
                if self._component_specs[name].default_creation_method == "from_pretrained"
            ]
        elif isinstance(names, str):
            names = [names]
        elif not isinstance(names, list):
            raise ValueError(f"Invalid type for names: {type(names)}")

        components_to_load = {name for name in names if name in self._component_specs}
        unknown_names = {name for name in names if name not in self._component_specs}
        if len(unknown_names) > 0:
            logger.warning(f"Unknown components will be ignored: {unknown_names}")

        components_to_register = {}
        for name in components_to_load:
            spec = self._component_specs[name]
            component_load_kwargs = {}
            for key, value in kwargs.items():
                if not isinstance(value, dict):
                    # if the value is a single value, apply it to all components
                    component_load_kwargs[key] = value
                else:
                    if name in value:
                        # if it is a dict, check if the component name is in the dict
                        component_load_kwargs[key] = value[name]
                    elif "default" in value:
                        # check if the default is specified
                        component_load_kwargs[key] = value["default"]
            try:
                components_to_register[name] = spec.load(**component_load_kwargs)
            except Exception:
                logger.warning(
                    f"\nFailed to create component {name}:\n"
                    f"- Component spec: {spec}\n"
                    f"- load() called with kwargs: {component_load_kwargs}\n"
                    "If this component is not required for your workflow you can safely ignore this message.\n\n"
                    "Traceback:\n"
                    f"{traceback.format_exc()}"
                )

        # Register all components at once
        self.register_components(**components_to_register)

    # Copied from diffusers.pipelines.pipeline_utils.DiffusionPipeline._maybe_raise_error_if_group_offload_active
    def _maybe_raise_error_if_group_offload_active(
        self, raise_error: bool = False, module: Optional[torch.nn.Module] = None
    ) -> bool:
        from ..hooks.group_offloading import _is_group_offload_enabled

        components = self.components.values() if module is None else [module]
        components = [component for component in components if isinstance(component, torch.nn.Module)]
        for component in components:
            if _is_group_offload_enabled(component):
                if raise_error:
                    raise ValueError(
                        "You are trying to apply model/sequential CPU offloading to a pipeline that contains components "
                        "with group offloading enabled. This is not supported. Please disable group offloading for "
                        "components of the pipeline to use other offloading methods."
                    )
                return True
        return False

    # Modified from diffusers.pipelines.pipeline_utils.DiffusionPipeline.to
    def to(self, *args, **kwargs) -> Self:
        r"""
        Performs Pipeline dtype and/or device conversion. A torch.dtype and torch.device are inferred from the
        arguments of `self.to(*args, **kwargs).`

        > [!TIP] > If the pipeline already has the correct torch.dtype and torch.device, then it is returned as is.
        Otherwise, > the returned pipeline is a copy of self with the desired torch.dtype and torch.device.


        Here are the ways to call `to`:

        - `to(dtype, silence_dtype_warnings=False) → DiffusionPipeline` to return a pipeline with the specified
          [`dtype`](https://pytorch.org/docs/stable/tensor_attributes.html#torch.dtype)
        - `to(device, silence_dtype_warnings=False) → DiffusionPipeline` to return a pipeline with the specified
          [`device`](https://pytorch.org/docs/stable/tensor_attributes.html#torch.device)
        - `to(device=None, dtype=None, silence_dtype_warnings=False) → DiffusionPipeline` to return a pipeline with the
          specified [`device`](https://pytorch.org/docs/stable/tensor_attributes.html#torch.device) and
          [`dtype`](https://pytorch.org/docs/stable/tensor_attributes.html#torch.dtype)

        Arguments:
            dtype (`torch.dtype`, *optional*):
                Returns a pipeline with the specified
                [`dtype`](https://pytorch.org/docs/stable/tensor_attributes.html#torch.dtype)
            device (`torch.Device`, *optional*):
                Returns a pipeline with the specified
                [`device`](https://pytorch.org/docs/stable/tensor_attributes.html#torch.device)
            silence_dtype_warnings (`str`, *optional*, defaults to `False`):
                Whether to omit warnings if the target `dtype` is not compatible with the target `device`.

        Returns:
            [`DiffusionPipeline`]: The pipeline converted to specified `dtype` and/or `dtype`.
        """
        from ..pipelines.pipeline_utils import _check_bnb_status
        from ..utils import is_accelerate_available, is_accelerate_version, is_hpu_available, is_transformers_version

        dtype = kwargs.pop("dtype", None)
        device = kwargs.pop("device", None)
        silence_dtype_warnings = kwargs.pop("silence_dtype_warnings", False)

        dtype_arg = None
        device_arg = None
        if len(args) == 1:
            if isinstance(args[0], torch.dtype):
                dtype_arg = args[0]
            else:
                device_arg = torch.device(args[0]) if args[0] is not None else None
        elif len(args) == 2:
            if isinstance(args[0], torch.dtype):
                raise ValueError(
                    "When passing two arguments, make sure the first corresponds to `device` and the second to `dtype`."
                )
            device_arg = torch.device(args[0]) if args[0] is not None else None
            dtype_arg = args[1]
        elif len(args) > 2:
            raise ValueError("Please make sure to pass at most two arguments (`device` and `dtype`) `.to(...)`")

        if dtype is not None and dtype_arg is not None:
            raise ValueError(
                "You have passed `dtype` both as an argument and as a keyword argument. Please only pass one of the two."
            )

        dtype = dtype or dtype_arg

        if device is not None and device_arg is not None:
            raise ValueError(
                "You have passed `device` both as an argument and as a keyword argument. Please only pass one of the two."
            )

        device = device or device_arg
        device_type = torch.device(device).type if device is not None else None
        pipeline_has_bnb = any(any((_check_bnb_status(module))) for _, module in self.components.items())

        # throw warning if pipeline is in "offloaded"-mode but user tries to manually set to GPU.
        def module_is_sequentially_offloaded(module):
            if not is_accelerate_available() or is_accelerate_version("<", "0.14.0"):
                return False

            _, _, is_loaded_in_8bit_bnb = _check_bnb_status(module)

            if is_loaded_in_8bit_bnb:
                return False

            return hasattr(module, "_hf_hook") and (
                isinstance(module._hf_hook, accelerate.hooks.AlignDevicesHook)
                or hasattr(module._hf_hook, "hooks")
                and isinstance(module._hf_hook.hooks[0], accelerate.hooks.AlignDevicesHook)
            )

        def module_is_offloaded(module):
            if not is_accelerate_available() or is_accelerate_version("<", "0.17.0.dev0"):
                return False

            return hasattr(module, "_hf_hook") and isinstance(module._hf_hook, accelerate.hooks.CpuOffload)

        # .to("cuda") would raise an error if the pipeline is sequentially offloaded, so we raise our own to make it clearer
        pipeline_is_sequentially_offloaded = any(
            module_is_sequentially_offloaded(module) for _, module in self.components.items()
        )

        is_pipeline_device_mapped = self.hf_device_map is not None and len(self.hf_device_map) > 1
        if is_pipeline_device_mapped:
            raise ValueError(
                "It seems like you have activated a device mapping strategy on the pipeline which doesn't allow explicit device placement using `to()`. You can call `reset_device_map()` to remove the existing device map from the pipeline."
            )

        if device_type in ["cuda", "xpu"]:
            if pipeline_is_sequentially_offloaded and not pipeline_has_bnb:
                raise ValueError(
                    "It seems like you have activated sequential model offloading by calling `enable_sequential_cpu_offload`, but are now attempting to move the pipeline to GPU. This is not compatible with offloading. Please, move your pipeline `.to('cpu')` or consider removing the move altogether if you use sequential offloading."
                )
            # PR: https://github.com/huggingface/accelerate/pull/3223/
            elif pipeline_has_bnb and is_accelerate_version("<", "1.1.0.dev0"):
                raise ValueError(
                    "You are trying to call `.to('cuda')` on a pipeline that has models quantized with `bitsandbytes`. Your current `accelerate` installation does not support it. Please upgrade the installation."
                )

        # Display a warning in this case (the operation succeeds but the benefits are lost)
        pipeline_is_offloaded = any(module_is_offloaded(module) for _, module in self.components.items())
        if pipeline_is_offloaded and device_type in ["cuda", "xpu"]:
            logger.warning(
                f"It seems like you have activated model offloading by calling `enable_model_cpu_offload`, but are now manually moving the pipeline to GPU. It is strongly recommended against doing so as memory gains from offloading are likely to be lost. Offloading automatically takes care of moving the individual components {', '.join(self.components.keys())} to GPU when needed. To make sure offloading works as expected, you should consider moving the pipeline back to CPU: `pipeline.to('cpu')` or removing the move altogether if you use offloading."
            )

        # Enable generic support for Intel Gaudi accelerator using GPU/HPU migration
        if device_type == "hpu" and kwargs.pop("hpu_migration", True) and is_hpu_available():
            os.environ["PT_HPU_GPU_MIGRATION"] = "1"
            logger.debug("Environment variable set: PT_HPU_GPU_MIGRATION=1")

            import habana_frameworks.torch  # noqa: F401

            # HPU hardware check
            if not (hasattr(torch, "hpu") and torch.hpu.is_available()):
                raise ValueError("You are trying to call `.to('hpu')` but HPU device is unavailable.")

            os.environ["PT_HPU_MAX_COMPOUND_OP_SIZE"] = "1"
            logger.debug("Environment variable set: PT_HPU_MAX_COMPOUND_OP_SIZE=1")

        modules = self.components.values()
        modules = [m for m in modules if isinstance(m, torch.nn.Module)]

        is_offloaded = pipeline_is_offloaded or pipeline_is_sequentially_offloaded
        for module in modules:
            _, is_loaded_in_4bit_bnb, is_loaded_in_8bit_bnb = _check_bnb_status(module)
            is_group_offloaded = self._maybe_raise_error_if_group_offload_active(module=module)

            if (is_loaded_in_4bit_bnb or is_loaded_in_8bit_bnb) and dtype is not None:
                logger.warning(
                    f"The module '{module.__class__.__name__}' has been loaded in `bitsandbytes` {'4bit' if is_loaded_in_4bit_bnb else '8bit'} and conversion to {dtype} is not supported. Module is still in {'4bit' if is_loaded_in_4bit_bnb else '8bit'} precision."
                )

            if is_loaded_in_8bit_bnb and device is not None:
                logger.warning(
                    f"The module '{module.__class__.__name__}' has been loaded in `bitsandbytes` 8bit and moving it to {device} via `.to()` is not supported. Module is still on {module.device}."
                )

            # Note: we also handle this at the ModelMixin level. The reason for doing it here too is that modeling
            # components can be from outside diffusers too, but still have group offloading enabled.
            if (
                self._maybe_raise_error_if_group_offload_active(raise_error=False, module=module)
                and device is not None
            ):
                logger.warning(
                    f"The module '{module.__class__.__name__}' is group offloaded and moving it to {device} via `.to()` is not supported."
                )

            # This can happen for `transformer` models. CPU placement was added in
            # https://github.com/huggingface/transformers/pull/33122. So, we guard this accordingly.
            if is_loaded_in_4bit_bnb and device is not None and is_transformers_version(">", "4.44.0"):
                module.to(device=device)
            elif not is_loaded_in_4bit_bnb and not is_loaded_in_8bit_bnb and not is_group_offloaded:
                module.to(device, dtype)

            if (
                module.dtype == torch.float16
                and str(device) in ["cpu"]
                and not silence_dtype_warnings
                and not is_offloaded
            ):
                logger.warning(
                    "Pipelines loaded with `dtype=torch.float16` cannot run with `cpu` device. It"
                    " is not recommended to move them to `cpu` as running them will fail. Please make"
                    " sure to use an accelerator to run the pipeline in inference, due to the lack of"
                    " support for`float16` operations on this device in PyTorch. Please, remove the"
                    " `torch_dtype=torch.float16` argument, or use another device for inference."
                )
        return self

    @staticmethod
    def _component_spec_to_dict(component_spec: ComponentSpec) -> Any:
        """
        Convert a ComponentSpec into a JSON‐serializable dict for saving as an entry in `modular_model_index.json`. If
        the `default_creation_method` is not `from_pretrained`, return None.

        This dict contains:
          - "type_hint": Tuple[str, str]
              Library name and class name of the component. (e.g. ("diffusers", "UNet2DConditionModel"))
          - All loading fields defined by `component_spec.loading_fields()`, typically:
              - "pretrained_model_name_or_path": Optional[str]
                  The model pretrained_model_name_or_pathsitory (e.g., "stabilityai/stable-diffusion-xl").
              - "subfolder": Optional[str]
                  A subfolder within the pretrained_model_name_or_path where this component lives.
              - "variant": Optional[str]
                  An optional variant identifier for the model.
              - "revision": Optional[str]
                  A specific git revision (commit hash, tag, or branch).
              - ... any other loading fields defined on the spec.

        Args:
            component_spec (ComponentSpec):
                The spec object describing one pipeline component.

        Returns:
            Dict[str, Any]: A mapping suitable for JSON serialization.

        Example:
            >>> from diffusers.pipelines.modular_pipeline_utils import ComponentSpec >>> from diffusers import
            UNet2DConditionModel >>> spec = ComponentSpec(
                ... name="unet", ... type_hint=UNet2DConditionModel, ... config=None, ...
                pretrained_model_name_or_path="path/to/pretrained_model_name_or_path", ... subfolder="subfolder", ...
                variant=None, ... revision=None, ... default_creation_method="from_pretrained",
            ... ) >>> ModularPipeline._component_spec_to_dict(spec) {
                "type_hint": ("diffusers", "UNet2DConditionModel"), "pretrained_model_name_or_path": "path/to/repo",
                "subfolder": "subfolder", "variant": None, "revision": None,
                "type_hint": ("diffusers", "UNet2DConditionModel"), "pretrained_model_name_or_path": "path/to/repo",
                "subfolder": "subfolder", "variant": None, "revision": None,
            }
        """
        if component_spec.default_creation_method != "from_pretrained":
            return None

        if component_spec.type_hint is not None:
            lib_name, cls_name = _fetch_class_library_tuple(component_spec.type_hint)
        else:
            lib_name = None
            cls_name = None
        load_spec_dict = {k: getattr(component_spec, k) for k in component_spec.loading_fields()}
        return {
            "type_hint": (lib_name, cls_name),
            **load_spec_dict,
        }

    @staticmethod
    def _dict_to_component_spec(
        name: str,
        spec_dict: Dict[str, Any],
    ) -> ComponentSpec:
        """
        Reconstruct a ComponentSpec from a loading specdict.

        This method converts a dictionary representation back into a ComponentSpec object. The dict should contain:
          - "type_hint": Tuple[str, str]
              Library name and class name of the component. (e.g. ("diffusers", "UNet2DConditionModel"))
          - All loading fields defined by `component_spec.loading_fields()`, typically:
              - "pretrained_model_name_or_path": Optional[str]
                  The model repository (e.g., "stabilityai/stable-diffusion-xl").
              - "subfolder": Optional[str]
                  A subfolder within the pretrained_model_name_or_path where this component lives.
              - "variant": Optional[str]
                  An optional variant identifier for the model.
              - "revision": Optional[str]
                  A specific git revision (commit hash, tag, or branch).
              - ... any other loading fields defined on the spec.

        Args:
            name (str):
                The name of the component.
            specdict (Dict[str, Any]):
                A dictionary containing the component specification data.

        Returns:
            ComponentSpec: A reconstructed ComponentSpec object.

        Example:
            >>> spec_dict = { ... "type_hint": ("diffusers", "UNet2DConditionModel"), ...
            "pretrained_model_name_or_path": "stabilityai/stable-diffusion-xl", ... "subfolder": "unet", ... "variant":
            None, ... "revision": None, ... } >>> ModularPipeline._dict_to_component_spec("unet", spec_dict)
            ComponentSpec(
                name="unet", type_hint=UNet2DConditionModel, config=None,
                pretrained_model_name_or_path="stabilityai/stable-diffusion-xl", subfolder="unet", variant=None,
                revision=None, default_creation_method="from_pretrained"
            >>> spec_dict = { ... "type_hint": ("diffusers", "UNet2DConditionModel"), ...
            "pretrained_model_name_or_path": "stabilityai/stable-diffusion-xl", ... "subfolder": "unet", ... "variant":
            None, ... "revision": None, ... } >>> ModularPipeline._dict_to_component_spec("unet", spec_dict)
            ComponentSpec(
                name="unet", type_hint=UNet2DConditionModel, config=None,
                pretrained_model_name_or_path="stabilityai/stable-diffusion-xl", subfolder="unet", variant=None,
                revision=None, default_creation_method="from_pretrained"
            )
        """
        # make a shallow copy so we can pop() safely
        spec_dict = spec_dict.copy()
        # pull out and resolve the stored type_hint
        lib_name, cls_name = spec_dict.pop("type_hint")
        if lib_name is not None and cls_name is not None:
            type_hint = simple_get_class_obj(lib_name, cls_name)
        else:
            type_hint = None

        # re‐assemble the ComponentSpec
        return ComponentSpec(
            name=name,
            type_hint=type_hint,
            **spec_dict,
        )

    def set_progress_bar_config(self, **kwargs):
        for sub_block_name, sub_block in self.blocks.sub_blocks.items():
            if hasattr(sub_block, "set_progress_bar_config"):
                sub_block.set_progress_bar_config(**kwargs)

    def __call__(self, state: PipelineState = None, output: Union[str, List[str]] = None, **kwargs):
        """
        Execute the pipeline by running the pipeline blocks with the given inputs.

        Args:
            state (`PipelineState`, optional):
                PipelineState instance contains inputs and intermediate values. If None, a new `PipelineState` will be
                created based on the user inputs and the pipeline blocks's requirement.
            output (`str` or `List[str]`, optional):
                Optional specification of what to return:
                   - None: Returns the complete `PipelineState` with all inputs and intermediates (default)
                   - str: Returns a specific intermediate value from the state (e.g. `output="image"`)
                   - List[str]: Returns a dictionary of specific intermediate values (e.g. `output=["image",
                     "latents"]`)


        Examples:
            ```python
            # Get complete pipeline state
            state = pipeline(prompt="A beautiful sunset", num_inference_steps=20)
            print(state.intermediates)  # All intermediate outputs

            # Get specific output
            image = pipeline(prompt="A beautiful sunset", output="image")

            # Get multiple specific outputs
            results = pipeline(prompt="A beautiful sunset", output=["image", "latents"])
            image, latents = results["image"], results["latents"]

            # Continue from previous state
            state = pipeline(prompt="A beautiful sunset")
            new_state = pipeline(state=state, output="image")  # Continue processing
            ```

        Returns:
            - If `output` is None: Complete `PipelineState` containing all inputs and intermediates
            - If `output` is str: The specific intermediate value from the state (e.g. `output="image"`)
            - If `output` is List[str]: Dictionary mapping output names to their values from the state (e.g.
              `output=["image", "latents"]`)
        """
        if state is None:
            state = PipelineState()
        else:
            state = deepcopy(state)

        # Make a copy of the input kwargs
        passed_kwargs = kwargs.copy()

        # Add inputs to state, using defaults if not provided in the kwargs or the state
        # if same input already in the state, will override it if provided in the kwargs
        for expected_input_param in self.blocks.inputs:
            name = expected_input_param.name
            default = expected_input_param.default
            kwargs_type = expected_input_param.kwargs_type
            if name in passed_kwargs:
                state.set(name, passed_kwargs.pop(name), kwargs_type)
            elif name not in state.values:
                state.set(name, default, kwargs_type)

        # Warn about unexpected inputs
        if len(passed_kwargs) > 0:
            warnings.warn(f"Unexpected input '{passed_kwargs.keys()}' provided. This input will be ignored.")
        # Run the pipeline
        with torch.no_grad():
            try:
                _, state = self.blocks(self, state)
            except Exception:
                error_msg = f"Error in block: ({self.blocks.__class__.__name__}):\n"
                logger.error(error_msg)
                raise

        if output is None:
            return state

        if isinstance(output, str):
            return state.get(output)

        elif isinstance(output, (list, tuple)):
            return state.get(output)
        else:
            raise ValueError(f"Output '{output}' is not a valid output type")<|MERGE_RESOLUTION|>--- conflicted
+++ resolved
@@ -1532,32 +1532,6 @@
                 blocks_class = getattr(diffusers_module, blocks_class_name)
                 blocks = blocks_class()
             else:
-<<<<<<< HEAD
-                logger.debug(" loading config from model_index.json")
-                try:
-                    from diffusers import DiffusionPipeline
-
-                    config_dict = DiffusionPipeline.load_config(pretrained_model_name_or_path, **load_config_kwargs)
-                except EnvironmentError as e:
-                    logger.debug(f" model_index.json not found in the repo: {e}")
-                    config_dict = None
-
-                # update component_specs and config_specs based on model_index.json
-                if config_dict is not None:
-                    for name, value in config_dict.items():
-                        if name in self._component_specs and isinstance(value, (tuple, list)) and len(value) == 2:
-                            library, class_name = value
-                            component_spec_dict = {
-                                "pretrained_model_name_or_path": pretrained_model_name_or_path,
-                                "subfolder": name,
-                                "type_hint": (library, class_name),
-                            }
-                            component_spec = self._dict_to_component_spec(name, component_spec_dict)
-                            component_spec.default_creation_method = "from_pretrained"
-                            self._component_specs[name] = component_spec
-                        elif name in self._config_specs:
-                            self._config_specs[name].default = value
-=======
                 logger.warning(f"`blocks` is `None`, no default blocks class found for {self.__class__.__name__}")
 
         self.blocks = blocks
@@ -1594,7 +1568,6 @@
                     self._component_specs[name] = component_spec
                 elif name in self._config_specs:
                     self._config_specs[name].default = value
->>>>>>> 6bf668c4
 
         if len(kwargs) > 0:
             logger.warning(f"Unexpected input '{kwargs.keys()}' provided. This input will be ignored.")
