--- conflicted
+++ resolved
@@ -29,11 +29,7 @@
 
 from ..configuration_utils import ConfigMixin, FrozenDict
 from ..pipelines.pipeline_loading_utils import _fetch_class_library_tuple, simple_get_class_obj
-from ..utils import (
-    PushToHubMixin,
-    is_accelerate_available,
-    logging,
-)
+from ..utils import PushToHubMixin, is_accelerate_available, logging
 from ..utils.dynamic_modules_utils import get_class_from_dynamic_module, resolve_trust_remote_code
 from ..utils.hub_utils import load_or_create_model_card, populate_model_card
 from .components_manager import ComponentsManager
@@ -494,109 +490,6 @@
 
         return list(combined_dict.values())
 
-<<<<<<< HEAD
-=======
-    @property
-    def input_names(self) -> List[str]:
-        return [input_param.name for input_param in self.inputs]
-
-    @property
-    def intermediate_input_names(self) -> List[str]:
-        return [input_param.name for input_param in self.intermediate_inputs]
-
-    @property
-    def intermediate_output_names(self) -> List[str]:
-        return [output_param.name for output_param in self.intermediate_outputs]
-
-    @property
-    def output_names(self) -> List[str]:
-        return [output_param.name for output_param in self.outputs]
-
-
-class PipelineBlock(ModularPipelineBlocks):
-    """
-    A Pipeline Block is the basic building block of a Modular Pipeline.
-
-    This class inherits from [`ModularPipelineBlocks`]. Check the superclass documentation for the generic methods the
-    library implements for all the pipeline blocks (such as loading or saving etc.)
-
-    <Tip warning={true}>
-
-        This is an experimental feature and is likely to change in the future.
-
-    </Tip>
-
-    Args:
-        description (str, optional): A description of the block, defaults to None. Define as a property in subclasses.
-        expected_components (List[ComponentSpec], optional):
-            A list of components that are expected to be used in the block, defaults to []. To override, define as a
-            property in subclasses.
-        expected_configs (List[ConfigSpec], optional):
-            A list of configs that are expected to be used in the block, defaults to []. To override, define as a
-            property in subclasses.
-        inputs (List[InputParam], optional):
-            A list of inputs that are expected to be used in the block, defaults to []. To override, define as a
-            property in subclasses.
-        intermediate_inputs (List[InputParam], optional):
-            A list of intermediate inputs that are expected to be used in the block, defaults to []. To override,
-            define as a property in subclasses.
-        intermediate_outputs (List[OutputParam], optional):
-            A list of intermediate outputs that are expected to be used in the block, defaults to []. To override,
-            define as a property in subclasses.
-        outputs (List[OutputParam], optional):
-            A list of outputs that are expected to be used in the block, defaults to []. To override, define as a
-            property in subclasses.
-        required_inputs (List[str], optional):
-            A list of required inputs that are expected to be used in the block, defaults to []. To override, define as
-            a property in subclasses.
-        required_intermediate_inputs (List[str], optional):
-            A list of required intermediate inputs that are expected to be used in the block, defaults to []. To
-            override, define as a property in subclasses.
-        required_intermediate_outputs (List[str], optional):
-            A list of required intermediate outputs that are expected to be used in the block, defaults to []. To
-            override, define as a property in subclasses.
-    """
-
-    model_name = None
-
-    def __init__(self):
-        self.sub_blocks = InsertableDict()
-
-    @property
-    def description(self) -> str:
-        """Description of the block. Must be implemented by subclasses."""
-        # raise NotImplementedError("description method must be implemented in subclasses")
-        return "TODO: add a description"
-
-    @property
-    def expected_components(self) -> List[ComponentSpec]:
-        return []
-
-    @property
-    def expected_configs(self) -> List[ConfigSpec]:
-        return []
-
-    @property
-    def inputs(self) -> List[InputParam]:
-        """List of input parameters. Must be implemented by subclasses."""
-        return []
-
-    @property
-    def intermediate_inputs(self) -> List[InputParam]:
-        """List of intermediate input parameters. Must be implemented by subclasses."""
-        return []
-
-    @property
-    def intermediate_outputs(self) -> List[OutputParam]:
-        """List of intermediate output parameters. Must be implemented by subclasses."""
-        return []
-
-    def _get_outputs(self):
-        return self.intermediate_outputs
-
-    # YiYi TODO: is it too easy for user to unintentionally override these properties?
-    # Adding outputs attributes here for consistency between PipelineBlock/AutoPipelineBlocks/SequentialPipelineBlocks
->>>>>>> ccf2c311
     @property
     def input_names(self) -> List[str]:
         return [input_param.name for input_param in self.inputs]
@@ -2470,7 +2363,6 @@
     def set_progress_bar_config(self, **kwargs):
         for sub_block_name, sub_block in self.blocks.sub_blocks.items():
             if hasattr(sub_block, "set_progress_bar_config"):
-<<<<<<< HEAD
                 sub_block.set_progress_bar_config(**kwargs)
 
     def __call__(self, state: PipelineState = None, output: Union[str, List[str]] = None, **kwargs):
@@ -2551,7 +2443,4 @@
         elif isinstance(output, (list, tuple)):
             return state.get(output)
         else:
-            raise ValueError(f"Output '{output}' is not a valid output type")
-=======
-                sub_block.set_progress_bar_config(**kwargs)
->>>>>>> ccf2c311
+            raise ValueError(f"Output '{output}' is not a valid output type")