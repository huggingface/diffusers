--- conflicted
+++ resolved
@@ -25,11 +25,8 @@
 from huggingface_hub import hf_hub_download, model_info
 from torch import nn
 
-<<<<<<< HEAD
 from .models import USE_PEFT_BACKEND
-=======
-from . import __version__
->>>>>>> 7271f8b7
+
 from .models.modeling_utils import _LOW_CPU_MEM_USAGE_DEFAULT, load_model_dict_into_meta
 from .utils import (
     DIFFUSERS_CACHE,
