# Copyright 2023 The HuggingFace Team. All rights reserved.
#
# Licensed under the Apache License, Version 2.0 (the "License");
# you may not use this file except in compliance with the License.
# You may obtain a copy of the License at
#
#     http://www.apache.org/licenses/LICENSE-2.0
#
# Unless required by applicable law or agreed to in writing, software
# distributed under the License is distributed on an "AS IS" BASIS,
# WITHOUT WARRANTIES OR CONDITIONS OF ANY KIND, either express or implied.
# See the License for the specific language governing permissions and
# limitations under the License.
import os
import re
from collections import defaultdict
from contextlib import nullcontext
from io import BytesIO
from pathlib import Path
from typing import Callable, Dict, List, Optional, Union

import requests
import safetensors
import torch
from huggingface_hub import hf_hub_download, model_info
from packaging import version
from torch import nn

from . import __version__
from .models import USE_PEFT_BACKEND
from .models.modeling_utils import _LOW_CPU_MEM_USAGE_DEFAULT, load_model_dict_into_meta
from .utils import (
    DIFFUSERS_CACHE,
    HF_HUB_OFFLINE,
    _get_model_file,
    convert_state_dict_to_diffusers,
    convert_state_dict_to_peft,
    convert_unet_state_dict_to_peft,
    deprecate,
    get_adapter_name,
    get_peft_kwargs,
    is_accelerate_available,
    is_omegaconf_available,
    is_transformers_available,
    logging,
    recurse_remove_peft_layers,
    scale_lora_layers,
    set_adapter_layers,
    set_weights_and_activate_adapters,
)
from .utils.import_utils import BACKENDS_MAPPING


if is_transformers_available():
    from transformers import CLIPTextModel, CLIPTextModelWithProjection, PreTrainedModel

if is_accelerate_available():
    from accelerate import init_empty_weights
    from accelerate.hooks import AlignDevicesHook, CpuOffload, remove_hook_from_module

logger = logging.get_logger(__name__)

TEXT_ENCODER_NAME = "text_encoder"
UNET_NAME = "unet"

LORA_WEIGHT_NAME = "pytorch_lora_weights.bin"
LORA_WEIGHT_NAME_SAFE = "pytorch_lora_weights.safetensors"

TEXT_INVERSION_NAME = "learned_embeds.bin"
TEXT_INVERSION_NAME_SAFE = "learned_embeds.safetensors"

CUSTOM_DIFFUSION_WEIGHT_NAME = "pytorch_custom_diffusion_weights.bin"
CUSTOM_DIFFUSION_WEIGHT_NAME_SAFE = "pytorch_custom_diffusion_weights.safetensors"

LORA_DEPRECATION_MESSAGE = "You are using an old version of LoRA backend. This will be deprecated in the next releases in favor of PEFT make sure to install the latest PEFT and transformers packages in the future."


class PatchedLoraProjection(nn.Module):
    def __init__(self, regular_linear_layer, lora_scale=1, network_alpha=None, rank=4, dtype=None):
        super().__init__()
        from .models.lora import LoRALinearLayer

        self.regular_linear_layer = regular_linear_layer

        device = self.regular_linear_layer.weight.device

        if dtype is None:
            dtype = self.regular_linear_layer.weight.dtype

        self.lora_linear_layer = LoRALinearLayer(
            self.regular_linear_layer.in_features,
            self.regular_linear_layer.out_features,
            network_alpha=network_alpha,
            device=device,
            dtype=dtype,
            rank=rank,
        )

        self.lora_scale = lora_scale

    # overwrite PyTorch's `state_dict` to be sure that only the 'regular_linear_layer' weights are saved
    # when saving the whole text encoder model and when LoRA is unloaded or fused
    def state_dict(self, *args, destination=None, prefix="", keep_vars=False):
        if self.lora_linear_layer is None:
            return self.regular_linear_layer.state_dict(
                *args, destination=destination, prefix=prefix, keep_vars=keep_vars
            )

        return super().state_dict(*args, destination=destination, prefix=prefix, keep_vars=keep_vars)

    def _fuse_lora(self, lora_scale=1.0):
        if self.lora_linear_layer is None:
            return

        dtype, device = self.regular_linear_layer.weight.data.dtype, self.regular_linear_layer.weight.data.device

        w_orig = self.regular_linear_layer.weight.data.float()
        w_up = self.lora_linear_layer.up.weight.data.float()
        w_down = self.lora_linear_layer.down.weight.data.float()

        if self.lora_linear_layer.network_alpha is not None:
            w_up = w_up * self.lora_linear_layer.network_alpha / self.lora_linear_layer.rank

        fused_weight = w_orig + (lora_scale * torch.bmm(w_up[None, :], w_down[None, :])[0])
        self.regular_linear_layer.weight.data = fused_weight.to(device=device, dtype=dtype)

        # we can drop the lora layer now
        self.lora_linear_layer = None

        # offload the up and down matrices to CPU to not blow the memory
        self.w_up = w_up.cpu()
        self.w_down = w_down.cpu()
        self.lora_scale = lora_scale

    def _unfuse_lora(self):
        if not (getattr(self, "w_up", None) is not None and getattr(self, "w_down", None) is not None):
            return

        fused_weight = self.regular_linear_layer.weight.data
        dtype, device = fused_weight.dtype, fused_weight.device

        w_up = self.w_up.to(device=device).float()
        w_down = self.w_down.to(device).float()

        unfused_weight = fused_weight.float() - (self.lora_scale * torch.bmm(w_up[None, :], w_down[None, :])[0])
        self.regular_linear_layer.weight.data = unfused_weight.to(device=device, dtype=dtype)

        self.w_up = None
        self.w_down = None

    def forward(self, input):
        if self.lora_scale is None:
            self.lora_scale = 1.0
        if self.lora_linear_layer is None:
            return self.regular_linear_layer(input)
        return self.regular_linear_layer(input) + (self.lora_scale * self.lora_linear_layer(input))


def text_encoder_attn_modules(text_encoder):
    attn_modules = []

    if isinstance(text_encoder, (CLIPTextModel, CLIPTextModelWithProjection)):
        for i, layer in enumerate(text_encoder.text_model.encoder.layers):
            name = f"text_model.encoder.layers.{i}.self_attn"
            mod = layer.self_attn
            attn_modules.append((name, mod))
    else:
        raise ValueError(f"do not know how to get attention modules for: {text_encoder.__class__.__name__}")

    return attn_modules


def text_encoder_mlp_modules(text_encoder):
    mlp_modules = []

    if isinstance(text_encoder, (CLIPTextModel, CLIPTextModelWithProjection)):
        for i, layer in enumerate(text_encoder.text_model.encoder.layers):
            mlp_mod = layer.mlp
            name = f"text_model.encoder.layers.{i}.mlp"
            mlp_modules.append((name, mlp_mod))
    else:
        raise ValueError(f"do not know how to get mlp modules for: {text_encoder.__class__.__name__}")

    return mlp_modules


def text_encoder_lora_state_dict(text_encoder):
    state_dict = {}

    for name, module in text_encoder_attn_modules(text_encoder):
        for k, v in module.q_proj.lora_linear_layer.state_dict().items():
            state_dict[f"{name}.q_proj.lora_linear_layer.{k}"] = v

        for k, v in module.k_proj.lora_linear_layer.state_dict().items():
            state_dict[f"{name}.k_proj.lora_linear_layer.{k}"] = v

        for k, v in module.v_proj.lora_linear_layer.state_dict().items():
            state_dict[f"{name}.v_proj.lora_linear_layer.{k}"] = v

        for k, v in module.out_proj.lora_linear_layer.state_dict().items():
            state_dict[f"{name}.out_proj.lora_linear_layer.{k}"] = v

    return state_dict


class AttnProcsLayers(torch.nn.Module):
    def __init__(self, state_dict: Dict[str, torch.Tensor]):
        super().__init__()
        self.layers = torch.nn.ModuleList(state_dict.values())
        self.mapping = dict(enumerate(state_dict.keys()))
        self.rev_mapping = {v: k for k, v in enumerate(state_dict.keys())}

        # .processor for unet, .self_attn for text encoder
        self.split_keys = [".processor", ".self_attn"]

        # we add a hook to state_dict() and load_state_dict() so that the
        # naming fits with `unet.attn_processors`
        def map_to(module, state_dict, *args, **kwargs):
            new_state_dict = {}
            for key, value in state_dict.items():
                num = int(key.split(".")[1])  # 0 is always "layers"
                new_key = key.replace(f"layers.{num}", module.mapping[num])
                new_state_dict[new_key] = value

            return new_state_dict

        def remap_key(key, state_dict):
            for k in self.split_keys:
                if k in key:
                    return key.split(k)[0] + k

            raise ValueError(
                f"There seems to be a problem with the state_dict: {set(state_dict.keys())}. {key} has to have one of {self.split_keys}."
            )

        def map_from(module, state_dict, *args, **kwargs):
            all_keys = list(state_dict.keys())
            for key in all_keys:
                replace_key = remap_key(key, state_dict)
                new_key = key.replace(replace_key, f"layers.{module.rev_mapping[replace_key]}")
                state_dict[new_key] = state_dict[key]
                del state_dict[key]

        self._register_state_dict_hook(map_to)
        self._register_load_state_dict_pre_hook(map_from, with_module=True)


class UNet2DConditionLoadersMixin:
    text_encoder_name = TEXT_ENCODER_NAME
    unet_name = UNET_NAME
    use_peft_backend = USE_PEFT_BACKEND

    def load_attn_procs(self, pretrained_model_name_or_path_or_dict: Union[str, Dict[str, torch.Tensor]], **kwargs):
        r"""
        Load pretrained attention processor layers into [`UNet2DConditionModel`]. Attention processor layers have to be
        defined in
        [`attention_processor.py`](https://github.com/huggingface/diffusers/blob/main/src/diffusers/models/attention_processor.py)
        and be a `torch.nn.Module` class.

        Parameters:
            pretrained_model_name_or_path_or_dict (`str` or `os.PathLike` or `dict`):
                Can be either:

                    - A string, the model id (for example `google/ddpm-celebahq-256`) of a pretrained model hosted on
                      the Hub.
                    - A path to a directory (for example `./my_model_directory`) containing the model weights saved
                      with [`ModelMixin.save_pretrained`].
                    - A [torch state
                      dict](https://pytorch.org/tutorials/beginner/saving_loading_models.html#what-is-a-state-dict).

            cache_dir (`Union[str, os.PathLike]`, *optional*):
                Path to a directory where a downloaded pretrained model configuration is cached if the standard cache
                is not used.
            force_download (`bool`, *optional*, defaults to `False`):
                Whether or not to force the (re-)download of the model weights and configuration files, overriding the
                cached versions if they exist.
            resume_download (`bool`, *optional*, defaults to `False`):
                Whether or not to resume downloading the model weights and configuration files. If set to `False`, any
                incompletely downloaded files are deleted.
            proxies (`Dict[str, str]`, *optional*):
                A dictionary of proxy servers to use by protocol or endpoint, for example, `{'http': 'foo.bar:3128',
                'http://hostname': 'foo.bar:4012'}`. The proxies are used on each request.
            local_files_only (`bool`, *optional*, defaults to `False`):
                Whether to only load local model weights and configuration files or not. If set to `True`, the model
                won't be downloaded from the Hub.
            use_auth_token (`str` or *bool*, *optional*):
                The token to use as HTTP bearer authorization for remote files. If `True`, the token generated from
                `diffusers-cli login` (stored in `~/.huggingface`) is used.
            low_cpu_mem_usage (`bool`, *optional*, defaults to `True` if torch version >= 1.9.0 else `False`):
                Speed up model loading only loading the pretrained weights and not initializing the weights. This also
                tries to not use more than 1x model size in CPU memory (including peak memory) while loading the model.
                Only supported for PyTorch >= 1.9.0. If you are using an older version of PyTorch, setting this
                argument to `True` will raise an error.
            revision (`str`, *optional*, defaults to `"main"`):
                The specific model version to use. It can be a branch name, a tag name, a commit id, or any identifier
                allowed by Git.
            subfolder (`str`, *optional*, defaults to `""`):
                The subfolder location of a model file within a larger model repository on the Hub or locally.
            mirror (`str`, *optional*):
                Mirror source to resolve accessibility issues if you’re downloading a model in China. We do not
                guarantee the timeliness or safety of the source, and you should refer to the mirror site for more
                information.

        """
        from .models.attention_processor import (
            CustomDiffusionAttnProcessor,
        )
        from .models.lora import LoRACompatibleConv, LoRACompatibleLinear, LoRAConv2dLayer, LoRALinearLayer

        cache_dir = kwargs.pop("cache_dir", DIFFUSERS_CACHE)
        force_download = kwargs.pop("force_download", False)
        resume_download = kwargs.pop("resume_download", False)
        proxies = kwargs.pop("proxies", None)
        local_files_only = kwargs.pop("local_files_only", HF_HUB_OFFLINE)
        use_auth_token = kwargs.pop("use_auth_token", None)
        revision = kwargs.pop("revision", None)
        subfolder = kwargs.pop("subfolder", None)
        weight_name = kwargs.pop("weight_name", None)
        use_safetensors = kwargs.pop("use_safetensors", None)
        low_cpu_mem_usage = kwargs.pop("low_cpu_mem_usage", _LOW_CPU_MEM_USAGE_DEFAULT)
        # This value has the same meaning as the `--network_alpha` option in the kohya-ss trainer script.
        # See https://github.com/darkstorm2150/sd-scripts/blob/main/docs/train_network_README-en.md#execute-learning
        network_alphas = kwargs.pop("network_alphas", None)

        _pipeline = kwargs.pop("_pipeline", None)

        is_network_alphas_none = network_alphas is None

        allow_pickle = False

        if use_safetensors is None:
            use_safetensors = True
            allow_pickle = True

        user_agent = {
            "file_type": "attn_procs_weights",
            "framework": "pytorch",
        }

        if low_cpu_mem_usage and not is_accelerate_available():
            low_cpu_mem_usage = False
            logger.warning(
                "Cannot initialize model with low cpu memory usage because `accelerate` was not found in the"
                " environment. Defaulting to `low_cpu_mem_usage=False`. It is strongly recommended to install"
                " `accelerate` for faster and less memory-intense model loading. You can do so with: \n```\npip"
                " install accelerate\n```\n."
            )

        model_file = None
        if not isinstance(pretrained_model_name_or_path_or_dict, dict):
            # Let's first try to load .safetensors weights
            if (use_safetensors and weight_name is None) or (
                weight_name is not None and weight_name.endswith(".safetensors")
            ):
                try:
                    model_file = _get_model_file(
                        pretrained_model_name_or_path_or_dict,
                        weights_name=weight_name or LORA_WEIGHT_NAME_SAFE,
                        cache_dir=cache_dir,
                        force_download=force_download,
                        resume_download=resume_download,
                        proxies=proxies,
                        local_files_only=local_files_only,
                        use_auth_token=use_auth_token,
                        revision=revision,
                        subfolder=subfolder,
                        user_agent=user_agent,
                    )
                    state_dict = safetensors.torch.load_file(model_file, device="cpu")
                except IOError as e:
                    if not allow_pickle:
                        raise e
                    # try loading non-safetensors weights
                    pass
            if model_file is None:
                model_file = _get_model_file(
                    pretrained_model_name_or_path_or_dict,
                    weights_name=weight_name or LORA_WEIGHT_NAME,
                    cache_dir=cache_dir,
                    force_download=force_download,
                    resume_download=resume_download,
                    proxies=proxies,
                    local_files_only=local_files_only,
                    use_auth_token=use_auth_token,
                    revision=revision,
                    subfolder=subfolder,
                    user_agent=user_agent,
                )
                state_dict = torch.load(model_file, map_location="cpu")
        else:
            state_dict = pretrained_model_name_or_path_or_dict

        # fill attn processors
        lora_layers_list = []

        is_lora = all(("lora" in k or k.endswith(".alpha")) for k in state_dict.keys()) and not self.use_peft_backend
        is_custom_diffusion = any("custom_diffusion" in k for k in state_dict.keys())

        if is_lora:
            # correct keys
            state_dict, network_alphas = self.convert_state_dict_legacy_attn_format(state_dict, network_alphas)

            if network_alphas is not None:
                network_alphas_keys = list(network_alphas.keys())
                used_network_alphas_keys = set()

            lora_grouped_dict = defaultdict(dict)
            mapped_network_alphas = {}

            all_keys = list(state_dict.keys())
            for key in all_keys:
                value = state_dict.pop(key)
                attn_processor_key, sub_key = ".".join(key.split(".")[:-3]), ".".join(key.split(".")[-3:])
                lora_grouped_dict[attn_processor_key][sub_key] = value

                # Create another `mapped_network_alphas` dictionary so that we can properly map them.
                if network_alphas is not None:
                    for k in network_alphas_keys:
                        if k.replace(".alpha", "") in key:
                            mapped_network_alphas.update({attn_processor_key: network_alphas.get(k)})
                            used_network_alphas_keys.add(k)

            if not is_network_alphas_none:
                if len(set(network_alphas_keys) - used_network_alphas_keys) > 0:
                    raise ValueError(
                        f"The `network_alphas` has to be empty at this point but has the following keys \n\n {', '.join(network_alphas.keys())}"
                    )

            if len(state_dict) > 0:
                raise ValueError(
                    f"The `state_dict` has to be empty at this point but has the following keys \n\n {', '.join(state_dict.keys())}"
                )

            for key, value_dict in lora_grouped_dict.items():
                attn_processor = self
                for sub_key in key.split("."):
                    attn_processor = getattr(attn_processor, sub_key)

                # Process non-attention layers, which don't have to_{k,v,q,out_proj}_lora layers
                # or add_{k,v,q,out_proj}_proj_lora layers.
                rank = value_dict["lora.down.weight"].shape[0]

                if isinstance(attn_processor, LoRACompatibleConv):
                    in_features = attn_processor.in_channels
                    out_features = attn_processor.out_channels
                    kernel_size = attn_processor.kernel_size

                    ctx = init_empty_weights if low_cpu_mem_usage else nullcontext
                    with ctx():
                        lora = LoRAConv2dLayer(
                            in_features=in_features,
                            out_features=out_features,
                            rank=rank,
                            kernel_size=kernel_size,
                            stride=attn_processor.stride,
                            padding=attn_processor.padding,
                            network_alpha=mapped_network_alphas.get(key),
                        )
                elif isinstance(attn_processor, LoRACompatibleLinear):
                    ctx = init_empty_weights if low_cpu_mem_usage else nullcontext
                    with ctx():
                        lora = LoRALinearLayer(
                            attn_processor.in_features,
                            attn_processor.out_features,
                            rank,
                            mapped_network_alphas.get(key),
                        )
                else:
                    raise ValueError(f"Module {key} is not a LoRACompatibleConv or LoRACompatibleLinear module.")

                value_dict = {k.replace("lora.", ""): v for k, v in value_dict.items()}
                lora_layers_list.append((attn_processor, lora))

                if low_cpu_mem_usage:
                    device = next(iter(value_dict.values())).device
                    dtype = next(iter(value_dict.values())).dtype
                    load_model_dict_into_meta(lora, value_dict, device=device, dtype=dtype)
                else:
                    lora.load_state_dict(value_dict)

        elif is_custom_diffusion:
            attn_processors = {}
            custom_diffusion_grouped_dict = defaultdict(dict)
            for key, value in state_dict.items():
                if len(value) == 0:
                    custom_diffusion_grouped_dict[key] = {}
                else:
                    if "to_out" in key:
                        attn_processor_key, sub_key = ".".join(key.split(".")[:-3]), ".".join(key.split(".")[-3:])
                    else:
                        attn_processor_key, sub_key = ".".join(key.split(".")[:-2]), ".".join(key.split(".")[-2:])
                    custom_diffusion_grouped_dict[attn_processor_key][sub_key] = value

            for key, value_dict in custom_diffusion_grouped_dict.items():
                if len(value_dict) == 0:
                    attn_processors[key] = CustomDiffusionAttnProcessor(
                        train_kv=False, train_q_out=False, hidden_size=None, cross_attention_dim=None
                    )
                else:
                    cross_attention_dim = value_dict["to_k_custom_diffusion.weight"].shape[1]
                    hidden_size = value_dict["to_k_custom_diffusion.weight"].shape[0]
                    train_q_out = True if "to_q_custom_diffusion.weight" in value_dict else False
                    attn_processors[key] = CustomDiffusionAttnProcessor(
                        train_kv=True,
                        train_q_out=train_q_out,
                        hidden_size=hidden_size,
                        cross_attention_dim=cross_attention_dim,
                    )
                    attn_processors[key].load_state_dict(value_dict)
        elif self.use_peft_backend:
            # In that case we have nothing to do as loading the adapter weights is already handled above by `set_peft_model_state_dict`
            # on the Unet
            pass
        else:
            raise ValueError(
                f"{model_file} does not seem to be in the correct format expected by LoRA or Custom Diffusion training."
            )

        # <Unsafe code
        # We can be sure that the following works as it just sets attention processors, lora layers and puts all in the same dtype
        # Now we remove any existing hooks to
        is_model_cpu_offload = False
        is_sequential_cpu_offload = False
        if _pipeline is not None:
            for _, component in _pipeline.components.items():
                if isinstance(component, nn.Module):
                    if hasattr(component, "_hf_hook"):
                        is_model_cpu_offload = isinstance(getattr(component, "_hf_hook"), CpuOffload)
                        is_sequential_cpu_offload = isinstance(getattr(component, "_hf_hook"), AlignDevicesHook)
                        logger.info(
                            "Accelerate hooks detected. Since you have called `load_lora_weights()`, the previous hooks will be first removed. Then the LoRA parameters will be loaded and the hooks will be applied again."
                        )
                        remove_hook_from_module(component, recurse=is_sequential_cpu_offload)

        # only custom diffusion needs to set attn processors
        if is_custom_diffusion:
            self.set_attn_processor(attn_processors)

        # set lora layers
        for target_module, lora_layer in lora_layers_list:
            target_module.set_lora_layer(lora_layer)

        self.to(dtype=self.dtype, device=self.device)

        # Offload back.
        if is_model_cpu_offload:
            _pipeline.enable_model_cpu_offload()
        elif is_sequential_cpu_offload:
            _pipeline.enable_sequential_cpu_offload()
        # Unsafe code />

    def convert_state_dict_legacy_attn_format(self, state_dict, network_alphas):
        is_new_lora_format = all(
            key.startswith(self.unet_name) or key.startswith(self.text_encoder_name) for key in state_dict.keys()
        )
        if is_new_lora_format:
            # Strip the `"unet"` prefix.
            is_text_encoder_present = any(key.startswith(self.text_encoder_name) for key in state_dict.keys())
            if is_text_encoder_present:
                warn_message = "The state_dict contains LoRA params corresponding to the text encoder which are not being used here. To use both UNet and text encoder related LoRA params, use [`pipe.load_lora_weights()`](https://huggingface.co/docs/diffusers/main/en/api/loaders#diffusers.loaders.LoraLoaderMixin.load_lora_weights)."
                logger.warn(warn_message)
            unet_keys = [k for k in state_dict.keys() if k.startswith(self.unet_name)]
            state_dict = {k.replace(f"{self.unet_name}.", ""): v for k, v in state_dict.items() if k in unet_keys}

        # change processor format to 'pure' LoRACompatibleLinear format
        if any("processor" in k.split(".") for k in state_dict.keys()):

            def format_to_lora_compatible(key):
                if "processor" not in key.split("."):
                    return key
                return key.replace(".processor", "").replace("to_out_lora", "to_out.0.lora").replace("_lora", ".lora")

            state_dict = {format_to_lora_compatible(k): v for k, v in state_dict.items()}

            if network_alphas is not None:
                network_alphas = {format_to_lora_compatible(k): v for k, v in network_alphas.items()}
        return state_dict, network_alphas

    def save_attn_procs(
        self,
        save_directory: Union[str, os.PathLike],
        is_main_process: bool = True,
        weight_name: str = None,
        save_function: Callable = None,
        safe_serialization: bool = True,
        **kwargs,
    ):
        r"""
        Save an attention processor to a directory so that it can be reloaded using the
        [`~loaders.UNet2DConditionLoadersMixin.load_attn_procs`] method.

        Arguments:
            save_directory (`str` or `os.PathLike`):
                Directory to save an attention processor to. Will be created if it doesn't exist.
            is_main_process (`bool`, *optional*, defaults to `True`):
                Whether the process calling this is the main process or not. Useful during distributed training and you
                need to call this function on all processes. In this case, set `is_main_process=True` only on the main
                process to avoid race conditions.
            save_function (`Callable`):
                The function to use to save the state dictionary. Useful during distributed training when you need to
                replace `torch.save` with another method. Can be configured with the environment variable
                `DIFFUSERS_SAVE_MODE`.
            safe_serialization (`bool`, *optional*, defaults to `True`):
                Whether to save the model using `safetensors` or the traditional PyTorch way with `pickle`.
        """
        from .models.attention_processor import (
            CustomDiffusionAttnProcessor,
            CustomDiffusionAttnProcessor2_0,
            CustomDiffusionXFormersAttnProcessor,
        )

        if os.path.isfile(save_directory):
            logger.error(f"Provided path ({save_directory}) should be a directory, not a file")
            return

        if save_function is None:
            if safe_serialization:

                def save_function(weights, filename):
                    return safetensors.torch.save_file(weights, filename, metadata={"format": "pt"})

            else:
                save_function = torch.save

        os.makedirs(save_directory, exist_ok=True)

        is_custom_diffusion = any(
            isinstance(
                x,
                (CustomDiffusionAttnProcessor, CustomDiffusionAttnProcessor2_0, CustomDiffusionXFormersAttnProcessor),
            )
            for (_, x) in self.attn_processors.items()
        )
        if is_custom_diffusion:
            model_to_save = AttnProcsLayers(
                {
                    y: x
                    for (y, x) in self.attn_processors.items()
                    if isinstance(
                        x,
                        (
                            CustomDiffusionAttnProcessor,
                            CustomDiffusionAttnProcessor2_0,
                            CustomDiffusionXFormersAttnProcessor,
                        ),
                    )
                }
            )
            state_dict = model_to_save.state_dict()
            for name, attn in self.attn_processors.items():
                if len(attn.state_dict()) == 0:
                    state_dict[name] = {}
        else:
            model_to_save = AttnProcsLayers(self.attn_processors)
            state_dict = model_to_save.state_dict()

        if weight_name is None:
            if safe_serialization:
                weight_name = CUSTOM_DIFFUSION_WEIGHT_NAME_SAFE if is_custom_diffusion else LORA_WEIGHT_NAME_SAFE
            else:
                weight_name = CUSTOM_DIFFUSION_WEIGHT_NAME if is_custom_diffusion else LORA_WEIGHT_NAME

        # Save the model
        save_function(state_dict, os.path.join(save_directory, weight_name))
        logger.info(f"Model weights saved in {os.path.join(save_directory, weight_name)}")

    def fuse_lora(self, lora_scale=1.0):
        self.lora_scale = lora_scale
        self.apply(self._fuse_lora_apply)

    def _fuse_lora_apply(self, module):
        if hasattr(module, "_fuse_lora"):
            module._fuse_lora(self.lora_scale)

    def unfuse_lora(self):
        self.apply(self._unfuse_lora_apply)

    def _unfuse_lora_apply(self, module):
        if hasattr(module, "_unfuse_lora"):
            module._unfuse_lora()

    def set_adapters(
        self,
        adapter_names: Union[List[str], str],
        weights: List[float] = None,
    ):
        """
        Sets the adapter layers for the unet.

        Args:
            adapter_names (`List[str]` or `str`):
                The names of the adapters to use.
            weights (`List[float]`, *optional*):
                The weights to use for the unet. If `None`, the weights are set to `1.0` for all the adapters.
        """
        if not self.use_peft_backend:
            raise ValueError("PEFT backend is required for this method.")

        def process_weights(adapter_names, weights):
            if weights is None:
                weights = [1.0] * len(adapter_names)
            elif isinstance(weights, float):
                weights = [weights]

            if len(adapter_names) != len(weights):
                raise ValueError(
                    f"Length of adapter names {len(adapter_names)} is not equal to the length of the weights {len(weights)}"
                )
            return weights

        adapter_names = [adapter_names] if isinstance(adapter_names, str) else adapter_names
        weights = process_weights(adapter_names, weights)
        set_weights_and_activate_adapters(self, adapter_names, weights)

    def disable_lora(self):
        """
        Disables the LoRA layers for the unet.
        """
        if not self.use_peft_backend:
            raise ValueError("PEFT backend is required for this method.")
        set_adapter_layers(self, enabled=False)

    def enable_lora(self):
        """
        Enables the LoRA layers for the unet.
        """
        if not self.use_peft_backend:
            raise ValueError("PEFT backend is required for this method.")
        set_adapter_layers(self, enabled=True)


def load_textual_inversion_state_dicts(pretrained_model_name_or_paths, **kwargs):
    cache_dir = kwargs.pop("cache_dir", DIFFUSERS_CACHE)
    force_download = kwargs.pop("force_download", False)
    resume_download = kwargs.pop("resume_download", False)
    proxies = kwargs.pop("proxies", None)
    local_files_only = kwargs.pop("local_files_only", HF_HUB_OFFLINE)
    use_auth_token = kwargs.pop("use_auth_token", None)
    revision = kwargs.pop("revision", None)
    subfolder = kwargs.pop("subfolder", None)
    weight_name = kwargs.pop("weight_name", None)
    use_safetensors = kwargs.pop("use_safetensors", None)

    allow_pickle = False
    if use_safetensors is None:
        use_safetensors = True
        allow_pickle = True

    user_agent = {
        "file_type": "text_inversion",
        "framework": "pytorch",
    }
    state_dicts = []
    for pretrained_model_name_or_path in pretrained_model_name_or_paths:
        if not isinstance(pretrained_model_name_or_path, (dict, torch.Tensor)):
            # 3.1. Load textual inversion file
            model_file = None

            # Let's first try to load .safetensors weights
            if (use_safetensors and weight_name is None) or (
                weight_name is not None and weight_name.endswith(".safetensors")
            ):
                try:
                    model_file = _get_model_file(
                        pretrained_model_name_or_path,
                        weights_name=weight_name or TEXT_INVERSION_NAME_SAFE,
                        cache_dir=cache_dir,
                        force_download=force_download,
                        resume_download=resume_download,
                        proxies=proxies,
                        local_files_only=local_files_only,
                        use_auth_token=use_auth_token,
                        revision=revision,
                        subfolder=subfolder,
                        user_agent=user_agent,
                    )
                    state_dict = safetensors.torch.load_file(model_file, device="cpu")
                except Exception as e:
                    if not allow_pickle:
                        raise e

                    model_file = None

            if model_file is None:
                model_file = _get_model_file(
                    pretrained_model_name_or_path,
                    weights_name=weight_name or TEXT_INVERSION_NAME,
                    cache_dir=cache_dir,
                    force_download=force_download,
                    resume_download=resume_download,
                    proxies=proxies,
                    local_files_only=local_files_only,
                    use_auth_token=use_auth_token,
                    revision=revision,
                    subfolder=subfolder,
                    user_agent=user_agent,
                )
                state_dict = torch.load(model_file, map_location="cpu")
        else:
            state_dict = pretrained_model_name_or_path

        state_dicts.append(state_dict)

    return state_dicts


class TextualInversionLoaderMixin:
    r"""
    Load textual inversion tokens and embeddings to the tokenizer and text encoder.
    """

    def maybe_convert_prompt(self, prompt: Union[str, List[str]], tokenizer: "PreTrainedTokenizer"):  # noqa: F821
        r"""
        Processes prompts that include a special token corresponding to a multi-vector textual inversion embedding to
        be replaced with multiple special tokens each corresponding to one of the vectors. If the prompt has no textual
        inversion token or if the textual inversion token is a single vector, the input prompt is returned.

        Parameters:
            prompt (`str` or list of `str`):
                The prompt or prompts to guide the image generation.
            tokenizer (`PreTrainedTokenizer`):
                The tokenizer responsible for encoding the prompt into input tokens.

        Returns:
            `str` or list of `str`: The converted prompt
        """
        if not isinstance(prompt, List):
            prompts = [prompt]
        else:
            prompts = prompt

        prompts = [self._maybe_convert_prompt(p, tokenizer) for p in prompts]

        if not isinstance(prompt, List):
            return prompts[0]

        return prompts

    def _maybe_convert_prompt(self, prompt: str, tokenizer: "PreTrainedTokenizer"):  # noqa: F821
        r"""
        Maybe convert a prompt into a "multi vector"-compatible prompt. If the prompt includes a token that corresponds
        to a multi-vector textual inversion embedding, this function will process the prompt so that the special token
        is replaced with multiple special tokens each corresponding to one of the vectors. If the prompt has no textual
        inversion token or a textual inversion token that is a single vector, the input prompt is simply returned.

        Parameters:
            prompt (`str`):
                The prompt to guide the image generation.
            tokenizer (`PreTrainedTokenizer`):
                The tokenizer responsible for encoding the prompt into input tokens.

        Returns:
            `str`: The converted prompt
        """
        tokens = tokenizer.tokenize(prompt)
        unique_tokens = set(tokens)
        for token in unique_tokens:
            if token in tokenizer.added_tokens_encoder:
                replacement = token
                i = 1
                while f"{token}_{i}" in tokenizer.added_tokens_encoder:
                    replacement += f" {token}_{i}"
                    i += 1

                prompt = prompt.replace(token, replacement)

        return prompt

    def _check_text_inv_inputs(self, tokenizer, text_encoder, pretrained_model_name_or_paths, tokens):
        if tokenizer is None:
            raise ValueError(
                f"{self.__class__.__name__} requires `self.tokenizer` or passing a `tokenizer` of type `PreTrainedTokenizer` for calling"
                f" `{self.load_textual_inversion.__name__}`"
            )

        if text_encoder is None:
            raise ValueError(
                f"{self.__class__.__name__} requires `self.text_encoder` or passing a `text_encoder` of type `PreTrainedModel` for calling"
                f" `{self.load_textual_inversion.__name__}`"
            )

        if len(pretrained_model_name_or_paths) != len(tokens):
            raise ValueError(
                f"You have passed a list of models of length {len(pretrained_model_name_or_paths)}, and list of tokens of length {len(tokens)} "
                f"Make sure both lists have the same length."
            )

        valid_tokens = [t for t in tokens if t is not None]
        if len(set(valid_tokens)) < len(valid_tokens):
            raise ValueError(f"You have passed a list of tokens that contains duplicates: {tokens}")

    @staticmethod
    def _retrieve_tokens_and_embeddings(tokens, state_dicts, tokenizer):
        all_tokens = []
        all_embeddings = []
        for state_dict, token in zip(state_dicts, tokens):
            if isinstance(state_dict, torch.Tensor):
                if token is None:
                    raise ValueError(
                        "You are trying to load a textual inversion embedding that has been saved as a PyTorch tensor. Make sure to pass the name of the corresponding token in this case: `token=...`."
                    )
                loaded_token = token
                embedding = state_dict
            elif len(state_dict) == 1:
                # diffusers
                loaded_token, embedding = next(iter(state_dict.items()))
            elif "string_to_param" in state_dict:
                # A1111
                loaded_token = state_dict["name"]
                embedding = state_dict["string_to_param"]["*"]
            else:
                raise ValueError(
                    f"Loaded state dictonary is incorrect: {state_dict}. \n\n"
                    "Please verify that the loaded state dictionary of the textual embedding either only has a single key or includes the `string_to_param`"
                    " input key."
                )

            if token is not None and loaded_token != token:
                logger.info(f"The loaded token: {loaded_token} is overwritten by the passed token {token}.")
            else:
                token = loaded_token

            if token in tokenizer.get_vocab():
                raise ValueError(
                    f"Token {token} already in tokenizer vocabulary. Please choose a different token name or remove {token} and embedding from the tokenizer and text encoder."
                )

            all_tokens.append(token)
            all_embeddings.append(embedding)

        return all_tokens, all_embeddings

    @staticmethod
    def _extend_tokens_and_embeddings(tokens, embeddings, tokenizer):
        all_tokens = []
        all_embeddings = []

        for embedding, token in zip(embeddings, tokens):
            if f"{token}_1" in tokenizer.get_vocab():
                multi_vector_tokens = [token]
                i = 1
                while f"{token}_{i}" in tokenizer.added_tokens_encoder:
                    multi_vector_tokens.append(f"{token}_{i}")
                    i += 1

                raise ValueError(
                    f"Multi-vector Token {multi_vector_tokens} already in tokenizer vocabulary. Please choose a different token name or remove the {multi_vector_tokens} and embedding from the tokenizer and text encoder."
                )

            is_multi_vector = len(embedding.shape) > 1 and embedding.shape[0] > 1
            if is_multi_vector:
                all_tokens += [token] + [f"{token}_{i}" for i in range(1, embedding.shape[0])]
                all_embeddings += [e for e in embedding]  # noqa: C416
            else:
                all_tokens += [token]
                all_embeddings += [embedding[0]] if len(embedding.shape) > 1 else [embedding]

        return all_tokens, all_embeddings

    def load_textual_inversion(
        self,
        pretrained_model_name_or_path: Union[str, List[str], Dict[str, torch.Tensor], List[Dict[str, torch.Tensor]]],
        token: Optional[Union[str, List[str]]] = None,
        tokenizer: Optional["PreTrainedTokenizer"] = None,  # noqa: F821
        text_encoder: Optional["PreTrainedModel"] = None,  # noqa: F821
        **kwargs,
    ):
        r"""
        Load textual inversion embeddings into the text encoder of [`StableDiffusionPipeline`] (both 🤗 Diffusers and
        Automatic1111 formats are supported).

        Parameters:
            pretrained_model_name_or_path (`str` or `os.PathLike` or `List[str or os.PathLike]` or `Dict` or `List[Dict]`):
                Can be either one of the following or a list of them:

                    - A string, the *model id* (for example `sd-concepts-library/low-poly-hd-logos-icons`) of a
                      pretrained model hosted on the Hub.
                    - A path to a *directory* (for example `./my_text_inversion_directory/`) containing the textual
                      inversion weights.
                    - A path to a *file* (for example `./my_text_inversions.pt`) containing textual inversion weights.
                    - A [torch state
                      dict](https://pytorch.org/tutorials/beginner/saving_loading_models.html#what-is-a-state-dict).

            token (`str` or `List[str]`, *optional*):
                Override the token to use for the textual inversion weights. If `pretrained_model_name_or_path` is a
                list, then `token` must also be a list of equal length.
            text_encoder ([`~transformers.CLIPTextModel`], *optional*):
                Frozen text-encoder ([clip-vit-large-patch14](https://huggingface.co/openai/clip-vit-large-patch14)).
                If not specified, function will take self.tokenizer.
            tokenizer ([`~transformers.CLIPTokenizer`], *optional*):
                A `CLIPTokenizer` to tokenize text. If not specified, function will take self.tokenizer.
            weight_name (`str`, *optional*):
                Name of a custom weight file. This should be used when:

                    - The saved textual inversion file is in 🤗 Diffusers format, but was saved under a specific weight
                      name such as `text_inv.bin`.
                    - The saved textual inversion file is in the Automatic1111 format.
            cache_dir (`Union[str, os.PathLike]`, *optional*):
                Path to a directory where a downloaded pretrained model configuration is cached if the standard cache
                is not used.
            force_download (`bool`, *optional*, defaults to `False`):
                Whether or not to force the (re-)download of the model weights and configuration files, overriding the
                cached versions if they exist.
            resume_download (`bool`, *optional*, defaults to `False`):
                Whether or not to resume downloading the model weights and configuration files. If set to `False`, any
                incompletely downloaded files are deleted.
            proxies (`Dict[str, str]`, *optional*):
                A dictionary of proxy servers to use by protocol or endpoint, for example, `{'http': 'foo.bar:3128',
                'http://hostname': 'foo.bar:4012'}`. The proxies are used on each request.
            local_files_only (`bool`, *optional*, defaults to `False`):
                Whether to only load local model weights and configuration files or not. If set to `True`, the model
                won't be downloaded from the Hub.
            use_auth_token (`str` or *bool*, *optional*):
                The token to use as HTTP bearer authorization for remote files. If `True`, the token generated from
                `diffusers-cli login` (stored in `~/.huggingface`) is used.
            revision (`str`, *optional*, defaults to `"main"`):
                The specific model version to use. It can be a branch name, a tag name, a commit id, or any identifier
                allowed by Git.
            subfolder (`str`, *optional*, defaults to `""`):
                The subfolder location of a model file within a larger model repository on the Hub or locally.
            mirror (`str`, *optional*):
                Mirror source to resolve accessibility issues if you're downloading a model in China. We do not
                guarantee the timeliness or safety of the source, and you should refer to the mirror site for more
                information.

        Example:

        To load a textual inversion embedding vector in 🤗 Diffusers format:

        ```py
        from diffusers import StableDiffusionPipeline
        import torch

        model_id = "runwayml/stable-diffusion-v1-5"
        pipe = StableDiffusionPipeline.from_pretrained(model_id, torch_dtype=torch.float16).to("cuda")

        pipe.load_textual_inversion("sd-concepts-library/cat-toy")

        prompt = "A <cat-toy> backpack"

        image = pipe(prompt, num_inference_steps=50).images[0]
        image.save("cat-backpack.png")
        ```

        To load a textual inversion embedding vector in Automatic1111 format, make sure to download the vector first
        (for example from [civitAI](https://civitai.com/models/3036?modelVersionId=9857)) and then load the vector
        locally:

        ```py
        from diffusers import StableDiffusionPipeline
        import torch

        model_id = "runwayml/stable-diffusion-v1-5"
        pipe = StableDiffusionPipeline.from_pretrained(model_id, torch_dtype=torch.float16).to("cuda")

        pipe.load_textual_inversion("./charturnerv2.pt", token="charturnerv2")

        prompt = "charturnerv2, multiple views of the same character in the same outfit, a character turnaround of a woman wearing a black jacket and red shirt, best quality, intricate details."

        image = pipe(prompt, num_inference_steps=50).images[0]
        image.save("character.png")
        ```

        """
        # 1. Set correct tokenizer and text encoder
        tokenizer = tokenizer or getattr(self, "tokenizer", None)
        text_encoder = text_encoder or getattr(self, "text_encoder", None)

        # 2. Normalize inputs
        pretrained_model_name_or_paths = (
            [pretrained_model_name_or_path]
            if not isinstance(pretrained_model_name_or_path, list)
            else pretrained_model_name_or_path
        )
        tokens = len(pretrained_model_name_or_paths) * [token] if (isinstance(token, str) or token is None) else token

        # 3. Check inputs
        self._check_text_inv_inputs(tokenizer, text_encoder, pretrained_model_name_or_paths, tokens)

        # 4. Load state dicts of textual embeddings
        state_dicts = load_textual_inversion_state_dicts(pretrained_model_name_or_paths, **kwargs)

        # 4. Retrieve tokens and embeddings
        tokens, embeddings = self._retrieve_tokens_and_embeddings(tokens, state_dicts, tokenizer)

        # 5. Extend tokens and embeddings for multi vector
        tokens, embeddings = self._extend_tokens_and_embeddings(tokens, embeddings, tokenizer)

        # 6. Make sure all embeddings have the correct size
        expected_emb_dim = text_encoder.get_input_embeddings().weight.shape[-1]
        if any(expected_emb_dim != emb.shape[-1] for emb in embeddings):
            raise ValueError(
                "Loaded embeddings are of incorrect shape. Expected each textual inversion embedding "
                "to be of shape {input_embeddings.shape[-1]}, but are {embeddings.shape[-1]} "
            )

        # 7. Now we can be sure that loading the embedding matrix works
        # < Unsafe code:

        # 7.1 Offload all hooks in case the pipeline was cpu offloaded before make sure, we offload and onload again
        is_model_cpu_offload = False
        is_sequential_cpu_offload = False
        for _, component in self.components.items():
            if isinstance(component, nn.Module):
                if hasattr(component, "_hf_hook"):
                    is_model_cpu_offload = isinstance(getattr(component, "_hf_hook"), CpuOffload)
                    is_sequential_cpu_offload = isinstance(getattr(component, "_hf_hook"), AlignDevicesHook)
                    logger.info(
                        "Accelerate hooks detected. Since you have called `load_textual_inversion()`, the previous hooks will be first removed. Then the textual inversion parameters will be loaded and the hooks will be applied again."
                    )
                    remove_hook_from_module(component, recurse=is_sequential_cpu_offload)

        # 7.2 save expected device and dtype
        device = text_encoder.device
        dtype = text_encoder.dtype

        # 7.3 Increase token embedding matrix
        text_encoder.resize_token_embeddings(len(tokenizer) + len(tokens))
        input_embeddings = text_encoder.get_input_embeddings().weight

        # 7.4 Load token and embedding
        for token, embedding in zip(tokens, embeddings):
            # add tokens and get ids
            tokenizer.add_tokens(token)
            token_id = tokenizer.convert_tokens_to_ids(token)
            input_embeddings.data[token_id] = embedding
            logger.info(f"Loaded textual inversion embedding for {token}.")

        input_embeddings.to(dtype=dtype, device=device)

        # 7.5 Offload the model again
        if is_model_cpu_offload:
            self.enable_model_cpu_offload()
        elif is_sequential_cpu_offload:
            self.enable_sequential_cpu_offload()

        # / Unsafe Code >


class LoraLoaderMixin:
    r"""
    Load LoRA layers into [`UNet2DConditionModel`] and
    [`CLIPTextModel`](https://huggingface.co/docs/transformers/model_doc/clip#transformers.CLIPTextModel).
    """
    text_encoder_name = TEXT_ENCODER_NAME
    unet_name = UNET_NAME
    num_fused_loras = 0
    use_peft_backend = USE_PEFT_BACKEND

    def load_lora_weights(
        self, pretrained_model_name_or_path_or_dict: Union[str, Dict[str, torch.Tensor]], adapter_name=None, **kwargs
    ):
        """
        Load LoRA weights specified in `pretrained_model_name_or_path_or_dict` into `self.unet` and
        `self.text_encoder`.

        All kwargs are forwarded to `self.lora_state_dict`.

        See [`~loaders.LoraLoaderMixin.lora_state_dict`] for more details on how the state dict is loaded.

        See [`~loaders.LoraLoaderMixin.load_lora_into_unet`] for more details on how the state dict is loaded into
        `self.unet`.

        See [`~loaders.LoraLoaderMixin.load_lora_into_text_encoder`] for more details on how the state dict is loaded
        into `self.text_encoder`.

        Parameters:
            pretrained_model_name_or_path_or_dict (`str` or `os.PathLike` or `dict`):
                See [`~loaders.LoraLoaderMixin.lora_state_dict`].
            kwargs (`dict`, *optional*):
                See [`~loaders.LoraLoaderMixin.lora_state_dict`].
            adapter_name (`str`, *optional*):
                Adapter name to be used for referencing the loaded adapter model. If not specified, it will use
                `default_{i}` where i is the total number of adapters being loaded.
        """
        # First, ensure that the checkpoint is a compatible one and can be successfully loaded.
        state_dict, network_alphas = self.lora_state_dict(pretrained_model_name_or_path_or_dict, **kwargs)

        is_correct_format = all("lora" in key for key in state_dict.keys())
        if not is_correct_format:
            raise ValueError("Invalid LoRA checkpoint.")

        low_cpu_mem_usage = kwargs.pop("low_cpu_mem_usage", _LOW_CPU_MEM_USAGE_DEFAULT)

        self.load_lora_into_unet(
            state_dict,
            network_alphas=network_alphas,
            unet=self.unet,
            low_cpu_mem_usage=low_cpu_mem_usage,
            _pipeline=self,
        )
        self.load_lora_into_text_encoder(
            state_dict,
            network_alphas=network_alphas,
            text_encoder=self.text_encoder,
            lora_scale=self.lora_scale,
            low_cpu_mem_usage=low_cpu_mem_usage,
            adapter_name=adapter_name,
            _pipeline=self,
        )

    @classmethod
    def lora_state_dict(
        cls,
        pretrained_model_name_or_path_or_dict: Union[str, Dict[str, torch.Tensor]],
        **kwargs,
    ):
        r"""
        Return state dict for lora weights and the network alphas.

        <Tip warning={true}>

        We support loading A1111 formatted LoRA checkpoints in a limited capacity.

        This function is experimental and might change in the future.

        </Tip>

        Parameters:
            pretrained_model_name_or_path_or_dict (`str` or `os.PathLike` or `dict`):
                Can be either:

                    - A string, the *model id* (for example `google/ddpm-celebahq-256`) of a pretrained model hosted on
                      the Hub.
                    - A path to a *directory* (for example `./my_model_directory`) containing the model weights saved
                      with [`ModelMixin.save_pretrained`].
                    - A [torch state
                      dict](https://pytorch.org/tutorials/beginner/saving_loading_models.html#what-is-a-state-dict).

            cache_dir (`Union[str, os.PathLike]`, *optional*):
                Path to a directory where a downloaded pretrained model configuration is cached if the standard cache
                is not used.
            force_download (`bool`, *optional*, defaults to `False`):
                Whether or not to force the (re-)download of the model weights and configuration files, overriding the
                cached versions if they exist.
            resume_download (`bool`, *optional*, defaults to `False`):
                Whether or not to resume downloading the model weights and configuration files. If set to `False`, any
                incompletely downloaded files are deleted.
            proxies (`Dict[str, str]`, *optional*):
                A dictionary of proxy servers to use by protocol or endpoint, for example, `{'http': 'foo.bar:3128',
                'http://hostname': 'foo.bar:4012'}`. The proxies are used on each request.
            local_files_only (`bool`, *optional*, defaults to `False`):
                Whether to only load local model weights and configuration files or not. If set to `True`, the model
                won't be downloaded from the Hub.
            use_auth_token (`str` or *bool*, *optional*):
                The token to use as HTTP bearer authorization for remote files. If `True`, the token generated from
                `diffusers-cli login` (stored in `~/.huggingface`) is used.
            revision (`str`, *optional*, defaults to `"main"`):
                The specific model version to use. It can be a branch name, a tag name, a commit id, or any identifier
                allowed by Git.
            subfolder (`str`, *optional*, defaults to `""`):
                The subfolder location of a model file within a larger model repository on the Hub or locally.
            low_cpu_mem_usage (`bool`, *optional*, defaults to `True` if torch version >= 1.9.0 else `False`):
                Speed up model loading only loading the pretrained weights and not initializing the weights. This also
                tries to not use more than 1x model size in CPU memory (including peak memory) while loading the model.
                Only supported for PyTorch >= 1.9.0. If you are using an older version of PyTorch, setting this
                argument to `True` will raise an error.
            mirror (`str`, *optional*):
                Mirror source to resolve accessibility issues if you're downloading a model in China. We do not
                guarantee the timeliness or safety of the source, and you should refer to the mirror site for more
                information.

        """
        # Load the main state dict first which has the LoRA layers for either of
        # UNet and text encoder or both.
        cache_dir = kwargs.pop("cache_dir", DIFFUSERS_CACHE)
        force_download = kwargs.pop("force_download", False)
        resume_download = kwargs.pop("resume_download", False)
        proxies = kwargs.pop("proxies", None)
        local_files_only = kwargs.pop("local_files_only", HF_HUB_OFFLINE)
        use_auth_token = kwargs.pop("use_auth_token", None)
        revision = kwargs.pop("revision", None)
        subfolder = kwargs.pop("subfolder", None)
        weight_name = kwargs.pop("weight_name", None)
        unet_config = kwargs.pop("unet_config", None)
        use_safetensors = kwargs.pop("use_safetensors", None)

        allow_pickle = False
        if use_safetensors is None:
            use_safetensors = True
            allow_pickle = True

        user_agent = {
            "file_type": "attn_procs_weights",
            "framework": "pytorch",
        }

        model_file = None
        if not isinstance(pretrained_model_name_or_path_or_dict, dict):
            # Let's first try to load .safetensors weights
            if (use_safetensors and weight_name is None) or (
                weight_name is not None and weight_name.endswith(".safetensors")
            ):
                try:
                    # Here we're relaxing the loading check to enable more Inference API
                    # friendliness where sometimes, it's not at all possible to automatically
                    # determine `weight_name`.
                    if weight_name is None:
                        weight_name = cls._best_guess_weight_name(
                            pretrained_model_name_or_path_or_dict, file_extension=".safetensors"
                        )
                    model_file = _get_model_file(
                        pretrained_model_name_or_path_or_dict,
                        weights_name=weight_name or LORA_WEIGHT_NAME_SAFE,
                        cache_dir=cache_dir,
                        force_download=force_download,
                        resume_download=resume_download,
                        proxies=proxies,
                        local_files_only=local_files_only,
                        use_auth_token=use_auth_token,
                        revision=revision,
                        subfolder=subfolder,
                        user_agent=user_agent,
                    )
                    state_dict = safetensors.torch.load_file(model_file, device="cpu")
                except (IOError, safetensors.SafetensorError) as e:
                    if not allow_pickle:
                        raise e
                    # try loading non-safetensors weights
                    model_file = None
                    pass

            if model_file is None:
                if weight_name is None:
                    weight_name = cls._best_guess_weight_name(
                        pretrained_model_name_or_path_or_dict, file_extension=".bin"
                    )
                model_file = _get_model_file(
                    pretrained_model_name_or_path_or_dict,
                    weights_name=weight_name or LORA_WEIGHT_NAME,
                    cache_dir=cache_dir,
                    force_download=force_download,
                    resume_download=resume_download,
                    proxies=proxies,
                    local_files_only=local_files_only,
                    use_auth_token=use_auth_token,
                    revision=revision,
                    subfolder=subfolder,
                    user_agent=user_agent,
                )
                state_dict = torch.load(model_file, map_location="cpu")
        else:
            state_dict = pretrained_model_name_or_path_or_dict

        network_alphas = None
        # TODO: replace it with a method from `state_dict_utils`
        if all(
            (
                k.startswith("lora_te_")
                or k.startswith("lora_unet_")
                or k.startswith("lora_te1_")
                or k.startswith("lora_te2_")
            )
            for k in state_dict.keys()
        ):
            # Map SDXL blocks correctly.
            if unet_config is not None:
                # use unet config to remap block numbers
                state_dict = cls._maybe_map_sgm_blocks_to_diffusers(state_dict, unet_config)
            state_dict, network_alphas = cls._convert_kohya_lora_to_diffusers(state_dict)

        return state_dict, network_alphas

    @classmethod
    def _best_guess_weight_name(cls, pretrained_model_name_or_path_or_dict, file_extension=".safetensors"):
        targeted_files = []

        if os.path.isfile(pretrained_model_name_or_path_or_dict):
            return
        elif os.path.isdir(pretrained_model_name_or_path_or_dict):
            targeted_files = [
                f for f in os.listdir(pretrained_model_name_or_path_or_dict) if f.endswith(file_extension)
            ]
        else:
            files_in_repo = model_info(pretrained_model_name_or_path_or_dict).siblings
            targeted_files = [f.rfilename for f in files_in_repo if f.rfilename.endswith(file_extension)]
        if len(targeted_files) == 0:
            return

        # "scheduler" does not correspond to a LoRA checkpoint.
        # "optimizer" does not correspond to a LoRA checkpoint
        # only top-level checkpoints are considered and not the other ones, hence "checkpoint".
        unallowed_substrings = {"scheduler", "optimizer", "checkpoint"}
        targeted_files = list(
            filter(lambda x: all(substring not in x for substring in unallowed_substrings), targeted_files)
        )

        if len(targeted_files) > 1:
            raise ValueError(
                f"Provided path contains more than one weights file in the {file_extension} format. Either specify `weight_name` in `load_lora_weights` or make sure there's only one  `.safetensors` or `.bin` file in  {pretrained_model_name_or_path_or_dict}."
            )
        weight_name = targeted_files[0]
        return weight_name

    @classmethod
    def _maybe_map_sgm_blocks_to_diffusers(cls, state_dict, unet_config, delimiter="_", block_slice_pos=5):
        # 1. get all state_dict_keys
        all_keys = list(state_dict.keys())
        sgm_patterns = ["input_blocks", "middle_block", "output_blocks"]

        # 2. check if needs remapping, if not return original dict
        is_in_sgm_format = False
        for key in all_keys:
            if any(p in key for p in sgm_patterns):
                is_in_sgm_format = True
                break

        if not is_in_sgm_format:
            return state_dict

        # 3. Else remap from SGM patterns
        new_state_dict = {}
        inner_block_map = ["resnets", "attentions", "upsamplers"]

        # Retrieves # of down, mid and up blocks
        input_block_ids, middle_block_ids, output_block_ids = set(), set(), set()

        for layer in all_keys:
            if "text" in layer:
                new_state_dict[layer] = state_dict.pop(layer)
            else:
                layer_id = int(layer.split(delimiter)[:block_slice_pos][-1])
                if sgm_patterns[0] in layer:
                    input_block_ids.add(layer_id)
                elif sgm_patterns[1] in layer:
                    middle_block_ids.add(layer_id)
                elif sgm_patterns[2] in layer:
                    output_block_ids.add(layer_id)
                else:
                    raise ValueError(f"Checkpoint not supported because layer {layer} not supported.")

        input_blocks = {
            layer_id: [key for key in state_dict if f"input_blocks{delimiter}{layer_id}" in key]
            for layer_id in input_block_ids
        }
        middle_blocks = {
            layer_id: [key for key in state_dict if f"middle_block{delimiter}{layer_id}" in key]
            for layer_id in middle_block_ids
        }
        output_blocks = {
            layer_id: [key for key in state_dict if f"output_blocks{delimiter}{layer_id}" in key]
            for layer_id in output_block_ids
        }

        # Rename keys accordingly
        for i in input_block_ids:
            block_id = (i - 1) // (unet_config.layers_per_block + 1)
            layer_in_block_id = (i - 1) % (unet_config.layers_per_block + 1)

            for key in input_blocks[i]:
                inner_block_id = int(key.split(delimiter)[block_slice_pos])
                inner_block_key = inner_block_map[inner_block_id] if "op" not in key else "downsamplers"
                inner_layers_in_block = str(layer_in_block_id) if "op" not in key else "0"
                new_key = delimiter.join(
                    key.split(delimiter)[: block_slice_pos - 1]
                    + [str(block_id), inner_block_key, inner_layers_in_block]
                    + key.split(delimiter)[block_slice_pos + 1 :]
                )
                new_state_dict[new_key] = state_dict.pop(key)

        for i in middle_block_ids:
            key_part = None
            if i == 0:
                key_part = [inner_block_map[0], "0"]
            elif i == 1:
                key_part = [inner_block_map[1], "0"]
            elif i == 2:
                key_part = [inner_block_map[0], "1"]
            else:
                raise ValueError(f"Invalid middle block id {i}.")

            for key in middle_blocks[i]:
                new_key = delimiter.join(
                    key.split(delimiter)[: block_slice_pos - 1] + key_part + key.split(delimiter)[block_slice_pos:]
                )
                new_state_dict[new_key] = state_dict.pop(key)

        for i in output_block_ids:
            block_id = i // (unet_config.layers_per_block + 1)
            layer_in_block_id = i % (unet_config.layers_per_block + 1)

            for key in output_blocks[i]:
                inner_block_id = int(key.split(delimiter)[block_slice_pos])
                inner_block_key = inner_block_map[inner_block_id]
                inner_layers_in_block = str(layer_in_block_id) if inner_block_id < 2 else "0"
                new_key = delimiter.join(
                    key.split(delimiter)[: block_slice_pos - 1]
                    + [str(block_id), inner_block_key, inner_layers_in_block]
                    + key.split(delimiter)[block_slice_pos + 1 :]
                )
                new_state_dict[new_key] = state_dict.pop(key)

        if len(state_dict) > 0:
            raise ValueError("At this point all state dict entries have to be converted.")

        return new_state_dict

    @classmethod
    def load_lora_into_unet(
        cls, state_dict, network_alphas, unet, low_cpu_mem_usage=None, _pipeline=None, adapter_name=None
    ):
        """
        This will load the LoRA layers specified in `state_dict` into `unet`.

        Parameters:
            state_dict (`dict`):
                A standard state dict containing the lora layer parameters. The keys can either be indexed directly
                into the unet or prefixed with an additional `unet` which can be used to distinguish between text
                encoder lora layers.
            network_alphas (`Dict[str, float]`):
                See `LoRALinearLayer` for more details.
            unet (`UNet2DConditionModel`):
                The UNet model to load the LoRA layers into.
            low_cpu_mem_usage (`bool`, *optional*, defaults to `True` if torch version >= 1.9.0 else `False`):
                Speed up model loading only loading the pretrained weights and not initializing the weights. This also
                tries to not use more than 1x model size in CPU memory (including peak memory) while loading the model.
                Only supported for PyTorch >= 1.9.0. If you are using an older version of PyTorch, setting this
                argument to `True` will raise an error.
            adapter_name (`str`, *optional*):
                Adapter name to be used for referencing the loaded adapter model. If not specified, it will use
                `default_{i}` where i is the total number of adapters being loaded.
        """
        low_cpu_mem_usage = low_cpu_mem_usage if low_cpu_mem_usage is not None else _LOW_CPU_MEM_USAGE_DEFAULT
        # If the serialization format is new (introduced in https://github.com/huggingface/diffusers/pull/2918),
        # then the `state_dict` keys should have `self.unet_name` and/or `self.text_encoder_name` as
        # their prefixes.
        keys = list(state_dict.keys())

        if all(key.startswith(cls.unet_name) or key.startswith(cls.text_encoder_name) for key in keys):
            # Load the layers corresponding to UNet.
            logger.info(f"Loading {cls.unet_name}.")

            unet_keys = [k for k in keys if k.startswith(cls.unet_name)]
            state_dict = {k.replace(f"{cls.unet_name}.", ""): v for k, v in state_dict.items() if k in unet_keys}

            if network_alphas is not None:
                alpha_keys = [k for k in network_alphas.keys() if k.startswith(cls.unet_name)]
                network_alphas = {
                    k.replace(f"{cls.unet_name}.", ""): v for k, v in network_alphas.items() if k in alpha_keys
                }

        else:
            # Otherwise, we're dealing with the old format. This means the `state_dict` should only
            # contain the module names of the `unet` as its keys WITHOUT any prefix.
            warn_message = "You have saved the LoRA weights using the old format. To convert the old LoRA weights to the new format, you can first load them in a dictionary and then create a new dictionary like the following: `new_state_dict = {f'unet.{module_name}': params for module_name, params in old_state_dict.items()}`."
            logger.warn(warn_message)

        if cls.use_peft_backend and len(state_dict.keys()) > 0:
            from peft import LoraConfig, inject_adapter_in_model, set_peft_model_state_dict

            state_dict = convert_unet_state_dict_to_peft(state_dict)

            rank = {}
            for key in state_dict.keys():
                if "lora_B" in key:
<<<<<<< HEAD
                    rank[key] = state_dict[key].shape[1]

            lora_config_kwargs = get_peft_kwargs(rank, network_alphas, state_dict)
            lora_config = LoraConfig(**lora_config_kwargs)

            # adapter_name
            if adapter_name is None:
                adapter_name = get_adapter_name(unet)

            inject_adapter_in_model(lora_config, unet, adapter_name=adapter_name)
=======
                    rank = state_dict[key].shape[1]
                    ranks.append(rank)

            current_rank = ranks[0]
            if not all(rank == current_rank for rank in ranks):
                raise ValueError("Multi-rank not supported yet")

            if network_alphas is not None:
                alphas = set(network_alphas.values())
                if len(alphas) == 1:
                    alpha = alphas.pop()
                # TODO: support multi-alpha
                else:
                    raise ValueError("Multi-alpha not supported yet")
            else:
                alpha = current_rank

            lora_config = LoraConfig(
                r=current_rank,
                lora_alpha=alpha,
                target_modules=target_modules,
            )

            inject_adapter_in_model(lora_config, unet, adapter_name=adapter_name)

>>>>>>> 2646f3dc
            incompatible_keys = set_peft_model_state_dict(unet, state_dict, adapter_name)

            if incompatible_keys is not None:
                # check only for unexpected keys
                if hasattr(incompatible_keys, "unexpected_keys") and len(incompatible_keys.unexpected_keys) > 0:
                    logger.warning(
                        f"Loading adapter weights from state_dict led to unexpected keys not found in the model: "
                        f" {incompatible_keys.unexpected_keys}. "
                    )
                elif hasattr(incompatible_keys, "unexpected_keys") and len(incompatible_keys.unexpected_keys) == 0:
                    # At this point all LoRA layars has been loaded so we init back an empty state_dict
                    state_dict = {}

        unet.load_attn_procs(
            state_dict, network_alphas=network_alphas, low_cpu_mem_usage=low_cpu_mem_usage, _pipeline=_pipeline
        )

    @classmethod
    def load_lora_into_text_encoder(
        cls,
        state_dict,
        network_alphas,
        text_encoder,
        prefix=None,
        lora_scale=1.0,
        low_cpu_mem_usage=None,
        adapter_name=None,
        _pipeline=None,
    ):
        """
        This will load the LoRA layers specified in `state_dict` into `text_encoder`

        Parameters:
            state_dict (`dict`):
                A standard state dict containing the lora layer parameters. The key should be prefixed with an
                additional `text_encoder` to distinguish between unet lora layers.
            network_alphas (`Dict[str, float]`):
                See `LoRALinearLayer` for more details.
            text_encoder (`CLIPTextModel`):
                The text encoder model to load the LoRA layers into.
            prefix (`str`):
                Expected prefix of the `text_encoder` in the `state_dict`.
            lora_scale (`float`):
                How much to scale the output of the lora linear layer before it is added with the output of the regular
                lora layer.
            low_cpu_mem_usage (`bool`, *optional*, defaults to `True` if torch version >= 1.9.0 else `False`):
                Speed up model loading only loading the pretrained weights and not initializing the weights. This also
                tries to not use more than 1x model size in CPU memory (including peak memory) while loading the model.
                Only supported for PyTorch >= 1.9.0. If you are using an older version of PyTorch, setting this
                argument to `True` will raise an error.
            adapter_name (`str`, *optional*):
                Adapter name to be used for referencing the loaded adapter model. If not specified, it will use
                `default_{i}` where i is the total number of adapters being loaded.
        """
        low_cpu_mem_usage = low_cpu_mem_usage if low_cpu_mem_usage is not None else _LOW_CPU_MEM_USAGE_DEFAULT

        # If the serialization format is new (introduced in https://github.com/huggingface/diffusers/pull/2918),
        # then the `state_dict` keys should have `self.unet_name` and/or `self.text_encoder_name` as
        # their prefixes.
        keys = list(state_dict.keys())
        prefix = cls.text_encoder_name if prefix is None else prefix

        # Safe prefix to check with.
        if any(cls.text_encoder_name in key for key in keys):
            # Load the layers corresponding to text encoder and make necessary adjustments.
            text_encoder_keys = [k for k in keys if k.startswith(prefix) and k.split(".")[0] == prefix]
            text_encoder_lora_state_dict = {
                k.replace(f"{prefix}.", ""): v for k, v in state_dict.items() if k in text_encoder_keys
            }

            if len(text_encoder_lora_state_dict) > 0:
                logger.info(f"Loading {prefix}.")
                rank = {}
                text_encoder_lora_state_dict = convert_state_dict_to_diffusers(text_encoder_lora_state_dict)

                if cls.use_peft_backend:
                    # convert state dict
                    text_encoder_lora_state_dict = convert_state_dict_to_peft(text_encoder_lora_state_dict)

                    for name, _ in text_encoder_attn_modules(text_encoder):
                        rank_key = f"{name}.out_proj.lora_B.weight"
                        rank[rank_key] = text_encoder_lora_state_dict[rank_key].shape[1]

                    patch_mlp = any(".mlp." in key for key in text_encoder_lora_state_dict.keys())
                    if patch_mlp:
                        for name, _ in text_encoder_mlp_modules(text_encoder):
                            rank_key_fc1 = f"{name}.fc1.lora_B.weight"
                            rank_key_fc2 = f"{name}.fc2.lora_B.weight"

                            rank[rank_key_fc1] = text_encoder_lora_state_dict[rank_key_fc1].shape[1]
                            rank[rank_key_fc2] = text_encoder_lora_state_dict[rank_key_fc2].shape[1]
                else:
                    for name, _ in text_encoder_attn_modules(text_encoder):
                        rank_key = f"{name}.out_proj.lora_linear_layer.up.weight"
                        rank.update({rank_key: text_encoder_lora_state_dict[rank_key].shape[1]})

                    patch_mlp = any(".mlp." in key for key in text_encoder_lora_state_dict.keys())
                    if patch_mlp:
                        for name, _ in text_encoder_mlp_modules(text_encoder):
                            rank_key_fc1 = f"{name}.fc1.lora_linear_layer.up.weight"
                            rank_key_fc2 = f"{name}.fc2.lora_linear_layer.up.weight"
                            rank[rank_key_fc1] = text_encoder_lora_state_dict[rank_key_fc1].shape[1]
                            rank[rank_key_fc2] = text_encoder_lora_state_dict[rank_key_fc2].shape[1]

                if network_alphas is not None:
                    alpha_keys = [
                        k for k in network_alphas.keys() if k.startswith(prefix) and k.split(".")[0] == prefix
                    ]
                    network_alphas = {
                        k.replace(f"{prefix}.", ""): v for k, v in network_alphas.items() if k in alpha_keys
                    }

                if cls.use_peft_backend:
                    from peft import LoraConfig

                    lora_config_kwargs = get_peft_kwargs(rank, network_alphas, text_encoder_lora_state_dict)

                    lora_config = LoraConfig(**lora_config_kwargs)

                    # adapter_name
                    if adapter_name is None:
                        adapter_name = get_adapter_name(text_encoder)

<<<<<<< HEAD
=======
                    # inject LoRA layers and load the state dict
>>>>>>> 2646f3dc
                    text_encoder.load_adapter(
                        adapter_name=adapter_name,
                        adapter_state_dict=text_encoder_lora_state_dict,
                        peft_config=lora_config,
                    )
<<<<<<< HEAD

=======
>>>>>>> 2646f3dc
                    # scale LoRA layers with `lora_scale`
                    scale_lora_layers(text_encoder, weight=lora_scale)

                    is_model_cpu_offload = False
                    is_sequential_cpu_offload = False
                else:
                    cls._modify_text_encoder(
                        text_encoder,
                        lora_scale,
                        network_alphas,
                        rank=rank,
                        patch_mlp=patch_mlp,
                        low_cpu_mem_usage=low_cpu_mem_usage,
                    )

                    is_pipeline_offloaded = _pipeline is not None and any(
                        isinstance(c, torch.nn.Module) and hasattr(c, "_hf_hook")
                        for c in _pipeline.components.values()
                    )
                    if is_pipeline_offloaded and low_cpu_mem_usage:
                        low_cpu_mem_usage = True
                        logger.info(
                            f"Pipeline {_pipeline.__class__} is offloaded. Therefore low cpu mem usage loading is forced."
                        )

                    if low_cpu_mem_usage:
                        device = next(iter(text_encoder_lora_state_dict.values())).device
                        dtype = next(iter(text_encoder_lora_state_dict.values())).dtype
                        unexpected_keys = load_model_dict_into_meta(
                            text_encoder, text_encoder_lora_state_dict, device=device, dtype=dtype
                        )
                    else:
                        load_state_dict_results = text_encoder.load_state_dict(
                            text_encoder_lora_state_dict, strict=False
                        )
                        unexpected_keys = load_state_dict_results.unexpected_keys

                    if len(unexpected_keys) != 0:
                        raise ValueError(
                            f"failed to load text encoder state dict, unexpected keys: {load_state_dict_results.unexpected_keys}"
                        )

                    # <Unsafe code
                    # We can be sure that the following works as all we do is change the dtype and device of the text encoder
                    # Now we remove any existing hooks to
                    is_model_cpu_offload = False
                    is_sequential_cpu_offload = False
                    if _pipeline is not None:
                        for _, component in _pipeline.components.items():
                            if isinstance(component, torch.nn.Module):
                                if hasattr(component, "_hf_hook"):
                                    is_model_cpu_offload = isinstance(getattr(component, "_hf_hook"), CpuOffload)
                                    is_sequential_cpu_offload = isinstance(
                                        getattr(component, "_hf_hook"), AlignDevicesHook
                                    )
                                    logger.info(
                                        "Accelerate hooks detected. Since you have called `load_lora_weights()`, the previous hooks will be first removed. Then the LoRA parameters will be loaded and the hooks will be applied again."
                                    )
                                    remove_hook_from_module(component, recurse=is_sequential_cpu_offload)

                text_encoder.to(device=text_encoder.device, dtype=text_encoder.dtype)

                # Offload back.
                if is_model_cpu_offload:
                    _pipeline.enable_model_cpu_offload()
                elif is_sequential_cpu_offload:
                    _pipeline.enable_sequential_cpu_offload()
                # Unsafe code />

    @property
    def lora_scale(self) -> float:
        # property function that returns the lora scale which can be set at run time by the pipeline.
        # if _lora_scale has not been set, return 1
        return self._lora_scale if hasattr(self, "_lora_scale") else 1.0

    def _remove_text_encoder_monkey_patch(self):
        if self.use_peft_backend:
            remove_method = recurse_remove_peft_layers
        else:
            remove_method = self._remove_text_encoder_monkey_patch_classmethod

        if hasattr(self, "text_encoder"):
            remove_method(self.text_encoder)

            if self.use_peft_backend:
                del self.text_encoder.peft_config
                self.text_encoder._hf_peft_config_loaded = None
        if hasattr(self, "text_encoder_2"):
            remove_method(self.text_encoder_2)
            if self.use_peft_backend:
                del self.text_encoder_2.peft_config
                self.text_encoder_2._hf_peft_config_loaded = None

    @classmethod
    def _remove_text_encoder_monkey_patch_classmethod(cls, text_encoder):
        if version.parse(__version__) > version.parse("0.23"):
            deprecate("_remove_text_encoder_monkey_patch_classmethod", "0.25", LORA_DEPRECATION_MESSAGE)

        for _, attn_module in text_encoder_attn_modules(text_encoder):
            if isinstance(attn_module.q_proj, PatchedLoraProjection):
                attn_module.q_proj.lora_linear_layer = None
                attn_module.k_proj.lora_linear_layer = None
                attn_module.v_proj.lora_linear_layer = None
                attn_module.out_proj.lora_linear_layer = None

        for _, mlp_module in text_encoder_mlp_modules(text_encoder):
            if isinstance(mlp_module.fc1, PatchedLoraProjection):
                mlp_module.fc1.lora_linear_layer = None
                mlp_module.fc2.lora_linear_layer = None

    @classmethod
    def _modify_text_encoder(
        cls,
        text_encoder,
        lora_scale=1,
        network_alphas=None,
        rank: Union[Dict[str, int], int] = 4,
        dtype=None,
        patch_mlp=False,
        low_cpu_mem_usage=False,
    ):
        r"""
        Monkey-patches the forward passes of attention modules of the text encoder.
        """
        if version.parse(__version__) > version.parse("0.23"):
            deprecate("_modify_text_encoder", "0.25", LORA_DEPRECATION_MESSAGE)

        def create_patched_linear_lora(model, network_alpha, rank, dtype, lora_parameters):
            linear_layer = model.regular_linear_layer if isinstance(model, PatchedLoraProjection) else model
            ctx = init_empty_weights if low_cpu_mem_usage else nullcontext
            with ctx():
                model = PatchedLoraProjection(linear_layer, lora_scale, network_alpha, rank, dtype=dtype)

            lora_parameters.extend(model.lora_linear_layer.parameters())
            return model

        # First, remove any monkey-patch that might have been applied before
        cls._remove_text_encoder_monkey_patch_classmethod(text_encoder)

        lora_parameters = []
        network_alphas = {} if network_alphas is None else network_alphas
        is_network_alphas_populated = len(network_alphas) > 0

        for name, attn_module in text_encoder_attn_modules(text_encoder):
            query_alpha = network_alphas.pop(name + ".to_q_lora.down.weight.alpha", None)
            key_alpha = network_alphas.pop(name + ".to_k_lora.down.weight.alpha", None)
            value_alpha = network_alphas.pop(name + ".to_v_lora.down.weight.alpha", None)
            out_alpha = network_alphas.pop(name + ".to_out_lora.down.weight.alpha", None)

            if isinstance(rank, dict):
                current_rank = rank.pop(f"{name}.out_proj.lora_linear_layer.up.weight")
            else:
                current_rank = rank

            attn_module.q_proj = create_patched_linear_lora(
                attn_module.q_proj, query_alpha, current_rank, dtype, lora_parameters
            )
            attn_module.k_proj = create_patched_linear_lora(
                attn_module.k_proj, key_alpha, current_rank, dtype, lora_parameters
            )
            attn_module.v_proj = create_patched_linear_lora(
                attn_module.v_proj, value_alpha, current_rank, dtype, lora_parameters
            )
            attn_module.out_proj = create_patched_linear_lora(
                attn_module.out_proj, out_alpha, current_rank, dtype, lora_parameters
            )

        if patch_mlp:
            for name, mlp_module in text_encoder_mlp_modules(text_encoder):
                fc1_alpha = network_alphas.pop(name + ".fc1.lora_linear_layer.down.weight.alpha", None)
                fc2_alpha = network_alphas.pop(name + ".fc2.lora_linear_layer.down.weight.alpha", None)

                current_rank_fc1 = rank.pop(f"{name}.fc1.lora_linear_layer.up.weight")
                current_rank_fc2 = rank.pop(f"{name}.fc2.lora_linear_layer.up.weight")

                mlp_module.fc1 = create_patched_linear_lora(
                    mlp_module.fc1, fc1_alpha, current_rank_fc1, dtype, lora_parameters
                )
                mlp_module.fc2 = create_patched_linear_lora(
                    mlp_module.fc2, fc2_alpha, current_rank_fc2, dtype, lora_parameters
                )

        if is_network_alphas_populated and len(network_alphas) > 0:
            raise ValueError(
                f"The `network_alphas` has to be empty at this point but has the following keys \n\n {', '.join(network_alphas.keys())}"
            )

        return lora_parameters

    @classmethod
    def save_lora_weights(
        self,
        save_directory: Union[str, os.PathLike],
        unet_lora_layers: Dict[str, Union[torch.nn.Module, torch.Tensor]] = None,
        text_encoder_lora_layers: Dict[str, torch.nn.Module] = None,
        is_main_process: bool = True,
        weight_name: str = None,
        save_function: Callable = None,
        safe_serialization: bool = True,
    ):
        r"""
        Save the LoRA parameters corresponding to the UNet and text encoder.

        Arguments:
            save_directory (`str` or `os.PathLike`):
                Directory to save LoRA parameters to. Will be created if it doesn't exist.
            unet_lora_layers (`Dict[str, torch.nn.Module]` or `Dict[str, torch.Tensor]`):
                State dict of the LoRA layers corresponding to the `unet`.
            text_encoder_lora_layers (`Dict[str, torch.nn.Module]` or `Dict[str, torch.Tensor]`):
                State dict of the LoRA layers corresponding to the `text_encoder`. Must explicitly pass the text
                encoder LoRA state dict because it comes from 🤗 Transformers.
            is_main_process (`bool`, *optional*, defaults to `True`):
                Whether the process calling this is the main process or not. Useful during distributed training and you
                need to call this function on all processes. In this case, set `is_main_process=True` only on the main
                process to avoid race conditions.
            save_function (`Callable`):
                The function to use to save the state dictionary. Useful during distributed training when you need to
                replace `torch.save` with another method. Can be configured with the environment variable
                `DIFFUSERS_SAVE_MODE`.
            safe_serialization (`bool`, *optional*, defaults to `True`):
                Whether to save the model using `safetensors` or the traditional PyTorch way with `pickle`.
        """
        # Create a flat dictionary.
        state_dict = {}

        # Populate the dictionary.
        if unet_lora_layers is not None:
            weights = (
                unet_lora_layers.state_dict() if isinstance(unet_lora_layers, torch.nn.Module) else unet_lora_layers
            )

            unet_lora_state_dict = {f"{self.unet_name}.{module_name}": param for module_name, param in weights.items()}
            state_dict.update(unet_lora_state_dict)

        if text_encoder_lora_layers is not None:
            weights = (
                text_encoder_lora_layers.state_dict()
                if isinstance(text_encoder_lora_layers, torch.nn.Module)
                else text_encoder_lora_layers
            )

            text_encoder_lora_state_dict = {
                f"{self.text_encoder_name}.{module_name}": param for module_name, param in weights.items()
            }
            state_dict.update(text_encoder_lora_state_dict)

        # Save the model
        self.write_lora_layers(
            state_dict=state_dict,
            save_directory=save_directory,
            is_main_process=is_main_process,
            weight_name=weight_name,
            save_function=save_function,
            safe_serialization=safe_serialization,
        )

    def write_lora_layers(
        state_dict: Dict[str, torch.Tensor],
        save_directory: str,
        is_main_process: bool,
        weight_name: str,
        save_function: Callable,
        safe_serialization: bool,
    ):
        if os.path.isfile(save_directory):
            logger.error(f"Provided path ({save_directory}) should be a directory, not a file")
            return

        if save_function is None:
            if safe_serialization:

                def save_function(weights, filename):
                    return safetensors.torch.save_file(weights, filename, metadata={"format": "pt"})

            else:
                save_function = torch.save

        os.makedirs(save_directory, exist_ok=True)

        if weight_name is None:
            if safe_serialization:
                weight_name = LORA_WEIGHT_NAME_SAFE
            else:
                weight_name = LORA_WEIGHT_NAME

        save_function(state_dict, os.path.join(save_directory, weight_name))
        logger.info(f"Model weights saved in {os.path.join(save_directory, weight_name)}")

    @classmethod
    def _convert_kohya_lora_to_diffusers(cls, state_dict):
        unet_state_dict = {}
        te_state_dict = {}
        te2_state_dict = {}
        network_alphas = {}

        # every down weight has a corresponding up weight and potentially an alpha weight
        lora_keys = [k for k in state_dict.keys() if k.endswith("lora_down.weight")]
        for key in lora_keys:
            lora_name = key.split(".")[0]
            lora_name_up = lora_name + ".lora_up.weight"
            lora_name_alpha = lora_name + ".alpha"

            if lora_name.startswith("lora_unet_"):
                diffusers_name = key.replace("lora_unet_", "").replace("_", ".")

                if "input.blocks" in diffusers_name:
                    diffusers_name = diffusers_name.replace("input.blocks", "down_blocks")
                else:
                    diffusers_name = diffusers_name.replace("down.blocks", "down_blocks")

                if "middle.block" in diffusers_name:
                    diffusers_name = diffusers_name.replace("middle.block", "mid_block")
                else:
                    diffusers_name = diffusers_name.replace("mid.block", "mid_block")
                if "output.blocks" in diffusers_name:
                    diffusers_name = diffusers_name.replace("output.blocks", "up_blocks")
                else:
                    diffusers_name = diffusers_name.replace("up.blocks", "up_blocks")

                diffusers_name = diffusers_name.replace("transformer.blocks", "transformer_blocks")
                diffusers_name = diffusers_name.replace("to.q.lora", "to_q_lora")
                diffusers_name = diffusers_name.replace("to.k.lora", "to_k_lora")
                diffusers_name = diffusers_name.replace("to.v.lora", "to_v_lora")
                diffusers_name = diffusers_name.replace("to.out.0.lora", "to_out_lora")
                diffusers_name = diffusers_name.replace("proj.in", "proj_in")
                diffusers_name = diffusers_name.replace("proj.out", "proj_out")
                diffusers_name = diffusers_name.replace("emb.layers", "time_emb_proj")

                # SDXL specificity.
                if "emb" in diffusers_name and "time.emb.proj" not in diffusers_name:
                    pattern = r"\.\d+(?=\D*$)"
                    diffusers_name = re.sub(pattern, "", diffusers_name, count=1)
                if ".in." in diffusers_name:
                    diffusers_name = diffusers_name.replace("in.layers.2", "conv1")
                if ".out." in diffusers_name:
                    diffusers_name = diffusers_name.replace("out.layers.3", "conv2")
                if "downsamplers" in diffusers_name or "upsamplers" in diffusers_name:
                    diffusers_name = diffusers_name.replace("op", "conv")
                if "skip" in diffusers_name:
                    diffusers_name = diffusers_name.replace("skip.connection", "conv_shortcut")

                # LyCORIS specificity.
                if "time.emb.proj" in diffusers_name:
                    diffusers_name = diffusers_name.replace("time.emb.proj", "time_emb_proj")
                if "conv.shortcut" in diffusers_name:
                    diffusers_name = diffusers_name.replace("conv.shortcut", "conv_shortcut")

                # General coverage.
                if "transformer_blocks" in diffusers_name:
                    if "attn1" in diffusers_name or "attn2" in diffusers_name:
                        diffusers_name = diffusers_name.replace("attn1", "attn1.processor")
                        diffusers_name = diffusers_name.replace("attn2", "attn2.processor")
                        unet_state_dict[diffusers_name] = state_dict.pop(key)
                        unet_state_dict[diffusers_name.replace(".down.", ".up.")] = state_dict.pop(lora_name_up)
                    elif "ff" in diffusers_name:
                        unet_state_dict[diffusers_name] = state_dict.pop(key)
                        unet_state_dict[diffusers_name.replace(".down.", ".up.")] = state_dict.pop(lora_name_up)
                elif any(key in diffusers_name for key in ("proj_in", "proj_out")):
                    unet_state_dict[diffusers_name] = state_dict.pop(key)
                    unet_state_dict[diffusers_name.replace(".down.", ".up.")] = state_dict.pop(lora_name_up)
                else:
                    unet_state_dict[diffusers_name] = state_dict.pop(key)
                    unet_state_dict[diffusers_name.replace(".down.", ".up.")] = state_dict.pop(lora_name_up)

            elif lora_name.startswith("lora_te_"):
                diffusers_name = key.replace("lora_te_", "").replace("_", ".")
                diffusers_name = diffusers_name.replace("text.model", "text_model")
                diffusers_name = diffusers_name.replace("self.attn", "self_attn")
                diffusers_name = diffusers_name.replace("q.proj.lora", "to_q_lora")
                diffusers_name = diffusers_name.replace("k.proj.lora", "to_k_lora")
                diffusers_name = diffusers_name.replace("v.proj.lora", "to_v_lora")
                diffusers_name = diffusers_name.replace("out.proj.lora", "to_out_lora")
                if "self_attn" in diffusers_name:
                    te_state_dict[diffusers_name] = state_dict.pop(key)
                    te_state_dict[diffusers_name.replace(".down.", ".up.")] = state_dict.pop(lora_name_up)
                elif "mlp" in diffusers_name:
                    # Be aware that this is the new diffusers convention and the rest of the code might
                    # not utilize it yet.
                    diffusers_name = diffusers_name.replace(".lora.", ".lora_linear_layer.")
                    te_state_dict[diffusers_name] = state_dict.pop(key)
                    te_state_dict[diffusers_name.replace(".down.", ".up.")] = state_dict.pop(lora_name_up)

            # (sayakpaul): Duplicate code. Needs to be cleaned.
            elif lora_name.startswith("lora_te1_"):
                diffusers_name = key.replace("lora_te1_", "").replace("_", ".")
                diffusers_name = diffusers_name.replace("text.model", "text_model")
                diffusers_name = diffusers_name.replace("self.attn", "self_attn")
                diffusers_name = diffusers_name.replace("q.proj.lora", "to_q_lora")
                diffusers_name = diffusers_name.replace("k.proj.lora", "to_k_lora")
                diffusers_name = diffusers_name.replace("v.proj.lora", "to_v_lora")
                diffusers_name = diffusers_name.replace("out.proj.lora", "to_out_lora")
                if "self_attn" in diffusers_name:
                    te_state_dict[diffusers_name] = state_dict.pop(key)
                    te_state_dict[diffusers_name.replace(".down.", ".up.")] = state_dict.pop(lora_name_up)
                elif "mlp" in diffusers_name:
                    # Be aware that this is the new diffusers convention and the rest of the code might
                    # not utilize it yet.
                    diffusers_name = diffusers_name.replace(".lora.", ".lora_linear_layer.")
                    te_state_dict[diffusers_name] = state_dict.pop(key)
                    te_state_dict[diffusers_name.replace(".down.", ".up.")] = state_dict.pop(lora_name_up)

            # (sayakpaul): Duplicate code. Needs to be cleaned.
            elif lora_name.startswith("lora_te2_"):
                diffusers_name = key.replace("lora_te2_", "").replace("_", ".")
                diffusers_name = diffusers_name.replace("text.model", "text_model")
                diffusers_name = diffusers_name.replace("self.attn", "self_attn")
                diffusers_name = diffusers_name.replace("q.proj.lora", "to_q_lora")
                diffusers_name = diffusers_name.replace("k.proj.lora", "to_k_lora")
                diffusers_name = diffusers_name.replace("v.proj.lora", "to_v_lora")
                diffusers_name = diffusers_name.replace("out.proj.lora", "to_out_lora")
                if "self_attn" in diffusers_name:
                    te2_state_dict[diffusers_name] = state_dict.pop(key)
                    te2_state_dict[diffusers_name.replace(".down.", ".up.")] = state_dict.pop(lora_name_up)
                elif "mlp" in diffusers_name:
                    # Be aware that this is the new diffusers convention and the rest of the code might
                    # not utilize it yet.
                    diffusers_name = diffusers_name.replace(".lora.", ".lora_linear_layer.")
                    te2_state_dict[diffusers_name] = state_dict.pop(key)
                    te2_state_dict[diffusers_name.replace(".down.", ".up.")] = state_dict.pop(lora_name_up)

            # Rename the alphas so that they can be mapped appropriately.
            if lora_name_alpha in state_dict:
                alpha = state_dict.pop(lora_name_alpha).item()
                if lora_name_alpha.startswith("lora_unet_"):
                    prefix = "unet."
                elif lora_name_alpha.startswith(("lora_te_", "lora_te1_")):
                    prefix = "text_encoder."
                else:
                    prefix = "text_encoder_2."
                new_name = prefix + diffusers_name.split(".lora.")[0] + ".alpha"
                network_alphas.update({new_name: alpha})

        if len(state_dict) > 0:
            raise ValueError(
                f"The following keys have not been correctly be renamed: \n\n {', '.join(state_dict.keys())}"
            )

        logger.info("Kohya-style checkpoint detected.")
        unet_state_dict = {f"{cls.unet_name}.{module_name}": params for module_name, params in unet_state_dict.items()}
        te_state_dict = {
            f"{cls.text_encoder_name}.{module_name}": params for module_name, params in te_state_dict.items()
        }
        te2_state_dict = (
            {f"text_encoder_2.{module_name}": params for module_name, params in te2_state_dict.items()}
            if len(te2_state_dict) > 0
            else None
        )
        if te2_state_dict is not None:
            te_state_dict.update(te2_state_dict)

        new_state_dict = {**unet_state_dict, **te_state_dict}
        return new_state_dict, network_alphas

    def unload_lora_weights(self):
        """
        Unloads the LoRA parameters.

        Examples:

        ```python
        >>> # Assuming `pipeline` is already loaded with the LoRA parameters.
        >>> pipeline.unload_lora_weights()
        >>> ...
        ```
        """
        if not self.use_peft_backend:
            for _, module in self.unet.named_modules():
                if hasattr(module, "set_lora_layer"):
                    module.set_lora_layer(None)
        else:
            recurse_remove_peft_layers(self.unet)

        # Safe to call the following regardless of LoRA.
        self._remove_text_encoder_monkey_patch()

    def fuse_lora(self, fuse_unet: bool = True, fuse_text_encoder: bool = True, lora_scale: float = 1.0):
        r"""
        Fuses the LoRA parameters into the original parameters of the corresponding blocks.

        <Tip warning={true}>

        This is an experimental API.

        </Tip>

        Args:
            fuse_unet (`bool`, defaults to `True`): Whether to fuse the UNet LoRA parameters.
            fuse_text_encoder (`bool`, defaults to `True`):
                Whether to fuse the text encoder LoRA parameters. If the text encoder wasn't monkey-patched with the
                LoRA parameters then it won't have any effect.
            lora_scale (`float`, defaults to 1.0):
                Controls how much to influence the outputs with the LoRA parameters.
        """
        if fuse_unet or fuse_text_encoder:
            self.num_fused_loras += 1
            if self.num_fused_loras > 1:
                logger.warn(
                    "The current API is supported for operating with a single LoRA file. You are trying to load and fuse more than one LoRA which is not well-supported.",
                )

        if fuse_unet:
            self.unet.fuse_lora(lora_scale)

        if self.use_peft_backend:
            from peft.tuners.tuners_utils import BaseTunerLayer

            def fuse_text_encoder_lora(text_encoder, lora_scale=1.0):
                for module in text_encoder.modules():
                    if isinstance(module, BaseTunerLayer):
                        if lora_scale != 1.0:
                            module.scale_layer(lora_scale)

                        module.merge()

        else:
            if version.parse(__version__) > version.parse("0.23"):
                deprecate("fuse_text_encoder_lora", "0.25", LORA_DEPRECATION_MESSAGE)

            def fuse_text_encoder_lora(text_encoder, lora_scale=1.0):
                for _, attn_module in text_encoder_attn_modules(text_encoder):
                    if isinstance(attn_module.q_proj, PatchedLoraProjection):
                        attn_module.q_proj._fuse_lora(lora_scale)
                        attn_module.k_proj._fuse_lora(lora_scale)
                        attn_module.v_proj._fuse_lora(lora_scale)
                        attn_module.out_proj._fuse_lora(lora_scale)

                for _, mlp_module in text_encoder_mlp_modules(text_encoder):
                    if isinstance(mlp_module.fc1, PatchedLoraProjection):
                        mlp_module.fc1._fuse_lora(lora_scale)
                        mlp_module.fc2._fuse_lora(lora_scale)

        if fuse_text_encoder:
            if hasattr(self, "text_encoder"):
                fuse_text_encoder_lora(self.text_encoder, lora_scale)
            if hasattr(self, "text_encoder_2"):
                fuse_text_encoder_lora(self.text_encoder_2, lora_scale)

    def unfuse_lora(self, unfuse_unet: bool = True, unfuse_text_encoder: bool = True):
        r"""
        Reverses the effect of
        [`pipe.fuse_lora()`](https://huggingface.co/docs/diffusers/main/en/api/loaders#diffusers.loaders.LoraLoaderMixin.fuse_lora).

        <Tip warning={true}>

        This is an experimental API.

        </Tip>

        Args:
            unfuse_unet (`bool`, defaults to `True`): Whether to unfuse the UNet LoRA parameters.
            unfuse_text_encoder (`bool`, defaults to `True`):
                Whether to unfuse the text encoder LoRA parameters. If the text encoder wasn't monkey-patched with the
                LoRA parameters then it won't have any effect.
        """
        if unfuse_unet:
            if not self.use_peft_backend:
                self.unet.unfuse_lora()
            else:
                from peft.tuners.tuners_utils import BaseTunerLayer

                for module in self.unet.modules():
                    if isinstance(module, BaseTunerLayer):
                        module.unmerge()

        if self.use_peft_backend:
            from peft.tuners.tuners_utils import BaseTunerLayer

            def unfuse_text_encoder_lora(text_encoder):
                for module in text_encoder.modules():
                    if isinstance(module, BaseTunerLayer):
                        module.unmerge()

        else:
            if version.parse(__version__) > version.parse("0.23"):
                deprecate("unfuse_text_encoder_lora", "0.25", LORA_DEPRECATION_MESSAGE)

            def unfuse_text_encoder_lora(text_encoder):
                for _, attn_module in text_encoder_attn_modules(text_encoder):
                    if isinstance(attn_module.q_proj, PatchedLoraProjection):
                        attn_module.q_proj._unfuse_lora()
                        attn_module.k_proj._unfuse_lora()
                        attn_module.v_proj._unfuse_lora()
                        attn_module.out_proj._unfuse_lora()

                for _, mlp_module in text_encoder_mlp_modules(text_encoder):
                    if isinstance(mlp_module.fc1, PatchedLoraProjection):
                        mlp_module.fc1._unfuse_lora()
                        mlp_module.fc2._unfuse_lora()

        if unfuse_text_encoder:
            if hasattr(self, "text_encoder"):
                unfuse_text_encoder_lora(self.text_encoder)
            if hasattr(self, "text_encoder_2"):
                unfuse_text_encoder_lora(self.text_encoder_2)

        self.num_fused_loras -= 1

    def set_adapters_for_text_encoder(
        self,
        adapter_names: Union[List[str], str],
        text_encoder: Optional[PreTrainedModel] = None,
        text_encoder_weights: List[float] = None,
    ):
        """
        Sets the adapter layers for the text encoder.

        Args:
            adapter_names (`List[str]` or `str`):
                The names of the adapters to use.
            text_encoder (`torch.nn.Module`, *optional*):
                The text encoder module to set the adapter layers for. If `None`, it will try to get the `text_encoder`
                attribute.
            text_encoder_weights (`List[float]`, *optional*):
                The weights to use for the text encoder. If `None`, the weights are set to `1.0` for all the adapters.
        """
        if not self.use_peft_backend:
            raise ValueError("PEFT backend is required for this method.")

        def process_weights(adapter_names, weights):
            if weights is None:
                weights = [1.0] * len(adapter_names)
            elif isinstance(weights, float):
                weights = [weights]

            if len(adapter_names) != len(weights):
                raise ValueError(
                    f"Length of adapter names {len(adapter_names)} is not equal to the length of the weights {len(weights)}"
                )
            return weights

        adapter_names = [adapter_names] if isinstance(adapter_names, str) else adapter_names
        text_encoder_weights = process_weights(adapter_names, text_encoder_weights)
        text_encoder = text_encoder or getattr(self, "text_encoder", None)
        if text_encoder is None:
            raise ValueError(
                "The pipeline does not have a default `pipe.text_encoder` class. Please make sure to pass a `text_encoder` instead."
            )
        set_weights_and_activate_adapters(text_encoder, adapter_names, text_encoder_weights)

    def disable_lora_for_text_encoder(self, text_encoder: Optional[PreTrainedModel] = None):
        """
        Disables the LoRA layers for the text encoder.

        Args:
            text_encoder (`torch.nn.Module`, *optional*):
                The text encoder module to disable the LoRA layers for. If `None`, it will try to get the
                `text_encoder` attribute.
        """
        if not self.use_peft_backend:
            raise ValueError("PEFT backend is required for this method.")

        text_encoder = text_encoder or getattr(self, "text_encoder", None)
        if text_encoder is None:
            raise ValueError("Text Encoder not found.")
        set_adapter_layers(text_encoder, enabled=False)

    def enable_lora_for_text_encoder(self, text_encoder: Optional[PreTrainedModel] = None):
        """
        Enables the LoRA layers for the text encoder.

        Args:
            text_encoder (`torch.nn.Module`, *optional*):
                The text encoder module to enable the LoRA layers for. If `None`, it will try to get the `text_encoder`
                attribute.
        """
        if not self.use_peft_backend:
            raise ValueError("PEFT backend is required for this method.")
        text_encoder = text_encoder or getattr(self, "text_encoder", None)
        if text_encoder is None:
            raise ValueError("Text Encoder not found.")
        set_adapter_layers(self.text_encoder, enabled=True)

    def set_adapters(
        self,
        adapter_names: Union[List[str], str],
<<<<<<< HEAD
        unet_weights: List[float] = None,
        te_weights: List[float] = None,
        te2_weights: List[float] = None,
    ):
        # Handle the UNET
        self.unet.set_adapters(adapter_names, unet_weights)

        # Handle the Text Encoder
        if hasattr(self, "text_encoder"):
            self.set_adapters_for_text_encoder(adapter_names, self.text_encoder, te_weights)
        if hasattr(self, "text_encoder_2"):
            self.set_adapters_for_text_encoder(adapter_names, self.text_encoder_2, te2_weights)

    def disable_lora(self):
        if not self.use_peft_backend:
            raise ValueError("PEFT backend is required for this method.")

        # Disable unet adapters
        self.unet.disable_lora()

        # Disable text encoder adapters
        if hasattr(self, "text_encoder"):
            self.disable_lora_for_text_encoder(self.text_encoder)
        if hasattr(self, "text_encoder_2"):
            self.disable_lora_for_text_encoder(self.text_encoder_2)

    def enable_lora(self):
        if not self.use_peft_backend:
            raise ValueError("PEFT backend is required for this method.")

        # Enable unet adapters
        self.unet.enable_lora()

        # Enable text encoder adapters
        if hasattr(self, "text_encoder"):
            self.enable_lora_for_text_encoder(self.text_encoder)
        if hasattr(self, "text_encoder_2"):
            self.enable_lora_for_text_encoder(self.text_encoder_2)
=======
        weights: List[float] = None,
    ):
        """
        Sets the adapter layers for the unet.

        Args:
            adapter_names (`List[str]` or `str`):
                The names of the adapters to use.
            weights (`List[float]`, *optional*):
                The weights to use for the unet. If `None`, the weights are set to `1.0` for all the adapters.
        """
        if not self.use_peft_backend:
            raise ValueError("PEFT backend is required for this method.")

        def process_weights(adapter_names, weights):
            if weights is None:
                weights = [1.0] * len(adapter_names)
            elif isinstance(weights, float):
                weights = [weights]

            if len(adapter_names) != len(weights):
                raise ValueError(
                    f"Length of adapter names {len(adapter_names)} is not equal to the length of the weights {len(weights)}"
                )
            return weights

        adapter_names = [adapter_names] if isinstance(adapter_names, str) else adapter_names
        weights = process_weights(adapter_names, weights)

        for key, value in self.components.items():
            if isinstance(value, nn.Module):
                set_weights_and_activate_adapters(value, adapter_names, weights)

    def disable_lora(self):
        """
        Disables the LoRA layers for the unet.
        """
        if not self.use_peft_backend:
            raise ValueError("PEFT backend is required for this method.")

        for key, value in self.components.items():
            if isinstance(value, nn.Module):
                set_adapter_layers(value, enabled=False)

    def enable_lora(self):
        """
        Enables the LoRA layers for the unet.
        """
        if not self.use_peft_backend:
            raise ValueError("PEFT backend is required for this method.")

        for key, value in self.components.items():
            if isinstance(value, nn.Module):
                set_adapter_layers(value, enabled=True)
>>>>>>> 2646f3dc


class FromSingleFileMixin:
    """
    Load model weights saved in the `.ckpt` format into a [`DiffusionPipeline`].
    """

    @classmethod
    def from_ckpt(cls, *args, **kwargs):
        deprecation_message = "The function `from_ckpt` is deprecated in favor of `from_single_file` and will be removed in diffusers v.0.21. Please make sure to use `StableDiffusionPipeline.from_single_file(...)` instead."
        deprecate("from_ckpt", "0.21.0", deprecation_message, standard_warn=False)
        return cls.from_single_file(*args, **kwargs)

    @classmethod
    def from_single_file(cls, pretrained_model_link_or_path, **kwargs):
        r"""
        Instantiate a [`DiffusionPipeline`] from pretrained pipeline weights saved in the `.ckpt` or `.safetensors`
        format. The pipeline is set in evaluation mode (`model.eval()`) by default.

        Parameters:
            pretrained_model_link_or_path (`str` or `os.PathLike`, *optional*):
                Can be either:
                    - A link to the `.ckpt` file (for example
                      `"https://huggingface.co/<repo_id>/blob/main/<path_to_file>.ckpt"`) on the Hub.
                    - A path to a *file* containing all pipeline weights.
            torch_dtype (`str` or `torch.dtype`, *optional*):
                Override the default `torch.dtype` and load the model with another dtype. If `"auto"` is passed, the
                dtype is automatically derived from the model's weights.
            force_download (`bool`, *optional*, defaults to `False`):
                Whether or not to force the (re-)download of the model weights and configuration files, overriding the
                cached versions if they exist.
            cache_dir (`Union[str, os.PathLike]`, *optional*):
                Path to a directory where a downloaded pretrained model configuration is cached if the standard cache
                is not used.
            resume_download (`bool`, *optional*, defaults to `False`):
                Whether or not to resume downloading the model weights and configuration files. If set to `False`, any
                incompletely downloaded files are deleted.
            proxies (`Dict[str, str]`, *optional*):
                A dictionary of proxy servers to use by protocol or endpoint, for example, `{'http': 'foo.bar:3128',
                'http://hostname': 'foo.bar:4012'}`. The proxies are used on each request.
            local_files_only (`bool`, *optional*, defaults to `False`):
                Whether to only load local model weights and configuration files or not. If set to `True`, the model
                won't be downloaded from the Hub.
            use_auth_token (`str` or *bool*, *optional*):
                The token to use as HTTP bearer authorization for remote files. If `True`, the token generated from
                `diffusers-cli login` (stored in `~/.huggingface`) is used.
            revision (`str`, *optional*, defaults to `"main"`):
                The specific model version to use. It can be a branch name, a tag name, a commit id, or any identifier
                allowed by Git.
            use_safetensors (`bool`, *optional*, defaults to `None`):
                If set to `None`, the safetensors weights are downloaded if they're available **and** if the
                safetensors library is installed. If set to `True`, the model is forcibly loaded from safetensors
                weights. If set to `False`, safetensors weights are not loaded.
            extract_ema (`bool`, *optional*, defaults to `False`):
                Whether to extract the EMA weights or not. Pass `True` to extract the EMA weights which usually yield
                higher quality images for inference. Non-EMA weights are usually better for continuing finetuning.
            upcast_attention (`bool`, *optional*, defaults to `None`):
                Whether the attention computation should always be upcasted.
            image_size (`int`, *optional*, defaults to 512):
                The image size the model was trained on. Use 512 for all Stable Diffusion v1 models and the Stable
                Diffusion v2 base model. Use 768 for Stable Diffusion v2.
            prediction_type (`str`, *optional*):
                The prediction type the model was trained on. Use `'epsilon'` for all Stable Diffusion v1 models and
                the Stable Diffusion v2 base model. Use `'v_prediction'` for Stable Diffusion v2.
            num_in_channels (`int`, *optional*, defaults to `None`):
                The number of input channels. If `None`, it is automatically inferred.
            scheduler_type (`str`, *optional*, defaults to `"pndm"`):
                Type of scheduler to use. Should be one of `["pndm", "lms", "heun", "euler", "euler-ancestral", "dpm",
                "ddim"]`.
            load_safety_checker (`bool`, *optional*, defaults to `True`):
                Whether to load the safety checker or not.
            text_encoder ([`~transformers.CLIPTextModel`], *optional*, defaults to `None`):
                An instance of `CLIPTextModel` to use, specifically the
                [clip-vit-large-patch14](https://huggingface.co/openai/clip-vit-large-patch14) variant. If this
                parameter is `None`, the function loads a new instance of `CLIPTextModel` by itself if needed.
            vae (`AutoencoderKL`, *optional*, defaults to `None`):
                Variational Auto-Encoder (VAE) Model to encode and decode images to and from latent representations. If
                this parameter is `None`, the function will load a new instance of [CLIP] by itself, if needed.
            tokenizer ([`~transformers.CLIPTokenizer`], *optional*, defaults to `None`):
                An instance of `CLIPTokenizer` to use. If this parameter is `None`, the function loads a new instance
                of `CLIPTokenizer` by itself if needed.
            original_config_file (`str`):
                Path to `.yaml` config file corresponding to the original architecture. If `None`, will be
                automatically inferred by looking for a key that only exists in SD2.0 models.
            kwargs (remaining dictionary of keyword arguments, *optional*):
                Can be used to overwrite load and saveable variables (for example the pipeline components of the
                specific pipeline class). The overwritten components are directly passed to the pipelines `__init__`
                method. See example below for more information.

        Examples:

        ```py
        >>> from diffusers import StableDiffusionPipeline

        >>> # Download pipeline from huggingface.co and cache.
        >>> pipeline = StableDiffusionPipeline.from_single_file(
        ...     "https://huggingface.co/WarriorMama777/OrangeMixs/blob/main/Models/AbyssOrangeMix/AbyssOrangeMix.safetensors"
        ... )

        >>> # Download pipeline from local file
        >>> # file is downloaded under ./v1-5-pruned-emaonly.ckpt
        >>> pipeline = StableDiffusionPipeline.from_single_file("./v1-5-pruned-emaonly")

        >>> # Enable float16 and move to GPU
        >>> pipeline = StableDiffusionPipeline.from_single_file(
        ...     "https://huggingface.co/runwayml/stable-diffusion-v1-5/blob/main/v1-5-pruned-emaonly.ckpt",
        ...     torch_dtype=torch.float16,
        ... )
        >>> pipeline.to("cuda")
        ```
        """
        # import here to avoid circular dependency
        from .pipelines.stable_diffusion.convert_from_ckpt import download_from_original_stable_diffusion_ckpt

        original_config_file = kwargs.pop("original_config_file", None)
        config_files = kwargs.pop("config_files", None)
        cache_dir = kwargs.pop("cache_dir", DIFFUSERS_CACHE)
        resume_download = kwargs.pop("resume_download", False)
        force_download = kwargs.pop("force_download", False)
        proxies = kwargs.pop("proxies", None)
        local_files_only = kwargs.pop("local_files_only", HF_HUB_OFFLINE)
        use_auth_token = kwargs.pop("use_auth_token", None)
        revision = kwargs.pop("revision", None)
        extract_ema = kwargs.pop("extract_ema", False)
        image_size = kwargs.pop("image_size", None)
        scheduler_type = kwargs.pop("scheduler_type", "pndm")
        num_in_channels = kwargs.pop("num_in_channels", None)
        upcast_attention = kwargs.pop("upcast_attention", None)
        load_safety_checker = kwargs.pop("load_safety_checker", True)
        prediction_type = kwargs.pop("prediction_type", None)
        text_encoder = kwargs.pop("text_encoder", None)
        vae = kwargs.pop("vae", None)
        controlnet = kwargs.pop("controlnet", None)
        tokenizer = kwargs.pop("tokenizer", None)

        torch_dtype = kwargs.pop("torch_dtype", None)

        use_safetensors = kwargs.pop("use_safetensors", None)

        pipeline_name = cls.__name__
        file_extension = pretrained_model_link_or_path.rsplit(".", 1)[-1]
        from_safetensors = file_extension == "safetensors"

        if from_safetensors and use_safetensors is False:
            raise ValueError("Make sure to install `safetensors` with `pip install safetensors`.")

        # TODO: For now we only support stable diffusion
        stable_unclip = None
        model_type = None

        if pipeline_name in [
            "StableDiffusionControlNetPipeline",
            "StableDiffusionControlNetImg2ImgPipeline",
            "StableDiffusionControlNetInpaintPipeline",
        ]:
            from .models.controlnet import ControlNetModel
            from .pipelines.controlnet.multicontrolnet import MultiControlNetModel

            # Model type will be inferred from the checkpoint.
            if not isinstance(controlnet, (ControlNetModel, MultiControlNetModel)):
                raise ValueError("ControlNet needs to be passed if loading from ControlNet pipeline.")
        elif "StableDiffusion" in pipeline_name:
            # Model type will be inferred from the checkpoint.
            pass
        elif pipeline_name == "StableUnCLIPPipeline":
            model_type = "FrozenOpenCLIPEmbedder"
            stable_unclip = "txt2img"
        elif pipeline_name == "StableUnCLIPImg2ImgPipeline":
            model_type = "FrozenOpenCLIPEmbedder"
            stable_unclip = "img2img"
        elif pipeline_name == "PaintByExamplePipeline":
            model_type = "PaintByExample"
        elif pipeline_name == "LDMTextToImagePipeline":
            model_type = "LDMTextToImage"
        else:
            raise ValueError(f"Unhandled pipeline class: {pipeline_name}")

        # remove huggingface url
        has_valid_url_prefix = False
        valid_url_prefixes = ["https://huggingface.co/", "huggingface.co/", "hf.co/", "https://hf.co/"]
        for prefix in valid_url_prefixes:
            if pretrained_model_link_or_path.startswith(prefix):
                pretrained_model_link_or_path = pretrained_model_link_or_path[len(prefix) :]
                has_valid_url_prefix = True

        # Code based on diffusers.pipelines.pipeline_utils.DiffusionPipeline.from_pretrained
        ckpt_path = Path(pretrained_model_link_or_path)
        if not ckpt_path.is_file():
            if not has_valid_url_prefix:
                raise ValueError(
                    f"The provided path is either not a file or a valid huggingface URL was not provided. Valid URLs begin with {', '.join(valid_url_prefixes)}"
                )

            # get repo_id and (potentially nested) file path of ckpt in repo
            repo_id = "/".join(ckpt_path.parts[:2])
            file_path = "/".join(ckpt_path.parts[2:])

            if file_path.startswith("blob/"):
                file_path = file_path[len("blob/") :]

            if file_path.startswith("main/"):
                file_path = file_path[len("main/") :]

            pretrained_model_link_or_path = hf_hub_download(
                repo_id,
                filename=file_path,
                cache_dir=cache_dir,
                resume_download=resume_download,
                proxies=proxies,
                local_files_only=local_files_only,
                use_auth_token=use_auth_token,
                revision=revision,
                force_download=force_download,
            )

        pipe = download_from_original_stable_diffusion_ckpt(
            pretrained_model_link_or_path,
            pipeline_class=cls,
            model_type=model_type,
            stable_unclip=stable_unclip,
            controlnet=controlnet,
            from_safetensors=from_safetensors,
            extract_ema=extract_ema,
            image_size=image_size,
            scheduler_type=scheduler_type,
            num_in_channels=num_in_channels,
            upcast_attention=upcast_attention,
            load_safety_checker=load_safety_checker,
            prediction_type=prediction_type,
            text_encoder=text_encoder,
            vae=vae,
            tokenizer=tokenizer,
            original_config_file=original_config_file,
            config_files=config_files,
        )

        if torch_dtype is not None:
            pipe.to(torch_dtype=torch_dtype)

        return pipe


class FromOriginalVAEMixin:
    @classmethod
    def from_single_file(cls, pretrained_model_link_or_path, **kwargs):
        r"""
        Instantiate a [`AutoencoderKL`] from pretrained controlnet weights saved in the original `.ckpt` or
        `.safetensors` format. The pipeline is format. The pipeline is set in evaluation mode (`model.eval()`) by
        default.

        Parameters:
            pretrained_model_link_or_path (`str` or `os.PathLike`, *optional*):
                Can be either:
                    - A link to the `.ckpt` file (for example
                      `"https://huggingface.co/<repo_id>/blob/main/<path_to_file>.ckpt"`) on the Hub.
                    - A path to a *file* containing all pipeline weights.
            torch_dtype (`str` or `torch.dtype`, *optional*):
                Override the default `torch.dtype` and load the model with another dtype. If `"auto"` is passed, the
                dtype is automatically derived from the model's weights.
            force_download (`bool`, *optional*, defaults to `False`):
                Whether or not to force the (re-)download of the model weights and configuration files, overriding the
                cached versions if they exist.
            cache_dir (`Union[str, os.PathLike]`, *optional*):
                Path to a directory where a downloaded pretrained model configuration is cached if the standard cache
                is not used.
            resume_download (`bool`, *optional*, defaults to `False`):
                Whether or not to resume downloading the model weights and configuration files. If set to `False`, any
                incompletely downloaded files are deleted.
            proxies (`Dict[str, str]`, *optional*):
                A dictionary of proxy servers to use by protocol or endpoint, for example, `{'http': 'foo.bar:3128',
                'http://hostname': 'foo.bar:4012'}`. The proxies are used on each request.
            local_files_only (`bool`, *optional*, defaults to `False`):
                Whether to only load local model weights and configuration files or not. If set to True, the model
                won't be downloaded from the Hub.
            use_auth_token (`str` or *bool*, *optional*):
                The token to use as HTTP bearer authorization for remote files. If `True`, the token generated from
                `diffusers-cli login` (stored in `~/.huggingface`) is used.
            revision (`str`, *optional*, defaults to `"main"`):
                The specific model version to use. It can be a branch name, a tag name, a commit id, or any identifier
                allowed by Git.
            image_size (`int`, *optional*, defaults to 512):
                The image size the model was trained on. Use 512 for all Stable Diffusion v1 models and the Stable
                Diffusion v2 base model. Use 768 for Stable Diffusion v2.
            use_safetensors (`bool`, *optional*, defaults to `None`):
                If set to `None`, the safetensors weights are downloaded if they're available **and** if the
                safetensors library is installed. If set to `True`, the model is forcibly loaded from safetensors
                weights. If set to `False`, safetensors weights are not loaded.
            upcast_attention (`bool`, *optional*, defaults to `None`):
                Whether the attention computation should always be upcasted.
            scaling_factor (`float`, *optional*, defaults to 0.18215):
                The component-wise standard deviation of the trained latent space computed using the first batch of the
                training set. This is used to scale the latent space to have unit variance when training the diffusion
                model. The latents are scaled with the formula `z = z * scaling_factor` before being passed to the
                diffusion model. When decoding, the latents are scaled back to the original scale with the formula: `z
                = 1 / scaling_factor * z`. For more details, refer to sections 4.3.2 and D.1 of the [High-Resolution
                Image Synthesis with Latent Diffusion Models](https://arxiv.org/abs/2112.10752) paper.
            kwargs (remaining dictionary of keyword arguments, *optional*):
                Can be used to overwrite load and saveable variables (for example the pipeline components of the
                specific pipeline class). The overwritten components are directly passed to the pipelines `__init__`
                method. See example below for more information.

        <Tip warning={true}>

            Make sure to pass both `image_size` and `scaling_factor` to `from_single_file()` if you want to load
            a VAE that does accompany a stable diffusion model of v2 or higher or SDXL.

        </Tip>

        Examples:

        ```py
        from diffusers import AutoencoderKL

        url = "https://huggingface.co/stabilityai/sd-vae-ft-mse-original/blob/main/vae-ft-mse-840000-ema-pruned.safetensors"  # can also be local file
        model = AutoencoderKL.from_single_file(url)
        ```
        """
        if not is_omegaconf_available():
            raise ValueError(BACKENDS_MAPPING["omegaconf"][1])

        from omegaconf import OmegaConf

        from .models import AutoencoderKL

        # import here to avoid circular dependency
        from .pipelines.stable_diffusion.convert_from_ckpt import (
            convert_ldm_vae_checkpoint,
            create_vae_diffusers_config,
        )

        config_file = kwargs.pop("config_file", None)
        cache_dir = kwargs.pop("cache_dir", DIFFUSERS_CACHE)
        resume_download = kwargs.pop("resume_download", False)
        force_download = kwargs.pop("force_download", False)
        proxies = kwargs.pop("proxies", None)
        local_files_only = kwargs.pop("local_files_only", HF_HUB_OFFLINE)
        use_auth_token = kwargs.pop("use_auth_token", None)
        revision = kwargs.pop("revision", None)
        image_size = kwargs.pop("image_size", None)
        scaling_factor = kwargs.pop("scaling_factor", None)
        kwargs.pop("upcast_attention", None)

        torch_dtype = kwargs.pop("torch_dtype", None)

        use_safetensors = kwargs.pop("use_safetensors", None)

        file_extension = pretrained_model_link_or_path.rsplit(".", 1)[-1]
        from_safetensors = file_extension == "safetensors"

        if from_safetensors and use_safetensors is False:
            raise ValueError("Make sure to install `safetensors` with `pip install safetensors`.")

        # remove huggingface url
        for prefix in ["https://huggingface.co/", "huggingface.co/", "hf.co/", "https://hf.co/"]:
            if pretrained_model_link_or_path.startswith(prefix):
                pretrained_model_link_or_path = pretrained_model_link_or_path[len(prefix) :]

        # Code based on diffusers.pipelines.pipeline_utils.DiffusionPipeline.from_pretrained
        ckpt_path = Path(pretrained_model_link_or_path)
        if not ckpt_path.is_file():
            # get repo_id and (potentially nested) file path of ckpt in repo
            repo_id = "/".join(ckpt_path.parts[:2])
            file_path = "/".join(ckpt_path.parts[2:])

            if file_path.startswith("blob/"):
                file_path = file_path[len("blob/") :]

            if file_path.startswith("main/"):
                file_path = file_path[len("main/") :]

            pretrained_model_link_or_path = hf_hub_download(
                repo_id,
                filename=file_path,
                cache_dir=cache_dir,
                resume_download=resume_download,
                proxies=proxies,
                local_files_only=local_files_only,
                use_auth_token=use_auth_token,
                revision=revision,
                force_download=force_download,
            )

        if from_safetensors:
            from safetensors import safe_open

            checkpoint = {}
            with safe_open(pretrained_model_link_or_path, framework="pt", device="cpu") as f:
                for key in f.keys():
                    checkpoint[key] = f.get_tensor(key)
        else:
            checkpoint = torch.load(pretrained_model_link_or_path, map_location="cpu")

        if "state_dict" in checkpoint:
            checkpoint = checkpoint["state_dict"]

        if config_file is None:
            config_url = "https://raw.githubusercontent.com/CompVis/stable-diffusion/main/configs/stable-diffusion/v1-inference.yaml"
            config_file = BytesIO(requests.get(config_url).content)

        original_config = OmegaConf.load(config_file)

        # default to sd-v1-5
        image_size = image_size or 512

        vae_config = create_vae_diffusers_config(original_config, image_size=image_size)
        converted_vae_checkpoint = convert_ldm_vae_checkpoint(checkpoint, vae_config)

        if scaling_factor is None:
            if (
                "model" in original_config
                and "params" in original_config.model
                and "scale_factor" in original_config.model.params
            ):
                vae_scaling_factor = original_config.model.params.scale_factor
            else:
                vae_scaling_factor = 0.18215  # default SD scaling factor

        vae_config["scaling_factor"] = vae_scaling_factor

        ctx = init_empty_weights if is_accelerate_available() else nullcontext
        with ctx():
            vae = AutoencoderKL(**vae_config)

        if is_accelerate_available():
            load_model_dict_into_meta(vae, converted_vae_checkpoint, device="cpu")
        else:
            vae.load_state_dict(converted_vae_checkpoint)

        if torch_dtype is not None:
            vae.to(dtype=torch_dtype)

        return vae


class FromOriginalControlnetMixin:
    @classmethod
    def from_single_file(cls, pretrained_model_link_or_path, **kwargs):
        r"""
        Instantiate a [`ControlNetModel`] from pretrained controlnet weights saved in the original `.ckpt` or
        `.safetensors` format. The pipeline is set in evaluation mode (`model.eval()`) by default.

        Parameters:
            pretrained_model_link_or_path (`str` or `os.PathLike`, *optional*):
                Can be either:
                    - A link to the `.ckpt` file (for example
                      `"https://huggingface.co/<repo_id>/blob/main/<path_to_file>.ckpt"`) on the Hub.
                    - A path to a *file* containing all pipeline weights.
            torch_dtype (`str` or `torch.dtype`, *optional*):
                Override the default `torch.dtype` and load the model with another dtype. If `"auto"` is passed, the
                dtype is automatically derived from the model's weights.
            force_download (`bool`, *optional*, defaults to `False`):
                Whether or not to force the (re-)download of the model weights and configuration files, overriding the
                cached versions if they exist.
            cache_dir (`Union[str, os.PathLike]`, *optional*):
                Path to a directory where a downloaded pretrained model configuration is cached if the standard cache
                is not used.
            resume_download (`bool`, *optional*, defaults to `False`):
                Whether or not to resume downloading the model weights and configuration files. If set to `False`, any
                incompletely downloaded files are deleted.
            proxies (`Dict[str, str]`, *optional*):
                A dictionary of proxy servers to use by protocol or endpoint, for example, `{'http': 'foo.bar:3128',
                'http://hostname': 'foo.bar:4012'}`. The proxies are used on each request.
            local_files_only (`bool`, *optional*, defaults to `False`):
                Whether to only load local model weights and configuration files or not. If set to True, the model
                won't be downloaded from the Hub.
            use_auth_token (`str` or *bool*, *optional*):
                The token to use as HTTP bearer authorization for remote files. If `True`, the token generated from
                `diffusers-cli login` (stored in `~/.huggingface`) is used.
            revision (`str`, *optional*, defaults to `"main"`):
                The specific model version to use. It can be a branch name, a tag name, a commit id, or any identifier
                allowed by Git.
            use_safetensors (`bool`, *optional*, defaults to `None`):
                If set to `None`, the safetensors weights are downloaded if they're available **and** if the
                safetensors library is installed. If set to `True`, the model is forcibly loaded from safetensors
                weights. If set to `False`, safetensors weights are not loaded.
            image_size (`int`, *optional*, defaults to 512):
                The image size the model was trained on. Use 512 for all Stable Diffusion v1 models and the Stable
                Diffusion v2 base model. Use 768 for Stable Diffusion v2.
            upcast_attention (`bool`, *optional*, defaults to `None`):
                Whether the attention computation should always be upcasted.
            kwargs (remaining dictionary of keyword arguments, *optional*):
                Can be used to overwrite load and saveable variables (for example the pipeline components of the
                specific pipeline class). The overwritten components are directly passed to the pipelines `__init__`
                method. See example below for more information.

        Examples:

        ```py
        from diffusers import StableDiffusionControlnetPipeline, ControlNetModel

        url = "https://huggingface.co/lllyasviel/ControlNet-v1-1/blob/main/control_v11p_sd15_canny.pth"  # can also be a local path
        model = ControlNetModel.from_single_file(url)

        url = "https://huggingface.co/runwayml/stable-diffusion-v1-5/blob/main/v1-5-pruned.safetensors"  # can also be a local path
        pipe = StableDiffusionControlnetPipeline.from_single_file(url, controlnet=controlnet)
        ```
        """
        # import here to avoid circular dependency
        from .pipelines.stable_diffusion.convert_from_ckpt import download_controlnet_from_original_ckpt

        config_file = kwargs.pop("config_file", None)
        cache_dir = kwargs.pop("cache_dir", DIFFUSERS_CACHE)
        resume_download = kwargs.pop("resume_download", False)
        force_download = kwargs.pop("force_download", False)
        proxies = kwargs.pop("proxies", None)
        local_files_only = kwargs.pop("local_files_only", HF_HUB_OFFLINE)
        use_auth_token = kwargs.pop("use_auth_token", None)
        num_in_channels = kwargs.pop("num_in_channels", None)
        use_linear_projection = kwargs.pop("use_linear_projection", None)
        revision = kwargs.pop("revision", None)
        extract_ema = kwargs.pop("extract_ema", False)
        image_size = kwargs.pop("image_size", None)
        upcast_attention = kwargs.pop("upcast_attention", None)

        torch_dtype = kwargs.pop("torch_dtype", None)

        use_safetensors = kwargs.pop("use_safetensors", None)

        file_extension = pretrained_model_link_or_path.rsplit(".", 1)[-1]
        from_safetensors = file_extension == "safetensors"

        if from_safetensors and use_safetensors is False:
            raise ValueError("Make sure to install `safetensors` with `pip install safetensors`.")

        # remove huggingface url
        for prefix in ["https://huggingface.co/", "huggingface.co/", "hf.co/", "https://hf.co/"]:
            if pretrained_model_link_or_path.startswith(prefix):
                pretrained_model_link_or_path = pretrained_model_link_or_path[len(prefix) :]

        # Code based on diffusers.pipelines.pipeline_utils.DiffusionPipeline.from_pretrained
        ckpt_path = Path(pretrained_model_link_or_path)
        if not ckpt_path.is_file():
            # get repo_id and (potentially nested) file path of ckpt in repo
            repo_id = "/".join(ckpt_path.parts[:2])
            file_path = "/".join(ckpt_path.parts[2:])

            if file_path.startswith("blob/"):
                file_path = file_path[len("blob/") :]

            if file_path.startswith("main/"):
                file_path = file_path[len("main/") :]

            pretrained_model_link_or_path = hf_hub_download(
                repo_id,
                filename=file_path,
                cache_dir=cache_dir,
                resume_download=resume_download,
                proxies=proxies,
                local_files_only=local_files_only,
                use_auth_token=use_auth_token,
                revision=revision,
                force_download=force_download,
            )

        if config_file is None:
            config_url = "https://raw.githubusercontent.com/lllyasviel/ControlNet/main/models/cldm_v15.yaml"
            config_file = BytesIO(requests.get(config_url).content)

        image_size = image_size or 512

        controlnet = download_controlnet_from_original_ckpt(
            pretrained_model_link_or_path,
            original_config_file=config_file,
            image_size=image_size,
            extract_ema=extract_ema,
            num_in_channels=num_in_channels,
            upcast_attention=upcast_attention,
            from_safetensors=from_safetensors,
            use_linear_projection=use_linear_projection,
        )

        if torch_dtype is not None:
            controlnet.to(torch_dtype=torch_dtype)

        return controlnet


class StableDiffusionXLLoraLoaderMixin(LoraLoaderMixin):
    """This class overrides `LoraLoaderMixin` with LoRA loading/saving code that's specific to SDXL"""

    # Overrride to properly handle the loading and unloading of the additional text encoder.
    def load_lora_weights(self, pretrained_model_name_or_path_or_dict: Union[str, Dict[str, torch.Tensor]], **kwargs):
        """
        Load LoRA weights specified in `pretrained_model_name_or_path_or_dict` into `self.unet` and
        `self.text_encoder`.

        All kwargs are forwarded to `self.lora_state_dict`.

        See [`~loaders.LoraLoaderMixin.lora_state_dict`] for more details on how the state dict is loaded.

        See [`~loaders.LoraLoaderMixin.load_lora_into_unet`] for more details on how the state dict is loaded into
        `self.unet`.

        See [`~loaders.LoraLoaderMixin.load_lora_into_text_encoder`] for more details on how the state dict is loaded
        into `self.text_encoder`.

        Parameters:
            pretrained_model_name_or_path_or_dict (`str` or `os.PathLike` or `dict`):
                See [`~loaders.LoraLoaderMixin.lora_state_dict`].
            kwargs (`dict`, *optional*):
                See [`~loaders.LoraLoaderMixin.lora_state_dict`].
        """
        # We could have accessed the unet config from `lora_state_dict()` too. We pass
        # it here explicitly to be able to tell that it's coming from an SDXL
        # pipeline.

        # First, ensure that the checkpoint is a compatible one and can be successfully loaded.
        state_dict, network_alphas = self.lora_state_dict(
            pretrained_model_name_or_path_or_dict,
            unet_config=self.unet.config,
            **kwargs,
        )
        is_correct_format = all("lora" in key for key in state_dict.keys())
        if not is_correct_format:
            raise ValueError("Invalid LoRA checkpoint.")

        self.load_lora_into_unet(state_dict, network_alphas=network_alphas, unet=self.unet, _pipeline=self)
        text_encoder_state_dict = {k: v for k, v in state_dict.items() if "text_encoder." in k}
        if len(text_encoder_state_dict) > 0:
            self.load_lora_into_text_encoder(
                text_encoder_state_dict,
                network_alphas=network_alphas,
                text_encoder=self.text_encoder,
                prefix="text_encoder",
                lora_scale=self.lora_scale,
                _pipeline=self,
            )

        text_encoder_2_state_dict = {k: v for k, v in state_dict.items() if "text_encoder_2." in k}
        if len(text_encoder_2_state_dict) > 0:
            self.load_lora_into_text_encoder(
                text_encoder_2_state_dict,
                network_alphas=network_alphas,
                text_encoder=self.text_encoder_2,
                prefix="text_encoder_2",
                lora_scale=self.lora_scale,
                _pipeline=self,
            )

    @classmethod
    def save_lora_weights(
        self,
        save_directory: Union[str, os.PathLike],
        unet_lora_layers: Dict[str, Union[torch.nn.Module, torch.Tensor]] = None,
        text_encoder_lora_layers: Dict[str, Union[torch.nn.Module, torch.Tensor]] = None,
        text_encoder_2_lora_layers: Dict[str, Union[torch.nn.Module, torch.Tensor]] = None,
        is_main_process: bool = True,
        weight_name: str = None,
        save_function: Callable = None,
        safe_serialization: bool = True,
    ):
        r"""
        Save the LoRA parameters corresponding to the UNet and text encoder.

        Arguments:
            save_directory (`str` or `os.PathLike`):
                Directory to save LoRA parameters to. Will be created if it doesn't exist.
            unet_lora_layers (`Dict[str, torch.nn.Module]` or `Dict[str, torch.Tensor]`):
                State dict of the LoRA layers corresponding to the `unet`.
            text_encoder_lora_layers (`Dict[str, torch.nn.Module]` or `Dict[str, torch.Tensor]`):
                State dict of the LoRA layers corresponding to the `text_encoder`. Must explicitly pass the text
                encoder LoRA state dict because it comes from 🤗 Transformers.
            is_main_process (`bool`, *optional*, defaults to `True`):
                Whether the process calling this is the main process or not. Useful during distributed training and you
                need to call this function on all processes. In this case, set `is_main_process=True` only on the main
                process to avoid race conditions.
            save_function (`Callable`):
                The function to use to save the state dictionary. Useful during distributed training when you need to
                replace `torch.save` with another method. Can be configured with the environment variable
                `DIFFUSERS_SAVE_MODE`.
            safe_serialization (`bool`, *optional*, defaults to `True`):
                Whether to save the model using `safetensors` or the traditional PyTorch way with `pickle`.
        """
        state_dict = {}

        def pack_weights(layers, prefix):
            layers_weights = layers.state_dict() if isinstance(layers, torch.nn.Module) else layers
            layers_state_dict = {f"{prefix}.{module_name}": param for module_name, param in layers_weights.items()}
            return layers_state_dict

        if not (unet_lora_layers or text_encoder_lora_layers or text_encoder_2_lora_layers):
            raise ValueError(
                "You must pass at least one of `unet_lora_layers`, `text_encoder_lora_layers` or `text_encoder_2_lora_layers`."
            )

        if unet_lora_layers:
            state_dict.update(pack_weights(unet_lora_layers, "unet"))

        if text_encoder_lora_layers and text_encoder_2_lora_layers:
            state_dict.update(pack_weights(text_encoder_lora_layers, "text_encoder"))
            state_dict.update(pack_weights(text_encoder_2_lora_layers, "text_encoder_2"))

        self.write_lora_layers(
            state_dict=state_dict,
            save_directory=save_directory,
            is_main_process=is_main_process,
            weight_name=weight_name,
            save_function=save_function,
            safe_serialization=safe_serialization,
        )

    def _remove_text_encoder_monkey_patch(self):
        if self.use_peft_backend:
            recurse_remove_peft_layers(self.text_encoder)
            # TODO: @younesbelkada handle this in transformers side
            del self.text_encoder.peft_config
            self.text_encoder._hf_peft_config_loaded = None

            recurse_remove_peft_layers(self.text_encoder_2)

            del self.text_encoder_2.peft_config
            self.text_encoder_2._hf_peft_config_loaded = None
        else:
            self._remove_text_encoder_monkey_patch_classmethod(self.text_encoder)
            self._remove_text_encoder_monkey_patch_classmethod(self.text_encoder_2)<|MERGE_RESOLUTION|>--- conflicted
+++ resolved
@@ -1553,7 +1553,6 @@
             rank = {}
             for key in state_dict.keys():
                 if "lora_B" in key:
-<<<<<<< HEAD
                     rank[key] = state_dict[key].shape[1]
 
             lora_config_kwargs = get_peft_kwargs(rank, network_alphas, state_dict)
@@ -1564,33 +1563,6 @@
                 adapter_name = get_adapter_name(unet)
 
             inject_adapter_in_model(lora_config, unet, adapter_name=adapter_name)
-=======
-                    rank = state_dict[key].shape[1]
-                    ranks.append(rank)
-
-            current_rank = ranks[0]
-            if not all(rank == current_rank for rank in ranks):
-                raise ValueError("Multi-rank not supported yet")
-
-            if network_alphas is not None:
-                alphas = set(network_alphas.values())
-                if len(alphas) == 1:
-                    alpha = alphas.pop()
-                # TODO: support multi-alpha
-                else:
-                    raise ValueError("Multi-alpha not supported yet")
-            else:
-                alpha = current_rank
-
-            lora_config = LoraConfig(
-                r=current_rank,
-                lora_alpha=alpha,
-                target_modules=target_modules,
-            )
-
-            inject_adapter_in_model(lora_config, unet, adapter_name=adapter_name)
-
->>>>>>> 2646f3dc
             incompatible_keys = set_peft_model_state_dict(unet, state_dict, adapter_name)
 
             if incompatible_keys is not None:
@@ -1714,19 +1686,14 @@
                     if adapter_name is None:
                         adapter_name = get_adapter_name(text_encoder)
 
-<<<<<<< HEAD
-=======
+
                     # inject LoRA layers and load the state dict
->>>>>>> 2646f3dc
                     text_encoder.load_adapter(
                         adapter_name=adapter_name,
                         adapter_state_dict=text_encoder_lora_state_dict,
                         peft_config=lora_config,
                     )
-<<<<<<< HEAD
-
-=======
->>>>>>> 2646f3dc
+                    
                     # scale LoRA layers with `lora_scale`
                     scale_lora_layers(text_encoder, weight=lora_scale)
 
@@ -2402,7 +2369,6 @@
     def set_adapters(
         self,
         adapter_names: Union[List[str], str],
-<<<<<<< HEAD
         unet_weights: List[float] = None,
         te_weights: List[float] = None,
         te2_weights: List[float] = None,
@@ -2441,62 +2407,6 @@
             self.enable_lora_for_text_encoder(self.text_encoder)
         if hasattr(self, "text_encoder_2"):
             self.enable_lora_for_text_encoder(self.text_encoder_2)
-=======
-        weights: List[float] = None,
-    ):
-        """
-        Sets the adapter layers for the unet.
-
-        Args:
-            adapter_names (`List[str]` or `str`):
-                The names of the adapters to use.
-            weights (`List[float]`, *optional*):
-                The weights to use for the unet. If `None`, the weights are set to `1.0` for all the adapters.
-        """
-        if not self.use_peft_backend:
-            raise ValueError("PEFT backend is required for this method.")
-
-        def process_weights(adapter_names, weights):
-            if weights is None:
-                weights = [1.0] * len(adapter_names)
-            elif isinstance(weights, float):
-                weights = [weights]
-
-            if len(adapter_names) != len(weights):
-                raise ValueError(
-                    f"Length of adapter names {len(adapter_names)} is not equal to the length of the weights {len(weights)}"
-                )
-            return weights
-
-        adapter_names = [adapter_names] if isinstance(adapter_names, str) else adapter_names
-        weights = process_weights(adapter_names, weights)
-
-        for key, value in self.components.items():
-            if isinstance(value, nn.Module):
-                set_weights_and_activate_adapters(value, adapter_names, weights)
-
-    def disable_lora(self):
-        """
-        Disables the LoRA layers for the unet.
-        """
-        if not self.use_peft_backend:
-            raise ValueError("PEFT backend is required for this method.")
-
-        for key, value in self.components.items():
-            if isinstance(value, nn.Module):
-                set_adapter_layers(value, enabled=False)
-
-    def enable_lora(self):
-        """
-        Enables the LoRA layers for the unet.
-        """
-        if not self.use_peft_backend:
-            raise ValueError("PEFT backend is required for this method.")
-
-        for key, value in self.components.items():
-            if isinstance(value, nn.Module):
-                set_adapter_layers(value, enabled=True)
->>>>>>> 2646f3dc
 
 
 class FromSingleFileMixin:
