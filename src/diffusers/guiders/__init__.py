--- conflicted
+++ resolved
@@ -28,20 +28,4 @@
     from .perturbed_attention_guidance import PerturbedAttentionGuidance
     from .skip_layer_guidance import SkipLayerGuidance
     from .smoothed_energy_guidance import SmoothedEnergyGuidance
-<<<<<<< HEAD
-    from .tangential_classifier_free_guidance import TangentialClassifierFreeGuidance
-
-    GuiderType = (
-        AdaptiveProjectedGuidance
-        | AutoGuidance
-        | ClassifierFreeGuidance
-        | ClassifierFreeZeroStarGuidance
-        | FrequencyDecoupledGuidance
-        | PerturbedAttentionGuidance
-        | SkipLayerGuidance
-        | SmoothedEnergyGuidance
-        | TangentialClassifierFreeGuidance
-    )
-=======
-    from .tangential_classifier_free_guidance import TangentialClassifierFreeGuidance
->>>>>>> 500b9cf1
+    from .tangential_classifier_free_guidance import TangentialClassifierFreeGuidance