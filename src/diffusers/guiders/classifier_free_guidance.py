--- conflicted
+++ resolved
@@ -19,12 +19,7 @@
 import torch
 
 from ..configuration_utils import register_to_config
-<<<<<<< HEAD
-from ..utils import BaseOutput
-from .guider_utils import BaseGuidance, rescale_noise_cfg
-=======
 from .guider_utils import BaseGuidance, GuiderOutput, rescale_noise_cfg
->>>>>>> 552c127c
 
 
 if TYPE_CHECKING:
@@ -125,11 +120,7 @@
         if self.guidance_rescale > 0.0:
             pred = rescale_noise_cfg(pred, pred_cond, self.guidance_rescale)
 
-<<<<<<< HEAD
-        return ClassifierFreeGuidanceOutput(pred=pred, pred_cond=pred_cond)
-=======
         return GuiderOutput(pred=pred, pred_cond=pred_cond, pred_uncond=pred_uncond)
->>>>>>> 552c127c
 
     @property
     def is_conditional(self) -> bool:
