# Copyright 2025 The HuggingFace Team. All rights reserved.
#
# Licensed under the Apache License, Version 2.0 (the "License");
# you may not use this file except in compliance with the License.
# You may obtain a copy of the License at
#
#     http://www.apache.org/licenses/LICENSE-2.0
#
# Unless required by applicable law or agreed to in writing, software
# distributed under the License is distributed on an "AS IS" BASIS,
# WITHOUT WARRANTIES OR CONDITIONS OF ANY KIND, either express or implied.
# See the License for the specific language governing permissions and
# limitations under the License.

import os
from typing import TYPE_CHECKING, Any, Optional

import torch
from huggingface_hub.utils import validate_hf_hub_args
from typing_extensions import Self

from ..configuration_utils import ConfigMixin
from ..utils import BaseOutput, PushToHubMixin, get_logger


if TYPE_CHECKING:
    from ..modular_pipelines.modular_pipeline import BlockState


GUIDER_CONFIG_NAME = "guider_config.json"


logger = get_logger(__name__)  # pylint: disable=invalid-name


class BaseGuidance(ConfigMixin, PushToHubMixin):
    r"""Base class providing the skeleton for implementing guidance techniques."""

    config_name = GUIDER_CONFIG_NAME
    _input_predictions = None
    _identifier_key = "__guidance_identifier__"

    def __init__(self, start: float = 0.0, stop: float = 1.0, enabled: bool = True):
        logger.warning(
            "Guiders are currently an experimental feature under active development. The API is subject to breaking changes in future releases."
        )

        self._start = start
        self._stop = stop
        self._step: int = None
        self._num_inference_steps: int = None
        self._timestep: torch.LongTensor = None
        self._count_prepared = 0
<<<<<<< HEAD
        self._input_fields: dict[str, str | tuple[str, str]] = None
        self._enabled = True
=======
        self._input_fields: Dict[str, Union[str, Tuple[str, str]]] = None
        self._enabled = enabled
>>>>>>> 500b9cf1

        if not (0.0 <= start < 1.0):
            raise ValueError(f"Expected `start` to be between 0.0 and 1.0, but got {start}.")
        if not (start <= stop <= 1.0):
            raise ValueError(f"Expected `stop` to be between {start} and 1.0, but got {stop}.")

        if self._input_predictions is None or not isinstance(self._input_predictions, list):
            raise ValueError(
                "`_input_predictions` must be a list of required prediction names for the guidance technique."
            )

    def new(self, **kwargs):
        """
        Creates a copy of this guider instance, optionally with modified configuration parameters.

        Args:
            **kwargs: Configuration parameters to override in the new instance. If no kwargs are provided,
                returns an exact copy with the same configuration.

        Returns:
            A new guider instance with the same (or updated) configuration.

        Example:
            ```python
            # Create a CFG guider
            guider = ClassifierFreeGuidance(guidance_scale=3.5)

            # Create an exact copy
            same_guider = guider.new()

            # Create a copy with different start step, keeping other config the same
            new_guider = guider.new(guidance_scale=5)
            ```
        """
        return self.__class__.from_config(self.config, **kwargs)

    def disable(self):
        self._enabled = False

    def enable(self):
        self._enabled = True

    def set_state(self, step: int, num_inference_steps: int, timestep: torch.LongTensor) -> None:
        self._step = step
        self._num_inference_steps = num_inference_steps
        self._timestep = timestep
        self._count_prepared = 0

<<<<<<< HEAD
    def set_input_fields(self, **kwargs: dict[str, str | tuple[str, str]]) -> None:
=======
    def get_state(self) -> Dict[str, Any]:
        """
        Returns the current state of the guidance technique as a dictionary. The state variables will be included in
        the __repr__ method. Returns:
            `Dict[str, Any]`: A dictionary containing the current state variables including:
                - step: Current inference step
                - num_inference_steps: Total number of inference steps
                - timestep: Current timestep tensor
                - count_prepared: Number of times prepare_models has been called
                - enabled: Whether the guidance is enabled
                - num_conditions: Number of conditions
        """
        state = {
            "step": self._step,
            "num_inference_steps": self._num_inference_steps,
            "timestep": self._timestep,
            "count_prepared": self._count_prepared,
            "enabled": self._enabled,
            "num_conditions": self.num_conditions,
        }
        return state

    def __repr__(self) -> str:
>>>>>>> 500b9cf1
        """
        Returns a string representation of the guidance object including both config and current state.
        """
        # Get ConfigMixin's __repr__
        str_repr = super().__repr__()

<<<<<<< HEAD
        Args:
            **kwargs (`dict[str, Union[str, tuple[str, str]]]`):
                A dictionary where the keys are the names of the fields that will be used to store the data once it is
                prepared with `prepare_inputs`. The values can be either a string or a tuple of length 2, which is used
                to look up the required data provided for preparation.
=======
        # Get current state
        state = self.get_state()
>>>>>>> 500b9cf1

        # Format each state variable on its own line with indentation
        state_lines = []
        for k, v in state.items():
            # Convert value to string and handle multi-line values
            v_str = str(v)
            if "\n" in v_str:
                # For multi-line values (like MomentumBuffer), indent subsequent lines
                v_lines = v_str.split("\n")
                v_str = v_lines[0] + "\n" + "\n".join(["    " + line for line in v_lines[1:]])
            state_lines.append(f"  {k}: {v_str}")

        state_str = "\n".join(state_lines)

        return f"{str_repr}\nState:\n{state_str}"

    def prepare_models(self, denoiser: torch.nn.Module) -> None:
        """
        Prepares the models for the guidance technique on a given batch of data. This method should be overridden in
        subclasses to implement specific model preparation logic.
        """
        self._count_prepared += 1

    def cleanup_models(self, denoiser: torch.nn.Module) -> None:
        """
        Cleans up the models for the guidance technique after a given batch of data. This method should be overridden
        in subclasses to implement specific model cleanup logic. It is useful for removing any hooks or other stateful
        modifications made during `prepare_models`.
        """
        pass

    def prepare_inputs(self, data: "BlockState") -> list["BlockState"]:
        raise NotImplementedError("BaseGuidance::prepare_inputs must be implemented in subclasses.")

    def __call__(self, data: list["BlockState"]) -> Any:
        if not all(hasattr(d, "noise_pred") for d in data):
            raise ValueError("Expected all data to have `noise_pred` attribute.")
        if len(data) != self.num_conditions:
            raise ValueError(
                f"Expected {self.num_conditions} data items, but got {len(data)}. Please check the input data."
            )
        forward_inputs = {getattr(d, self._identifier_key): d.noise_pred for d in data}
        return self.forward(**forward_inputs)

    def forward(self, *args, **kwargs) -> Any:
        raise NotImplementedError("BaseGuidance::forward must be implemented in subclasses.")

    @property
    def is_conditional(self) -> bool:
        raise NotImplementedError("BaseGuidance::is_conditional must be implemented in subclasses.")

    @property
    def is_unconditional(self) -> bool:
        return not self.is_conditional

    @property
    def num_conditions(self) -> int:
        raise NotImplementedError("BaseGuidance::num_conditions must be implemented in subclasses.")

    @classmethod
    def _prepare_batch(
        cls,
<<<<<<< HEAD
        input_fields: dict[str, str | tuple[str, str]],
        data: "BlockState",
=======
        data: Dict[str, Tuple[torch.Tensor, torch.Tensor]],
>>>>>>> 500b9cf1
        tuple_index: int,
        identifier: str,
    ) -> "BlockState":
        """
        Prepares a batch of data for the guidance technique. This method is used in the `prepare_inputs` method of the
        `BaseGuidance` class. It prepares the batch based on the provided tuple index.

        Args:
            input_fields (`dict[str, Union[str, tuple[str, str]]]`):
                A dictionary where the keys are the names of the fields that will be used to store the data once it is
                prepared with `prepare_inputs`. The values can be either a string or a tuple of length 2, which is used
                to look up the required data provided for preparation. If a string is provided, it will be used as the
                conditional data (or unconditional if used with a guidance method that requires it). If a tuple of
                length 2 is provided, the first element must be the conditional data identifier and the second element
                must be the unconditional data identifier or None.
            data (`BlockState`):
                The input data to be prepared.
            tuple_index (`int`):
                The index to use when accessing input fields that are tuples.

        Returns:
            `BlockState`: The prepared batch of data.
        """
        from ..modular_pipelines.modular_pipeline import BlockState

        data_batch = {}
        for key, value in data.items():
            try:
                if isinstance(value, torch.Tensor):
                    data_batch[key] = value
                elif isinstance(value, tuple):
                    data_batch[key] = value[tuple_index]
                else:
                    raise ValueError(f"Invalid value type: {type(value)}")
            except ValueError:
                logger.debug(f"`data` does not have attribute(s) {value}, skipping.")
        data_batch[cls._identifier_key] = identifier
        return BlockState(**data_batch)

    @classmethod
    @validate_hf_hub_args
    def from_pretrained(
        cls,
        pretrained_model_name_or_path: Optional[str | os.PathLike] = None,
        subfolder: Optional[str] = None,
        return_unused_kwargs=False,
        **kwargs,
    ) -> Self:
        r"""
        Instantiate a guider from a pre-defined JSON configuration file in a local directory or Hub repository.

        Parameters:
            pretrained_model_name_or_path (`str` or `os.PathLike`, *optional*):
                Can be either:

                    - A string, the *model id* (for example `google/ddpm-celebahq-256`) of a pretrained model hosted on
                      the Hub.
                    - A path to a *directory* (for example `./my_model_directory`) containing the guider configuration
                      saved with [`~BaseGuidance.save_pretrained`].
            subfolder (`str`, *optional*):
                The subfolder location of a model file within a larger model repository on the Hub or locally.
            return_unused_kwargs (`bool`, *optional*, defaults to `False`):
                Whether kwargs that are not consumed by the Python class should be returned or not.
            cache_dir (`Union[str, os.PathLike]`, *optional*):
                Path to a directory where a downloaded pretrained model configuration is cached if the standard cache
                is not used.
            force_download (`bool`, *optional*, defaults to `False`):
                Whether or not to force the (re-)download of the model weights and configuration files, overriding the
                cached versions if they exist.

            proxies (`dict[str, str]`, *optional*):
                A dictionary of proxy servers to use by protocol or endpoint, for example, `{'http': 'foo.bar:3128',
                'http://hostname': 'foo.bar:4012'}`. The proxies are used on each request.
            output_loading_info(`bool`, *optional*, defaults to `False`):
                Whether or not to also return a dictionary containing missing keys, unexpected keys and error messages.
            local_files_only(`bool`, *optional*, defaults to `False`):
                Whether to only load local model weights and configuration files or not. If set to `True`, the model
                won't be downloaded from the Hub.
            token (`str` or *bool*, *optional*):
                The token to use as HTTP bearer authorization for remote files. If `True`, the token generated from
                `diffusers-cli login` (stored in `~/.huggingface`) is used.
            revision (`str`, *optional*, defaults to `"main"`):
                The specific model version to use. It can be a branch name, a tag name, a commit id, or any identifier
                allowed by Git.

        > [!TIP] > To use private or [gated models](https://huggingface.co/docs/hub/models-gated#gated-models), log-in
        with `hf > auth login`. You can also activate the special >
        ["offline-mode"](https://huggingface.co/diffusers/installation.html#offline-mode) to use this method in a >
        firewalled environment.

        """
        config, kwargs, commit_hash = cls.load_config(
            pretrained_model_name_or_path=pretrained_model_name_or_path,
            subfolder=subfolder,
            return_unused_kwargs=True,
            return_commit_hash=True,
            **kwargs,
        )
        return cls.from_config(config, return_unused_kwargs=return_unused_kwargs, **kwargs)

    def save_pretrained(self, save_directory: str | os.PathLike, push_to_hub: bool = False, **kwargs):
        """
        Save a guider configuration object to a directory so that it can be reloaded using the
        [`~BaseGuidance.from_pretrained`] class method.

        Args:
            save_directory (`str` or `os.PathLike`):
                Directory where the configuration JSON file will be saved (will be created if it does not exist).
            push_to_hub (`bool`, *optional*, defaults to `False`):
                Whether or not to push your model to the Hugging Face Hub after saving it. You can specify the
                repository you want to push to with `repo_id` (will default to the name of `save_directory` in your
                namespace).
            kwargs (`dict[str, Any]`, *optional*):
                Additional keyword arguments passed along to the [`~utils.PushToHubMixin.push_to_hub`] method.
        """
        self.save_config(save_directory=save_directory, push_to_hub=push_to_hub, **kwargs)


class GuiderOutput(BaseOutput):
    pred: torch.Tensor
    pred_cond: Optional[torch.Tensor]
    pred_uncond: Optional[torch.Tensor]


def rescale_noise_cfg(noise_cfg, noise_pred_text, guidance_rescale=0.0):
    r"""
    Rescales `noise_cfg` tensor based on `guidance_rescale` to improve image quality and fix overexposure. Based on
    Section 3.4 from [Common Diffusion Noise Schedules and Sample Steps are
    Flawed](https://arxiv.org/pdf/2305.08891.pdf).

    Args:
        noise_cfg (`torch.Tensor`):
            The predicted noise tensor for the guided diffusion process.
        noise_pred_text (`torch.Tensor`):
            The predicted noise tensor for the text-guided diffusion process.
        guidance_rescale (`float`, *optional*, defaults to 0.0):
            A rescale factor applied to the noise predictions.
    Returns:
        noise_cfg (`torch.Tensor`): The rescaled noise prediction tensor.
    """
    std_text = noise_pred_text.std(dim=list(range(1, noise_pred_text.ndim)), keepdim=True)
    std_cfg = noise_cfg.std(dim=list(range(1, noise_cfg.ndim)), keepdim=True)
    # rescale the results from guidance (fixes overexposure)
    noise_pred_rescaled = noise_cfg * (std_text / std_cfg)
    # mix with the original results from guidance by factor guidance_rescale to avoid "plain looking" images
    noise_cfg = guidance_rescale * noise_pred_rescaled + (1 - guidance_rescale) * noise_cfg
    return noise_cfg<|MERGE_RESOLUTION|>--- conflicted
+++ resolved
@@ -12,6 +12,8 @@
 # See the License for the specific language governing permissions and
 # limitations under the License.
 
+from __future__ import annotations
+
 import os
 from typing import TYPE_CHECKING, Any, Optional
 
@@ -51,13 +53,8 @@
         self._num_inference_steps: int = None
         self._timestep: torch.LongTensor = None
         self._count_prepared = 0
-<<<<<<< HEAD
         self._input_fields: dict[str, str | tuple[str, str]] = None
         self._enabled = True
-=======
-        self._input_fields: Dict[str, Union[str, Tuple[str, str]]] = None
-        self._enabled = enabled
->>>>>>> 500b9cf1
 
         if not (0.0 <= start < 1.0):
             raise ValueError(f"Expected `start` to be between 0.0 and 1.0, but got {start}.")
@@ -106,10 +103,7 @@
         self._timestep = timestep
         self._count_prepared = 0
 
-<<<<<<< HEAD
-    def set_input_fields(self, **kwargs: dict[str, str | tuple[str, str]]) -> None:
-=======
-    def get_state(self) -> Dict[str, Any]:
+    def get_state(self) -> dict[str, Any]:
         """
         Returns the current state of the guidance technique as a dictionary. The state variables will be included in
         the __repr__ method. Returns:
@@ -132,23 +126,14 @@
         return state
 
     def __repr__(self) -> str:
->>>>>>> 500b9cf1
         """
         Returns a string representation of the guidance object including both config and current state.
         """
         # Get ConfigMixin's __repr__
         str_repr = super().__repr__()
 
-<<<<<<< HEAD
-        Args:
-            **kwargs (`dict[str, Union[str, tuple[str, str]]]`):
-                A dictionary where the keys are the names of the fields that will be used to store the data once it is
-                prepared with `prepare_inputs`. The values can be either a string or a tuple of length 2, which is used
-                to look up the required data provided for preparation.
-=======
         # Get current state
         state = self.get_state()
->>>>>>> 500b9cf1
 
         # Format each state variable on its own line with indentation
         state_lines = []
@@ -211,12 +196,7 @@
     @classmethod
     def _prepare_batch(
         cls,
-<<<<<<< HEAD
-        input_fields: dict[str, str | tuple[str, str]],
-        data: "BlockState",
-=======
-        data: Dict[str, Tuple[torch.Tensor, torch.Tensor]],
->>>>>>> 500b9cf1
+        data: dict[str, tuple[torch.Tensor, torch.Tensor]],
         tuple_index: int,
         identifier: str,
     ) -> "BlockState":
