--- conflicted
+++ resolved
@@ -64,10 +64,7 @@
 
 if is_flax_available():
     from .modeling_flax_utils import FlaxModelMixin
-<<<<<<< HEAD
     from .models.unet_2d_condition_flax import FlaxUNet2DConditionModel
-    from .schedulers import FlaxPNDMScheduler
-=======
     from .schedulers import (
         FlaxDDIMScheduler,
         FlaxDDPMScheduler,
@@ -76,6 +73,5 @@
         FlaxPNDMScheduler,
         FlaxScoreSdeVeScheduler,
     )
->>>>>>> fb5468a6
 else:
     from .utils.dummy_flax_objects import *  # noqa F403