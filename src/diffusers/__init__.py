--- conflicted
+++ resolved
@@ -355,12 +355,9 @@
             "CogView3PlusPipeline",
             "CogView4ControlPipeline",
             "CogView4Pipeline",
-<<<<<<< HEAD
             "ConsisIDPipeline",
             "CosmosPipeline",
             "CosmosVideoToWorldPipeline",
-=======
->>>>>>> ea5a6a8b
             "CycleDiffusionPipeline",
             "EasyAnimateControlPipeline",
             "EasyAnimateInpaintPipeline",
@@ -932,12 +929,9 @@
             CogView3PlusPipeline,
             CogView4ControlPipeline,
             CogView4Pipeline,
-<<<<<<< HEAD
             ConsisIDPipeline,
             CosmosPipeline,
             CosmosVideoToWorldPipeline,
-=======
->>>>>>> ea5a6a8b
             CycleDiffusionPipeline,
             EasyAnimateControlPipeline,
             EasyAnimateInpaintPipeline,
