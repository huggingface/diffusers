--- conflicted
+++ resolved
@@ -39,11 +39,8 @@
         AutoencoderKL,
         ControlNetModel,
         ModelMixin,
-<<<<<<< HEAD
         PaellaVQModel,
-=======
         MultiAdapter,
->>>>>>> 6b1abba1
         PriorTransformer,
         T2IAdapter,
         T5FilmDecoder,
