--- conflicted
+++ resolved
@@ -232,11 +232,8 @@
             "AmusedImg2ImgPipeline",
             "AmusedInpaintPipeline",
             "AmusedPipeline",
-<<<<<<< HEAD
+            "AnimateDiffControlNetPipeline",
             "AnimateDiffPAGPipeline",
-=======
-            "AnimateDiffControlNetPipeline",
->>>>>>> ea1b4ea7
             "AnimateDiffPipeline",
             "AnimateDiffSDXLPipeline",
             "AnimateDiffSparseControlNetPipeline",
@@ -657,11 +654,8 @@
             AmusedImg2ImgPipeline,
             AmusedInpaintPipeline,
             AmusedPipeline,
-<<<<<<< HEAD
+            AnimateDiffControlNetPipeline,
             AnimateDiffPAGPipeline,
-=======
-            AnimateDiffControlNetPipeline,
->>>>>>> ea1b4ea7
             AnimateDiffPipeline,
             AnimateDiffSDXLPipeline,
             AnimateDiffSparseControlNetPipeline,
