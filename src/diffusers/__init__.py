__version__ = "0.36.0.dev0"

from typing import TYPE_CHECKING

from .utils import (
    DIFFUSERS_SLOW_IMPORT,
    OptionalDependencyNotAvailable,
    _LazyModule,
    is_accelerate_available,
    is_bitsandbytes_available,
    is_flax_available,
    is_gguf_available,
    is_k_diffusion_available,
    is_librosa_available,
    is_note_seq_available,
    is_nvidia_modelopt_available,
    is_onnx_available,
    is_opencv_available,
    is_optimum_quanto_available,
    is_scipy_available,
    is_sentencepiece_available,
    is_torch_available,
    is_torchao_available,
    is_torchsde_available,
    is_transformers_available,
)


# Lazy Import based on
# https://github.com/huggingface/transformers/blob/main/src/transformers/__init__.py

# When adding a new object to this init, please add it to `_import_structure`. The `_import_structure` is a dictionary submodule to list of object names,
# and is used to defer the actual importing for when the objects are requested.
# This way `import diffusers` provides the names in the namespace without actually importing anything (and especially none of the backends).

_import_structure = {
    "configuration_utils": ["ConfigMixin"],
    "guiders": [],
    "hooks": [],
    "loaders": ["FromOriginalModelMixin"],
    "models": [],
    "modular_pipelines": [],
    "pipelines": [],
    "quantizers.pipe_quant_config": ["PipelineQuantizationConfig"],
    "quantizers.quantization_config": [],
    "schedulers": [],
    "utils": [
        "OptionalDependencyNotAvailable",
        "is_flax_available",
        "is_inflect_available",
        "is_invisible_watermark_available",
        "is_k_diffusion_available",
        "is_k_diffusion_version",
        "is_librosa_available",
        "is_note_seq_available",
        "is_onnx_available",
        "is_scipy_available",
        "is_torch_available",
        "is_torchsde_available",
        "is_transformers_available",
        "is_transformers_version",
        "is_unidecode_available",
        "logging",
    ],
}

try:
    if not is_torch_available() and not is_accelerate_available() and not is_bitsandbytes_available():
        raise OptionalDependencyNotAvailable()
except OptionalDependencyNotAvailable:
    from .utils import dummy_bitsandbytes_objects

    _import_structure["utils.dummy_bitsandbytes_objects"] = [
        name for name in dir(dummy_bitsandbytes_objects) if not name.startswith("_")
    ]
else:
    _import_structure["quantizers.quantization_config"].append("BitsAndBytesConfig")

try:
    if not is_torch_available() and not is_accelerate_available() and not is_gguf_available():
        raise OptionalDependencyNotAvailable()
except OptionalDependencyNotAvailable:
    from .utils import dummy_gguf_objects

    _import_structure["utils.dummy_gguf_objects"] = [
        name for name in dir(dummy_gguf_objects) if not name.startswith("_")
    ]
else:
    _import_structure["quantizers.quantization_config"].append("GGUFQuantizationConfig")

try:
    if not is_torch_available() and not is_accelerate_available() and not is_torchao_available():
        raise OptionalDependencyNotAvailable()
except OptionalDependencyNotAvailable:
    from .utils import dummy_torchao_objects

    _import_structure["utils.dummy_torchao_objects"] = [
        name for name in dir(dummy_torchao_objects) if not name.startswith("_")
    ]
else:
    _import_structure["quantizers.quantization_config"].append("TorchAoConfig")

try:
    if not is_torch_available() and not is_accelerate_available() and not is_optimum_quanto_available():
        raise OptionalDependencyNotAvailable()
except OptionalDependencyNotAvailable:
    from .utils import dummy_optimum_quanto_objects

    _import_structure["utils.dummy_optimum_quanto_objects"] = [
        name for name in dir(dummy_optimum_quanto_objects) if not name.startswith("_")
    ]
else:
    _import_structure["quantizers.quantization_config"].append("QuantoConfig")

try:
    if not is_torch_available() and not is_accelerate_available() and not is_nvidia_modelopt_available():
        raise OptionalDependencyNotAvailable()
except OptionalDependencyNotAvailable:
    from .utils import dummy_nvidia_modelopt_objects

    _import_structure["utils.dummy_nvidia_modelopt_objects"] = [
        name for name in dir(dummy_nvidia_modelopt_objects) if not name.startswith("_")
    ]
else:
    _import_structure["quantizers.quantization_config"].append("NVIDIAModelOptConfig")

try:
    if not is_onnx_available():
        raise OptionalDependencyNotAvailable()
except OptionalDependencyNotAvailable:
    from .utils import dummy_onnx_objects  # noqa F403

    _import_structure["utils.dummy_onnx_objects"] = [
        name for name in dir(dummy_onnx_objects) if not name.startswith("_")
    ]

else:
    _import_structure["pipelines"].extend(["OnnxRuntimeModel"])

try:
    if not is_torch_available():
        raise OptionalDependencyNotAvailable()
except OptionalDependencyNotAvailable:
    from .utils import dummy_pt_objects  # noqa F403

    _import_structure["utils.dummy_pt_objects"] = [name for name in dir(dummy_pt_objects) if not name.startswith("_")]

else:
    _import_structure["guiders"].extend(
        [
            "AdaptiveProjectedGuidance",
            "AdaptiveProjectedMixGuidance",
            "AutoGuidance",
            "BaseGuidance",
            "ClassifierFreeGuidance",
            "ClassifierFreeZeroStarGuidance",
            "FrequencyDecoupledGuidance",
            "PerturbedAttentionGuidance",
            "SkipLayerGuidance",
            "SmoothedEnergyGuidance",
            "TangentialClassifierFreeGuidance",
        ]
    )
    _import_structure["hooks"].extend(
        [
            "FasterCacheConfig",
            "FirstBlockCacheConfig",
            "HookRegistry",
            "LayerSkipConfig",
            "PyramidAttentionBroadcastConfig",
            "SmoothedEnergyGuidanceConfig",
            "apply_faster_cache",
            "apply_first_block_cache",
            "apply_layer_skip",
            "apply_pyramid_attention_broadcast",
        ]
    )
    _import_structure["models"].extend(
        [
            "AllegroTransformer3DModel",
            "AsymmetricAutoencoderKL",
            "AttentionBackendName",
            "AuraFlowTransformer2DModel",
            "AutoencoderDC",
            "AutoencoderKL",
            "AutoencoderKLAllegro",
            "AutoencoderKLCogVideoX",
            "AutoencoderKLCosmos",
            "AutoencoderKLHunyuanImage",
            "AutoencoderKLHunyuanImageRefiner",
            "AutoencoderKLHunyuanVideo",
            "AutoencoderKLLTXVideo",
            "AutoencoderKLMagvit",
            "AutoencoderKLMochi",
            "AutoencoderKLQwenImage",
            "AutoencoderKLTemporalDecoder",
            "AutoencoderKLWan",
            "AutoencoderOobleck",
            "AutoencoderTiny",
            "AutoModel",
            "BriaFiboTransformer2DModel",
            "BriaTransformer2DModel",
            "CacheMixin",
            "ChromaTransformer2DModel",
            "ChronoEditTransformer3DModel",
            "CogVideoXTransformer3DModel",
            "CogView3PlusTransformer2DModel",
            "CogView4Transformer2DModel",
            "ConsisIDTransformer3DModel",
            "ConsistencyDecoderVAE",
            "ContextParallelConfig",
            "ControlNetModel",
            "ControlNetUnionModel",
            "ControlNetXSAdapter",
            "CosmosTransformer3DModel",
            "DiTTransformer2DModel",
            "EasyAnimateTransformer3DModel",
            "FluxControlNetModel",
            "FluxMultiControlNetModel",
            "FluxTransformer2DModel",
            "HiDreamImageTransformer2DModel",
            "HunyuanDiT2DControlNetModel",
            "HunyuanDiT2DModel",
            "HunyuanDiT2DMultiControlNetModel",
            "HunyuanImageTransformer2DModel",
            "HunyuanVideoFramepackTransformer3DModel",
            "HunyuanVideoTransformer3DModel",
            "I2VGenXLUNet",
            "Kandinsky3UNet",
            "Kandinsky5Transformer3DModel",
            "LatteTransformer3DModel",
            "LTXVideoTransformer3DModel",
            "Lumina2Transformer2DModel",
            "LuminaNextDiT2DModel",
            "MochiTransformer3DModel",
            "ModelMixin",
            "MotionAdapter",
            "MultiAdapter",
            "MultiControlNetModel",
            "OmniGenTransformer2DModel",
            "ParallelConfig",
            "PixArtTransformer2DModel",
            "PriorTransformer",
            "PRXTransformer2DModel",
            "QwenImageControlNetModel",
            "QwenImageMultiControlNetModel",
            "QwenImageTransformer2DModel",
            "SanaControlNetModel",
            "SanaTransformer2DModel",
            "SanaVideoTransformer3DModel",
            "SD3ControlNetModel",
            "SD3MultiControlNetModel",
            "SD3Transformer2DModel",
            "SkyReelsV2Transformer3DModel",
            "SparseControlNetModel",
            "StableAudioDiTModel",
            "StableCascadeUNet",
            "T2IAdapter",
            "T5FilmDecoder",
            "Transformer2DModel",
            "TransformerTemporalModel",
            "UNet1DModel",
            "UNet2DConditionModel",
            "UNet2DModel",
            "UNet3DConditionModel",
            "UNetControlNetXSModel",
            "UNetMotionModel",
            "UNetSpatioTemporalConditionModel",
            "UVit2DModel",
            "VQModel",
<<<<<<< HEAD
            "WanS2VTransformer3DModel",
=======
            "WanAnimateTransformer3DModel",
>>>>>>> eeae0338
            "WanTransformer3DModel",
            "WanVACETransformer3DModel",
            "attention_backend",
        ]
    )
    _import_structure["modular_pipelines"].extend(
        [
            "ComponentsManager",
            "ComponentSpec",
            "ModularPipeline",
            "ModularPipelineBlocks",
        ]
    )
    _import_structure["optimization"] = [
        "get_constant_schedule",
        "get_constant_schedule_with_warmup",
        "get_cosine_schedule_with_warmup",
        "get_cosine_with_hard_restarts_schedule_with_warmup",
        "get_linear_schedule_with_warmup",
        "get_polynomial_decay_schedule_with_warmup",
        "get_scheduler",
    ]
    _import_structure["pipelines"].extend(
        [
            "AudioPipelineOutput",
            "AutoPipelineForImage2Image",
            "AutoPipelineForInpainting",
            "AutoPipelineForText2Image",
            "ConsistencyModelPipeline",
            "DanceDiffusionPipeline",
            "DDIMPipeline",
            "DDPMPipeline",
            "DiffusionPipeline",
            "DiTPipeline",
            "ImagePipelineOutput",
            "KarrasVePipeline",
            "LDMPipeline",
            "LDMSuperResolutionPipeline",
            "PNDMPipeline",
            "RePaintPipeline",
            "ScoreSdeVePipeline",
            "StableDiffusionMixin",
        ]
    )
    _import_structure["quantizers"] = ["DiffusersQuantizer"]
    _import_structure["schedulers"].extend(
        [
            "AmusedScheduler",
            "CMStochasticIterativeScheduler",
            "CogVideoXDDIMScheduler",
            "CogVideoXDPMScheduler",
            "DDIMInverseScheduler",
            "DDIMParallelScheduler",
            "DDIMScheduler",
            "DDPMParallelScheduler",
            "DDPMScheduler",
            "DDPMWuerstchenScheduler",
            "DEISMultistepScheduler",
            "DPMSolverMultistepInverseScheduler",
            "DPMSolverMultistepScheduler",
            "DPMSolverSinglestepScheduler",
            "EDMDPMSolverMultistepScheduler",
            "EDMEulerScheduler",
            "EulerAncestralDiscreteScheduler",
            "EulerDiscreteScheduler",
            "FlowMatchEulerDiscreteScheduler",
            "FlowMatchHeunDiscreteScheduler",
            "FlowMatchLCMScheduler",
            "HeunDiscreteScheduler",
            "IPNDMScheduler",
            "KarrasVeScheduler",
            "KDPM2AncestralDiscreteScheduler",
            "KDPM2DiscreteScheduler",
            "LCMScheduler",
            "PNDMScheduler",
            "RePaintScheduler",
            "SASolverScheduler",
            "SchedulerMixin",
            "SCMScheduler",
            "ScoreSdeVeScheduler",
            "TCDScheduler",
            "UnCLIPScheduler",
            "UniPCMultistepScheduler",
            "VQDiffusionScheduler",
        ]
    )
    _import_structure["training_utils"] = ["EMAModel"]

try:
    if not (is_torch_available() and is_scipy_available()):
        raise OptionalDependencyNotAvailable()
except OptionalDependencyNotAvailable:
    from .utils import dummy_torch_and_scipy_objects  # noqa F403

    _import_structure["utils.dummy_torch_and_scipy_objects"] = [
        name for name in dir(dummy_torch_and_scipy_objects) if not name.startswith("_")
    ]

else:
    _import_structure["schedulers"].extend(["LMSDiscreteScheduler"])

try:
    if not (is_torch_available() and is_torchsde_available()):
        raise OptionalDependencyNotAvailable()
except OptionalDependencyNotAvailable:
    from .utils import dummy_torch_and_torchsde_objects  # noqa F403

    _import_structure["utils.dummy_torch_and_torchsde_objects"] = [
        name for name in dir(dummy_torch_and_torchsde_objects) if not name.startswith("_")
    ]

else:
    _import_structure["schedulers"].extend(["CosineDPMSolverMultistepScheduler", "DPMSolverSDEScheduler"])

try:
    if not (is_torch_available() and is_transformers_available()):
        raise OptionalDependencyNotAvailable()
except OptionalDependencyNotAvailable:
    from .utils import dummy_torch_and_transformers_objects  # noqa F403

    _import_structure["utils.dummy_torch_and_transformers_objects"] = [
        name for name in dir(dummy_torch_and_transformers_objects) if not name.startswith("_")
    ]

else:
    _import_structure["modular_pipelines"].extend(
        [
            "FluxAutoBlocks",
            "FluxKontextAutoBlocks",
            "FluxKontextModularPipeline",
            "FluxModularPipeline",
            "QwenImageAutoBlocks",
            "QwenImageEditAutoBlocks",
            "QwenImageEditModularPipeline",
            "QwenImageEditPlusAutoBlocks",
            "QwenImageEditPlusModularPipeline",
            "QwenImageModularPipeline",
            "StableDiffusionXLAutoBlocks",
            "StableDiffusionXLModularPipeline",
            "Wan22AutoBlocks",
            "WanAutoBlocks",
            "WanModularPipeline",
        ]
    )
    _import_structure["pipelines"].extend(
        [
            "AllegroPipeline",
            "AltDiffusionImg2ImgPipeline",
            "AltDiffusionPipeline",
            "AmusedImg2ImgPipeline",
            "AmusedInpaintPipeline",
            "AmusedPipeline",
            "AnimateDiffControlNetPipeline",
            "AnimateDiffPAGPipeline",
            "AnimateDiffPipeline",
            "AnimateDiffSDXLPipeline",
            "AnimateDiffSparseControlNetPipeline",
            "AnimateDiffVideoToVideoControlNetPipeline",
            "AnimateDiffVideoToVideoPipeline",
            "AudioLDM2Pipeline",
            "AudioLDM2ProjectionModel",
            "AudioLDM2UNet2DConditionModel",
            "AudioLDMPipeline",
            "AuraFlowPipeline",
            "BlipDiffusionControlNetPipeline",
            "BlipDiffusionPipeline",
            "BriaFiboPipeline",
            "BriaPipeline",
            "ChromaImg2ImgPipeline",
            "ChromaPipeline",
            "ChronoEditPipeline",
            "CLIPImageProjection",
            "CogVideoXFunControlPipeline",
            "CogVideoXImageToVideoPipeline",
            "CogVideoXPipeline",
            "CogVideoXVideoToVideoPipeline",
            "CogView3PlusPipeline",
            "CogView4ControlPipeline",
            "CogView4Pipeline",
            "ConsisIDPipeline",
            "Cosmos2TextToImagePipeline",
            "Cosmos2VideoToWorldPipeline",
            "CosmosTextToWorldPipeline",
            "CosmosVideoToWorldPipeline",
            "CycleDiffusionPipeline",
            "EasyAnimateControlPipeline",
            "EasyAnimateInpaintPipeline",
            "EasyAnimatePipeline",
            "FluxControlImg2ImgPipeline",
            "FluxControlInpaintPipeline",
            "FluxControlNetImg2ImgPipeline",
            "FluxControlNetInpaintPipeline",
            "FluxControlNetPipeline",
            "FluxControlPipeline",
            "FluxFillPipeline",
            "FluxImg2ImgPipeline",
            "FluxInpaintPipeline",
            "FluxKontextInpaintPipeline",
            "FluxKontextPipeline",
            "FluxPipeline",
            "FluxPriorReduxPipeline",
            "HiDreamImagePipeline",
            "HunyuanDiTControlNetPipeline",
            "HunyuanDiTPAGPipeline",
            "HunyuanDiTPipeline",
            "HunyuanImagePipeline",
            "HunyuanImageRefinerPipeline",
            "HunyuanSkyreelsImageToVideoPipeline",
            "HunyuanVideoFramepackPipeline",
            "HunyuanVideoImageToVideoPipeline",
            "HunyuanVideoPipeline",
            "I2VGenXLPipeline",
            "IFImg2ImgPipeline",
            "IFImg2ImgSuperResolutionPipeline",
            "IFInpaintingPipeline",
            "IFInpaintingSuperResolutionPipeline",
            "IFPipeline",
            "IFSuperResolutionPipeline",
            "ImageTextPipelineOutput",
            "Kandinsky3Img2ImgPipeline",
            "Kandinsky3Pipeline",
            "Kandinsky5T2VPipeline",
            "KandinskyCombinedPipeline",
            "KandinskyImg2ImgCombinedPipeline",
            "KandinskyImg2ImgPipeline",
            "KandinskyInpaintCombinedPipeline",
            "KandinskyInpaintPipeline",
            "KandinskyPipeline",
            "KandinskyPriorPipeline",
            "KandinskyV22CombinedPipeline",
            "KandinskyV22ControlnetImg2ImgPipeline",
            "KandinskyV22ControlnetPipeline",
            "KandinskyV22Img2ImgCombinedPipeline",
            "KandinskyV22Img2ImgPipeline",
            "KandinskyV22InpaintCombinedPipeline",
            "KandinskyV22InpaintPipeline",
            "KandinskyV22Pipeline",
            "KandinskyV22PriorEmb2EmbPipeline",
            "KandinskyV22PriorPipeline",
            "LatentConsistencyModelImg2ImgPipeline",
            "LatentConsistencyModelPipeline",
            "LattePipeline",
            "LDMTextToImagePipeline",
            "LEditsPPPipelineStableDiffusion",
            "LEditsPPPipelineStableDiffusionXL",
            "LTXConditionPipeline",
            "LTXImageToVideoPipeline",
            "LTXLatentUpsamplePipeline",
            "LTXPipeline",
            "LucyEditPipeline",
            "Lumina2Pipeline",
            "Lumina2Text2ImgPipeline",
            "LuminaPipeline",
            "LuminaText2ImgPipeline",
            "MarigoldDepthPipeline",
            "MarigoldIntrinsicsPipeline",
            "MarigoldNormalsPipeline",
            "MochiPipeline",
            "MusicLDMPipeline",
            "OmniGenPipeline",
            "PaintByExamplePipeline",
            "PIAPipeline",
            "PixArtAlphaPipeline",
            "PixArtSigmaPAGPipeline",
            "PixArtSigmaPipeline",
            "PRXPipeline",
            "QwenImageControlNetInpaintPipeline",
            "QwenImageControlNetPipeline",
            "QwenImageEditInpaintPipeline",
            "QwenImageEditPipeline",
            "QwenImageEditPlusPipeline",
            "QwenImageImg2ImgPipeline",
            "QwenImageInpaintPipeline",
            "QwenImagePipeline",
            "ReduxImageEncoder",
            "SanaControlNetPipeline",
            "SanaPAGPipeline",
            "SanaPipeline",
            "SanaSprintImg2ImgPipeline",
            "SanaSprintPipeline",
            "SanaVideoPipeline",
            "SemanticStableDiffusionPipeline",
            "ShapEImg2ImgPipeline",
            "ShapEPipeline",
            "SkyReelsV2DiffusionForcingImageToVideoPipeline",
            "SkyReelsV2DiffusionForcingPipeline",
            "SkyReelsV2DiffusionForcingVideoToVideoPipeline",
            "SkyReelsV2ImageToVideoPipeline",
            "SkyReelsV2Pipeline",
            "StableAudioPipeline",
            "StableAudioProjectionModel",
            "StableCascadeCombinedPipeline",
            "StableCascadeDecoderPipeline",
            "StableCascadePriorPipeline",
            "StableDiffusion3ControlNetInpaintingPipeline",
            "StableDiffusion3ControlNetPipeline",
            "StableDiffusion3Img2ImgPipeline",
            "StableDiffusion3InpaintPipeline",
            "StableDiffusion3PAGImg2ImgPipeline",
            "StableDiffusion3PAGImg2ImgPipeline",
            "StableDiffusion3PAGPipeline",
            "StableDiffusion3Pipeline",
            "StableDiffusionAdapterPipeline",
            "StableDiffusionAttendAndExcitePipeline",
            "StableDiffusionControlNetImg2ImgPipeline",
            "StableDiffusionControlNetInpaintPipeline",
            "StableDiffusionControlNetPAGInpaintPipeline",
            "StableDiffusionControlNetPAGPipeline",
            "StableDiffusionControlNetPipeline",
            "StableDiffusionControlNetXSPipeline",
            "StableDiffusionDepth2ImgPipeline",
            "StableDiffusionDiffEditPipeline",
            "StableDiffusionGLIGENPipeline",
            "StableDiffusionGLIGENTextImagePipeline",
            "StableDiffusionImageVariationPipeline",
            "StableDiffusionImg2ImgPipeline",
            "StableDiffusionInpaintPipeline",
            "StableDiffusionInpaintPipelineLegacy",
            "StableDiffusionInstructPix2PixPipeline",
            "StableDiffusionLatentUpscalePipeline",
            "StableDiffusionLDM3DPipeline",
            "StableDiffusionModelEditingPipeline",
            "StableDiffusionPAGImg2ImgPipeline",
            "StableDiffusionPAGInpaintPipeline",
            "StableDiffusionPAGPipeline",
            "StableDiffusionPanoramaPipeline",
            "StableDiffusionParadigmsPipeline",
            "StableDiffusionPipeline",
            "StableDiffusionPipelineSafe",
            "StableDiffusionPix2PixZeroPipeline",
            "StableDiffusionSAGPipeline",
            "StableDiffusionUpscalePipeline",
            "StableDiffusionXLAdapterPipeline",
            "StableDiffusionXLControlNetImg2ImgPipeline",
            "StableDiffusionXLControlNetInpaintPipeline",
            "StableDiffusionXLControlNetPAGImg2ImgPipeline",
            "StableDiffusionXLControlNetPAGPipeline",
            "StableDiffusionXLControlNetPipeline",
            "StableDiffusionXLControlNetUnionImg2ImgPipeline",
            "StableDiffusionXLControlNetUnionInpaintPipeline",
            "StableDiffusionXLControlNetUnionPipeline",
            "StableDiffusionXLControlNetXSPipeline",
            "StableDiffusionXLImg2ImgPipeline",
            "StableDiffusionXLInpaintPipeline",
            "StableDiffusionXLInstructPix2PixPipeline",
            "StableDiffusionXLPAGImg2ImgPipeline",
            "StableDiffusionXLPAGInpaintPipeline",
            "StableDiffusionXLPAGPipeline",
            "StableDiffusionXLPipeline",
            "StableUnCLIPImg2ImgPipeline",
            "StableUnCLIPPipeline",
            "StableVideoDiffusionPipeline",
            "TextToVideoSDPipeline",
            "TextToVideoZeroPipeline",
            "TextToVideoZeroSDXLPipeline",
            "UnCLIPImageVariationPipeline",
            "UnCLIPPipeline",
            "UniDiffuserModel",
            "UniDiffuserPipeline",
            "UniDiffuserTextDecoder",
            "VersatileDiffusionDualGuidedPipeline",
            "VersatileDiffusionImageVariationPipeline",
            "VersatileDiffusionPipeline",
            "VersatileDiffusionTextToImagePipeline",
            "VideoToVideoSDPipeline",
            "VisualClozeGenerationPipeline",
            "VisualClozePipeline",
            "VQDiffusionPipeline",
            "WanAnimatePipeline",
            "WanImageToVideoPipeline",
            "WanPipeline",
            "WanSpeechToVideoPipeline",
            "WanVACEPipeline",
            "WanVideoToVideoPipeline",
            "WuerstchenCombinedPipeline",
            "WuerstchenDecoderPipeline",
            "WuerstchenPriorPipeline",
        ]
    )


try:
    if not (is_torch_available() and is_transformers_available() and is_opencv_available()):
        raise OptionalDependencyNotAvailable()
except OptionalDependencyNotAvailable:
    from .utils import dummy_torch_and_transformers_and_opencv_objects  # noqa F403

    _import_structure["utils.dummy_torch_and_transformers_and_opencv_objects"] = [
        name for name in dir(dummy_torch_and_transformers_and_opencv_objects) if not name.startswith("_")
    ]

else:
    _import_structure["pipelines"].extend(["ConsisIDPipeline"])

try:
    if not (is_torch_available() and is_transformers_available() and is_k_diffusion_available()):
        raise OptionalDependencyNotAvailable()
except OptionalDependencyNotAvailable:
    from .utils import dummy_torch_and_transformers_and_k_diffusion_objects  # noqa F403

    _import_structure["utils.dummy_torch_and_transformers_and_k_diffusion_objects"] = [
        name for name in dir(dummy_torch_and_transformers_and_k_diffusion_objects) if not name.startswith("_")
    ]

else:
    _import_structure["pipelines"].extend(["StableDiffusionKDiffusionPipeline", "StableDiffusionXLKDiffusionPipeline"])

try:
    if not (is_torch_available() and is_transformers_available() and is_sentencepiece_available()):
        raise OptionalDependencyNotAvailable()
except OptionalDependencyNotAvailable:
    from .utils import dummy_torch_and_transformers_and_sentencepiece_objects  # noqa F403

    _import_structure["utils.dummy_torch_and_transformers_and_sentencepiece_objects"] = [
        name for name in dir(dummy_torch_and_transformers_and_sentencepiece_objects) if not name.startswith("_")
    ]

else:
    _import_structure["pipelines"].extend(["KolorsImg2ImgPipeline", "KolorsPAGPipeline", "KolorsPipeline"])

try:
    if not (is_torch_available() and is_transformers_available() and is_onnx_available()):
        raise OptionalDependencyNotAvailable()
except OptionalDependencyNotAvailable:
    from .utils import dummy_torch_and_transformers_and_onnx_objects  # noqa F403

    _import_structure["utils.dummy_torch_and_transformers_and_onnx_objects"] = [
        name for name in dir(dummy_torch_and_transformers_and_onnx_objects) if not name.startswith("_")
    ]

else:
    _import_structure["pipelines"].extend(
        [
            "OnnxStableDiffusionImg2ImgPipeline",
            "OnnxStableDiffusionInpaintPipeline",
            "OnnxStableDiffusionInpaintPipelineLegacy",
            "OnnxStableDiffusionPipeline",
            "OnnxStableDiffusionUpscalePipeline",
            "StableDiffusionOnnxPipeline",
        ]
    )

try:
    if not (is_torch_available() and is_librosa_available()):
        raise OptionalDependencyNotAvailable()
except OptionalDependencyNotAvailable:
    from .utils import dummy_torch_and_librosa_objects  # noqa F403

    _import_structure["utils.dummy_torch_and_librosa_objects"] = [
        name for name in dir(dummy_torch_and_librosa_objects) if not name.startswith("_")
    ]

else:
    _import_structure["pipelines"].extend(["AudioDiffusionPipeline", "Mel"])

try:
    if not (is_transformers_available() and is_torch_available() and is_note_seq_available()):
        raise OptionalDependencyNotAvailable()
except OptionalDependencyNotAvailable:
    from .utils import dummy_transformers_and_torch_and_note_seq_objects  # noqa F403

    _import_structure["utils.dummy_transformers_and_torch_and_note_seq_objects"] = [
        name for name in dir(dummy_transformers_and_torch_and_note_seq_objects) if not name.startswith("_")
    ]


else:
    _import_structure["pipelines"].extend(["SpectrogramDiffusionPipeline"])

try:
    if not is_flax_available():
        raise OptionalDependencyNotAvailable()
except OptionalDependencyNotAvailable:
    from .utils import dummy_flax_objects  # noqa F403

    _import_structure["utils.dummy_flax_objects"] = [
        name for name in dir(dummy_flax_objects) if not name.startswith("_")
    ]


else:
    _import_structure["models.controlnets.controlnet_flax"] = ["FlaxControlNetModel"]
    _import_structure["models.modeling_flax_utils"] = ["FlaxModelMixin"]
    _import_structure["models.unets.unet_2d_condition_flax"] = ["FlaxUNet2DConditionModel"]
    _import_structure["models.vae_flax"] = ["FlaxAutoencoderKL"]
    _import_structure["pipelines"].extend(["FlaxDiffusionPipeline"])
    _import_structure["schedulers"].extend(
        [
            "FlaxDDIMScheduler",
            "FlaxDDPMScheduler",
            "FlaxDPMSolverMultistepScheduler",
            "FlaxEulerDiscreteScheduler",
            "FlaxKarrasVeScheduler",
            "FlaxLMSDiscreteScheduler",
            "FlaxPNDMScheduler",
            "FlaxSchedulerMixin",
            "FlaxScoreSdeVeScheduler",
        ]
    )


try:
    if not (is_flax_available() and is_transformers_available()):
        raise OptionalDependencyNotAvailable()
except OptionalDependencyNotAvailable:
    from .utils import dummy_flax_and_transformers_objects  # noqa F403

    _import_structure["utils.dummy_flax_and_transformers_objects"] = [
        name for name in dir(dummy_flax_and_transformers_objects) if not name.startswith("_")
    ]


else:
    _import_structure["pipelines"].extend(
        [
            "FlaxStableDiffusionControlNetPipeline",
            "FlaxStableDiffusionImg2ImgPipeline",
            "FlaxStableDiffusionInpaintPipeline",
            "FlaxStableDiffusionPipeline",
            "FlaxStableDiffusionXLPipeline",
        ]
    )

try:
    if not (is_note_seq_available()):
        raise OptionalDependencyNotAvailable()
except OptionalDependencyNotAvailable:
    from .utils import dummy_note_seq_objects  # noqa F403

    _import_structure["utils.dummy_note_seq_objects"] = [
        name for name in dir(dummy_note_seq_objects) if not name.startswith("_")
    ]


else:
    _import_structure["pipelines"].extend(["MidiProcessor"])

if TYPE_CHECKING or DIFFUSERS_SLOW_IMPORT:
    from .configuration_utils import ConfigMixin
    from .quantizers import PipelineQuantizationConfig

    try:
        if not is_bitsandbytes_available():
            raise OptionalDependencyNotAvailable()
    except OptionalDependencyNotAvailable:
        from .utils.dummy_bitsandbytes_objects import *
    else:
        from .quantizers.quantization_config import BitsAndBytesConfig

    try:
        if not is_gguf_available():
            raise OptionalDependencyNotAvailable()
    except OptionalDependencyNotAvailable:
        from .utils.dummy_gguf_objects import *
    else:
        from .quantizers.quantization_config import GGUFQuantizationConfig

    try:
        if not is_torchao_available():
            raise OptionalDependencyNotAvailable()
    except OptionalDependencyNotAvailable:
        from .utils.dummy_torchao_objects import *
    else:
        from .quantizers.quantization_config import TorchAoConfig

    try:
        if not is_optimum_quanto_available():
            raise OptionalDependencyNotAvailable()
    except OptionalDependencyNotAvailable:
        from .utils.dummy_optimum_quanto_objects import *
    else:
        from .quantizers.quantization_config import QuantoConfig

    try:
        if not is_nvidia_modelopt_available():
            raise OptionalDependencyNotAvailable()
    except OptionalDependencyNotAvailable:
        from .utils.dummy_nvidia_modelopt_objects import *
    else:
        from .quantizers.quantization_config import NVIDIAModelOptConfig

    try:
        if not is_onnx_available():
            raise OptionalDependencyNotAvailable()
    except OptionalDependencyNotAvailable:
        from .utils.dummy_onnx_objects import *  # noqa F403
    else:
        from .pipelines import OnnxRuntimeModel

    try:
        if not is_torch_available():
            raise OptionalDependencyNotAvailable()
    except OptionalDependencyNotAvailable:
        from .utils.dummy_pt_objects import *  # noqa F403
    else:
        from .guiders import (
            AdaptiveProjectedGuidance,
            AdaptiveProjectedMixGuidance,
            AutoGuidance,
            BaseGuidance,
            ClassifierFreeGuidance,
            ClassifierFreeZeroStarGuidance,
            FrequencyDecoupledGuidance,
            PerturbedAttentionGuidance,
            SkipLayerGuidance,
            SmoothedEnergyGuidance,
            TangentialClassifierFreeGuidance,
        )
        from .hooks import (
            FasterCacheConfig,
            FirstBlockCacheConfig,
            HookRegistry,
            LayerSkipConfig,
            PyramidAttentionBroadcastConfig,
            SmoothedEnergyGuidanceConfig,
            apply_faster_cache,
            apply_first_block_cache,
            apply_layer_skip,
            apply_pyramid_attention_broadcast,
        )
        from .models import (
            AllegroTransformer3DModel,
            AsymmetricAutoencoderKL,
            AttentionBackendName,
            AuraFlowTransformer2DModel,
            AutoencoderDC,
            AutoencoderKL,
            AutoencoderKLAllegro,
            AutoencoderKLCogVideoX,
            AutoencoderKLCosmos,
            AutoencoderKLHunyuanImage,
            AutoencoderKLHunyuanImageRefiner,
            AutoencoderKLHunyuanVideo,
            AutoencoderKLLTXVideo,
            AutoencoderKLMagvit,
            AutoencoderKLMochi,
            AutoencoderKLQwenImage,
            AutoencoderKLTemporalDecoder,
            AutoencoderKLWan,
            AutoencoderOobleck,
            AutoencoderTiny,
            AutoModel,
            BriaFiboTransformer2DModel,
            BriaTransformer2DModel,
            CacheMixin,
            ChromaTransformer2DModel,
            ChronoEditTransformer3DModel,
            CogVideoXTransformer3DModel,
            CogView3PlusTransformer2DModel,
            CogView4Transformer2DModel,
            ConsisIDTransformer3DModel,
            ConsistencyDecoderVAE,
            ContextParallelConfig,
            ControlNetModel,
            ControlNetUnionModel,
            ControlNetXSAdapter,
            CosmosTransformer3DModel,
            DiTTransformer2DModel,
            EasyAnimateTransformer3DModel,
            FluxControlNetModel,
            FluxMultiControlNetModel,
            FluxTransformer2DModel,
            HiDreamImageTransformer2DModel,
            HunyuanDiT2DControlNetModel,
            HunyuanDiT2DModel,
            HunyuanDiT2DMultiControlNetModel,
            HunyuanImageTransformer2DModel,
            HunyuanVideoFramepackTransformer3DModel,
            HunyuanVideoTransformer3DModel,
            I2VGenXLUNet,
            Kandinsky3UNet,
            Kandinsky5Transformer3DModel,
            LatteTransformer3DModel,
            LTXVideoTransformer3DModel,
            Lumina2Transformer2DModel,
            LuminaNextDiT2DModel,
            MochiTransformer3DModel,
            ModelMixin,
            MotionAdapter,
            MultiAdapter,
            MultiControlNetModel,
            OmniGenTransformer2DModel,
            ParallelConfig,
            PixArtTransformer2DModel,
            PriorTransformer,
            PRXTransformer2DModel,
            QwenImageControlNetModel,
            QwenImageMultiControlNetModel,
            QwenImageTransformer2DModel,
            SanaControlNetModel,
            SanaTransformer2DModel,
            SanaVideoTransformer3DModel,
            SD3ControlNetModel,
            SD3MultiControlNetModel,
            SD3Transformer2DModel,
            SkyReelsV2Transformer3DModel,
            SparseControlNetModel,
            StableAudioDiTModel,
            T2IAdapter,
            T5FilmDecoder,
            Transformer2DModel,
            TransformerTemporalModel,
            UNet1DModel,
            UNet2DConditionModel,
            UNet2DModel,
            UNet3DConditionModel,
            UNetControlNetXSModel,
            UNetMotionModel,
            UNetSpatioTemporalConditionModel,
            UVit2DModel,
            VQModel,
<<<<<<< HEAD
            WanS2VTransformer3DModel,
=======
            WanAnimateTransformer3DModel,
>>>>>>> eeae0338
            WanTransformer3DModel,
            WanVACETransformer3DModel,
            attention_backend,
        )
        from .modular_pipelines import ComponentsManager, ComponentSpec, ModularPipeline, ModularPipelineBlocks
        from .optimization import (
            get_constant_schedule,
            get_constant_schedule_with_warmup,
            get_cosine_schedule_with_warmup,
            get_cosine_with_hard_restarts_schedule_with_warmup,
            get_linear_schedule_with_warmup,
            get_polynomial_decay_schedule_with_warmup,
            get_scheduler,
        )
        from .pipelines import (
            AudioPipelineOutput,
            AutoPipelineForImage2Image,
            AutoPipelineForInpainting,
            AutoPipelineForText2Image,
            BlipDiffusionControlNetPipeline,
            BlipDiffusionPipeline,
            CLIPImageProjection,
            ConsistencyModelPipeline,
            DanceDiffusionPipeline,
            DDIMPipeline,
            DDPMPipeline,
            DiffusionPipeline,
            DiTPipeline,
            ImagePipelineOutput,
            KarrasVePipeline,
            LDMPipeline,
            LDMSuperResolutionPipeline,
            PNDMPipeline,
            RePaintPipeline,
            ScoreSdeVePipeline,
            StableDiffusionMixin,
        )
        from .quantizers import DiffusersQuantizer
        from .schedulers import (
            AmusedScheduler,
            CMStochasticIterativeScheduler,
            CogVideoXDDIMScheduler,
            CogVideoXDPMScheduler,
            DDIMInverseScheduler,
            DDIMParallelScheduler,
            DDIMScheduler,
            DDPMParallelScheduler,
            DDPMScheduler,
            DDPMWuerstchenScheduler,
            DEISMultistepScheduler,
            DPMSolverMultistepInverseScheduler,
            DPMSolverMultistepScheduler,
            DPMSolverSinglestepScheduler,
            EDMDPMSolverMultistepScheduler,
            EDMEulerScheduler,
            EulerAncestralDiscreteScheduler,
            EulerDiscreteScheduler,
            FlowMatchEulerDiscreteScheduler,
            FlowMatchHeunDiscreteScheduler,
            FlowMatchLCMScheduler,
            HeunDiscreteScheduler,
            IPNDMScheduler,
            KarrasVeScheduler,
            KDPM2AncestralDiscreteScheduler,
            KDPM2DiscreteScheduler,
            LCMScheduler,
            PNDMScheduler,
            RePaintScheduler,
            SASolverScheduler,
            SchedulerMixin,
            SCMScheduler,
            ScoreSdeVeScheduler,
            TCDScheduler,
            UnCLIPScheduler,
            UniPCMultistepScheduler,
            VQDiffusionScheduler,
        )
        from .training_utils import EMAModel

    try:
        if not (is_torch_available() and is_scipy_available()):
            raise OptionalDependencyNotAvailable()
    except OptionalDependencyNotAvailable:
        from .utils.dummy_torch_and_scipy_objects import *  # noqa F403
    else:
        from .schedulers import LMSDiscreteScheduler

    try:
        if not (is_torch_available() and is_torchsde_available()):
            raise OptionalDependencyNotAvailable()
    except OptionalDependencyNotAvailable:
        from .utils.dummy_torch_and_torchsde_objects import *  # noqa F403
    else:
        from .schedulers import CosineDPMSolverMultistepScheduler, DPMSolverSDEScheduler

    try:
        if not (is_torch_available() and is_transformers_available()):
            raise OptionalDependencyNotAvailable()
    except OptionalDependencyNotAvailable:
        from .utils.dummy_torch_and_transformers_objects import *  # noqa F403
    else:
        from .modular_pipelines import (
            FluxAutoBlocks,
            FluxKontextAutoBlocks,
            FluxKontextModularPipeline,
            FluxModularPipeline,
            QwenImageAutoBlocks,
            QwenImageEditAutoBlocks,
            QwenImageEditModularPipeline,
            QwenImageEditPlusAutoBlocks,
            QwenImageEditPlusModularPipeline,
            QwenImageModularPipeline,
            StableDiffusionXLAutoBlocks,
            StableDiffusionXLModularPipeline,
            Wan22AutoBlocks,
            WanAutoBlocks,
            WanModularPipeline,
        )
        from .pipelines import (
            AllegroPipeline,
            AltDiffusionImg2ImgPipeline,
            AltDiffusionPipeline,
            AmusedImg2ImgPipeline,
            AmusedInpaintPipeline,
            AmusedPipeline,
            AnimateDiffControlNetPipeline,
            AnimateDiffPAGPipeline,
            AnimateDiffPipeline,
            AnimateDiffSDXLPipeline,
            AnimateDiffSparseControlNetPipeline,
            AnimateDiffVideoToVideoControlNetPipeline,
            AnimateDiffVideoToVideoPipeline,
            AudioLDM2Pipeline,
            AudioLDM2ProjectionModel,
            AudioLDM2UNet2DConditionModel,
            AudioLDMPipeline,
            AuraFlowPipeline,
            BriaFiboPipeline,
            BriaPipeline,
            ChromaImg2ImgPipeline,
            ChromaPipeline,
            ChronoEditPipeline,
            CLIPImageProjection,
            CogVideoXFunControlPipeline,
            CogVideoXImageToVideoPipeline,
            CogVideoXPipeline,
            CogVideoXVideoToVideoPipeline,
            CogView3PlusPipeline,
            CogView4ControlPipeline,
            CogView4Pipeline,
            ConsisIDPipeline,
            Cosmos2TextToImagePipeline,
            Cosmos2VideoToWorldPipeline,
            CosmosTextToWorldPipeline,
            CosmosVideoToWorldPipeline,
            CycleDiffusionPipeline,
            EasyAnimateControlPipeline,
            EasyAnimateInpaintPipeline,
            EasyAnimatePipeline,
            FluxControlImg2ImgPipeline,
            FluxControlInpaintPipeline,
            FluxControlNetImg2ImgPipeline,
            FluxControlNetInpaintPipeline,
            FluxControlNetPipeline,
            FluxControlPipeline,
            FluxFillPipeline,
            FluxImg2ImgPipeline,
            FluxInpaintPipeline,
            FluxKontextInpaintPipeline,
            FluxKontextPipeline,
            FluxPipeline,
            FluxPriorReduxPipeline,
            HiDreamImagePipeline,
            HunyuanDiTControlNetPipeline,
            HunyuanDiTPAGPipeline,
            HunyuanDiTPipeline,
            HunyuanImagePipeline,
            HunyuanImageRefinerPipeline,
            HunyuanSkyreelsImageToVideoPipeline,
            HunyuanVideoFramepackPipeline,
            HunyuanVideoImageToVideoPipeline,
            HunyuanVideoPipeline,
            I2VGenXLPipeline,
            IFImg2ImgPipeline,
            IFImg2ImgSuperResolutionPipeline,
            IFInpaintingPipeline,
            IFInpaintingSuperResolutionPipeline,
            IFPipeline,
            IFSuperResolutionPipeline,
            ImageTextPipelineOutput,
            Kandinsky3Img2ImgPipeline,
            Kandinsky3Pipeline,
            Kandinsky5T2VPipeline,
            KandinskyCombinedPipeline,
            KandinskyImg2ImgCombinedPipeline,
            KandinskyImg2ImgPipeline,
            KandinskyInpaintCombinedPipeline,
            KandinskyInpaintPipeline,
            KandinskyPipeline,
            KandinskyPriorPipeline,
            KandinskyV22CombinedPipeline,
            KandinskyV22ControlnetImg2ImgPipeline,
            KandinskyV22ControlnetPipeline,
            KandinskyV22Img2ImgCombinedPipeline,
            KandinskyV22Img2ImgPipeline,
            KandinskyV22InpaintCombinedPipeline,
            KandinskyV22InpaintPipeline,
            KandinskyV22Pipeline,
            KandinskyV22PriorEmb2EmbPipeline,
            KandinskyV22PriorPipeline,
            LatentConsistencyModelImg2ImgPipeline,
            LatentConsistencyModelPipeline,
            LattePipeline,
            LDMTextToImagePipeline,
            LEditsPPPipelineStableDiffusion,
            LEditsPPPipelineStableDiffusionXL,
            LTXConditionPipeline,
            LTXImageToVideoPipeline,
            LTXLatentUpsamplePipeline,
            LTXPipeline,
            LucyEditPipeline,
            Lumina2Pipeline,
            Lumina2Text2ImgPipeline,
            LuminaPipeline,
            LuminaText2ImgPipeline,
            MarigoldDepthPipeline,
            MarigoldIntrinsicsPipeline,
            MarigoldNormalsPipeline,
            MochiPipeline,
            MusicLDMPipeline,
            OmniGenPipeline,
            PaintByExamplePipeline,
            PIAPipeline,
            PixArtAlphaPipeline,
            PixArtSigmaPAGPipeline,
            PixArtSigmaPipeline,
            PRXPipeline,
            QwenImageControlNetInpaintPipeline,
            QwenImageControlNetPipeline,
            QwenImageEditInpaintPipeline,
            QwenImageEditPipeline,
            QwenImageEditPlusPipeline,
            QwenImageImg2ImgPipeline,
            QwenImageInpaintPipeline,
            QwenImagePipeline,
            ReduxImageEncoder,
            SanaControlNetPipeline,
            SanaPAGPipeline,
            SanaPipeline,
            SanaSprintImg2ImgPipeline,
            SanaSprintPipeline,
            SanaVideoPipeline,
            SemanticStableDiffusionPipeline,
            ShapEImg2ImgPipeline,
            ShapEPipeline,
            SkyReelsV2DiffusionForcingImageToVideoPipeline,
            SkyReelsV2DiffusionForcingPipeline,
            SkyReelsV2DiffusionForcingVideoToVideoPipeline,
            SkyReelsV2ImageToVideoPipeline,
            SkyReelsV2Pipeline,
            StableAudioPipeline,
            StableAudioProjectionModel,
            StableCascadeCombinedPipeline,
            StableCascadeDecoderPipeline,
            StableCascadePriorPipeline,
            StableDiffusion3ControlNetInpaintingPipeline,
            StableDiffusion3ControlNetPipeline,
            StableDiffusion3Img2ImgPipeline,
            StableDiffusion3InpaintPipeline,
            StableDiffusion3PAGImg2ImgPipeline,
            StableDiffusion3PAGPipeline,
            StableDiffusion3Pipeline,
            StableDiffusionAdapterPipeline,
            StableDiffusionAttendAndExcitePipeline,
            StableDiffusionControlNetImg2ImgPipeline,
            StableDiffusionControlNetInpaintPipeline,
            StableDiffusionControlNetPAGInpaintPipeline,
            StableDiffusionControlNetPAGPipeline,
            StableDiffusionControlNetPipeline,
            StableDiffusionControlNetXSPipeline,
            StableDiffusionDepth2ImgPipeline,
            StableDiffusionDiffEditPipeline,
            StableDiffusionGLIGENPipeline,
            StableDiffusionGLIGENTextImagePipeline,
            StableDiffusionImageVariationPipeline,
            StableDiffusionImg2ImgPipeline,
            StableDiffusionInpaintPipeline,
            StableDiffusionInpaintPipelineLegacy,
            StableDiffusionInstructPix2PixPipeline,
            StableDiffusionLatentUpscalePipeline,
            StableDiffusionLDM3DPipeline,
            StableDiffusionModelEditingPipeline,
            StableDiffusionPAGImg2ImgPipeline,
            StableDiffusionPAGInpaintPipeline,
            StableDiffusionPAGPipeline,
            StableDiffusionPanoramaPipeline,
            StableDiffusionParadigmsPipeline,
            StableDiffusionPipeline,
            StableDiffusionPipelineSafe,
            StableDiffusionPix2PixZeroPipeline,
            StableDiffusionSAGPipeline,
            StableDiffusionUpscalePipeline,
            StableDiffusionXLAdapterPipeline,
            StableDiffusionXLControlNetImg2ImgPipeline,
            StableDiffusionXLControlNetInpaintPipeline,
            StableDiffusionXLControlNetPAGImg2ImgPipeline,
            StableDiffusionXLControlNetPAGPipeline,
            StableDiffusionXLControlNetPipeline,
            StableDiffusionXLControlNetUnionImg2ImgPipeline,
            StableDiffusionXLControlNetUnionInpaintPipeline,
            StableDiffusionXLControlNetUnionPipeline,
            StableDiffusionXLControlNetXSPipeline,
            StableDiffusionXLImg2ImgPipeline,
            StableDiffusionXLInpaintPipeline,
            StableDiffusionXLInstructPix2PixPipeline,
            StableDiffusionXLPAGImg2ImgPipeline,
            StableDiffusionXLPAGInpaintPipeline,
            StableDiffusionXLPAGPipeline,
            StableDiffusionXLPipeline,
            StableUnCLIPImg2ImgPipeline,
            StableUnCLIPPipeline,
            StableVideoDiffusionPipeline,
            TextToVideoSDPipeline,
            TextToVideoZeroPipeline,
            TextToVideoZeroSDXLPipeline,
            UnCLIPImageVariationPipeline,
            UnCLIPPipeline,
            UniDiffuserModel,
            UniDiffuserPipeline,
            UniDiffuserTextDecoder,
            VersatileDiffusionDualGuidedPipeline,
            VersatileDiffusionImageVariationPipeline,
            VersatileDiffusionPipeline,
            VersatileDiffusionTextToImagePipeline,
            VideoToVideoSDPipeline,
            VisualClozeGenerationPipeline,
            VisualClozePipeline,
            VQDiffusionPipeline,
            WanAnimatePipeline,
            WanImageToVideoPipeline,
            WanPipeline,
            WanSpeechToVideoPipeline,
            WanVACEPipeline,
            WanVideoToVideoPipeline,
            WuerstchenCombinedPipeline,
            WuerstchenDecoderPipeline,
            WuerstchenPriorPipeline,
        )

    try:
        if not (is_torch_available() and is_transformers_available() and is_k_diffusion_available()):
            raise OptionalDependencyNotAvailable()
    except OptionalDependencyNotAvailable:
        from .utils.dummy_torch_and_transformers_and_k_diffusion_objects import *  # noqa F403
    else:
        from .pipelines import StableDiffusionKDiffusionPipeline, StableDiffusionXLKDiffusionPipeline

    try:
        if not (is_torch_available() and is_transformers_available() and is_sentencepiece_available()):
            raise OptionalDependencyNotAvailable()
    except OptionalDependencyNotAvailable:
        from .utils.dummy_torch_and_transformers_and_sentencepiece_objects import *  # noqa F403
    else:
        from .pipelines import KolorsImg2ImgPipeline, KolorsPAGPipeline, KolorsPipeline

    try:
        if not (is_torch_available() and is_transformers_available() and is_opencv_available()):
            raise OptionalDependencyNotAvailable()
    except OptionalDependencyNotAvailable:
        from .utils.dummy_torch_and_transformers_and_opencv_objects import *  # noqa F403
    else:
        from .pipelines import ConsisIDPipeline

    try:
        if not (is_torch_available() and is_transformers_available() and is_onnx_available()):
            raise OptionalDependencyNotAvailable()
    except OptionalDependencyNotAvailable:
        from .utils.dummy_torch_and_transformers_and_onnx_objects import *  # noqa F403
    else:
        from .pipelines import (
            OnnxStableDiffusionImg2ImgPipeline,
            OnnxStableDiffusionInpaintPipeline,
            OnnxStableDiffusionInpaintPipelineLegacy,
            OnnxStableDiffusionPipeline,
            OnnxStableDiffusionUpscalePipeline,
            StableDiffusionOnnxPipeline,
        )

    try:
        if not (is_torch_available() and is_librosa_available()):
            raise OptionalDependencyNotAvailable()
    except OptionalDependencyNotAvailable:
        from .utils.dummy_torch_and_librosa_objects import *  # noqa F403
    else:
        from .pipelines import AudioDiffusionPipeline, Mel

    try:
        if not (is_transformers_available() and is_torch_available() and is_note_seq_available()):
            raise OptionalDependencyNotAvailable()
    except OptionalDependencyNotAvailable:
        from .utils.dummy_transformers_and_torch_and_note_seq_objects import *  # noqa F403
    else:
        from .pipelines import SpectrogramDiffusionPipeline

    try:
        if not is_flax_available():
            raise OptionalDependencyNotAvailable()
    except OptionalDependencyNotAvailable:
        from .utils.dummy_flax_objects import *  # noqa F403
    else:
        from .models.controlnets.controlnet_flax import FlaxControlNetModel
        from .models.modeling_flax_utils import FlaxModelMixin
        from .models.unets.unet_2d_condition_flax import FlaxUNet2DConditionModel
        from .models.vae_flax import FlaxAutoencoderKL
        from .pipelines import FlaxDiffusionPipeline
        from .schedulers import (
            FlaxDDIMScheduler,
            FlaxDDPMScheduler,
            FlaxDPMSolverMultistepScheduler,
            FlaxEulerDiscreteScheduler,
            FlaxKarrasVeScheduler,
            FlaxLMSDiscreteScheduler,
            FlaxPNDMScheduler,
            FlaxSchedulerMixin,
            FlaxScoreSdeVeScheduler,
        )

    try:
        if not (is_flax_available() and is_transformers_available()):
            raise OptionalDependencyNotAvailable()
    except OptionalDependencyNotAvailable:
        from .utils.dummy_flax_and_transformers_objects import *  # noqa F403
    else:
        from .pipelines import (
            FlaxStableDiffusionControlNetPipeline,
            FlaxStableDiffusionImg2ImgPipeline,
            FlaxStableDiffusionInpaintPipeline,
            FlaxStableDiffusionPipeline,
            FlaxStableDiffusionXLPipeline,
        )

    try:
        if not (is_note_seq_available()):
            raise OptionalDependencyNotAvailable()
    except OptionalDependencyNotAvailable:
        from .utils.dummy_note_seq_objects import *  # noqa F403
    else:
        from .pipelines import MidiProcessor

else:
    import sys

    sys.modules[__name__] = _LazyModule(
        __name__,
        globals()["__file__"],
        _import_structure,
        module_spec=__spec__,
        extra_objects={"__version__": __version__},
    )<|MERGE_RESOLUTION|>--- conflicted
+++ resolved
@@ -268,11 +268,8 @@
             "UNetSpatioTemporalConditionModel",
             "UVit2DModel",
             "VQModel",
-<<<<<<< HEAD
             "WanS2VTransformer3DModel",
-=======
             "WanAnimateTransformer3DModel",
->>>>>>> eeae0338
             "WanTransformer3DModel",
             "WanVACETransformer3DModel",
             "attention_backend",
@@ -984,11 +981,8 @@
             UNetSpatioTemporalConditionModel,
             UVit2DModel,
             VQModel,
-<<<<<<< HEAD
             WanS2VTransformer3DModel,
-=======
             WanAnimateTransformer3DModel,
->>>>>>> eeae0338
             WanTransformer3DModel,
             WanVACETransformer3DModel,
             attention_backend,
