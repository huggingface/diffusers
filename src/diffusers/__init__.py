__version__ = "0.30.0.dev0"

from typing import TYPE_CHECKING

from .utils import (
    DIFFUSERS_SLOW_IMPORT,
    OptionalDependencyNotAvailable,
    _LazyModule,
    is_flax_available,
    is_k_diffusion_available,
    is_librosa_available,
    is_note_seq_available,
    is_onnx_available,
    is_scipy_available,
    is_sentencepiece_available,
    is_torch_available,
    is_torchsde_available,
    is_transformers_available,
)


# Lazy Import based on
# https://github.com/huggingface/transformers/blob/main/src/transformers/__init__.py

# When adding a new object to this init, please add it to `_import_structure`. The `_import_structure` is a dictionary submodule to list of object names,
# and is used to defer the actual importing for when the objects are requested.
# This way `import diffusers` provides the names in the namespace without actually importing anything (and especially none of the backends).

_import_structure = {
    "configuration_utils": ["ConfigMixin"],
    "loaders": ["FromOriginalModelMixin"],
    "models": [],
    "pipelines": [],
    "schedulers": [],
    "utils": [
        "OptionalDependencyNotAvailable",
        "is_flax_available",
        "is_inflect_available",
        "is_invisible_watermark_available",
        "is_k_diffusion_available",
        "is_k_diffusion_version",
        "is_librosa_available",
        "is_note_seq_available",
        "is_onnx_available",
        "is_scipy_available",
        "is_torch_available",
        "is_torchsde_available",
        "is_transformers_available",
        "is_transformers_version",
        "is_unidecode_available",
        "logging",
    ],
}

try:
    if not is_onnx_available():
        raise OptionalDependencyNotAvailable()
except OptionalDependencyNotAvailable:
    from .utils import dummy_onnx_objects  # noqa F403

    _import_structure["utils.dummy_onnx_objects"] = [
        name for name in dir(dummy_onnx_objects) if not name.startswith("_")
    ]

else:
    _import_structure["pipelines"].extend(["OnnxRuntimeModel"])

try:
    if not is_torch_available():
        raise OptionalDependencyNotAvailable()
except OptionalDependencyNotAvailable:
    from .utils import dummy_pt_objects  # noqa F403

    _import_structure["utils.dummy_pt_objects"] = [name for name in dir(dummy_pt_objects) if not name.startswith("_")]

else:
    _import_structure["models"].extend(
        [
            "AsymmetricAutoencoderKL",
            "AuraFlowTransformer2DModel",
            "AutoencoderKL",
            "AutoencoderKLCogVideoX",
            "AutoencoderKLTemporalDecoder",
            "AutoencoderOobleck",
            "AutoencoderTiny",
            "CogVideoXTransformer3DModel",
            "ConsistencyDecoderVAE",
            "ControlNetModel",
            "ControlNetXSAdapter",
            "DiTTransformer2DModel",
            "FluxControlNetModel",
            "FluxTransformer2DModel",
            "HunyuanDiT2DControlNetModel",
            "HunyuanDiT2DModel",
            "HunyuanDiT2DMultiControlNetModel",
            "I2VGenXLUNet",
            "Kandinsky3UNet",
            "LatteTransformer3DModel",
            "LuminaNextDiT2DModel",
            "ModelMixin",
            "MotionAdapter",
            "MultiAdapter",
            "PixArtTransformer2DModel",
            "PriorTransformer",
            "SD3ControlNetModel",
            "SD3MultiControlNetModel",
            "SD3Transformer2DModel",
            "SparseControlNetModel",
            "StableAudioDiTModel",
            "StableCascadeUNet",
            "T2IAdapter",
            "T5FilmDecoder",
            "Transformer2DModel",
            "UNet1DModel",
            "UNet2DConditionModel",
            "UNet2DModel",
            "UNet3DConditionModel",
            "UNetControlNetXSModel",
            "UNetMotionModel",
            "UNetSpatioTemporalConditionModel",
            "UVit2DModel",
            "VQModel",
        ]
    )

    _import_structure["optimization"] = [
        "get_constant_schedule",
        "get_constant_schedule_with_warmup",
        "get_cosine_schedule_with_warmup",
        "get_cosine_with_hard_restarts_schedule_with_warmup",
        "get_linear_schedule_with_warmup",
        "get_polynomial_decay_schedule_with_warmup",
        "get_scheduler",
    ]
    _import_structure["pipelines"].extend(
        [
            "AudioPipelineOutput",
            "AutoPipelineForImage2Image",
            "AutoPipelineForInpainting",
            "AutoPipelineForText2Image",
            "ConsistencyModelPipeline",
            "DanceDiffusionPipeline",
            "DDIMPipeline",
            "DDPMPipeline",
            "DiffusionPipeline",
            "DiTPipeline",
            "ImagePipelineOutput",
            "KarrasVePipeline",
            "LDMPipeline",
            "LDMSuperResolutionPipeline",
            "PNDMPipeline",
            "RePaintPipeline",
            "ScoreSdeVePipeline",
            "StableDiffusionMixin",
        ]
    )
    _import_structure["schedulers"].extend(
        [
            "AmusedScheduler",
            "CMStochasticIterativeScheduler",
            "CogVideoXDDIMScheduler",
            "CogVideoXDPMScheduler",
            "DDIMInverseScheduler",
            "DDIMParallelScheduler",
            "DDIMScheduler",
            "DDPMParallelScheduler",
            "DDPMScheduler",
            "DDPMWuerstchenScheduler",
            "DEISMultistepScheduler",
            "DPMSolverMultistepInverseScheduler",
            "DPMSolverMultistepScheduler",
            "DPMSolverSinglestepScheduler",
            "EDMDPMSolverMultistepScheduler",
            "EDMEulerScheduler",
            "EulerAncestralDiscreteScheduler",
            "EulerDiscreteScheduler",
            "FlowMatchEulerDiscreteScheduler",
            "FlowMatchHeunDiscreteScheduler",
            "HeunDiscreteScheduler",
            "IPNDMScheduler",
            "KarrasVeScheduler",
            "KDPM2AncestralDiscreteScheduler",
            "KDPM2DiscreteScheduler",
            "LCMScheduler",
            "PNDMScheduler",
            "RePaintScheduler",
            "SASolverScheduler",
            "SchedulerMixin",
            "ScoreSdeVeScheduler",
            "TCDScheduler",
            "UnCLIPScheduler",
            "UniPCMultistepScheduler",
            "VQDiffusionScheduler",
        ]
    )
    _import_structure["training_utils"] = ["EMAModel"]

try:
    if not (is_torch_available() and is_scipy_available()):
        raise OptionalDependencyNotAvailable()
except OptionalDependencyNotAvailable:
    from .utils import dummy_torch_and_scipy_objects  # noqa F403

    _import_structure["utils.dummy_torch_and_scipy_objects"] = [
        name for name in dir(dummy_torch_and_scipy_objects) if not name.startswith("_")
    ]

else:
    _import_structure["schedulers"].extend(["LMSDiscreteScheduler"])

try:
    if not (is_torch_available() and is_torchsde_available()):
        raise OptionalDependencyNotAvailable()
except OptionalDependencyNotAvailable:
    from .utils import dummy_torch_and_torchsde_objects  # noqa F403

    _import_structure["utils.dummy_torch_and_torchsde_objects"] = [
        name for name in dir(dummy_torch_and_torchsde_objects) if not name.startswith("_")
    ]

else:
    _import_structure["schedulers"].extend(["CosineDPMSolverMultistepScheduler", "DPMSolverSDEScheduler"])

try:
    if not (is_torch_available() and is_transformers_available()):
        raise OptionalDependencyNotAvailable()
except OptionalDependencyNotAvailable:
    from .utils import dummy_torch_and_transformers_objects  # noqa F403

    _import_structure["utils.dummy_torch_and_transformers_objects"] = [
        name for name in dir(dummy_torch_and_transformers_objects) if not name.startswith("_")
    ]

else:
    _import_structure["pipelines"].extend(
        [
            "AltDiffusionImg2ImgPipeline",
            "AltDiffusionPipeline",
            "AmusedImg2ImgPipeline",
            "AmusedInpaintPipeline",
            "AmusedPipeline",
            "AnimateDiffControlNetPipeline",
            "AnimateDiffPAGPipeline",
            "AnimateDiffPipeline",
            "AnimateDiffSDXLPipeline",
            "AnimateDiffSparseControlNetPipeline",
            "AnimateDiffVideoToVideoPipeline",
            "AudioLDM2Pipeline",
            "AudioLDM2ProjectionModel",
            "AudioLDM2UNet2DConditionModel",
            "AudioLDMPipeline",
            "AuraFlowPipeline",
            "BlipDiffusionControlNetPipeline",
            "BlipDiffusionPipeline",
            "CLIPImageProjection",
            "CogVideoXPipeline",
            "CycleDiffusionPipeline",
<<<<<<< HEAD
            "FluxImg2ImgPipeline",
            "FluxInpaintPipeline",
=======
            "FluxControlNetPipeline",
>>>>>>> a85b34e7
            "FluxPipeline",
            "HunyuanDiTControlNetPipeline",
            "HunyuanDiTPAGPipeline",
            "HunyuanDiTPipeline",
            "I2VGenXLPipeline",
            "IFImg2ImgPipeline",
            "IFImg2ImgSuperResolutionPipeline",
            "IFInpaintingPipeline",
            "IFInpaintingSuperResolutionPipeline",
            "IFPipeline",
            "IFSuperResolutionPipeline",
            "ImageTextPipelineOutput",
            "Kandinsky3Img2ImgPipeline",
            "Kandinsky3Pipeline",
            "KandinskyCombinedPipeline",
            "KandinskyImg2ImgCombinedPipeline",
            "KandinskyImg2ImgPipeline",
            "KandinskyInpaintCombinedPipeline",
            "KandinskyInpaintPipeline",
            "KandinskyPipeline",
            "KandinskyPriorPipeline",
            "KandinskyV22CombinedPipeline",
            "KandinskyV22ControlnetImg2ImgPipeline",
            "KandinskyV22ControlnetPipeline",
            "KandinskyV22Img2ImgCombinedPipeline",
            "KandinskyV22Img2ImgPipeline",
            "KandinskyV22InpaintCombinedPipeline",
            "KandinskyV22InpaintPipeline",
            "KandinskyV22Pipeline",
            "KandinskyV22PriorEmb2EmbPipeline",
            "KandinskyV22PriorPipeline",
            "LatentConsistencyModelImg2ImgPipeline",
            "LatentConsistencyModelPipeline",
            "LattePipeline",
            "LDMTextToImagePipeline",
            "LEditsPPPipelineStableDiffusion",
            "LEditsPPPipelineStableDiffusionXL",
            "LuminaText2ImgPipeline",
            "MarigoldDepthPipeline",
            "MarigoldNormalsPipeline",
            "MusicLDMPipeline",
            "PaintByExamplePipeline",
            "PIAPipeline",
            "PixArtAlphaPipeline",
            "PixArtSigmaPAGPipeline",
            "PixArtSigmaPipeline",
            "SemanticStableDiffusionPipeline",
            "ShapEImg2ImgPipeline",
            "ShapEPipeline",
            "StableAudioPipeline",
            "StableAudioProjectionModel",
            "StableCascadeCombinedPipeline",
            "StableCascadeDecoderPipeline",
            "StableCascadePriorPipeline",
            "StableDiffusion3ControlNetInpaintingPipeline",
            "StableDiffusion3ControlNetPipeline",
            "StableDiffusion3Img2ImgPipeline",
            "StableDiffusion3InpaintPipeline",
            "StableDiffusion3PAGPipeline",
            "StableDiffusion3Pipeline",
            "StableDiffusionAdapterPipeline",
            "StableDiffusionAttendAndExcitePipeline",
            "StableDiffusionControlNetImg2ImgPipeline",
            "StableDiffusionControlNetInpaintPipeline",
            "StableDiffusionControlNetPAGPipeline",
            "StableDiffusionControlNetPipeline",
            "StableDiffusionControlNetXSPipeline",
            "StableDiffusionDepth2ImgPipeline",
            "StableDiffusionDiffEditPipeline",
            "StableDiffusionGLIGENPipeline",
            "StableDiffusionGLIGENTextImagePipeline",
            "StableDiffusionImageVariationPipeline",
            "StableDiffusionImg2ImgPipeline",
            "StableDiffusionInpaintPipeline",
            "StableDiffusionInpaintPipelineLegacy",
            "StableDiffusionInstructPix2PixPipeline",
            "StableDiffusionLatentUpscalePipeline",
            "StableDiffusionLDM3DPipeline",
            "StableDiffusionModelEditingPipeline",
            "StableDiffusionPAGPipeline",
            "StableDiffusionPanoramaPipeline",
            "StableDiffusionParadigmsPipeline",
            "StableDiffusionPipeline",
            "StableDiffusionPipelineSafe",
            "StableDiffusionPix2PixZeroPipeline",
            "StableDiffusionSAGPipeline",
            "StableDiffusionUpscalePipeline",
            "StableDiffusionXLAdapterPipeline",
            "StableDiffusionXLControlNetImg2ImgPipeline",
            "StableDiffusionXLControlNetInpaintPipeline",
            "StableDiffusionXLControlNetPAGPipeline",
            "StableDiffusionXLControlNetPipeline",
            "StableDiffusionXLControlNetXSPipeline",
            "StableDiffusionXLImg2ImgPipeline",
            "StableDiffusionXLInpaintPipeline",
            "StableDiffusionXLInstructPix2PixPipeline",
            "StableDiffusionXLPAGImg2ImgPipeline",
            "StableDiffusionXLPAGInpaintPipeline",
            "StableDiffusionXLPAGPipeline",
            "StableDiffusionXLPipeline",
            "StableUnCLIPImg2ImgPipeline",
            "StableUnCLIPPipeline",
            "StableVideoDiffusionPipeline",
            "TextToVideoSDPipeline",
            "TextToVideoZeroPipeline",
            "TextToVideoZeroSDXLPipeline",
            "UnCLIPImageVariationPipeline",
            "UnCLIPPipeline",
            "UniDiffuserModel",
            "UniDiffuserPipeline",
            "UniDiffuserTextDecoder",
            "VersatileDiffusionDualGuidedPipeline",
            "VersatileDiffusionImageVariationPipeline",
            "VersatileDiffusionPipeline",
            "VersatileDiffusionTextToImagePipeline",
            "VideoToVideoSDPipeline",
            "VQDiffusionPipeline",
            "WuerstchenCombinedPipeline",
            "WuerstchenDecoderPipeline",
            "WuerstchenPriorPipeline",
        ]
    )

try:
    if not (is_torch_available() and is_transformers_available() and is_k_diffusion_available()):
        raise OptionalDependencyNotAvailable()
except OptionalDependencyNotAvailable:
    from .utils import dummy_torch_and_transformers_and_k_diffusion_objects  # noqa F403

    _import_structure["utils.dummy_torch_and_transformers_and_k_diffusion_objects"] = [
        name for name in dir(dummy_torch_and_transformers_and_k_diffusion_objects) if not name.startswith("_")
    ]

else:
    _import_structure["pipelines"].extend(["StableDiffusionKDiffusionPipeline", "StableDiffusionXLKDiffusionPipeline"])

try:
    if not (is_torch_available() and is_transformers_available() and is_sentencepiece_available()):
        raise OptionalDependencyNotAvailable()
except OptionalDependencyNotAvailable:
    from .utils import dummy_torch_and_transformers_and_sentencepiece_objects  # noqa F403

    _import_structure["utils.dummy_torch_and_transformers_and_sentencepiece_objects"] = [
        name for name in dir(dummy_torch_and_transformers_and_sentencepiece_objects) if not name.startswith("_")
    ]

else:
    _import_structure["pipelines"].extend(["KolorsImg2ImgPipeline", "KolorsPAGPipeline", "KolorsPipeline"])

try:
    if not (is_torch_available() and is_transformers_available() and is_onnx_available()):
        raise OptionalDependencyNotAvailable()
except OptionalDependencyNotAvailable:
    from .utils import dummy_torch_and_transformers_and_onnx_objects  # noqa F403

    _import_structure["utils.dummy_torch_and_transformers_and_onnx_objects"] = [
        name for name in dir(dummy_torch_and_transformers_and_onnx_objects) if not name.startswith("_")
    ]

else:
    _import_structure["pipelines"].extend(
        [
            "OnnxStableDiffusionImg2ImgPipeline",
            "OnnxStableDiffusionInpaintPipeline",
            "OnnxStableDiffusionInpaintPipelineLegacy",
            "OnnxStableDiffusionPipeline",
            "OnnxStableDiffusionUpscalePipeline",
            "StableDiffusionOnnxPipeline",
        ]
    )

try:
    if not (is_torch_available() and is_librosa_available()):
        raise OptionalDependencyNotAvailable()
except OptionalDependencyNotAvailable:
    from .utils import dummy_torch_and_librosa_objects  # noqa F403

    _import_structure["utils.dummy_torch_and_librosa_objects"] = [
        name for name in dir(dummy_torch_and_librosa_objects) if not name.startswith("_")
    ]

else:
    _import_structure["pipelines"].extend(["AudioDiffusionPipeline", "Mel"])

try:
    if not (is_transformers_available() and is_torch_available() and is_note_seq_available()):
        raise OptionalDependencyNotAvailable()
except OptionalDependencyNotAvailable:
    from .utils import dummy_transformers_and_torch_and_note_seq_objects  # noqa F403

    _import_structure["utils.dummy_transformers_and_torch_and_note_seq_objects"] = [
        name for name in dir(dummy_transformers_and_torch_and_note_seq_objects) if not name.startswith("_")
    ]


else:
    _import_structure["pipelines"].extend(["SpectrogramDiffusionPipeline"])

try:
    if not is_flax_available():
        raise OptionalDependencyNotAvailable()
except OptionalDependencyNotAvailable:
    from .utils import dummy_flax_objects  # noqa F403

    _import_structure["utils.dummy_flax_objects"] = [
        name for name in dir(dummy_flax_objects) if not name.startswith("_")
    ]


else:
    _import_structure["models.controlnet_flax"] = ["FlaxControlNetModel"]
    _import_structure["models.modeling_flax_utils"] = ["FlaxModelMixin"]
    _import_structure["models.unets.unet_2d_condition_flax"] = ["FlaxUNet2DConditionModel"]
    _import_structure["models.vae_flax"] = ["FlaxAutoencoderKL"]
    _import_structure["pipelines"].extend(["FlaxDiffusionPipeline"])
    _import_structure["schedulers"].extend(
        [
            "FlaxDDIMScheduler",
            "FlaxDDPMScheduler",
            "FlaxDPMSolverMultistepScheduler",
            "FlaxEulerDiscreteScheduler",
            "FlaxKarrasVeScheduler",
            "FlaxLMSDiscreteScheduler",
            "FlaxPNDMScheduler",
            "FlaxSchedulerMixin",
            "FlaxScoreSdeVeScheduler",
        ]
    )


try:
    if not (is_flax_available() and is_transformers_available()):
        raise OptionalDependencyNotAvailable()
except OptionalDependencyNotAvailable:
    from .utils import dummy_flax_and_transformers_objects  # noqa F403

    _import_structure["utils.dummy_flax_and_transformers_objects"] = [
        name for name in dir(dummy_flax_and_transformers_objects) if not name.startswith("_")
    ]


else:
    _import_structure["pipelines"].extend(
        [
            "FlaxStableDiffusionControlNetPipeline",
            "FlaxStableDiffusionImg2ImgPipeline",
            "FlaxStableDiffusionInpaintPipeline",
            "FlaxStableDiffusionPipeline",
            "FlaxStableDiffusionXLPipeline",
        ]
    )

try:
    if not (is_note_seq_available()):
        raise OptionalDependencyNotAvailable()
except OptionalDependencyNotAvailable:
    from .utils import dummy_note_seq_objects  # noqa F403

    _import_structure["utils.dummy_note_seq_objects"] = [
        name for name in dir(dummy_note_seq_objects) if not name.startswith("_")
    ]


else:
    _import_structure["pipelines"].extend(["MidiProcessor"])

if TYPE_CHECKING or DIFFUSERS_SLOW_IMPORT:
    from .configuration_utils import ConfigMixin

    try:
        if not is_onnx_available():
            raise OptionalDependencyNotAvailable()
    except OptionalDependencyNotAvailable:
        from .utils.dummy_onnx_objects import *  # noqa F403
    else:
        from .pipelines import OnnxRuntimeModel

    try:
        if not is_torch_available():
            raise OptionalDependencyNotAvailable()
    except OptionalDependencyNotAvailable:
        from .utils.dummy_pt_objects import *  # noqa F403
    else:
        from .models import (
            AsymmetricAutoencoderKL,
            AuraFlowTransformer2DModel,
            AutoencoderKL,
            AutoencoderKLCogVideoX,
            AutoencoderKLTemporalDecoder,
            AutoencoderOobleck,
            AutoencoderTiny,
            CogVideoXTransformer3DModel,
            ConsistencyDecoderVAE,
            ControlNetModel,
            ControlNetXSAdapter,
            DiTTransformer2DModel,
            FluxControlNetModel,
            FluxTransformer2DModel,
            HunyuanDiT2DControlNetModel,
            HunyuanDiT2DModel,
            HunyuanDiT2DMultiControlNetModel,
            I2VGenXLUNet,
            Kandinsky3UNet,
            LatteTransformer3DModel,
            LuminaNextDiT2DModel,
            ModelMixin,
            MotionAdapter,
            MultiAdapter,
            PixArtTransformer2DModel,
            PriorTransformer,
            SD3ControlNetModel,
            SD3MultiControlNetModel,
            SD3Transformer2DModel,
            SparseControlNetModel,
            StableAudioDiTModel,
            T2IAdapter,
            T5FilmDecoder,
            Transformer2DModel,
            UNet1DModel,
            UNet2DConditionModel,
            UNet2DModel,
            UNet3DConditionModel,
            UNetControlNetXSModel,
            UNetMotionModel,
            UNetSpatioTemporalConditionModel,
            UVit2DModel,
            VQModel,
        )
        from .optimization import (
            get_constant_schedule,
            get_constant_schedule_with_warmup,
            get_cosine_schedule_with_warmup,
            get_cosine_with_hard_restarts_schedule_with_warmup,
            get_linear_schedule_with_warmup,
            get_polynomial_decay_schedule_with_warmup,
            get_scheduler,
        )
        from .pipelines import (
            AudioPipelineOutput,
            AutoPipelineForImage2Image,
            AutoPipelineForInpainting,
            AutoPipelineForText2Image,
            BlipDiffusionControlNetPipeline,
            BlipDiffusionPipeline,
            CLIPImageProjection,
            ConsistencyModelPipeline,
            DanceDiffusionPipeline,
            DDIMPipeline,
            DDPMPipeline,
            DiffusionPipeline,
            DiTPipeline,
            ImagePipelineOutput,
            KarrasVePipeline,
            LDMPipeline,
            LDMSuperResolutionPipeline,
            PNDMPipeline,
            RePaintPipeline,
            ScoreSdeVePipeline,
            StableDiffusionMixin,
        )
        from .schedulers import (
            AmusedScheduler,
            CMStochasticIterativeScheduler,
            CogVideoXDDIMScheduler,
            CogVideoXDPMScheduler,
            DDIMInverseScheduler,
            DDIMParallelScheduler,
            DDIMScheduler,
            DDPMParallelScheduler,
            DDPMScheduler,
            DDPMWuerstchenScheduler,
            DEISMultistepScheduler,
            DPMSolverMultistepInverseScheduler,
            DPMSolverMultistepScheduler,
            DPMSolverSinglestepScheduler,
            EDMDPMSolverMultistepScheduler,
            EDMEulerScheduler,
            EulerAncestralDiscreteScheduler,
            EulerDiscreteScheduler,
            FlowMatchEulerDiscreteScheduler,
            FlowMatchHeunDiscreteScheduler,
            HeunDiscreteScheduler,
            IPNDMScheduler,
            KarrasVeScheduler,
            KDPM2AncestralDiscreteScheduler,
            KDPM2DiscreteScheduler,
            LCMScheduler,
            PNDMScheduler,
            RePaintScheduler,
            SASolverScheduler,
            SchedulerMixin,
            ScoreSdeVeScheduler,
            TCDScheduler,
            UnCLIPScheduler,
            UniPCMultistepScheduler,
            VQDiffusionScheduler,
        )
        from .training_utils import EMAModel

    try:
        if not (is_torch_available() and is_scipy_available()):
            raise OptionalDependencyNotAvailable()
    except OptionalDependencyNotAvailable:
        from .utils.dummy_torch_and_scipy_objects import *  # noqa F403
    else:
        from .schedulers import LMSDiscreteScheduler

    try:
        if not (is_torch_available() and is_torchsde_available()):
            raise OptionalDependencyNotAvailable()
    except OptionalDependencyNotAvailable:
        from .utils.dummy_torch_and_torchsde_objects import *  # noqa F403
    else:
        from .schedulers import CosineDPMSolverMultistepScheduler, DPMSolverSDEScheduler

    try:
        if not (is_torch_available() and is_transformers_available()):
            raise OptionalDependencyNotAvailable()
    except OptionalDependencyNotAvailable:
        from .utils.dummy_torch_and_transformers_objects import *  # noqa F403
    else:
        from .pipelines import (
            AltDiffusionImg2ImgPipeline,
            AltDiffusionPipeline,
            AmusedImg2ImgPipeline,
            AmusedInpaintPipeline,
            AmusedPipeline,
            AnimateDiffControlNetPipeline,
            AnimateDiffPAGPipeline,
            AnimateDiffPipeline,
            AnimateDiffSDXLPipeline,
            AnimateDiffSparseControlNetPipeline,
            AnimateDiffVideoToVideoPipeline,
            AudioLDM2Pipeline,
            AudioLDM2ProjectionModel,
            AudioLDM2UNet2DConditionModel,
            AudioLDMPipeline,
            AuraFlowPipeline,
            CLIPImageProjection,
            CogVideoXPipeline,
            CycleDiffusionPipeline,
<<<<<<< HEAD
            FluxImg2ImgPipeline,
            FluxInpaintPipeline,
=======
            FluxControlNetPipeline,
>>>>>>> a85b34e7
            FluxPipeline,
            HunyuanDiTControlNetPipeline,
            HunyuanDiTPAGPipeline,
            HunyuanDiTPipeline,
            I2VGenXLPipeline,
            IFImg2ImgPipeline,
            IFImg2ImgSuperResolutionPipeline,
            IFInpaintingPipeline,
            IFInpaintingSuperResolutionPipeline,
            IFPipeline,
            IFSuperResolutionPipeline,
            ImageTextPipelineOutput,
            Kandinsky3Img2ImgPipeline,
            Kandinsky3Pipeline,
            KandinskyCombinedPipeline,
            KandinskyImg2ImgCombinedPipeline,
            KandinskyImg2ImgPipeline,
            KandinskyInpaintCombinedPipeline,
            KandinskyInpaintPipeline,
            KandinskyPipeline,
            KandinskyPriorPipeline,
            KandinskyV22CombinedPipeline,
            KandinskyV22ControlnetImg2ImgPipeline,
            KandinskyV22ControlnetPipeline,
            KandinskyV22Img2ImgCombinedPipeline,
            KandinskyV22Img2ImgPipeline,
            KandinskyV22InpaintCombinedPipeline,
            KandinskyV22InpaintPipeline,
            KandinskyV22Pipeline,
            KandinskyV22PriorEmb2EmbPipeline,
            KandinskyV22PriorPipeline,
            LatentConsistencyModelImg2ImgPipeline,
            LatentConsistencyModelPipeline,
            LattePipeline,
            LDMTextToImagePipeline,
            LEditsPPPipelineStableDiffusion,
            LEditsPPPipelineStableDiffusionXL,
            LuminaText2ImgPipeline,
            MarigoldDepthPipeline,
            MarigoldNormalsPipeline,
            MusicLDMPipeline,
            PaintByExamplePipeline,
            PIAPipeline,
            PixArtAlphaPipeline,
            PixArtSigmaPAGPipeline,
            PixArtSigmaPipeline,
            SemanticStableDiffusionPipeline,
            ShapEImg2ImgPipeline,
            ShapEPipeline,
            StableAudioPipeline,
            StableAudioProjectionModel,
            StableCascadeCombinedPipeline,
            StableCascadeDecoderPipeline,
            StableCascadePriorPipeline,
            StableDiffusion3ControlNetPipeline,
            StableDiffusion3Img2ImgPipeline,
            StableDiffusion3InpaintPipeline,
            StableDiffusion3PAGPipeline,
            StableDiffusion3Pipeline,
            StableDiffusionAdapterPipeline,
            StableDiffusionAttendAndExcitePipeline,
            StableDiffusionControlNetImg2ImgPipeline,
            StableDiffusionControlNetInpaintPipeline,
            StableDiffusionControlNetPAGPipeline,
            StableDiffusionControlNetPipeline,
            StableDiffusionControlNetXSPipeline,
            StableDiffusionDepth2ImgPipeline,
            StableDiffusionDiffEditPipeline,
            StableDiffusionGLIGENPipeline,
            StableDiffusionGLIGENTextImagePipeline,
            StableDiffusionImageVariationPipeline,
            StableDiffusionImg2ImgPipeline,
            StableDiffusionInpaintPipeline,
            StableDiffusionInpaintPipelineLegacy,
            StableDiffusionInstructPix2PixPipeline,
            StableDiffusionLatentUpscalePipeline,
            StableDiffusionLDM3DPipeline,
            StableDiffusionModelEditingPipeline,
            StableDiffusionPAGPipeline,
            StableDiffusionPanoramaPipeline,
            StableDiffusionParadigmsPipeline,
            StableDiffusionPipeline,
            StableDiffusionPipelineSafe,
            StableDiffusionPix2PixZeroPipeline,
            StableDiffusionSAGPipeline,
            StableDiffusionUpscalePipeline,
            StableDiffusionXLAdapterPipeline,
            StableDiffusionXLControlNetImg2ImgPipeline,
            StableDiffusionXLControlNetInpaintPipeline,
            StableDiffusionXLControlNetPAGPipeline,
            StableDiffusionXLControlNetPipeline,
            StableDiffusionXLControlNetXSPipeline,
            StableDiffusionXLImg2ImgPipeline,
            StableDiffusionXLInpaintPipeline,
            StableDiffusionXLInstructPix2PixPipeline,
            StableDiffusionXLPAGImg2ImgPipeline,
            StableDiffusionXLPAGInpaintPipeline,
            StableDiffusionXLPAGPipeline,
            StableDiffusionXLPipeline,
            StableUnCLIPImg2ImgPipeline,
            StableUnCLIPPipeline,
            StableVideoDiffusionPipeline,
            TextToVideoSDPipeline,
            TextToVideoZeroPipeline,
            TextToVideoZeroSDXLPipeline,
            UnCLIPImageVariationPipeline,
            UnCLIPPipeline,
            UniDiffuserModel,
            UniDiffuserPipeline,
            UniDiffuserTextDecoder,
            VersatileDiffusionDualGuidedPipeline,
            VersatileDiffusionImageVariationPipeline,
            VersatileDiffusionPipeline,
            VersatileDiffusionTextToImagePipeline,
            VideoToVideoSDPipeline,
            VQDiffusionPipeline,
            WuerstchenCombinedPipeline,
            WuerstchenDecoderPipeline,
            WuerstchenPriorPipeline,
        )

    try:
        if not (is_torch_available() and is_transformers_available() and is_k_diffusion_available()):
            raise OptionalDependencyNotAvailable()
    except OptionalDependencyNotAvailable:
        from .utils.dummy_torch_and_transformers_and_k_diffusion_objects import *  # noqa F403
    else:
        from .pipelines import StableDiffusionKDiffusionPipeline, StableDiffusionXLKDiffusionPipeline

    try:
        if not (is_torch_available() and is_transformers_available() and is_sentencepiece_available()):
            raise OptionalDependencyNotAvailable()
    except OptionalDependencyNotAvailable:
        from .utils.dummy_torch_and_transformers_and_sentencepiece_objects import *  # noqa F403
    else:
        from .pipelines import KolorsImg2ImgPipeline, KolorsPAGPipeline, KolorsPipeline
    try:
        if not (is_torch_available() and is_transformers_available() and is_onnx_available()):
            raise OptionalDependencyNotAvailable()
    except OptionalDependencyNotAvailable:
        from .utils.dummy_torch_and_transformers_and_onnx_objects import *  # noqa F403
    else:
        from .pipelines import (
            OnnxStableDiffusionImg2ImgPipeline,
            OnnxStableDiffusionInpaintPipeline,
            OnnxStableDiffusionInpaintPipelineLegacy,
            OnnxStableDiffusionPipeline,
            OnnxStableDiffusionUpscalePipeline,
            StableDiffusionOnnxPipeline,
        )

    try:
        if not (is_torch_available() and is_librosa_available()):
            raise OptionalDependencyNotAvailable()
    except OptionalDependencyNotAvailable:
        from .utils.dummy_torch_and_librosa_objects import *  # noqa F403
    else:
        from .pipelines import AudioDiffusionPipeline, Mel

    try:
        if not (is_transformers_available() and is_torch_available() and is_note_seq_available()):
            raise OptionalDependencyNotAvailable()
    except OptionalDependencyNotAvailable:
        from .utils.dummy_transformers_and_torch_and_note_seq_objects import *  # noqa F403
    else:
        from .pipelines import SpectrogramDiffusionPipeline

    try:
        if not is_flax_available():
            raise OptionalDependencyNotAvailable()
    except OptionalDependencyNotAvailable:
        from .utils.dummy_flax_objects import *  # noqa F403
    else:
        from .models.controlnet_flax import FlaxControlNetModel
        from .models.modeling_flax_utils import FlaxModelMixin
        from .models.unets.unet_2d_condition_flax import FlaxUNet2DConditionModel
        from .models.vae_flax import FlaxAutoencoderKL
        from .pipelines import FlaxDiffusionPipeline
        from .schedulers import (
            FlaxDDIMScheduler,
            FlaxDDPMScheduler,
            FlaxDPMSolverMultistepScheduler,
            FlaxEulerDiscreteScheduler,
            FlaxKarrasVeScheduler,
            FlaxLMSDiscreteScheduler,
            FlaxPNDMScheduler,
            FlaxSchedulerMixin,
            FlaxScoreSdeVeScheduler,
        )

    try:
        if not (is_flax_available() and is_transformers_available()):
            raise OptionalDependencyNotAvailable()
    except OptionalDependencyNotAvailable:
        from .utils.dummy_flax_and_transformers_objects import *  # noqa F403
    else:
        from .pipelines import (
            FlaxStableDiffusionControlNetPipeline,
            FlaxStableDiffusionImg2ImgPipeline,
            FlaxStableDiffusionInpaintPipeline,
            FlaxStableDiffusionPipeline,
            FlaxStableDiffusionXLPipeline,
        )

    try:
        if not (is_note_seq_available()):
            raise OptionalDependencyNotAvailable()
    except OptionalDependencyNotAvailable:
        from .utils.dummy_note_seq_objects import *  # noqa F403
    else:
        from .pipelines import MidiProcessor

else:
    import sys

    sys.modules[__name__] = _LazyModule(
        __name__,
        globals()["__file__"],
        _import_structure,
        module_spec=__spec__,
        extra_objects={"__version__": __version__},
    )<|MERGE_RESOLUTION|>--- conflicted
+++ resolved
@@ -255,12 +255,9 @@
             "CLIPImageProjection",
             "CogVideoXPipeline",
             "CycleDiffusionPipeline",
-<<<<<<< HEAD
+            "FluxControlNetPipeline",
             "FluxImg2ImgPipeline",
             "FluxInpaintPipeline",
-=======
-            "FluxControlNetPipeline",
->>>>>>> a85b34e7
             "FluxPipeline",
             "HunyuanDiTControlNetPipeline",
             "HunyuanDiTPAGPipeline",
@@ -702,12 +699,9 @@
             CLIPImageProjection,
             CogVideoXPipeline,
             CycleDiffusionPipeline,
-<<<<<<< HEAD
+            FluxControlNetPipeline,
             FluxImg2ImgPipeline,
             FluxInpaintPipeline,
-=======
-            FluxControlNetPipeline,
->>>>>>> a85b34e7
             FluxPipeline,
             HunyuanDiTControlNetPipeline,
             HunyuanDiTPAGPipeline,
