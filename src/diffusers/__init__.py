--- conflicted
+++ resolved
@@ -84,11 +84,8 @@
             "AutoencoderKL",
             "AutoencoderKLAllegro",
             "AutoencoderKLCogVideoX",
-<<<<<<< HEAD
             "AutoencoderKLHunyuanVideo",
-=======
             "AutoencoderKLLTXVideo",
->>>>>>> c002724d
             "AutoencoderKLMochi",
             "AutoencoderKLTemporalDecoder",
             "AutoencoderOobleck",
@@ -592,11 +589,8 @@
             AutoencoderKL,
             AutoencoderKLAllegro,
             AutoencoderKLCogVideoX,
-<<<<<<< HEAD
             AutoencoderKLHunyuanVideo,
-=======
             AutoencoderKLLTXVideo,
->>>>>>> c002724d
             AutoencoderKLMochi,
             AutoencoderKLTemporalDecoder,
             AutoencoderOobleck,
