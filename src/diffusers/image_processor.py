# Copyright 2025 The HuggingFace Team. All rights reserved.
#
# Licensed under the Apache License, Version 2.0 (the "License");
# you may not use this file except in compliance with the License.
# You may obtain a copy of the License at
#
#     http://www.apache.org/licenses/LICENSE-2.0
#
# Unless required by applicable law or agreed to in writing, software
# distributed under the License is distributed on an "AS IS" BASIS,
# WITHOUT WARRANTIES OR CONDITIONS OF ANY KIND, either express or implied.
# See the License for the specific language governing permissions and
# limitations under the License.

import math
import warnings
from typing import List, Optional, Tuple, Union

import numpy as np
import PIL.Image
import torch
import torch.nn.functional as F
from PIL import Image, ImageFilter, ImageOps

from .configuration_utils import ConfigMixin, register_to_config
from .utils import CONFIG_NAME, PIL_INTERPOLATION, deprecate


PipelineImageInput = Union[
    PIL.Image.Image,
    np.ndarray,
    torch.Tensor,
    List[PIL.Image.Image],
    List[np.ndarray],
    List[torch.Tensor],
]

PipelineDepthInput = PipelineImageInput


def is_valid_image(image) -> bool:
    r"""
    Checks if the input is a valid image.

    A valid image can be:
    - A `PIL.Image.Image`.
    - A 2D or 3D `np.ndarray` or `torch.Tensor` (grayscale or color image).

    Args:
        image (`Union[PIL.Image.Image, np.ndarray, torch.Tensor]`):
            The image to validate. It can be a PIL image, a NumPy array, or a torch tensor.

    Returns:
        `bool`:
            `True` if the input is a valid image, `False` otherwise.
    """
    return isinstance(image, PIL.Image.Image) or isinstance(image, (np.ndarray, torch.Tensor)) and image.ndim in (2, 3)


def is_valid_image_imagelist(images):
    r"""
    Checks if the input is a valid image or list of images.

    The input can be one of the following formats:
    - A 4D tensor or numpy array (batch of images).
    - A valid single image: `PIL.Image.Image`, 2D `np.ndarray` or `torch.Tensor` (grayscale image), 3D `np.ndarray` or
      `torch.Tensor`.
    - A list of valid images.

    Args:
        images (`Union[np.ndarray, torch.Tensor, PIL.Image.Image, List]`):
            The image(s) to check. Can be a batch of images (4D tensor/array), a single image, or a list of valid
            images.

    Returns:
        `bool`:
            `True` if the input is valid, `False` otherwise.
    """
    if isinstance(images, (np.ndarray, torch.Tensor)) and images.ndim == 4:
        return True
    elif is_valid_image(images):
        return True
    elif isinstance(images, list):
        return all(is_valid_image(image) for image in images)
    return False


class VaeImageProcessor(ConfigMixin):
    """
    Image processor for VAE.

    Args:
        do_resize (`bool`, *optional*, defaults to `True`):
            Whether to downscale the image's (height, width) dimensions to multiples of `vae_scale_factor`. Can accept
            `height` and `width` arguments from [`image_processor.VaeImageProcessor.preprocess`] method.
        vae_scale_factor (`int`, *optional*, defaults to `8`):
            VAE scale factor. If `do_resize` is `True`, the image is automatically resized to multiples of this factor.
        resample (`str`, *optional*, defaults to `lanczos`):
            Resampling filter to use when resizing the image.
        do_normalize (`bool`, *optional*, defaults to `True`):
            Whether to normalize the image to [-1,1].
        do_binarize (`bool`, *optional*, defaults to `False`):
            Whether to binarize the image to 0/1.
        do_convert_rgb (`bool`, *optional*, defaults to be `False`):
            Whether to convert the images to RGB format.
        do_convert_grayscale (`bool`, *optional*, defaults to be `False`):
            Whether to convert the images to grayscale format.
    """

    config_name = CONFIG_NAME

    @register_to_config
    def __init__(
        self,
        do_resize: bool = True,
        vae_scale_factor: int = 8,
        vae_latent_channels: int = 4,
        resample: str = "lanczos",
        reducing_gap: int = None,
        do_normalize: bool = True,
        do_binarize: bool = False,
        do_convert_rgb: bool = False,
        do_convert_grayscale: bool = False,
    ):
        super().__init__()
        if do_convert_rgb and do_convert_grayscale:
            raise ValueError(
                "`do_convert_rgb` and `do_convert_grayscale` can not both be set to `True`,"
                " if you intended to convert the image into RGB format, please set `do_convert_grayscale = False`.",
                " if you intended to convert the image into grayscale format, please set `do_convert_rgb = False`",
            )

    @staticmethod
    def numpy_to_pil(images: np.ndarray) -> List[PIL.Image.Image]:
        r"""
        Convert a numpy image or a batch of images to a PIL image.

        Args:
            images (`np.ndarray`):
                The image array to convert to PIL format.

        Returns:
            `List[PIL.Image.Image]`:
                A list of PIL images.
        """
        if images.ndim == 3:
            images = images[None, ...]
        images = (images * 255).round().astype("uint8")
        if images.shape[-1] == 1:
            # special case for grayscale (single channel) images
            pil_images = [Image.fromarray(image.squeeze(), mode="L") for image in images]
        else:
            pil_images = [Image.fromarray(image) for image in images]

        return pil_images

    @staticmethod
    def pil_to_numpy(images: Union[List[PIL.Image.Image], PIL.Image.Image]) -> np.ndarray:
        r"""
        Convert a PIL image or a list of PIL images to NumPy arrays.

        Args:
            images (`PIL.Image.Image` or `List[PIL.Image.Image]`):
                The PIL image or list of images to convert to NumPy format.

        Returns:
            `np.ndarray`:
                A NumPy array representation of the images.
        """
        if not isinstance(images, list):
            images = [images]
        images = [np.array(image).astype(np.float32) / 255.0 for image in images]
        images = np.stack(images, axis=0)

        return images

    @staticmethod
    def numpy_to_pt(images: np.ndarray) -> torch.Tensor:
        r"""
        Convert a NumPy image to a PyTorch tensor.

        Args:
            images (`np.ndarray`):
                The NumPy image array to convert to PyTorch format.

        Returns:
            `torch.Tensor`:
                A PyTorch tensor representation of the images.
        """
        if images.ndim == 3:
            images = images[..., None]

        images = torch.from_numpy(images.transpose(0, 3, 1, 2))
        return images

    @staticmethod
    def pt_to_numpy(images: torch.Tensor) -> np.ndarray:
        r"""
        Convert a PyTorch tensor to a NumPy image.

        Args:
            images (`torch.Tensor`):
                The PyTorch tensor to convert to NumPy format.

        Returns:
            `np.ndarray`:
                A NumPy array representation of the images.
        """
        images = images.cpu().permute(0, 2, 3, 1).float().numpy()
        return images

    @staticmethod
    def normalize(images: Union[np.ndarray, torch.Tensor]) -> Union[np.ndarray, torch.Tensor]:
        r"""
        Normalize an image array to [-1,1].

        Args:
            images (`np.ndarray` or `torch.Tensor`):
                The image array to normalize.

        Returns:
            `np.ndarray` or `torch.Tensor`:
                The normalized image array.
        """
        return 2.0 * images - 1.0

    @staticmethod
    def denormalize(images: Union[np.ndarray, torch.Tensor]) -> Union[np.ndarray, torch.Tensor]:
        r"""
        Denormalize an image array to [0,1].

        Args:
            images (`np.ndarray` or `torch.Tensor`):
                The image array to denormalize.

        Returns:
            `np.ndarray` or `torch.Tensor`:
                The denormalized image array.
        """
        return (images * 0.5 + 0.5).clamp(0, 1)

    @staticmethod
    def convert_to_rgb(image: PIL.Image.Image) -> PIL.Image.Image:
        r"""
        Converts a PIL image to RGB format.

        Args:
            image (`PIL.Image.Image`):
                The PIL image to convert to RGB.

        Returns:
            `PIL.Image.Image`:
                The RGB-converted PIL image.
        """
        image = image.convert("RGB")

        return image

    @staticmethod
    def convert_to_grayscale(image: PIL.Image.Image) -> PIL.Image.Image:
        r"""
        Converts a given PIL image to grayscale.

        Args:
            image (`PIL.Image.Image`):
                The input image to convert.

        Returns:
            `PIL.Image.Image`:
                The image converted to grayscale.
        """
        image = image.convert("L")

        return image

    @staticmethod
    def blur(image: PIL.Image.Image, blur_factor: int = 4) -> PIL.Image.Image:
        r"""
        Applies Gaussian blur to an image.

        Args:
            image (`PIL.Image.Image`):
                The PIL image to convert to grayscale.

        Returns:
            `PIL.Image.Image`:
                The grayscale-converted PIL image.
        """
        image = image.filter(ImageFilter.GaussianBlur(blur_factor))

        return image

    @staticmethod
    def get_crop_region(mask_image: PIL.Image.Image, width: int, height: int, pad=0):
        r"""
        Finds a rectangular region that contains all masked ares in an image, and expands region to match the aspect
        ratio of the original image; for example, if user drew mask in a 128x32 region, and the dimensions for
        processing are 512x512, the region will be expanded to 128x128.

        Args:
            mask_image (PIL.Image.Image): Mask image.
            width (int): Width of the image to be processed.
            height (int): Height of the image to be processed.
            pad (int, optional): Padding to be added to the crop region. Defaults to 0.

        Returns:
            tuple: (x1, y1, x2, y2) represent a rectangular region that contains all masked ares in an image and
            matches the original aspect ratio.
        """

        mask_image = mask_image.convert("L")
        mask = np.array(mask_image)

        # 1. find a rectangular region that contains all masked ares in an image
        h, w = mask.shape
        crop_left = 0
        for i in range(w):
            if not (mask[:, i] == 0).all():
                break
            crop_left += 1

        crop_right = 0
        for i in reversed(range(w)):
            if not (mask[:, i] == 0).all():
                break
            crop_right += 1

        crop_top = 0
        for i in range(h):
            if not (mask[i] == 0).all():
                break
            crop_top += 1

        crop_bottom = 0
        for i in reversed(range(h)):
            if not (mask[i] == 0).all():
                break
            crop_bottom += 1

        # 2. add padding to the crop region
        x1, y1, x2, y2 = (
            int(max(crop_left - pad, 0)),
            int(max(crop_top - pad, 0)),
            int(min(w - crop_right + pad, w)),
            int(min(h - crop_bottom + pad, h)),
        )

        # 3. expands crop region to match the aspect ratio of the image to be processed
        ratio_crop_region = (x2 - x1) / (y2 - y1)
        ratio_processing = width / height

        if ratio_crop_region > ratio_processing:
            desired_height = (x2 - x1) / ratio_processing
            desired_height_diff = int(desired_height - (y2 - y1))
            y1 -= desired_height_diff // 2
            y2 += desired_height_diff - desired_height_diff // 2
            if y2 >= mask_image.height:
                diff = y2 - mask_image.height
                y2 -= diff
                y1 -= diff
            if y1 < 0:
                y2 -= y1
                y1 -= y1
            if y2 >= mask_image.height:
                y2 = mask_image.height
        else:
            desired_width = (y2 - y1) * ratio_processing
            desired_width_diff = int(desired_width - (x2 - x1))
            x1 -= desired_width_diff // 2
            x2 += desired_width_diff - desired_width_diff // 2
            if x2 >= mask_image.width:
                diff = x2 - mask_image.width
                x2 -= diff
                x1 -= diff
            if x1 < 0:
                x2 -= x1
                x1 -= x1
            if x2 >= mask_image.width:
                x2 = mask_image.width

        return x1, y1, x2, y2

    def _resize_and_fill(
        self,
        image: PIL.Image.Image,
        width: int,
        height: int,
    ) -> PIL.Image.Image:
        r"""
        Resize the image to fit within the specified width and height, maintaining the aspect ratio, and then center
        the image within the dimensions, filling empty with data from image.

        Args:
            image (`PIL.Image.Image`):
                The image to resize and fill.
            width (`int`):
                The width to resize the image to.
            height (`int`):
                The height to resize the image to.

        Returns:
            `PIL.Image.Image`:
                The resized and filled image.
        """

        ratio = width / height
        src_ratio = image.width / image.height

        src_w = width if ratio < src_ratio else image.width * height // image.height
        src_h = height if ratio >= src_ratio else image.height * width // image.width

        resized = image.resize((src_w, src_h), resample=PIL_INTERPOLATION[self.config.resample])
        res = Image.new("RGB", (width, height))
        res.paste(resized, box=(width // 2 - src_w // 2, height // 2 - src_h // 2))

        if ratio < src_ratio:
            fill_height = height // 2 - src_h // 2
            if fill_height > 0:
                res.paste(resized.resize((width, fill_height), box=(0, 0, width, 0)), box=(0, 0))
                res.paste(
                    resized.resize((width, fill_height), box=(0, resized.height, width, resized.height)),
                    box=(0, fill_height + src_h),
                )
        elif ratio > src_ratio:
            fill_width = width // 2 - src_w // 2
            if fill_width > 0:
                res.paste(resized.resize((fill_width, height), box=(0, 0, 0, height)), box=(0, 0))
                res.paste(
                    resized.resize((fill_width, height), box=(resized.width, 0, resized.width, height)),
                    box=(fill_width + src_w, 0),
                )

        return res

    def _resize_and_crop(
        self,
        image: PIL.Image.Image,
        width: int,
        height: int,
        resize_type: str = "fit_within",
        crop_type: str = "paste_center",
    ) -> PIL.Image.Image:
        r"""
        Resize and crop the image using different strategies.

        Args:
            image (`PIL.Image.Image`):
                The image to resize and crop.
            width (`int`):
                The width to resize the image to.
            height (`int`):
                The height to resize the image to.
            resize_type (`str`, optional):
                How to resize the image. Options:
                - "fit_within": Resize to fit within dimensions, maintaining aspect ratio (default)
                - "min_dimension": Resize so smaller dimension becomes min(width, height)
            crop_type (`str`, optional):
                How to handle the final cropping/positioning. Options:
                - "paste_center": Paste resized image on centered canvas, pad with black (default)
                - "center_crop": Center crop to exact dimensions, pad with black if needed

        Returns:
            `PIL.Image.Image`:
                The resized and cropped image.
        """

        if resize_type == "fit_within":
            # Resize to fit within dimensions
            ratio = width / height
            src_ratio = image.width / image.height

<<<<<<< HEAD
            src_w = width if ratio > src_ratio else image.width * height // image.height
            src_h = height if ratio <= src_ratio else image.height * width // image.width

            resized = image.resize((src_w, src_h), resample=PIL_INTERPOLATION[self.config.resample])
        elif resize_type == "min_dimension":
            # # Resize so smaller dimension becomes min(width, height)
            from torchvision.transforms import Resize

            resized = Resize(min(height, width))(image)
        else:
            raise ValueError(f"Unknown resize_type: {resize_type}")

        if crop_type == "paste_center":
            # Paste on canvas, center position
            res = Image.new("RGB", (width, height), color=0)  # Black background
            res.paste(resized, box=(width // 2 - src_w // 2, height // 2 - src_h // 2))
            return res
        elif crop_type == "center_crop":
            from torchvision.transforms import CenterCrop

            return CenterCrop((height, width))(resized)
        else:
            raise ValueError(f"Unknown crop_type: {crop_type}")
=======
        resized = image.resize((src_w, src_h), resample=PIL_INTERPOLATION[self.config.resample])
        res = Image.new("RGB", (width, height))
        res.paste(resized, box=(width // 2 - src_w // 2, height // 2 - src_h // 2))
        return res
>>>>>>> eeae0338

    def resize(
        self,
        image: Union[PIL.Image.Image, np.ndarray, torch.Tensor],
        height: int,
        width: int,
        resize_mode: str = "default",  # "default", "fill", "crop", "resize_min_center_crop"
    ) -> Union[PIL.Image.Image, np.ndarray, torch.Tensor]:
        """
        Resize image.

        Args:
            image (`PIL.Image.Image`, `np.ndarray` or `torch.Tensor`):
                The image input, can be a PIL image, numpy array or pytorch tensor.
            height (`int`):
                The height to resize to.
            width (`int`):
                The width to resize to.
            resize_mode (`str`, *optional*, defaults to `default`):
                The resize mode to use, can be one of `default`, `fill`, `crop`, or `resize_min_center_crop`. If
                `default`, will resize the image to fit within the specified width and height, and it may not
                maintaining the original aspect ratio. If `fill`, will resize the image to fit within the specified
                width and height, maintaining the aspect ratio, and then center the image within the dimensions,
                filling empty with data from image. If `crop`, will resize the image to fit within the specified width
                and height, maintaining the aspect ratio, and then center the image within the dimensions, cropping the
                excess. If `resize_min_center_crop`, will resize the image so that the smaller dimension becomes
                min(width, height), then center crop to exact target dimensions (matches Wan2.2-S2V preprocessing).
                Note that resize_mode `fill`, `crop`, and `resize_min_center_crop` are only supported for PIL image
                input.

        Returns:
            `PIL.Image.Image`, `np.ndarray` or `torch.Tensor`:
                The resized image.
        """
        if resize_mode != "default" and not isinstance(image, PIL.Image.Image):
            raise ValueError(f"Only PIL image input is supported for resize_mode {resize_mode}")
        if isinstance(image, PIL.Image.Image):
            if resize_mode == "default":
                image = image.resize(
                    (width, height),
                    resample=PIL_INTERPOLATION[self.config.resample],
                    reducing_gap=self.config.reducing_gap,
                )
            elif resize_mode == "fill":
                image = self._resize_and_fill(image, width, height)
            elif resize_mode == "crop":
                image = self._resize_and_crop(image, width, height)
            elif resize_mode == "resize_min_center_crop":
                image = self._resize_and_crop(
                    image, width, height, resize_type="min_dimension", crop_type="center_crop"
                )
            else:
                raise ValueError(f"resize_mode {resize_mode} is not supported")

        elif isinstance(image, torch.Tensor):
            image = torch.nn.functional.interpolate(
                image,
                size=(height, width),
            )
        elif isinstance(image, np.ndarray):
            image = self.numpy_to_pt(image)
            image = torch.nn.functional.interpolate(
                image,
                size=(height, width),
            )
            image = self.pt_to_numpy(image)

        return image

    def binarize(self, image: PIL.Image.Image) -> PIL.Image.Image:
        """
        Create a mask.

        Args:
            image (`PIL.Image.Image`):
                The image input, should be a PIL image.

        Returns:
            `PIL.Image.Image`:
                The binarized image. Values less than 0.5 are set to 0, values greater than 0.5 are set to 1.
        """
        image[image < 0.5] = 0
        image[image >= 0.5] = 1

        return image

    def _denormalize_conditionally(
        self, images: torch.Tensor, do_denormalize: Optional[List[bool]] = None
    ) -> torch.Tensor:
        r"""
        Denormalize a batch of images based on a condition list.

        Args:
            images (`torch.Tensor`):
                The input image tensor.
            do_denormalize (`Optional[List[bool]`, *optional*, defaults to `None`):
                A list of booleans indicating whether to denormalize each image in the batch. If `None`, will use the
                value of `do_normalize` in the `VaeImageProcessor` config.
        """
        if do_denormalize is None:
            return self.denormalize(images) if self.config.do_normalize else images

        return torch.stack(
            [self.denormalize(images[i]) if do_denormalize[i] else images[i] for i in range(images.shape[0])]
        )

    def get_default_height_width(
        self,
        image: Union[PIL.Image.Image, np.ndarray, torch.Tensor],
        height: Optional[int] = None,
        width: Optional[int] = None,
    ) -> Tuple[int, int]:
        r"""
        Returns the height and width of the image, downscaled to the next integer multiple of `vae_scale_factor`.

        Args:
            image (`Union[PIL.Image.Image, np.ndarray, torch.Tensor]`):
                The image input, which can be a PIL image, NumPy array, or PyTorch tensor. If it is a NumPy array, it
                should have shape `[batch, height, width]` or `[batch, height, width, channels]`. If it is a PyTorch
                tensor, it should have shape `[batch, channels, height, width]`.
            height (`Optional[int]`, *optional*, defaults to `None`):
                The height of the preprocessed image. If `None`, the height of the `image` input will be used.
            width (`Optional[int]`, *optional*, defaults to `None`):
                The width of the preprocessed image. If `None`, the width of the `image` input will be used.

        Returns:
            `Tuple[int, int]`:
                A tuple containing the height and width, both resized to the nearest integer multiple of
                `vae_scale_factor`.
        """

        if height is None:
            if isinstance(image, PIL.Image.Image):
                height = image.height
            elif isinstance(image, torch.Tensor):
                height = image.shape[2]
            else:
                height = image.shape[1]

        if width is None:
            if isinstance(image, PIL.Image.Image):
                width = image.width
            elif isinstance(image, torch.Tensor):
                width = image.shape[3]
            else:
                width = image.shape[2]

        width, height = (
            x - x % self.config.vae_scale_factor for x in (width, height)
        )  # resize to integer multiple of vae_scale_factor

        return height, width

    def preprocess(
        self,
        image: PipelineImageInput,
        height: Optional[int] = None,
        width: Optional[int] = None,
        resize_mode: str = "default",  # "default", "fill", "crop", "resize_min_center_crop"
        crops_coords: Optional[Tuple[int, int, int, int]] = None,
    ) -> torch.Tensor:
        """
        Preprocess the image input.

        Args:
            image (`PipelineImageInput`):
                The image input, accepted formats are PIL images, NumPy arrays, PyTorch tensors; Also accept list of
                supported formats.
            height (`int`, *optional*):
                The height in preprocessed image. If `None`, will use the `get_default_height_width()` to get default
                height.
            width (`int`, *optional*):
                The width in preprocessed. If `None`, will use get_default_height_width()` to get the default width.
            resize_mode (`str`, *optional*, defaults to `default`):
                The resize mode, can be one of `default`, `fill`, `crop`, or `resize_min_center_crop`. If `default`,
                will resize the image to fit within the specified width and height, and it may not maintaining the
                original aspect ratio. If `fill`, will resize the image to fit within the specified width and height,
                maintaining the aspect ratio, and then center the image within the dimensions, filling empty with data
                from image. If `crop`, will resize the image to fit within the specified width and height, maintaining
                the aspect ratio, and then center the image within the dimensions, cropping the excess. If
                `resize_min_center_crop`, will resize the image so that the smaller dimension becomes min(width,
                height), then center crop to exact target dimensions (matches Wan2.2 preprocessing). Note that
                resize_mode `fill`, `crop`, and `resize_min_center_crop` are only supported for PIL image input.
            crops_coords (`List[Tuple[int, int, int, int]]`, *optional*, defaults to `None`):
                The crop coordinates for each image in the batch. If `None`, will not crop the image.

        Returns:
            `torch.Tensor`:
                The preprocessed image.
        """
        supported_formats = (PIL.Image.Image, np.ndarray, torch.Tensor)

        # Expand the missing dimension for 3-dimensional pytorch tensor or numpy array that represents grayscale image
        if self.config.do_convert_grayscale and isinstance(image, (torch.Tensor, np.ndarray)) and image.ndim == 3:
            if isinstance(image, torch.Tensor):
                # if image is a pytorch tensor could have 2 possible shapes:
                #    1. batch x height x width: we should insert the channel dimension at position 1
                #    2. channel x height x width: we should insert batch dimension at position 0,
                #       however, since both channel and batch dimension has same size 1, it is same to insert at position 1
                #    for simplicity, we insert a dimension of size 1 at position 1 for both cases
                image = image.unsqueeze(1)
            else:
                # if it is a numpy array, it could have 2 possible shapes:
                #   1. batch x height x width: insert channel dimension on last position
                #   2. height x width x channel: insert batch dimension on first position
                if image.shape[-1] == 1:
                    image = np.expand_dims(image, axis=0)
                else:
                    image = np.expand_dims(image, axis=-1)

        if isinstance(image, list) and isinstance(image[0], np.ndarray) and image[0].ndim == 4:
            warnings.warn(
                "Passing `image` as a list of 4d np.ndarray is deprecated."
                "Please concatenate the list along the batch dimension and pass it as a single 4d np.ndarray",
                FutureWarning,
            )
            image = np.concatenate(image, axis=0)
        if isinstance(image, list) and isinstance(image[0], torch.Tensor) and image[0].ndim == 4:
            warnings.warn(
                "Passing `image` as a list of 4d torch.Tensor is deprecated."
                "Please concatenate the list along the batch dimension and pass it as a single 4d torch.Tensor",
                FutureWarning,
            )
            image = torch.cat(image, axis=0)

        if not is_valid_image_imagelist(image):
            raise ValueError(
                f"Input is in incorrect format. Currently, we only support {', '.join(str(x) for x in supported_formats)}"
            )
        if not isinstance(image, list):
            image = [image]

        if isinstance(image[0], PIL.Image.Image):
            if crops_coords is not None:
                image = [i.crop(crops_coords) for i in image]
            if self.config.do_resize:
                height, width = self.get_default_height_width(image[0], height, width)
                image = [self.resize(i, height, width, resize_mode=resize_mode) for i in image]
            if self.config.do_convert_rgb:
                image = [self.convert_to_rgb(i) for i in image]
            elif self.config.do_convert_grayscale:
                image = [self.convert_to_grayscale(i) for i in image]
            image = self.pil_to_numpy(image)  # to np
            image = self.numpy_to_pt(image)  # to pt

        elif isinstance(image[0], np.ndarray):
            image = np.concatenate(image, axis=0) if image[0].ndim == 4 else np.stack(image, axis=0)

            image = self.numpy_to_pt(image)

            height, width = self.get_default_height_width(image, height, width)
            if self.config.do_resize:
                image = self.resize(image, height, width)

        elif isinstance(image[0], torch.Tensor):
            image = torch.cat(image, axis=0) if image[0].ndim == 4 else torch.stack(image, axis=0)

            if self.config.do_convert_grayscale and image.ndim == 3:
                image = image.unsqueeze(1)

            channel = image.shape[1]
            # don't need any preprocess if the image is latents
            if channel == self.config.vae_latent_channels:
                return image

            height, width = self.get_default_height_width(image, height, width)
            if self.config.do_resize:
                image = self.resize(image, height, width)

        # expected range [0,1], normalize to [-1,1]
        do_normalize = self.config.do_normalize
        if do_normalize and image.min() < 0:
            warnings.warn(
                "Passing `image` as torch tensor with value range in [-1,1] is deprecated. The expected value range for image tensor is [0,1] "
                f"when passing as pytorch tensor or numpy Array. You passed `image` with value range [{image.min()},{image.max()}]",
                FutureWarning,
            )
            do_normalize = False
        if do_normalize:
            image = self.normalize(image)

        if self.config.do_binarize:
            image = self.binarize(image)

        return image

    def postprocess(
        self,
        image: torch.Tensor,
        output_type: str = "pil",
        do_denormalize: Optional[List[bool]] = None,
    ) -> Union[PIL.Image.Image, np.ndarray, torch.Tensor]:
        """
        Postprocess the image output from tensor to `output_type`.

        Args:
            image (`torch.Tensor`):
                The image input, should be a pytorch tensor with shape `B x C x H x W`.
            output_type (`str`, *optional*, defaults to `pil`):
                The output type of the image, can be one of `pil`, `np`, `pt`, `latent`.
            do_denormalize (`List[bool]`, *optional*, defaults to `None`):
                Whether to denormalize the image to [0,1]. If `None`, will use the value of `do_normalize` in the
                `VaeImageProcessor` config.

        Returns:
            `PIL.Image.Image`, `np.ndarray` or `torch.Tensor`:
                The postprocessed image.
        """
        if not isinstance(image, torch.Tensor):
            raise ValueError(
                f"Input for postprocessing is in incorrect format: {type(image)}. We only support pytorch tensor"
            )
        if output_type not in ["latent", "pt", "np", "pil"]:
            deprecation_message = (
                f"the output_type {output_type} is outdated and has been set to `np`. Please make sure to set it to one of these instead: "
                "`pil`, `np`, `pt`, `latent`"
            )
            deprecate("Unsupported output_type", "1.0.0", deprecation_message, standard_warn=False)
            output_type = "np"

        if output_type == "latent":
            return image

        image = self._denormalize_conditionally(image, do_denormalize)

        if output_type == "pt":
            return image

        image = self.pt_to_numpy(image)

        if output_type == "np":
            return image

        if output_type == "pil":
            return self.numpy_to_pil(image)

    def apply_overlay(
        self,
        mask: PIL.Image.Image,
        init_image: PIL.Image.Image,
        image: PIL.Image.Image,
        crop_coords: Optional[Tuple[int, int, int, int]] = None,
    ) -> PIL.Image.Image:
        r"""
        Applies an overlay of the mask and the inpainted image on the original image.

        Args:
            mask (`PIL.Image.Image`):
                The mask image that highlights regions to overlay.
            init_image (`PIL.Image.Image`):
                The original image to which the overlay is applied.
            image (`PIL.Image.Image`):
                The image to overlay onto the original.
            crop_coords (`Tuple[int, int, int, int]`, *optional*):
                Coordinates to crop the image. If provided, the image will be cropped accordingly.

        Returns:
            `PIL.Image.Image`:
                The final image with the overlay applied.
        """

        width, height = init_image.width, init_image.height

        init_image_masked = PIL.Image.new("RGBa", (width, height))
        init_image_masked.paste(init_image.convert("RGBA").convert("RGBa"), mask=ImageOps.invert(mask.convert("L")))

        init_image_masked = init_image_masked.convert("RGBA")

        if crop_coords is not None:
            x, y, x2, y2 = crop_coords
            w = x2 - x
            h = y2 - y
            base_image = PIL.Image.new("RGBA", (width, height))
            image = self.resize(image, height=h, width=w, resize_mode="crop")
            base_image.paste(image, (x, y))
            image = base_image.convert("RGB")

        image = image.convert("RGBA")
        image.alpha_composite(init_image_masked)
        image = image.convert("RGB")

        return image


class InpaintProcessor(ConfigMixin):
    """
    Image processor for inpainting image and mask.
    """

    config_name = CONFIG_NAME

    @register_to_config
    def __init__(
        self,
        do_resize: bool = True,
        vae_scale_factor: int = 8,
        vae_latent_channels: int = 4,
        resample: str = "lanczos",
        reducing_gap: int = None,
        do_normalize: bool = True,
        do_binarize: bool = False,
        do_convert_grayscale: bool = False,
        mask_do_normalize: bool = False,
        mask_do_binarize: bool = True,
        mask_do_convert_grayscale: bool = True,
    ):
        super().__init__()

        self._image_processor = VaeImageProcessor(
            do_resize=do_resize,
            vae_scale_factor=vae_scale_factor,
            vae_latent_channels=vae_latent_channels,
            resample=resample,
            reducing_gap=reducing_gap,
            do_normalize=do_normalize,
            do_binarize=do_binarize,
            do_convert_grayscale=do_convert_grayscale,
        )
        self._mask_processor = VaeImageProcessor(
            do_resize=do_resize,
            vae_scale_factor=vae_scale_factor,
            vae_latent_channels=vae_latent_channels,
            resample=resample,
            reducing_gap=reducing_gap,
            do_normalize=mask_do_normalize,
            do_binarize=mask_do_binarize,
            do_convert_grayscale=mask_do_convert_grayscale,
        )

    def preprocess(
        self,
        image: PIL.Image.Image,
        mask: PIL.Image.Image = None,
        height: int = None,
        width: int = None,
        padding_mask_crop: Optional[int] = None,
    ) -> Tuple[torch.Tensor, torch.Tensor]:
        """
        Preprocess the image and mask.
        """
        if mask is None and padding_mask_crop is not None:
            raise ValueError("mask must be provided if padding_mask_crop is provided")

        # if mask is None, same behavior as regular image processor
        if mask is None:
            return self._image_processor.preprocess(image, height=height, width=width)

        if padding_mask_crop is not None:
            crops_coords = self._image_processor.get_crop_region(mask, width, height, pad=padding_mask_crop)
            resize_mode = "fill"
        else:
            crops_coords = None
            resize_mode = "default"

        processed_image = self._image_processor.preprocess(
            image,
            height=height,
            width=width,
            crops_coords=crops_coords,
            resize_mode=resize_mode,
        )

        processed_mask = self._mask_processor.preprocess(
            mask,
            height=height,
            width=width,
            resize_mode=resize_mode,
            crops_coords=crops_coords,
        )

        if crops_coords is not None:
            postprocessing_kwargs = {
                "crops_coords": crops_coords,
                "original_image": image,
                "original_mask": mask,
            }
        else:
            postprocessing_kwargs = {
                "crops_coords": None,
                "original_image": None,
                "original_mask": None,
            }

        return processed_image, processed_mask, postprocessing_kwargs

    def postprocess(
        self,
        image: torch.Tensor,
        output_type: str = "pil",
        original_image: Optional[PIL.Image.Image] = None,
        original_mask: Optional[PIL.Image.Image] = None,
        crops_coords: Optional[Tuple[int, int, int, int]] = None,
    ) -> Tuple[PIL.Image.Image, PIL.Image.Image]:
        """
        Postprocess the image, optionally apply mask overlay
        """
        image = self._image_processor.postprocess(
            image,
            output_type=output_type,
        )
        # optionally apply the mask overlay
        if crops_coords is not None and (original_image is None or original_mask is None):
            raise ValueError("original_image and original_mask must be provided if crops_coords is provided")

        elif crops_coords is not None and output_type != "pil":
            raise ValueError("output_type must be 'pil' if crops_coords is provided")

        elif crops_coords is not None:
            image = [
                self._image_processor.apply_overlay(original_mask, original_image, i, crops_coords) for i in image
            ]

        return image


class VaeImageProcessorLDM3D(VaeImageProcessor):
    """
    Image processor for VAE LDM3D.

    Args:
        do_resize (`bool`, *optional*, defaults to `True`):
            Whether to downscale the image's (height, width) dimensions to multiples of `vae_scale_factor`.
        vae_scale_factor (`int`, *optional*, defaults to `8`):
            VAE scale factor. If `do_resize` is `True`, the image is automatically resized to multiples of this factor.
        resample (`str`, *optional*, defaults to `lanczos`):
            Resampling filter to use when resizing the image.
        do_normalize (`bool`, *optional*, defaults to `True`):
            Whether to normalize the image to [-1,1].
    """

    config_name = CONFIG_NAME

    @register_to_config
    def __init__(
        self,
        do_resize: bool = True,
        vae_scale_factor: int = 8,
        resample: str = "lanczos",
        do_normalize: bool = True,
    ):
        super().__init__()

    @staticmethod
    def numpy_to_pil(images: np.ndarray) -> List[PIL.Image.Image]:
        r"""
        Convert a NumPy image or a batch of images to a list of PIL images.

        Args:
            images (`np.ndarray`):
                The input NumPy array of images, which can be a single image or a batch.

        Returns:
            `List[PIL.Image.Image]`:
                A list of PIL images converted from the input NumPy array.
        """
        if images.ndim == 3:
            images = images[None, ...]
        images = (images * 255).round().astype("uint8")
        if images.shape[-1] == 1:
            # special case for grayscale (single channel) images
            pil_images = [Image.fromarray(image.squeeze(), mode="L") for image in images]
        else:
            pil_images = [Image.fromarray(image[:, :, :3]) for image in images]

        return pil_images

    @staticmethod
    def depth_pil_to_numpy(images: Union[List[PIL.Image.Image], PIL.Image.Image]) -> np.ndarray:
        r"""
        Convert a PIL image or a list of PIL images to NumPy arrays.

        Args:
            images (`Union[List[PIL.Image.Image], PIL.Image.Image]`):
                The input image or list of images to be converted.

        Returns:
            `np.ndarray`:
                A NumPy array of the converted images.
        """
        if not isinstance(images, list):
            images = [images]

        images = [np.array(image).astype(np.float32) / (2**16 - 1) for image in images]
        images = np.stack(images, axis=0)
        return images

    @staticmethod
    def rgblike_to_depthmap(image: Union[np.ndarray, torch.Tensor]) -> Union[np.ndarray, torch.Tensor]:
        r"""
        Convert an RGB-like depth image to a depth map.
        """
        # 1. Cast the tensor to a larger integer type (e.g., int32)
        #    to safely perform the multiplication by 256.
        # 2. Perform the 16-bit combination: High-byte * 256 + Low-byte.
        # 3. Cast the final result to the desired depth map type (uint16) if needed
        #    before returning, though leaving it as int32/int64 is often safer
        #    for return value from a library function.

        if isinstance(image, torch.Tensor):
            # Cast to a safe dtype (e.g., int32 or int64) for the calculation
            original_dtype = image.dtype
            image_safe = image.to(torch.int32)

            # Calculate the depth map
            depth_map = image_safe[:, :, 1] * 256 + image_safe[:, :, 2]

            # You may want to cast the final result to uint16, but casting to a
            # larger int type (like int32) is sufficient to fix the overflow.
            # depth_map = depth_map.to(torch.uint16) # Uncomment if uint16 is strictly required
            return depth_map.to(original_dtype)

        elif isinstance(image, np.ndarray):
            # NumPy equivalent: Cast to a safe dtype (e.g., np.int32)
            original_dtype = image.dtype
            image_safe = image.astype(np.int32)

            # Calculate the depth map
            depth_map = image_safe[:, :, 1] * 256 + image_safe[:, :, 2]

            # depth_map = depth_map.astype(np.uint16) # Uncomment if uint16 is strictly required
            return depth_map.astype(original_dtype)
        else:
            raise TypeError("Input image must be a torch.Tensor or np.ndarray")

    def numpy_to_depth(self, images: np.ndarray) -> List[PIL.Image.Image]:
        r"""
        Convert a NumPy depth image or a batch of images to a list of PIL images.

        Args:
            images (`np.ndarray`):
                The input NumPy array of depth images, which can be a single image or a batch.

        Returns:
            `List[PIL.Image.Image]`:
                A list of PIL images converted from the input NumPy depth images.
        """
        if images.ndim == 3:
            images = images[None, ...]
        images_depth = images[:, :, :, 3:]
        if images.shape[-1] == 6:
            images_depth = (images_depth * 255).round().astype("uint8")
            pil_images = [
                Image.fromarray(self.rgblike_to_depthmap(image_depth), mode="I;16") for image_depth in images_depth
            ]
        elif images.shape[-1] == 4:
            images_depth = (images_depth * 65535.0).astype(np.uint16)
            pil_images = [Image.fromarray(image_depth, mode="I;16") for image_depth in images_depth]
        else:
            raise Exception("Not supported")

        return pil_images

    def postprocess(
        self,
        image: torch.Tensor,
        output_type: str = "pil",
        do_denormalize: Optional[List[bool]] = None,
    ) -> Union[PIL.Image.Image, np.ndarray, torch.Tensor]:
        """
        Postprocess the image output from tensor to `output_type`.

        Args:
            image (`torch.Tensor`):
                The image input, should be a pytorch tensor with shape `B x C x H x W`.
            output_type (`str`, *optional*, defaults to `pil`):
                The output type of the image, can be one of `pil`, `np`, `pt`, `latent`.
            do_denormalize (`List[bool]`, *optional*, defaults to `None`):
                Whether to denormalize the image to [0,1]. If `None`, will use the value of `do_normalize` in the
                `VaeImageProcessor` config.

        Returns:
            `PIL.Image.Image`, `np.ndarray` or `torch.Tensor`:
                The postprocessed image.
        """
        if not isinstance(image, torch.Tensor):
            raise ValueError(
                f"Input for postprocessing is in incorrect format: {type(image)}. We only support pytorch tensor"
            )
        if output_type not in ["latent", "pt", "np", "pil"]:
            deprecation_message = (
                f"the output_type {output_type} is outdated and has been set to `np`. Please make sure to set it to one of these instead: "
                "`pil`, `np`, `pt`, `latent`"
            )
            deprecate("Unsupported output_type", "1.0.0", deprecation_message, standard_warn=False)
            output_type = "np"

        image = self._denormalize_conditionally(image, do_denormalize)

        image = self.pt_to_numpy(image)

        if output_type == "np":
            if image.shape[-1] == 6:
                image_depth = np.stack([self.rgblike_to_depthmap(im[:, :, 3:]) for im in image], axis=0)
            else:
                image_depth = image[:, :, :, 3:]
            return image[:, :, :, :3], image_depth

        if output_type == "pil":
            return self.numpy_to_pil(image), self.numpy_to_depth(image)
        else:
            raise Exception(f"This type {output_type} is not supported")

    def preprocess(
        self,
        rgb: Union[torch.Tensor, PIL.Image.Image, np.ndarray],
        depth: Union[torch.Tensor, PIL.Image.Image, np.ndarray],
        height: Optional[int] = None,
        width: Optional[int] = None,
        target_res: Optional[int] = None,
    ) -> torch.Tensor:
        r"""
        Preprocess the image input. Accepted formats are PIL images, NumPy arrays, or PyTorch tensors.

        Args:
            rgb (`Union[torch.Tensor, PIL.Image.Image, np.ndarray]`):
                The RGB input image, which can be a single image or a batch.
            depth (`Union[torch.Tensor, PIL.Image.Image, np.ndarray]`):
                The depth input image, which can be a single image or a batch.
            height (`Optional[int]`, *optional*, defaults to `None`):
                The desired height of the processed image. If `None`, defaults to the height of the input image.
            width (`Optional[int]`, *optional*, defaults to `None`):
                The desired width of the processed image. If `None`, defaults to the width of the input image.
            target_res (`Optional[int]`, *optional*, defaults to `None`):
                Target resolution for resizing the images. If specified, overrides height and width.

        Returns:
            `Tuple[torch.Tensor, torch.Tensor]`:
                A tuple containing the processed RGB and depth images as PyTorch tensors.
        """
        supported_formats = (PIL.Image.Image, np.ndarray, torch.Tensor)

        # Expand the missing dimension for 3-dimensional pytorch tensor or numpy array that represents grayscale image
        if self.config.do_convert_grayscale and isinstance(rgb, (torch.Tensor, np.ndarray)) and rgb.ndim == 3:
            raise Exception("This is not yet supported")

        if isinstance(rgb, supported_formats):
            rgb = [rgb]
            depth = [depth]
        elif not (isinstance(rgb, list) and all(isinstance(i, supported_formats) for i in rgb)):
            raise ValueError(
                f"Input is in incorrect format: {[type(i) for i in rgb]}. Currently, we only support {', '.join(supported_formats)}"
            )

        if isinstance(rgb[0], PIL.Image.Image):
            if self.config.do_convert_rgb:
                raise Exception("This is not yet supported")
                # rgb = [self.convert_to_rgb(i) for i in rgb]
                # depth = [self.convert_to_depth(i) for i in depth]  #TODO define convert_to_depth
            if self.config.do_resize or target_res:
                height, width = self.get_default_height_width(rgb[0], height, width) if not target_res else target_res
                rgb = [self.resize(i, height, width) for i in rgb]
                depth = [self.resize(i, height, width) for i in depth]
            rgb = self.pil_to_numpy(rgb)  # to np
            rgb = self.numpy_to_pt(rgb)  # to pt

            depth = self.depth_pil_to_numpy(depth)  # to np
            depth = self.numpy_to_pt(depth)  # to pt

        elif isinstance(rgb[0], np.ndarray):
            rgb = np.concatenate(rgb, axis=0) if rgb[0].ndim == 4 else np.stack(rgb, axis=0)
            rgb = self.numpy_to_pt(rgb)
            height, width = self.get_default_height_width(rgb, height, width)
            if self.config.do_resize:
                rgb = self.resize(rgb, height, width)

            depth = np.concatenate(depth, axis=0) if rgb[0].ndim == 4 else np.stack(depth, axis=0)
            depth = self.numpy_to_pt(depth)
            height, width = self.get_default_height_width(depth, height, width)
            if self.config.do_resize:
                depth = self.resize(depth, height, width)

        elif isinstance(rgb[0], torch.Tensor):
            raise Exception("This is not yet supported")
            # rgb = torch.cat(rgb, axis=0) if rgb[0].ndim == 4 else torch.stack(rgb, axis=0)

            # if self.config.do_convert_grayscale and rgb.ndim == 3:
            #     rgb = rgb.unsqueeze(1)

            # channel = rgb.shape[1]

            # height, width = self.get_default_height_width(rgb, height, width)
            # if self.config.do_resize:
            #     rgb = self.resize(rgb, height, width)

            # depth = torch.cat(depth, axis=0) if depth[0].ndim == 4 else torch.stack(depth, axis=0)

            # if self.config.do_convert_grayscale and depth.ndim == 3:
            #     depth = depth.unsqueeze(1)

            # channel = depth.shape[1]
            # # don't need any preprocess if the image is latents
            # if depth == 4:
            #     return rgb, depth

            # height, width = self.get_default_height_width(depth, height, width)
            # if self.config.do_resize:
            #     depth = self.resize(depth, height, width)
        # expected range [0,1], normalize to [-1,1]
        do_normalize = self.config.do_normalize
        if rgb.min() < 0 and do_normalize:
            warnings.warn(
                "Passing `image` as torch tensor with value range in [-1,1] is deprecated. The expected value range for image tensor is [0,1] "
                f"when passing as pytorch tensor or numpy Array. You passed `image` with value range [{rgb.min()},{rgb.max()}]",
                FutureWarning,
            )
            do_normalize = False

        if do_normalize:
            rgb = self.normalize(rgb)
            depth = self.normalize(depth)

        if self.config.do_binarize:
            rgb = self.binarize(rgb)
            depth = self.binarize(depth)

        return rgb, depth


class IPAdapterMaskProcessor(VaeImageProcessor):
    """
    Image processor for IP Adapter image masks.

    Args:
        do_resize (`bool`, *optional*, defaults to `True`):
            Whether to downscale the image's (height, width) dimensions to multiples of `vae_scale_factor`.
        vae_scale_factor (`int`, *optional*, defaults to `8`):
            VAE scale factor. If `do_resize` is `True`, the image is automatically resized to multiples of this factor.
        resample (`str`, *optional*, defaults to `lanczos`):
            Resampling filter to use when resizing the image.
        do_normalize (`bool`, *optional*, defaults to `False`):
            Whether to normalize the image to [-1,1].
        do_binarize (`bool`, *optional*, defaults to `True`):
            Whether to binarize the image to 0/1.
        do_convert_grayscale (`bool`, *optional*, defaults to be `True`):
            Whether to convert the images to grayscale format.

    """

    config_name = CONFIG_NAME

    @register_to_config
    def __init__(
        self,
        do_resize: bool = True,
        vae_scale_factor: int = 8,
        resample: str = "lanczos",
        do_normalize: bool = False,
        do_binarize: bool = True,
        do_convert_grayscale: bool = True,
    ):
        super().__init__(
            do_resize=do_resize,
            vae_scale_factor=vae_scale_factor,
            resample=resample,
            do_normalize=do_normalize,
            do_binarize=do_binarize,
            do_convert_grayscale=do_convert_grayscale,
        )

    @staticmethod
    def downsample(mask: torch.Tensor, batch_size: int, num_queries: int, value_embed_dim: int):
        """
        Downsamples the provided mask tensor to match the expected dimensions for scaled dot-product attention. If the
        aspect ratio of the mask does not match the aspect ratio of the output image, a warning is issued.

        Args:
            mask (`torch.Tensor`):
                The input mask tensor generated with `IPAdapterMaskProcessor.preprocess()`.
            batch_size (`int`):
                The batch size.
            num_queries (`int`):
                The number of queries.
            value_embed_dim (`int`):
                The dimensionality of the value embeddings.

        Returns:
            `torch.Tensor`:
                The downsampled mask tensor.

        """
        o_h = mask.shape[1]
        o_w = mask.shape[2]
        ratio = o_w / o_h
        mask_h = int(math.sqrt(num_queries / ratio))
        mask_h = int(mask_h) + int((num_queries % int(mask_h)) != 0)
        mask_w = num_queries // mask_h

        mask_downsample = F.interpolate(mask.unsqueeze(0), size=(mask_h, mask_w), mode="bicubic").squeeze(0)

        # Repeat batch_size times
        if mask_downsample.shape[0] < batch_size:
            mask_downsample = mask_downsample.repeat(batch_size, 1, 1)

        mask_downsample = mask_downsample.view(mask_downsample.shape[0], -1)

        downsampled_area = mask_h * mask_w
        # If the output image and the mask do not have the same aspect ratio, tensor shapes will not match
        # Pad tensor if downsampled_mask.shape[1] is smaller than num_queries
        if downsampled_area < num_queries:
            warnings.warn(
                "The aspect ratio of the mask does not match the aspect ratio of the output image. "
                "Please update your masks or adjust the output size for optimal performance.",
                UserWarning,
            )
            mask_downsample = F.pad(mask_downsample, (0, num_queries - mask_downsample.shape[1]), value=0.0)
        # Discard last embeddings if downsampled_mask.shape[1] is bigger than num_queries
        if downsampled_area > num_queries:
            warnings.warn(
                "The aspect ratio of the mask does not match the aspect ratio of the output image. "
                "Please update your masks or adjust the output size for optimal performance.",
                UserWarning,
            )
            mask_downsample = mask_downsample[:, :num_queries]

        # Repeat last dimension to match SDPA output shape
        mask_downsample = mask_downsample.view(mask_downsample.shape[0], mask_downsample.shape[1], 1).repeat(
            1, 1, value_embed_dim
        )

        return mask_downsample


class PixArtImageProcessor(VaeImageProcessor):
    """
    Image processor for PixArt image resize and crop.

    Args:
        do_resize (`bool`, *optional*, defaults to `True`):
            Whether to downscale the image's (height, width) dimensions to multiples of `vae_scale_factor`. Can accept
            `height` and `width` arguments from [`image_processor.VaeImageProcessor.preprocess`] method.
        vae_scale_factor (`int`, *optional*, defaults to `8`):
            VAE scale factor. If `do_resize` is `True`, the image is automatically resized to multiples of this factor.
        resample (`str`, *optional*, defaults to `lanczos`):
            Resampling filter to use when resizing the image.
        do_normalize (`bool`, *optional*, defaults to `True`):
            Whether to normalize the image to [-1,1].
        do_binarize (`bool`, *optional*, defaults to `False`):
            Whether to binarize the image to 0/1.
        do_convert_rgb (`bool`, *optional*, defaults to be `False`):
            Whether to convert the images to RGB format.
        do_convert_grayscale (`bool`, *optional*, defaults to be `False`):
            Whether to convert the images to grayscale format.
    """

    @register_to_config
    def __init__(
        self,
        do_resize: bool = True,
        vae_scale_factor: int = 8,
        resample: str = "lanczos",
        do_normalize: bool = True,
        do_binarize: bool = False,
        do_convert_grayscale: bool = False,
    ):
        super().__init__(
            do_resize=do_resize,
            vae_scale_factor=vae_scale_factor,
            resample=resample,
            do_normalize=do_normalize,
            do_binarize=do_binarize,
            do_convert_grayscale=do_convert_grayscale,
        )

    @staticmethod
    def classify_height_width_bin(height: int, width: int, ratios: dict) -> Tuple[int, int]:
        r"""
        Returns the binned height and width based on the aspect ratio.

        Args:
            height (`int`): The height of the image.
            width (`int`): The width of the image.
            ratios (`dict`): A dictionary where keys are aspect ratios and values are tuples of (height, width).

        Returns:
            `Tuple[int, int]`: The closest binned height and width.
        """
        ar = float(height / width)
        closest_ratio = min(ratios.keys(), key=lambda ratio: abs(float(ratio) - ar))
        default_hw = ratios[closest_ratio]
        return int(default_hw[0]), int(default_hw[1])

    @staticmethod
    def resize_and_crop_tensor(samples: torch.Tensor, new_width: int, new_height: int) -> torch.Tensor:
        r"""
        Resizes and crops a tensor of images to the specified dimensions.

        Args:
            samples (`torch.Tensor`):
                A tensor of shape (N, C, H, W) where N is the batch size, C is the number of channels, H is the height,
                and W is the width.
            new_width (`int`): The desired width of the output images.
            new_height (`int`): The desired height of the output images.

        Returns:
            `torch.Tensor`: A tensor containing the resized and cropped images.
        """
        orig_height, orig_width = samples.shape[2], samples.shape[3]

        # Check if resizing is needed
        if orig_height != new_height or orig_width != new_width:
            ratio = max(new_height / orig_height, new_width / orig_width)
            resized_width = int(orig_width * ratio)
            resized_height = int(orig_height * ratio)

            # Resize
            samples = F.interpolate(
                samples, size=(resized_height, resized_width), mode="bilinear", align_corners=False
            )

            # Center Crop
            start_x = (resized_width - new_width) // 2
            end_x = start_x + new_width
            start_y = (resized_height - new_height) // 2
            end_y = start_y + new_height
            samples = samples[:, :, start_y:end_y, start_x:end_x]

        return samples<|MERGE_RESOLUTION|>--- conflicted
+++ resolved
@@ -469,7 +469,6 @@
             ratio = width / height
             src_ratio = image.width / image.height
 
-<<<<<<< HEAD
             src_w = width if ratio > src_ratio else image.width * height // image.height
             src_h = height if ratio <= src_ratio else image.height * width // image.width
 
@@ -493,12 +492,6 @@
             return CenterCrop((height, width))(resized)
         else:
             raise ValueError(f"Unknown crop_type: {crop_type}")
-=======
-        resized = image.resize((src_w, src_h), resample=PIL_INTERPOLATION[self.config.resample])
-        res = Image.new("RGB", (width, height))
-        res.paste(resized, box=(width // 2 - src_w // 2, height // 2 - src_h // 2))
-        return res
->>>>>>> eeae0338
 
     def resize(
         self,
