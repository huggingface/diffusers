# Copyright 2022 Stanford University Team and The HuggingFace Team. All rights reserved.
#
# Licensed under the Apache License, Version 2.0 (the "License");
# you may not use this file except in compliance with the License.
# You may obtain a copy of the License at
#
#     http://www.apache.org/licenses/LICENSE-2.0
#
# Unless required by applicable law or agreed to in writing, software
# distributed under the License is distributed on an "AS IS" BASIS,
# WITHOUT WARRANTIES OR CONDITIONS OF ANY KIND, either express or implied.
# See the License for the specific language governing permissions and
# limitations under the License.

# DISCLAIMER: This code is strongly influenced by https://github.com/pesser/pytorch_diffusion
# and https://github.com/hojonathanho/diffusion

import math
from dataclasses import dataclass
from typing import Literal, Optional, Tuple, Union

import numpy as np
import torch

from ..configuration_utils import ConfigMixin, register_to_config
from ..utils import BaseOutput
from .scheduling_utils import SchedulerMixin


def expand_to_shape(input, timesteps, shape, device):
    """
<<<<<<< HEAD
    Helper indexes a 1D tensor `input` using a 1D index tensor `timesteps`, then reshapes the result to broadcast nicely with `shape`. Useful for parellizing operations over `shape[0]` number of diffusion steps at once.
=======
    Helper indexes a 1D tensor `input` using a 1D index tensor `timesteps`, then reshapes the result to broadcast
    nicely with `shape`. Useful for parellizing operations over `shape[0]` number of diffusion steps at once.
>>>>>>> 8311d898
    """
    out = torch.gather(input.to(device), 0, timesteps.to(device))
    reshape = [shape[0]] + [1] * (len(shape) - 1)
    out = out.reshape(*reshape)
    return out


@dataclass
# Copied from diffusers.schedulers.scheduling_ddpm.DDPMSchedulerOutput with DDPM->DDIM
class DDIMSchedulerOutput(BaseOutput):
    """
    Args:
    Output class for the scheduler's step function output.
        prev_sample (`torch.FloatTensor` of shape `(batch_size, num_channels, height, width)` for images):
            Computed sample (x_{t-1}) of previous timestep. `prev_sample` should be used as next model input in the
            denoising loop.
        pred_original_sample (`torch.FloatTensor` of shape `(batch_size, num_channels, height, width)` for images):
            The predicted denoised sample (x_{0}) based on the model output from the current timestep.
            `pred_original_sample` can be used to preview progress or for guidance.
    """

    prev_sample: torch.FloatTensor
    pred_original_sample: Optional[torch.FloatTensor] = None


def betas_for_alpha_bar(num_diffusion_timesteps, max_beta=0.999) -> torch.Tensor:
    """
    Args:
    Create a beta schedule that discretizes the given alpha_t_bar function, which defines the cumulative product of
    (1-beta) over time from t = [0,1]. Contains a function alpha_bar that takes an argument t and transforms it to the
    cumulative product of (1-beta) up to that part of the diffusion process.
        num_diffusion_timesteps (`int`): the number of betas to produce. max_beta (`float`): the maximum beta to use;
        use values lower than 1 to
                     prevent singularities.
    Returns:
        betas (`np.ndarray`): the betas used by the scheduler to step the model outputs
    """

    def alpha_bar(time_step):
        return math.cos((time_step + 0.008) / 1.008 * math.pi / 2) ** 2

    betas = []
    for i in range(num_diffusion_timesteps):
        t1 = i / num_diffusion_timesteps
        t2 = (i + 1) / num_diffusion_timesteps
        betas.append(min(1 - alpha_bar(t2) / alpha_bar(t1), max_beta))
    return torch.tensor(betas)


def t_to_alpha_sigma(num_diffusion_timesteps):
    """Returns the scaling factors for the clean image and for the noise, given
    a timestep."""
    alphas = torch.cos(
        torch.tensor([(t / num_diffusion_timesteps) * math.pi / 2 for t in range(num_diffusion_timesteps)])
    )
    sigmas = torch.sin(
        torch.tensor([(t / num_diffusion_timesteps) * math.pi / 2 for t in range(num_diffusion_timesteps)])
    )
    return alphas, sigmas


class DDIMScheduler(SchedulerMixin, ConfigMixin):
    """
    Args:
    Denoising diffusion implicit models is a scheduler that extends the denoising procedure introduced in denoising
    diffusion probabilistic models (DDPMs) with non-Markovian guidance. [`~ConfigMixin`] takes care of storing all
    config attributes that are passed in the scheduler's `__init__` function, such as `num_train_timesteps`. They can
    be accessed via `scheduler.config.num_train_timesteps`. [`~ConfigMixin`] also provides general loading and saving
    functionality via the [`~ConfigMixin.save_config`] and [`~ConfigMixin.from_config`] functions. For more details,
    see the original paper: https://arxiv.org/abs/2010.02502
        num_train_timesteps (`int`): number of diffusion steps used to train the model. beta_start (`float`): the
        starting `beta` value of inference. beta_end (`float`): the final `beta` value. beta_schedule (`str`):
            the beta schedule, a mapping from a beta range to a sequence of betas for stepping the model. Choose from
            `linear`, `scaled_linear`, or `squaredcos_cap_v2`.
        trained_betas (`np.ndarray`, optional):
            option to pass an array of betas directly to the constructor to bypass `beta_start`, `beta_end` etc.
        clip_sample (`bool`, default `True`):
            option to clip predicted sample between -1 and 1 for numerical stability.
        set_alpha_to_one (`bool`, default `True`):
            each diffusion step uses the value of alphas product at that step and at the previous one. For the final
            step there is no previous alpha. When this option is `True` the previous alpha product is fixed to `1`,
            otherwise it uses the value of alpha at step 0.
        steps_offset (`int`, default `0`):
            an offset added to the inference steps. You can use a combination of `offset=1` and
            `set_alpha_to_one=False`, to make the last step use step 0 for the previous alpha product, as done in
            stable diffusion.
    """

    _compatible_classes = [
        "PNDMScheduler",
        "DDPMScheduler",
        "LMSDiscreteScheduler",
        "EulerDiscreteScheduler",
        "EulerAncestralDiscreteScheduler",
        "DPMSolverMultistepScheduler",
    ]

    @register_to_config
    def __init__(
        self,
        num_train_timesteps: int = 1000,
        beta_start: float = 0.0001,
        beta_end: float = 0.02,
        beta_schedule: str = "linear",
        trained_betas: Optional[np.ndarray] = None,
        clip_sample: bool = True,
        set_alpha_to_one: bool = True,
        variance_type: str = "fixed",
        steps_offset: int = 0,
        prediction_type: Literal["epsilon", "sample", "v"] = "epsilon",
        **kwargs,
    ):
        if trained_betas is not None:
            self.betas = torch.from_numpy(trained_betas)
        elif beta_schedule == "linear":
            self.betas = torch.linspace(beta_start, beta_end, num_train_timesteps, dtype=torch.float32)
        elif beta_schedule == "scaled_linear":
            # this schedule is very specific to the latent diffusion model.
            self.betas = (
                torch.linspace(beta_start**0.5, beta_end**0.5, num_train_timesteps, dtype=torch.float32) ** 2
            )
        elif beta_schedule == "squaredcos_cap_v2":
            # Glide cosine schedule
            self.betas = betas_for_alpha_bar(num_train_timesteps)
        else:
            raise NotImplementedError(f"{beta_schedule} does is not implemented for {self.__class__}")

        self.variance_type = variance_type
        self.alphas = 1.0 - self.betas
        self.alphas_cumprod = torch.cumprod(self.alphas, dim=0)
<<<<<<< HEAD
        self.sqrt_alphas_cumprod = torch.sqrt(self.alphas_cumprod)
        self.sqrt_one_minus_alphas_cumprod = torch.sqrt(1 - self.alphas_cumprod)
=======
        if prediction_type == "v":
            self.alphas, self.sigmas = t_to_alpha_sigma(num_train_timesteps)
>>>>>>> 8311d898

        # At every step in ddim, we are looking into the previous alphas_cumprod
        # For the final step, there is no previous alphas_cumprod because we are already at 0
        # `set_alpha_to_one` decides whether we set this parameter simply to one or
        # whether we use the final alpha of the "non-previous" one.
        self.final_alpha_cumprod = torch.tensor(1.0) if set_alpha_to_one else self.alphas_cumprod[0]
        self.final_sigma = torch.tensor(0.0) if set_alpha_to_one else self.sigmas[0]

        # standard deviation of the initial noise distribution
        self.init_noise_sigma = 1.0

        # setable values
        self.num_inference_steps = None
        self.timesteps = torch.from_numpy(np.arange(0, num_train_timesteps)[::-1].copy().astype(np.int64))
        self.variance_type = variance_type
        self.prediction_type = prediction_type

    def scale_model_input(self, sample: torch.FloatTensor, timestep: Optional[int] = None) -> torch.FloatTensor:
        """
        Args:
        Ensures interchangeability with schedulers that need to scale the denoising model input depending on the
        current timestep.
            sample (`torch.FloatTensor`): input sample timestep (`int`, optional): current timestep
        Returns:
            `torch.FloatTensor`: scaled input sample
        """
        return sample

    def _get_variance(self, timestep, prev_timestep, eta=0):
        alpha_prod_t = self.alphas_cumprod[timestep]
        alpha_prod_t_prev = self.alphas_cumprod[prev_timestep] if prev_timestep >= 0 else self.final_alpha_cumprod
        beta_prod_t = 1 - alpha_prod_t
        beta_prod_t_prev = 1 - alpha_prod_t_prev

        if self.variance_type == "fixed":
            variance = (beta_prod_t_prev / beta_prod_t) * (1 - alpha_prod_t / alpha_prod_t_prev)
        elif self.variance_type == "v_diffusion":
            # If eta > 0, adjust the scaling factor for the predicted noise
            # downward according to the amount of additional noise to add
            # variance = torch.log(self.betas[timestep] * (1 - alpha_prod_t_prev) / (1 - alpha_prod_t))
            alpha_prev = self.alphas[prev_timestep] if prev_timestep >= 0 else self.final_alpha_cumprod
            sigma_prev = self.sigmas[prev_timestep] if prev_timestep >= 0 else self.final_sigma
            if eta:
                numerator = eta * (sigma_prev**2 / self.sigmas[timestep] ** 2).clamp(min=1.0e-7).sqrt()
            else:
                numerator = 0
            denominator = (1 - self.alphas[timestep] ** 2 / alpha_prev**2).clamp(min=1.0e-7).sqrt()
            ddim_sigma = (numerator * denominator).clamp(min=1.0e-7)
            variance = (sigma_prev**2 - ddim_sigma**2).sqrt()
            if torch.isnan(variance):
                variance = 0
        return variance

    def set_timesteps(self, num_inference_steps: int, device: Union[str, torch.device] = None):
        """
        Args:
        Sets the discrete timesteps used for the diffusion chain. Supporting function to be run before inference.
            num_inference_steps (`int`):
                the number of diffusion steps used when generating samples with a pre-trained model.
        """
        self.num_inference_steps = num_inference_steps
        step_ratio = self.config.num_train_timesteps // self.num_inference_steps
        # creates integer timesteps by multiplying by ratio
        # casting to int to avoid issues when num_inference_step is power of 3
        timesteps = (np.arange(0, num_inference_steps) * step_ratio).round()[::-1].copy().astype(np.int64)
        self.timesteps = torch.from_numpy(timesteps).to(device)
        self.timesteps += self.config.steps_offset

    def step(
        self,
        model_output: torch.FloatTensor,
        timestep: int,
        sample: torch.FloatTensor,
        eta: float = 0.0,
        use_clipped_model_output: bool = False,
        generator=None,
        variance_noise: Optional[torch.FloatTensor] = None,
        return_dict: bool = True,
    ) -> Union[DDIMSchedulerOutput, Tuple]:
        """
        Args:
        Predict the sample at the previous timestep by reversing the SDE. Core function to propagate the diffusion
        process from the learned model outputs (most often the predicted noise).
            model_output (`torch.FloatTensor`): direct output from learned diffusion model. timestep (`int`): current
            discrete timestep in the diffusion chain. sample (`torch.FloatTensor`):
                current instance of sample being created by diffusion process.
            prediction_type (`str`):
                prediction type of the scheduler function, one of `epsilon` (predicting the noise of the diffusion
                process), `sample` (directly predicting the noisy sample), or `v` (see section 2.4
                https://imagen.research.google/video/paper.pdf)
            eta (`float`): weight of noise for added noise in diffusion step. use_clipped_model_output (`bool`): if
            `True`, compute "corrected" `model_output` from the clipped
                predicted original sample. Necessary because predicted original sample is clipped to [-1, 1] when
                `self.config.clip_sample` is `True`. If no clipping has happened, "corrected" `model_output` would
                coincide with the one provided as input and `use_clipped_model_output` will have not effect.
            generator: random number generator. variance_noise (`torch.FloatTensor`): instead of generating noise for
            the variance using `generator`, we
                can directly provide the noise for the variance itself. This is useful for methods such as
                CycleDiffusion. (https://arxiv.org/abs/2210.05559)
            return_dict (`bool`): option for returning tuple rather than DDIMSchedulerOutput class
        Returns:
            [`~schedulers.scheduling_utils.DDIMSchedulerOutput`] or `tuple`:
            [`~schedulers.scheduling_utils.DDIMSchedulerOutput`] if `return_dict` is True, otherwise a `tuple`. When
            returning a tuple, the first element is the sample tensor.
        """
        if self.num_inference_steps is None:
            raise ValueError(
                "Number of inference steps is 'None', you need to run 'set_timesteps' after creating the scheduler"
            )

        # See formulas (12) and (16) of DDIM paper https://arxiv.org/pdf/2010.02502.pdf
        # Ideally, read DDIM paper in-detail understanding

        # Notation (<variable name> -> <name in paper>
        # - pred_noise_t -> e_theta(x_t, timestep)
        # - pred_original_sample -> f_theta(x_t, timestep) or x_0
        # - std_dev_t -> sigma_t
        # - eta -> η
        # - pred_sample_direction -> "direction pointing to x_t"
        # - pred_prev_sample -> "x_t-1"

        # 1. get previous step value (=timestep-1)
        prev_timestep = timestep - self.config.num_train_timesteps // self.num_inference_steps

        # 2. compute alphas, betas
        alpha_prod_t = self.alphas_cumprod[timestep]
        alpha_prod_t_prev = self.alphas_cumprod[prev_timestep] if prev_timestep >= 0 else self.final_alpha_cumprod

        beta_prod_t = 1 - alpha_prod_t

        # 3. compute predicted original sample from predicted noise also called
        # "predicted x_0" of formula (12) from https://arxiv.org/pdf/2010.02502.pdf
        if self.prediction_type == "epsilon":
            pred_original_sample = (sample - beta_prod_t ** (0.5) * model_output) / alpha_prod_t ** (0.5)
            eps = torch.tensor(1)
        elif self.prediction_type == "sample":
            pred_original_sample = model_output
            eps = torch.tensor(1)
        elif self.prediction_type == "v":
            # v_t = alpha_t * epsilon - sigma_t * x
            # need to merge the PRs for sigma to be available in DDPM
            pred_original_sample = sample * self.alphas[timestep] - model_output * self.sigmas[timestep]
            eps = model_output * self.alphas[timestep] + sample * self.sigmas[timestep]
        else:
            raise ValueError(
                f"prediction_type given as {self.prediction_type} must be one of `epsilon`, `sample`, or `v`"
            )

        # 4. Clip "predicted x_0"
        if self.config.clip_sample:
            pred_original_sample = torch.clamp(pred_original_sample, -1, 1)

        # 5. compute variance: "sigma_t(η)" -> see formula (16)
        # σ_t = sqrt((1 − α_t−1)/(1 − α_t)) * sqrt(1 − α_t/α_t−1)
        variance = self._get_variance(timestep, prev_timestep, eta)
        std_dev_t = eta * variance ** (0.5)

        if use_clipped_model_output:
            # the model_output is always re-derived from the clipped x_0 in Glide
            model_output = (sample - alpha_prod_t ** (0.5) * pred_original_sample) / beta_prod_t ** (0.5)

        # 6. compute "direction pointing to x_t" of formula (12) from https://arxiv.org/pdf/2010.02502.pdf
        if self.prediction_type == "epsilon":
            pred_sample_direction = (1 - alpha_prod_t_prev - std_dev_t**2) ** (0.5) * model_output

            # 7. compute x_t without "random noise" of formula (12) from https://arxiv.org/pdf/2010.02502.pdf
            prev_sample = alpha_prod_t_prev ** (0.5) * pred_original_sample + eps * pred_sample_direction
        else:
            alpha_prev = self.alphas[prev_timestep] if prev_timestep >= 0 else self.final_alpha_cumprod
            prev_sample = pred_original_sample * alpha_prev + eps * variance

        if eta > 0:
            # randn_like does not support generator https://github.com/pytorch/pytorch/issues/27072
            device = model_output.device
            if variance_noise is not None and generator is not None:
                raise ValueError(
                    "Cannot pass both generator and variance_noise. Please make sure that either `generator` or"
                    " `variance_noise` stays `None`."
                )

            if variance_noise is None:
                if device.type == "mps":
                    # randn does not work reproducibly on mps
                    variance_noise = torch.randn(model_output.shape, dtype=model_output.dtype, generator=generator)
                    variance_noise = variance_noise.to(device)
                else:
                    variance_noise = torch.randn(
                        model_output.shape, generator=generator, device=device, dtype=model_output.dtype
                    )
            variance = self._get_variance(timestep, prev_timestep) ** (0.5) * eta * variance_noise

            prev_sample = prev_sample + variance
        if not return_dict:
            return (prev_sample,)

        return DDIMSchedulerOutput(prev_sample=prev_sample, pred_original_sample=pred_original_sample)

    def add_noise(
        self,
        original_samples: torch.FloatTensor,
        noise: torch.FloatTensor,
        timesteps: torch.IntTensor,
    ) -> torch.FloatTensor:
        if self.variance_type == "v_diffusion":
            alpha, sigma = self.get_alpha_sigma(original_samples, timesteps, original_samples.device)
            z_t = alpha * original_samples + sigma * noise
            return z_t
        # Make sure alphas_cumprod and timestep have same device and dtype as original_samples
        self.alphas_cumprod = self.alphas_cumprod.to(device=original_samples.device, dtype=original_samples.dtype)
        timesteps = timesteps.to(original_samples.device)

        sqrt_alpha_prod = self.alphas_cumprod[timesteps] ** 0.5
        sqrt_alpha_prod = sqrt_alpha_prod.flatten()
        while len(sqrt_alpha_prod.shape) < len(original_samples.shape):
            sqrt_alpha_prod = sqrt_alpha_prod.unsqueeze(-1)

        sqrt_one_minus_alpha_prod = (1 - self.alphas_cumprod[timesteps]) ** 0.5
        sqrt_one_minus_alpha_prod = sqrt_one_minus_alpha_prod.flatten()
        while len(sqrt_one_minus_alpha_prod.shape) < len(original_samples.shape):
            sqrt_one_minus_alpha_prod = sqrt_one_minus_alpha_prod.unsqueeze(-1)

        noisy_samples = sqrt_alpha_prod * original_samples + sqrt_one_minus_alpha_prod * noise
        return noisy_samples

    def __len__(self):
        return self.config.num_train_timesteps

    def get_alpha_sigma(self, sample, timesteps, device):
<<<<<<< HEAD
        alpha = expand_to_shape(self.sqrt_alphas_cumprod, timesteps, sample.shape, device)
        sigma = expand_to_shape(self.sqrt_one_minus_alphas_cumprod, timesteps, sample.shape, device)
=======
        alpha = expand_to_shape(self.alphas, timesteps, sample.shape, device)
        sigma = expand_to_shape(self.sigmas, timesteps, sample.shape, device)
>>>>>>> 8311d898
        return alpha, sigma<|MERGE_RESOLUTION|>--- conflicted
+++ resolved
@@ -29,12 +29,8 @@
 
 def expand_to_shape(input, timesteps, shape, device):
     """
-<<<<<<< HEAD
-    Helper indexes a 1D tensor `input` using a 1D index tensor `timesteps`, then reshapes the result to broadcast nicely with `shape`. Useful for parellizing operations over `shape[0]` number of diffusion steps at once.
-=======
     Helper indexes a 1D tensor `input` using a 1D index tensor `timesteps`, then reshapes the result to broadcast
     nicely with `shape`. Useful for parellizing operations over `shape[0]` number of diffusion steps at once.
->>>>>>> 8311d898
     """
     out = torch.gather(input.to(device), 0, timesteps.to(device))
     reshape = [shape[0]] + [1] * (len(shape) - 1)
@@ -165,13 +161,8 @@
         self.variance_type = variance_type
         self.alphas = 1.0 - self.betas
         self.alphas_cumprod = torch.cumprod(self.alphas, dim=0)
-<<<<<<< HEAD
-        self.sqrt_alphas_cumprod = torch.sqrt(self.alphas_cumprod)
-        self.sqrt_one_minus_alphas_cumprod = torch.sqrt(1 - self.alphas_cumprod)
-=======
         if prediction_type == "v":
             self.alphas, self.sigmas = t_to_alpha_sigma(num_train_timesteps)
->>>>>>> 8311d898
 
         # At every step in ddim, we are looking into the previous alphas_cumprod
         # For the final step, there is no previous alphas_cumprod because we are already at 0
@@ -400,11 +391,6 @@
         return self.config.num_train_timesteps
 
     def get_alpha_sigma(self, sample, timesteps, device):
-<<<<<<< HEAD
-        alpha = expand_to_shape(self.sqrt_alphas_cumprod, timesteps, sample.shape, device)
-        sigma = expand_to_shape(self.sqrt_one_minus_alphas_cumprod, timesteps, sample.shape, device)
-=======
         alpha = expand_to_shape(self.alphas, timesteps, sample.shape, device)
         sigma = expand_to_shape(self.sigmas, timesteps, sample.shape, device)
->>>>>>> 8311d898
         return alpha, sigma