# Copyright 2024 TSAIL Team and The HuggingFace Team. All rights reserved.
#
# Licensed under the Apache License, Version 2.0 (the "License");
# you may not use this file except in compliance with the License.
# You may obtain a copy of the License at
#
#     http://www.apache.org/licenses/LICENSE-2.0
#
# Unless required by applicable law or agreed to in writing, software
# distributed under the License is distributed on an "AS IS" BASIS,
# WITHOUT WARRANTIES OR CONDITIONS OF ANY KIND, either express or implied.
# See the License for the specific language governing permissions and
# limitations under the License.

# DISCLAIMER: check https://arxiv.org/abs/2302.04867 and https://github.com/wl-zhao/UniPC for more info
# The codebase is modified based on https://github.com/huggingface/diffusers/blob/main/src/diffusers/schedulers/scheduling_dpmsolver_multistep.py

import math
from typing import List, Optional, Tuple, Union

import numpy as np
import torch

from ..configuration_utils import ConfigMixin, register_to_config
from ..utils import deprecate
from .scheduling_utils import KarrasDiffusionSchedulers, SchedulerMixin, SchedulerOutput


# Copied from diffusers.schedulers.scheduling_ddpm.betas_for_alpha_bar
def betas_for_alpha_bar(
    num_diffusion_timesteps,
    max_beta=0.999,
    alpha_transform_type="cosine",
):
    """
    Create a beta schedule that discretizes the given alpha_t_bar function, which defines the cumulative product of
    (1-beta) over time from t = [0,1].

    Contains a function alpha_bar that takes an argument t and transforms it to the cumulative product of (1-beta) up
    to that part of the diffusion process.


    Args:
        num_diffusion_timesteps (`int`): the number of betas to produce.
        max_beta (`float`): the maximum beta to use; use values lower than 1 to
                     prevent singularities.
        alpha_transform_type (`str`, *optional*, default to `cosine`): the type of noise schedule for alpha_bar.
                     Choose from `cosine` or `exp`

    Returns:
        betas (`np.ndarray`): the betas used by the scheduler to step the model outputs
    """
    if alpha_transform_type == "cosine":

        def alpha_bar_fn(t):
            return math.cos((t + 0.008) / 1.008 * math.pi / 2) ** 2

    elif alpha_transform_type == "exp":

        def alpha_bar_fn(t):
            return math.exp(t * -12.0)

    else:
        raise ValueError(f"Unsupported alpha_transform_type: {alpha_transform_type}")

    betas = []
    for i in range(num_diffusion_timesteps):
        t1 = i / num_diffusion_timesteps
        t2 = (i + 1) / num_diffusion_timesteps
        betas.append(min(1 - alpha_bar_fn(t2) / alpha_bar_fn(t1), max_beta))
    return torch.tensor(betas, dtype=torch.float32)


# Copied from diffusers.schedulers.scheduling_ddim.rescale_zero_terminal_snr
def rescale_zero_terminal_snr(betas):
    """
    Rescales betas to have zero terminal SNR Based on https://arxiv.org/pdf/2305.08891.pdf (Algorithm 1)


    Args:
        betas (`torch.FloatTensor`):
            the betas that the scheduler is being initialized with.

    Returns:
        `torch.FloatTensor`: rescaled betas with zero terminal SNR
    """
    # Convert betas to alphas_bar_sqrt
    alphas = 1.0 - betas
    alphas_cumprod = torch.cumprod(alphas, dim=0)
    alphas_bar_sqrt = alphas_cumprod.sqrt()

    # Store old values.
    alphas_bar_sqrt_0 = alphas_bar_sqrt[0].clone()
    alphas_bar_sqrt_T = alphas_bar_sqrt[-1].clone()

    # Shift so the last timestep is zero.
    alphas_bar_sqrt -= alphas_bar_sqrt_T

    # Scale so the first timestep is back to the old value.
    alphas_bar_sqrt *= alphas_bar_sqrt_0 / (alphas_bar_sqrt_0 - alphas_bar_sqrt_T)

    # Convert alphas_bar_sqrt to betas
    alphas_bar = alphas_bar_sqrt**2  # Revert sqrt
    alphas = alphas_bar[1:] / alphas_bar[:-1]  # Revert cumprod
    alphas = torch.cat([alphas_bar[0:1], alphas])
    betas = 1 - alphas

    return betas


class UniPCMultistepScheduler(SchedulerMixin, ConfigMixin):
    """
    `UniPCMultistepScheduler` is a training-free framework designed for the fast sampling of diffusion models.

    This model inherits from [`SchedulerMixin`] and [`ConfigMixin`]. Check the superclass documentation for the generic
    methods the library implements for all schedulers such as loading and saving.

    Args:
        num_train_timesteps (`int`, defaults to 1000):
            The number of diffusion steps to train the model.
        beta_start (`float`, defaults to 0.0001):
            The starting `beta` value of inference.
        beta_end (`float`, defaults to 0.02):
            The final `beta` value.
        beta_schedule (`str`, defaults to `"linear"`):
            The beta schedule, a mapping from a beta range to a sequence of betas for stepping the model. Choose from
            `linear`, `scaled_linear`, or `squaredcos_cap_v2`.
        trained_betas (`np.ndarray`, *optional*):
            Pass an array of betas directly to the constructor to bypass `beta_start` and `beta_end`.
        solver_order (`int`, default `2`):
            The UniPC order which can be any positive integer. The effective order of accuracy is `solver_order + 1`
            due to the UniC. It is recommended to use `solver_order=2` for guided sampling, and `solver_order=3` for
            unconditional sampling.
        prediction_type (`str`, defaults to `epsilon`, *optional*):
            Prediction type of the scheduler function; can be `epsilon` (predicts the noise of the diffusion process),
            `sample` (directly predicts the noisy sample`) or `v_prediction` (see section 2.4 of [Imagen
            Video](https://imagen.research.google/video/paper.pdf) paper).
        thresholding (`bool`, defaults to `False`):
            Whether to use the "dynamic thresholding" method. This is unsuitable for latent-space diffusion models such
            as Stable Diffusion.
        dynamic_thresholding_ratio (`float`, defaults to 0.995):
            The ratio for the dynamic thresholding method. Valid only when `thresholding=True`.
        sample_max_value (`float`, defaults to 1.0):
            The threshold value for dynamic thresholding. Valid only when `thresholding=True` and `predict_x0=True`.
        predict_x0 (`bool`, defaults to `True`):
            Whether to use the updating algorithm on the predicted x0.
        solver_type (`str`, default `bh2`):
            Solver type for UniPC. It is recommended to use `bh1` for unconditional sampling when steps < 10, and `bh2`
            otherwise.
        lower_order_final (`bool`, default `True`):
            Whether to use lower-order solvers in the final steps. Only valid for < 15 inference steps. This can
            stabilize the sampling of DPMSolver for steps < 15, especially for steps <= 10.
        disable_corrector (`list`, default `[]`):
            Decides which step to disable the corrector to mitigate the misalignment between `epsilon_theta(x_t, c)`
            and `epsilon_theta(x_t^c, c)` which can influence convergence for a large guidance scale. Corrector is
            usually disabled during the first few steps.
        solver_p (`SchedulerMixin`, default `None`):
            Any other scheduler that if specified, the algorithm becomes `solver_p + UniC`.
        use_karras_sigmas (`bool`, *optional*, defaults to `False`):
            Whether to use Karras sigmas for step sizes in the noise schedule during the sampling process. If `True`,
            the sigmas are determined according to a sequence of noise levels {σi}.
        timestep_spacing (`str`, defaults to `"linspace"`):
            The way the timesteps should be scaled. Refer to Table 2 of the [Common Diffusion Noise Schedules and
            Sample Steps are Flawed](https://huggingface.co/papers/2305.08891) for more information.
        steps_offset (`int`, defaults to 0):
            An offset added to the inference steps, as required by some model families.
        final_sigmas_type (`str`, defaults to `"zero"`):
<<<<<<< HEAD
            The final `sigma` value for the noise schedule during the sampling process. If `"sigma_min"`, the final sigma
            is the same as the last sigma in the training schedule. If `zero`, the final sigma is set to 0.
        rescale_betas_zero_snr (`bool`, defaults to `False`):
            Whether to rescale the betas to have zero terminal SNR. This enables the model to generate very bright and
            dark samples instead of limiting it to samples with medium brightness. Loosely related to
            [`--offset_noise`](https://github.com/huggingface/diffusers/blob/74fd735eb073eb1d774b1ab4154a0876eb82f055/examples/dreambooth/train_dreambooth.py#L506).
=======
            The final `sigma` value for the noise schedule during the sampling process. If `"sigma_min"`, the final
            sigma is the same as the last sigma in the training schedule. If `zero`, the final sigma is set to 0.
>>>>>>> 19ab04ff
    """

    _compatibles = [e.name for e in KarrasDiffusionSchedulers]
    order = 1

    @register_to_config
    def __init__(
        self,
        num_train_timesteps: int = 1000,
        beta_start: float = 0.0001,
        beta_end: float = 0.02,
        beta_schedule: str = "linear",
        trained_betas: Optional[Union[np.ndarray, List[float]]] = None,
        solver_order: int = 2,
        prediction_type: str = "epsilon",
        thresholding: bool = False,
        dynamic_thresholding_ratio: float = 0.995,
        sample_max_value: float = 1.0,
        predict_x0: bool = True,
        solver_type: str = "bh2",
        lower_order_final: bool = True,
        disable_corrector: List[int] = [],
        solver_p: SchedulerMixin = None,
        use_karras_sigmas: Optional[bool] = False,
        timestep_spacing: str = "linspace",
        steps_offset: int = 0,
        final_sigmas_type: Optional[str] = "zero",  # "zero", "sigma_min"
        rescale_betas_zero_snr: bool = False,
    ):
        if trained_betas is not None:
            self.betas = torch.tensor(trained_betas, dtype=torch.float32)
        elif beta_schedule == "linear":
            self.betas = torch.linspace(beta_start, beta_end, num_train_timesteps, dtype=torch.float32)
        elif beta_schedule == "scaled_linear":
            # this schedule is very specific to the latent diffusion model.
            self.betas = torch.linspace(beta_start**0.5, beta_end**0.5, num_train_timesteps, dtype=torch.float32) ** 2
        elif beta_schedule == "squaredcos_cap_v2":
            # Glide cosine schedule
            self.betas = betas_for_alpha_bar(num_train_timesteps)
        else:
            raise NotImplementedError(f"{beta_schedule} does is not implemented for {self.__class__}")

        if rescale_betas_zero_snr:
            self.betas = rescale_zero_terminal_snr(self.betas)

        self.alphas = 1.0 - self.betas
        self.alphas_cumprod = torch.cumprod(self.alphas, dim=0)

        if rescale_betas_zero_snr:
            # Close to 0 without being 0 so first sigma is not inf
            # FP16 smallest positive subnormal works well here
            self.alphas_cumprod[-1] = 2**-24

        # Currently we only support VP-type noise schedule
        self.alpha_t = torch.sqrt(self.alphas_cumprod)
        self.sigma_t = torch.sqrt(1 - self.alphas_cumprod)
        self.lambda_t = torch.log(self.alpha_t) - torch.log(self.sigma_t)
        self.sigmas = ((1 - self.alphas_cumprod) / self.alphas_cumprod) ** 0.5

        # standard deviation of the initial noise distribution
        self.init_noise_sigma = 1.0

        if solver_type not in ["bh1", "bh2"]:
            if solver_type in ["midpoint", "heun", "logrho"]:
                self.register_to_config(solver_type="bh2")
            else:
                raise NotImplementedError(f"{solver_type} does is not implemented for {self.__class__}")

        self.predict_x0 = predict_x0
        # setable values
        self.num_inference_steps = None
        timesteps = np.linspace(0, num_train_timesteps - 1, num_train_timesteps, dtype=np.float32)[::-1].copy()
        self.timesteps = torch.from_numpy(timesteps)
        self.model_outputs = [None] * solver_order
        self.timestep_list = [None] * solver_order
        self.lower_order_nums = 0
        self.disable_corrector = disable_corrector
        self.solver_p = solver_p
        self.last_sample = None
        self._step_index = None
        self._begin_index = None
        self.sigmas = self.sigmas.to("cpu")  # to avoid too much CPU/GPU communication

    @property
    def step_index(self):
        """
        The index counter for current timestep. It will increase 1 after each scheduler step.
        """
        return self._step_index

    @property
    def begin_index(self):
        """
        The index for the first timestep. It should be set from pipeline with `set_begin_index` method.
        """
        return self._begin_index

    # Copied from diffusers.schedulers.scheduling_dpmsolver_multistep.DPMSolverMultistepScheduler.set_begin_index
    def set_begin_index(self, begin_index: int = 0):
        """
        Sets the begin index for the scheduler. This function should be run from pipeline before the inference.

        Args:
            begin_index (`int`):
                The begin index for the scheduler.
        """
        self._begin_index = begin_index

    def set_timesteps(self, num_inference_steps: int, device: Union[str, torch.device] = None):
        """
        Sets the discrete timesteps used for the diffusion chain (to be run before inference).

        Args:
            num_inference_steps (`int`):
                The number of diffusion steps used when generating samples with a pre-trained model.
            device (`str` or `torch.device`, *optional*):
                The device to which the timesteps should be moved to. If `None`, the timesteps are not moved.
        """
        # "linspace", "leading", "trailing" corresponds to annotation of Table 2. of https://arxiv.org/abs/2305.08891
        if self.config.timestep_spacing == "linspace":
            timesteps = (
                np.linspace(0, self.config.num_train_timesteps - 1, num_inference_steps + 1)
                .round()[::-1][:-1]
                .copy()
                .astype(np.int64)
            )
        elif self.config.timestep_spacing == "leading":
            step_ratio = self.config.num_train_timesteps // (num_inference_steps + 1)
            # creates integer timesteps by multiplying by ratio
            # casting to int to avoid issues when num_inference_step is power of 3
            timesteps = (np.arange(0, num_inference_steps + 1) * step_ratio).round()[::-1][:-1].copy().astype(np.int64)
            timesteps += self.config.steps_offset
        elif self.config.timestep_spacing == "trailing":
            step_ratio = self.config.num_train_timesteps / num_inference_steps
            # creates integer timesteps by multiplying by ratio
            # casting to int to avoid issues when num_inference_step is power of 3
            timesteps = np.arange(self.config.num_train_timesteps, 0, -step_ratio).round().copy().astype(np.int64)
            timesteps -= 1
        else:
            raise ValueError(
                f"{self.config.timestep_spacing} is not supported. Please make sure to choose one of 'linspace', 'leading' or 'trailing'."
            )

        sigmas = np.array(((1 - self.alphas_cumprod) / self.alphas_cumprod) ** 0.5)
        if self.config.use_karras_sigmas:
            log_sigmas = np.log(sigmas)
            sigmas = np.flip(sigmas).copy()
            sigmas = self._convert_to_karras(in_sigmas=sigmas, num_inference_steps=num_inference_steps)
            timesteps = np.array([self._sigma_to_t(sigma, log_sigmas) for sigma in sigmas]).round()
            if self.config.final_sigmas_type == "sigma_min":
                sigma_last = sigmas[-1]
            elif self.config.final_sigmas_type == "zero":
                sigma_last = 0
            else:
                raise ValueError(
                    f"`final_sigmas_type` must be one of 'zero', or 'sigma_min', but got {self.config.final_sigmas_type}"
                )
            sigmas = np.concatenate([sigmas, [sigma_last]]).astype(np.float32)
        else:
            sigmas = np.interp(timesteps, np.arange(0, len(sigmas)), sigmas)
            if self.config.final_sigmas_type == "sigma_min":
                sigma_last = ((1 - self.alphas_cumprod[0]) / self.alphas_cumprod[0]) ** 0.5
            elif self.config.final_sigmas_type == "zero":
                sigma_last = 0
            else:
                raise ValueError(
                    f"`final_sigmas_type` must be one of 'zero', or 'sigma_min', but got {self.config.final_sigmas_type}"
                )
            sigmas = np.concatenate([sigmas, [sigma_last]]).astype(np.float32)

        self.sigmas = torch.from_numpy(sigmas)
        self.timesteps = torch.from_numpy(timesteps).to(device=device, dtype=torch.int64)

        self.num_inference_steps = len(timesteps)

        self.model_outputs = [
            None,
        ] * self.config.solver_order
        self.lower_order_nums = 0
        self.last_sample = None
        if self.solver_p:
            self.solver_p.set_timesteps(self.num_inference_steps, device=device)

        # add an index counter for schedulers that allow duplicated timesteps
        self._step_index = None
        self._begin_index = None
        self.sigmas = self.sigmas.to("cpu")  # to avoid too much CPU/GPU communication

    # Copied from diffusers.schedulers.scheduling_ddpm.DDPMScheduler._threshold_sample
    def _threshold_sample(self, sample: torch.FloatTensor) -> torch.FloatTensor:
        """
        "Dynamic thresholding: At each sampling step we set s to a certain percentile absolute pixel value in xt0 (the
        prediction of x_0 at timestep t), and if s > 1, then we threshold xt0 to the range [-s, s] and then divide by
        s. Dynamic thresholding pushes saturated pixels (those near -1 and 1) inwards, thereby actively preventing
        pixels from saturation at each step. We find that dynamic thresholding results in significantly better
        photorealism as well as better image-text alignment, especially when using very large guidance weights."

        https://arxiv.org/abs/2205.11487
        """
        dtype = sample.dtype
        batch_size, channels, *remaining_dims = sample.shape

        if dtype not in (torch.float32, torch.float64):
            sample = sample.float()  # upcast for quantile calculation, and clamp not implemented for cpu half

        # Flatten sample for doing quantile calculation along each image
        sample = sample.reshape(batch_size, channels * np.prod(remaining_dims))

        abs_sample = sample.abs()  # "a certain percentile absolute pixel value"

        s = torch.quantile(abs_sample, self.config.dynamic_thresholding_ratio, dim=1)
        s = torch.clamp(
            s, min=1, max=self.config.sample_max_value
        )  # When clamped to min=1, equivalent to standard clipping to [-1, 1]
        s = s.unsqueeze(1)  # (batch_size, 1) because clamp will broadcast along dim=0
        sample = torch.clamp(sample, -s, s) / s  # "we threshold xt0 to the range [-s, s] and then divide by s"

        sample = sample.reshape(batch_size, channels, *remaining_dims)
        sample = sample.to(dtype)

        return sample

    # Copied from diffusers.schedulers.scheduling_euler_discrete.EulerDiscreteScheduler._sigma_to_t
    def _sigma_to_t(self, sigma, log_sigmas):
        # get log sigma
        log_sigma = np.log(np.maximum(sigma, 1e-10))

        # get distribution
        dists = log_sigma - log_sigmas[:, np.newaxis]

        # get sigmas range
        low_idx = np.cumsum((dists >= 0), axis=0).argmax(axis=0).clip(max=log_sigmas.shape[0] - 2)
        high_idx = low_idx + 1

        low = log_sigmas[low_idx]
        high = log_sigmas[high_idx]

        # interpolate sigmas
        w = (low - log_sigma) / (low - high)
        w = np.clip(w, 0, 1)

        # transform interpolation to time range
        t = (1 - w) * low_idx + w * high_idx
        t = t.reshape(sigma.shape)
        return t

    # Copied from diffusers.schedulers.scheduling_dpmsolver_multistep.DPMSolverMultistepScheduler._sigma_to_alpha_sigma_t
    def _sigma_to_alpha_sigma_t(self, sigma):
        alpha_t = 1 / ((sigma**2 + 1) ** 0.5)
        sigma_t = sigma * alpha_t

        return alpha_t, sigma_t

    # Copied from diffusers.schedulers.scheduling_euler_discrete.EulerDiscreteScheduler._convert_to_karras
    def _convert_to_karras(self, in_sigmas: torch.FloatTensor, num_inference_steps) -> torch.FloatTensor:
        """Constructs the noise schedule of Karras et al. (2022)."""

        # Hack to make sure that other schedulers which copy this function don't break
        # TODO: Add this logic to the other schedulers
        if hasattr(self.config, "sigma_min"):
            sigma_min = self.config.sigma_min
        else:
            sigma_min = None

        if hasattr(self.config, "sigma_max"):
            sigma_max = self.config.sigma_max
        else:
            sigma_max = None

        sigma_min = sigma_min if sigma_min is not None else in_sigmas[-1].item()
        sigma_max = sigma_max if sigma_max is not None else in_sigmas[0].item()

        rho = 7.0  # 7.0 is the value used in the paper
        ramp = np.linspace(0, 1, num_inference_steps)
        min_inv_rho = sigma_min ** (1 / rho)
        max_inv_rho = sigma_max ** (1 / rho)
        sigmas = (max_inv_rho + ramp * (min_inv_rho - max_inv_rho)) ** rho
        return sigmas

    def convert_model_output(
        self,
        model_output: torch.FloatTensor,
        *args,
        sample: torch.FloatTensor = None,
        **kwargs,
    ) -> torch.FloatTensor:
        r"""
        Convert the model output to the corresponding type the UniPC algorithm needs.

        Args:
            model_output (`torch.FloatTensor`):
                The direct output from the learned diffusion model.
            timestep (`int`):
                The current discrete timestep in the diffusion chain.
            sample (`torch.FloatTensor`):
                A current instance of a sample created by the diffusion process.

        Returns:
            `torch.FloatTensor`:
                The converted model output.
        """
        timestep = args[0] if len(args) > 0 else kwargs.pop("timestep", None)
        if sample is None:
            if len(args) > 1:
                sample = args[1]
            else:
                raise ValueError("missing `sample` as a required keyward argument")
        if timestep is not None:
            deprecate(
                "timesteps",
                "1.0.0",
                "Passing `timesteps` is deprecated and has no effect as model output conversion is now handled via an internal counter `self.step_index`",
            )

        sigma = self.sigmas[self.step_index]
        alpha_t, sigma_t = self._sigma_to_alpha_sigma_t(sigma)

        if self.predict_x0:
            if self.config.prediction_type == "epsilon":
                x0_pred = (sample - sigma_t * model_output) / alpha_t
            elif self.config.prediction_type == "sample":
                x0_pred = model_output
            elif self.config.prediction_type == "v_prediction":
                x0_pred = alpha_t * sample - sigma_t * model_output
            else:
                raise ValueError(
                    f"prediction_type given as {self.config.prediction_type} must be one of `epsilon`, `sample`, or"
                    " `v_prediction` for the UniPCMultistepScheduler."
                )

            if self.config.thresholding:
                x0_pred = self._threshold_sample(x0_pred)

            return x0_pred
        else:
            if self.config.prediction_type == "epsilon":
                return model_output
            elif self.config.prediction_type == "sample":
                epsilon = (sample - alpha_t * model_output) / sigma_t
                return epsilon
            elif self.config.prediction_type == "v_prediction":
                epsilon = alpha_t * model_output + sigma_t * sample
                return epsilon
            else:
                raise ValueError(
                    f"prediction_type given as {self.config.prediction_type} must be one of `epsilon`, `sample`, or"
                    " `v_prediction` for the UniPCMultistepScheduler."
                )

    def multistep_uni_p_bh_update(
        self,
        model_output: torch.FloatTensor,
        *args,
        sample: torch.FloatTensor = None,
        order: int = None,
        **kwargs,
    ) -> torch.FloatTensor:
        """
        One step for the UniP (B(h) version). Alternatively, `self.solver_p` is used if is specified.

        Args:
            model_output (`torch.FloatTensor`):
                The direct output from the learned diffusion model at the current timestep.
            prev_timestep (`int`):
                The previous discrete timestep in the diffusion chain.
            sample (`torch.FloatTensor`):
                A current instance of a sample created by the diffusion process.
            order (`int`):
                The order of UniP at this timestep (corresponds to the *p* in UniPC-p).

        Returns:
            `torch.FloatTensor`:
                The sample tensor at the previous timestep.
        """
        prev_timestep = args[0] if len(args) > 0 else kwargs.pop("prev_timestep", None)
        if sample is None:
            if len(args) > 1:
                sample = args[1]
            else:
                raise ValueError(" missing `sample` as a required keyward argument")
        if order is None:
            if len(args) > 2:
                order = args[2]
            else:
                raise ValueError(" missing `order` as a required keyward argument")
        if prev_timestep is not None:
            deprecate(
                "prev_timestep",
                "1.0.0",
                "Passing `prev_timestep` is deprecated and has no effect as model output conversion is now handled via an internal counter `self.step_index`",
            )
        model_output_list = self.model_outputs

        s0 = self.timestep_list[-1]
        m0 = model_output_list[-1]
        x = sample

        if self.solver_p:
            x_t = self.solver_p.step(model_output, s0, x).prev_sample
            return x_t

        sigma_t, sigma_s0 = self.sigmas[self.step_index + 1], self.sigmas[self.step_index]
        alpha_t, sigma_t = self._sigma_to_alpha_sigma_t(sigma_t)
        alpha_s0, sigma_s0 = self._sigma_to_alpha_sigma_t(sigma_s0)

        lambda_t = torch.log(alpha_t) - torch.log(sigma_t)
        lambda_s0 = torch.log(alpha_s0) - torch.log(sigma_s0)

        h = lambda_t - lambda_s0
        device = sample.device

        rks = []
        D1s = []
        for i in range(1, order):
            si = self.step_index - i
            mi = model_output_list[-(i + 1)]
            alpha_si, sigma_si = self._sigma_to_alpha_sigma_t(self.sigmas[si])
            lambda_si = torch.log(alpha_si) - torch.log(sigma_si)
            rk = (lambda_si - lambda_s0) / h
            rks.append(rk)
            D1s.append((mi - m0) / rk)

        rks.append(1.0)
        rks = torch.tensor(rks, device=device)

        R = []
        b = []

        hh = -h if self.predict_x0 else h
        h_phi_1 = torch.expm1(hh)  # h\phi_1(h) = e^h - 1
        h_phi_k = h_phi_1 / hh - 1

        factorial_i = 1

        if self.config.solver_type == "bh1":
            B_h = hh
        elif self.config.solver_type == "bh2":
            B_h = torch.expm1(hh)
        else:
            raise NotImplementedError()

        for i in range(1, order + 1):
            R.append(torch.pow(rks, i - 1))
            b.append(h_phi_k * factorial_i / B_h)
            factorial_i *= i + 1
            h_phi_k = h_phi_k / hh - 1 / factorial_i

        R = torch.stack(R)
        b = torch.tensor(b, device=device)

        if len(D1s) > 0:
            D1s = torch.stack(D1s, dim=1)  # (B, K)
            # for order 2, we use a simplified version
            if order == 2:
                rhos_p = torch.tensor([0.5], dtype=x.dtype, device=device)
            else:
                rhos_p = torch.linalg.solve(R[:-1, :-1], b[:-1]).to(device).to(x.dtype)
        else:
            D1s = None

        if self.predict_x0:
            x_t_ = sigma_t / sigma_s0 * x - alpha_t * h_phi_1 * m0
            if D1s is not None:
                pred_res = torch.einsum("k,bkc...->bc...", rhos_p, D1s)
            else:
                pred_res = 0
            x_t = x_t_ - alpha_t * B_h * pred_res
        else:
            x_t_ = alpha_t / alpha_s0 * x - sigma_t * h_phi_1 * m0
            if D1s is not None:
                pred_res = torch.einsum("k,bkc...->bc...", rhos_p, D1s)
            else:
                pred_res = 0
            x_t = x_t_ - sigma_t * B_h * pred_res

        x_t = x_t.to(x.dtype)
        return x_t

    def multistep_uni_c_bh_update(
        self,
        this_model_output: torch.FloatTensor,
        *args,
        last_sample: torch.FloatTensor = None,
        this_sample: torch.FloatTensor = None,
        order: int = None,
        **kwargs,
    ) -> torch.FloatTensor:
        """
        One step for the UniC (B(h) version).

        Args:
            this_model_output (`torch.FloatTensor`):
                The model outputs at `x_t`.
            this_timestep (`int`):
                The current timestep `t`.
            last_sample (`torch.FloatTensor`):
                The generated sample before the last predictor `x_{t-1}`.
            this_sample (`torch.FloatTensor`):
                The generated sample after the last predictor `x_{t}`.
            order (`int`):
                The `p` of UniC-p at this step. The effective order of accuracy should be `order + 1`.

        Returns:
            `torch.FloatTensor`:
                The corrected sample tensor at the current timestep.
        """
        this_timestep = args[0] if len(args) > 0 else kwargs.pop("this_timestep", None)
        if last_sample is None:
            if len(args) > 1:
                last_sample = args[1]
            else:
                raise ValueError(" missing`last_sample` as a required keyward argument")
        if this_sample is None:
            if len(args) > 2:
                this_sample = args[2]
            else:
                raise ValueError(" missing`this_sample` as a required keyward argument")
        if order is None:
            if len(args) > 3:
                order = args[3]
            else:
                raise ValueError(" missing`order` as a required keyward argument")
        if this_timestep is not None:
            deprecate(
                "this_timestep",
                "1.0.0",
                "Passing `this_timestep` is deprecated and has no effect as model output conversion is now handled via an internal counter `self.step_index`",
            )

        model_output_list = self.model_outputs

        m0 = model_output_list[-1]
        x = last_sample
        x_t = this_sample
        model_t = this_model_output

        sigma_t, sigma_s0 = self.sigmas[self.step_index], self.sigmas[self.step_index - 1]
        alpha_t, sigma_t = self._sigma_to_alpha_sigma_t(sigma_t)
        alpha_s0, sigma_s0 = self._sigma_to_alpha_sigma_t(sigma_s0)

        lambda_t = torch.log(alpha_t) - torch.log(sigma_t)
        lambda_s0 = torch.log(alpha_s0) - torch.log(sigma_s0)

        h = lambda_t - lambda_s0
        device = this_sample.device

        rks = []
        D1s = []
        for i in range(1, order):
            si = self.step_index - (i + 1)
            mi = model_output_list[-(i + 1)]
            alpha_si, sigma_si = self._sigma_to_alpha_sigma_t(self.sigmas[si])
            lambda_si = torch.log(alpha_si) - torch.log(sigma_si)
            rk = (lambda_si - lambda_s0) / h
            rks.append(rk)
            D1s.append((mi - m0) / rk)

        rks.append(1.0)
        rks = torch.tensor(rks, device=device)

        R = []
        b = []

        hh = -h if self.predict_x0 else h
        h_phi_1 = torch.expm1(hh)  # h\phi_1(h) = e^h - 1
        h_phi_k = h_phi_1 / hh - 1

        factorial_i = 1

        if self.config.solver_type == "bh1":
            B_h = hh
        elif self.config.solver_type == "bh2":
            B_h = torch.expm1(hh)
        else:
            raise NotImplementedError()

        for i in range(1, order + 1):
            R.append(torch.pow(rks, i - 1))
            b.append(h_phi_k * factorial_i / B_h)
            factorial_i *= i + 1
            h_phi_k = h_phi_k / hh - 1 / factorial_i

        R = torch.stack(R)
        b = torch.tensor(b, device=device)

        if len(D1s) > 0:
            D1s = torch.stack(D1s, dim=1)
        else:
            D1s = None

        # for order 1, we use a simplified version
        if order == 1:
            rhos_c = torch.tensor([0.5], dtype=x.dtype, device=device)
        else:
            rhos_c = torch.linalg.solve(R, b).to(device).to(x.dtype)

        if self.predict_x0:
            x_t_ = sigma_t / sigma_s0 * x - alpha_t * h_phi_1 * m0
            if D1s is not None:
                corr_res = torch.einsum("k,bkc...->bc...", rhos_c[:-1], D1s)
            else:
                corr_res = 0
            D1_t = model_t - m0
            x_t = x_t_ - alpha_t * B_h * (corr_res + rhos_c[-1] * D1_t)
        else:
            x_t_ = alpha_t / alpha_s0 * x - sigma_t * h_phi_1 * m0
            if D1s is not None:
                corr_res = torch.einsum("k,bkc...->bc...", rhos_c[:-1], D1s)
            else:
                corr_res = 0
            D1_t = model_t - m0
            x_t = x_t_ - sigma_t * B_h * (corr_res + rhos_c[-1] * D1_t)
        x_t = x_t.to(x.dtype)
        return x_t

    # Copied from diffusers.schedulers.scheduling_dpmsolver_multistep.DPMSolverMultistepScheduler.index_for_timestep
    def index_for_timestep(self, timestep, schedule_timesteps=None):
        if schedule_timesteps is None:
            schedule_timesteps = self.timesteps

        index_candidates = (schedule_timesteps == timestep).nonzero()

        if len(index_candidates) == 0:
            step_index = len(self.timesteps) - 1
        # The sigma index that is taken for the **very** first `step`
        # is always the second index (or the last index if there is only 1)
        # This way we can ensure we don't accidentally skip a sigma in
        # case we start in the middle of the denoising schedule (e.g. for image-to-image)
        elif len(index_candidates) > 1:
            step_index = index_candidates[1].item()
        else:
            step_index = index_candidates[0].item()

        return step_index

    # Copied from diffusers.schedulers.scheduling_dpmsolver_multistep.DPMSolverMultistepScheduler._init_step_index
    def _init_step_index(self, timestep):
        """
        Initialize the step_index counter for the scheduler.
        """

        if self.begin_index is None:
            if isinstance(timestep, torch.Tensor):
                timestep = timestep.to(self.timesteps.device)
            self._step_index = self.index_for_timestep(timestep)
        else:
            self._step_index = self._begin_index

    def step(
        self,
        model_output: torch.FloatTensor,
        timestep: int,
        sample: torch.FloatTensor,
        return_dict: bool = True,
    ) -> Union[SchedulerOutput, Tuple]:
        """
        Predict the sample from the previous timestep by reversing the SDE. This function propagates the sample with
        the multistep UniPC.

        Args:
            model_output (`torch.FloatTensor`):
                The direct output from learned diffusion model.
            timestep (`int`):
                The current discrete timestep in the diffusion chain.
            sample (`torch.FloatTensor`):
                A current instance of a sample created by the diffusion process.
            return_dict (`bool`):
                Whether or not to return a [`~schedulers.scheduling_utils.SchedulerOutput`] or `tuple`.

        Returns:
            [`~schedulers.scheduling_utils.SchedulerOutput`] or `tuple`:
                If return_dict is `True`, [`~schedulers.scheduling_utils.SchedulerOutput`] is returned, otherwise a
                tuple is returned where the first element is the sample tensor.

        """
        if self.num_inference_steps is None:
            raise ValueError(
                "Number of inference steps is 'None', you need to run 'set_timesteps' after creating the scheduler"
            )

        if self.step_index is None:
            self._init_step_index(timestep)

        use_corrector = (
            self.step_index > 0 and self.step_index - 1 not in self.disable_corrector and self.last_sample is not None
        )

        model_output_convert = self.convert_model_output(model_output, sample=sample)
        if use_corrector:
            sample = self.multistep_uni_c_bh_update(
                this_model_output=model_output_convert,
                last_sample=self.last_sample,
                this_sample=sample,
                order=self.this_order,
            )

        for i in range(self.config.solver_order - 1):
            self.model_outputs[i] = self.model_outputs[i + 1]
            self.timestep_list[i] = self.timestep_list[i + 1]

        self.model_outputs[-1] = model_output_convert
        self.timestep_list[-1] = timestep

        if self.config.lower_order_final:
            this_order = min(self.config.solver_order, len(self.timesteps) - self.step_index)
        else:
            this_order = self.config.solver_order

        self.this_order = min(this_order, self.lower_order_nums + 1)  # warmup for multistep
        assert self.this_order > 0

        self.last_sample = sample
        prev_sample = self.multistep_uni_p_bh_update(
            model_output=model_output,  # pass the original non-converted model output, in case solver-p is used
            sample=sample,
            order=self.this_order,
        )

        if self.lower_order_nums < self.config.solver_order:
            self.lower_order_nums += 1

        # upon completion increase step index by one
        self._step_index += 1

        if not return_dict:
            return (prev_sample,)

        return SchedulerOutput(prev_sample=prev_sample)

    def scale_model_input(self, sample: torch.FloatTensor, *args, **kwargs) -> torch.FloatTensor:
        """
        Ensures interchangeability with schedulers that need to scale the denoising model input depending on the
        current timestep.

        Args:
            sample (`torch.FloatTensor`):
                The input sample.

        Returns:
            `torch.FloatTensor`:
                A scaled input sample.
        """
        return sample

    # Copied from diffusers.schedulers.scheduling_dpmsolver_multistep.DPMSolverMultistepScheduler.add_noise
    def add_noise(
        self,
        original_samples: torch.FloatTensor,
        noise: torch.FloatTensor,
        timesteps: torch.IntTensor,
    ) -> torch.FloatTensor:
        # Make sure sigmas and timesteps have the same device and dtype as original_samples
        sigmas = self.sigmas.to(device=original_samples.device, dtype=original_samples.dtype)
        if original_samples.device.type == "mps" and torch.is_floating_point(timesteps):
            # mps does not support float64
            schedule_timesteps = self.timesteps.to(original_samples.device, dtype=torch.float32)
            timesteps = timesteps.to(original_samples.device, dtype=torch.float32)
        else:
            schedule_timesteps = self.timesteps.to(original_samples.device)
            timesteps = timesteps.to(original_samples.device)

        # begin_index is None when the scheduler is used for training or pipeline does not implement set_begin_index
        if self.begin_index is None:
            step_indices = [self.index_for_timestep(t, schedule_timesteps) for t in timesteps]
        elif self.step_index is not None:
            # add_noise is called after first denoising step (for inpainting)
            step_indices = [self.step_index] * timesteps.shape[0]
        else:
            # add noise is called before first denoising step to create initial latent(img2img)
            step_indices = [self.begin_index] * timesteps.shape[0]

        sigma = sigmas[step_indices].flatten()
        while len(sigma.shape) < len(original_samples.shape):
            sigma = sigma.unsqueeze(-1)

        alpha_t, sigma_t = self._sigma_to_alpha_sigma_t(sigma)
        noisy_samples = alpha_t * original_samples + sigma_t * noise
        return noisy_samples

    def __len__(self):
        return self.config.num_train_timesteps<|MERGE_RESOLUTION|>--- conflicted
+++ resolved
@@ -165,17 +165,8 @@
         steps_offset (`int`, defaults to 0):
             An offset added to the inference steps, as required by some model families.
         final_sigmas_type (`str`, defaults to `"zero"`):
-<<<<<<< HEAD
-            The final `sigma` value for the noise schedule during the sampling process. If `"sigma_min"`, the final sigma
-            is the same as the last sigma in the training schedule. If `zero`, the final sigma is set to 0.
-        rescale_betas_zero_snr (`bool`, defaults to `False`):
-            Whether to rescale the betas to have zero terminal SNR. This enables the model to generate very bright and
-            dark samples instead of limiting it to samples with medium brightness. Loosely related to
-            [`--offset_noise`](https://github.com/huggingface/diffusers/blob/74fd735eb073eb1d774b1ab4154a0876eb82f055/examples/dreambooth/train_dreambooth.py#L506).
-=======
             The final `sigma` value for the noise schedule during the sampling process. If `"sigma_min"`, the final
             sigma is the same as the last sigma in the training schedule. If `zero`, the final sigma is set to 0.
->>>>>>> 19ab04ff
     """
 
     _compatibles = [e.name for e in KarrasDiffusionSchedulers]
