# Copyright 2022 Google Brain and The HuggingFace Team. All rights reserved.
#
# Licensed under the Apache License, Version 2.0 (the "License");
# you may not use this file except in compliance with the License.
# You may obtain a copy of the License at
#
#     http://www.apache.org/licenses/LICENSE-2.0
#
# Unless required by applicable law or agreed to in writing, software
# distributed under the License is distributed on an "AS IS" BASIS,
# WITHOUT WARRANTIES OR CONDITIONS OF ANY KIND, either express or implied.
# See the License for the specific language governing permissions and
# limitations under the License.

# DISCLAIMER: This file is strongly influenced by https://github.com/yang-song/score_sde_pytorch

import math
from dataclasses import dataclass
from typing import Optional, Tuple, Union

import torch

from ..configuration_utils import ConfigMixin, register_to_config
from ..utils import BaseOutput, deprecate
from .scheduling_utils import SchedulerMixin, SchedulerOutput


@dataclass
class SdeVeOutput(BaseOutput):
    """
    Output class for the ScoreSdeVeScheduler's step function output.

    Args:
        prev_sample (`torch.FloatTensor` of shape `(batch_size, num_channels, height, width)` for images):
            Computed sample (x_{t-1}) of previous timestep. `prev_sample` should be used as next model input in the
            denoising loop.
        prev_sample_mean (`torch.FloatTensor` of shape `(batch_size, num_channels, height, width)` for images):
            Mean averaged `prev_sample`. Same as `prev_sample`, only mean-averaged over previous timesteps.
    """

    prev_sample: torch.FloatTensor
    prev_sample_mean: torch.FloatTensor


class ScoreSdeVeScheduler(SchedulerMixin, ConfigMixin):
    """
    The variance exploding stochastic differential equation (SDE) scheduler.

    For more information, see the original paper: https://arxiv.org/abs/2011.13456

    [`~ConfigMixin`] takes care of storing all config attributes that are passed in the scheduler's `__init__`
    function, such as `num_train_timesteps`. They can be accessed via `scheduler.config.num_train_timesteps`.
    [`~ConfigMixin`] also provides general loading and saving functionality via the [`~ConfigMixin.save_config`] and
    [`~ConfigMixin.from_config`] functions.

    Args:
        num_train_timesteps (`int`): number of diffusion steps used to train the model.
        snr (`float`):
            coefficient weighting the step from the model_output sample (from the network) to the random noise.
        sigma_min (`float`):
                initial noise scale for sigma sequence in sampling procedure. The minimum sigma should mirror the
                distribution of the data.
        sigma_max (`float`): maximum value used for the range of continuous timesteps passed into the model.
        sampling_eps (`float`): the end value of sampling, where timesteps decrease progressively from 1 to
        epsilon.
        correct_steps (`int`): number of correction steps performed on a produced sample.
    """

    @register_to_config
    def __init__(
        self,
        num_train_timesteps: int = 2000,
        snr: float = 0.15,
        sigma_min: float = 0.01,
        sigma_max: float = 1348.0,
        sampling_eps: float = 1e-5,
        correct_steps: int = 1,
        **kwargs,
    ):
        deprecate(
            "tensor_format",
            "0.5.0",
            "If you're running your code in PyTorch, you can safely remove this argument.",
            take_from=kwargs,
        )

        # standard deviation of the initial noise distribution
        self.init_noise_sigma = sigma_max

        # setable values
        self.timesteps = None

        self.set_sigmas(num_train_timesteps, sigma_min, sigma_max, sampling_eps)

<<<<<<< HEAD
    def scale_model_input(self, sample: torch.FloatTensor, timestep: Optional[int] = None) -> torch.FloatTensor:
        """
        Ensures interchangeability with schedulers that need to scale the denoising model input depending on the
        current timestep.

        Args:
            sample (`torch.FloatTensor`): input sample
            timestep (`int`, optional): current timestep

        Returns:
            `torch.FloatTensor`: scaled input sample
        """
        return sample

    def set_timesteps(self, num_inference_steps: int, sampling_eps: float = None):
=======
    def set_timesteps(
        self, num_inference_steps: int, sampling_eps: float = None, device: Union[str, torch.device] = None
    ):
>>>>>>> 726aba08
        """
        Sets the continuous timesteps used for the diffusion chain. Supporting function to be run before inference.

        Args:
            num_inference_steps (`int`):
                the number of diffusion steps used when generating samples with a pre-trained model.
            sampling_eps (`float`, optional): final timestep value (overrides value given at Scheduler instantiation).

        """
        sampling_eps = sampling_eps if sampling_eps is not None else self.config.sampling_eps

        self.timesteps = torch.linspace(1, sampling_eps, num_inference_steps, device=device)

    def set_sigmas(
        self, num_inference_steps: int, sigma_min: float = None, sigma_max: float = None, sampling_eps: float = None
    ):
        """
        Sets the noise scales used for the diffusion chain. Supporting function to be run before inference.

        The sigmas control the weight of the `drift` and `diffusion` components of sample update.

        Args:
            num_inference_steps (`int`):
                the number of diffusion steps used when generating samples with a pre-trained model.
            sigma_min (`float`, optional):
                initial noise scale value (overrides value given at Scheduler instantiation).
            sigma_max (`float`, optional): final noise scale value (overrides value given at Scheduler instantiation).
            sampling_eps (`float`, optional): final timestep value (overrides value given at Scheduler instantiation).

        """
        sigma_min = sigma_min if sigma_min is not None else self.config.sigma_min
        sigma_max = sigma_max if sigma_max is not None else self.config.sigma_max
        sampling_eps = sampling_eps if sampling_eps is not None else self.config.sampling_eps
        if self.timesteps is None:
            self.set_timesteps(num_inference_steps, sampling_eps)

        self.sigmas = sigma_min * (sigma_max / sigma_min) ** (self.timesteps / sampling_eps)
        self.discrete_sigmas = torch.exp(torch.linspace(math.log(sigma_min), math.log(sigma_max), num_inference_steps))
        self.sigmas = torch.tensor([sigma_min * (sigma_max / sigma_min) ** t for t in self.timesteps])

    def get_adjacent_sigma(self, timesteps, t):
        return torch.where(
            timesteps == 0,
            torch.zeros_like(t.to(timesteps.device)),
            self.discrete_sigmas[timesteps - 1].to(timesteps.device),
        )

    def set_seed(self, seed):
        deprecate("set_seed", "0.5.0", "Please consider passing a generator instead.")
        torch.manual_seed(seed)

    def step_pred(
        self,
        model_output: torch.FloatTensor,
        timestep: int,
        sample: torch.FloatTensor,
        generator: Optional[torch.Generator] = None,
        return_dict: bool = True,
        **kwargs,
    ) -> Union[SdeVeOutput, Tuple]:
        """
        Predict the sample at the previous timestep by reversing the SDE. Core function to propagate the diffusion
        process from the learned model outputs (most often the predicted noise).

        Args:
            model_output (`torch.FloatTensor`): direct output from learned diffusion model.
            timestep (`int`): current discrete timestep in the diffusion chain.
            sample (`torch.FloatTensor`):
                current instance of sample being created by diffusion process.
            generator: random number generator.
            return_dict (`bool`): option for returning tuple rather than SchedulerOutput class

        Returns:
            [`~schedulers.scheduling_sde_ve.SdeVeOutput`] or `tuple`: [`~schedulers.scheduling_sde_ve.SdeVeOutput`] if
            `return_dict` is True, otherwise a `tuple`. When returning a tuple, the first element is the sample tensor.

        """
        if "seed" in kwargs and kwargs["seed"] is not None:
            self.set_seed(kwargs["seed"])

        if self.timesteps is None:
            raise ValueError(
                "`self.timesteps` is not set, you need to run 'set_timesteps' after creating the scheduler"
            )

        timestep = timestep * torch.ones(
            sample.shape[0], device=sample.device
        )  # torch.repeat_interleave(timestep, sample.shape[0])
        timesteps = (timestep * (len(self.timesteps) - 1)).long()

        # mps requires indices to be in the same device, so we use cpu as is the default with cuda
        timesteps = timesteps.to(self.discrete_sigmas.device)

        sigma = self.discrete_sigmas[timesteps].to(sample.device)
        adjacent_sigma = self.get_adjacent_sigma(timesteps, timestep).to(sample.device)
        drift = torch.zeros_like(sample)
        diffusion = (sigma**2 - adjacent_sigma**2) ** 0.5

        # equation 6 in the paper: the model_output modeled by the network is grad_x log pt(x)
        # also equation 47 shows the analog from SDE models to ancestral sampling methods
        diffusion = diffusion.flatten()
        while len(diffusion.shape) < len(sample.shape):
            diffusion = diffusion.unsqueeze(-1)
        drift = drift - diffusion**2 * model_output

        #  equation 6: sample noise for the diffusion term of
        noise = torch.randn(sample.shape, layout=sample.layout, generator=generator).to(sample.device)
        prev_sample_mean = sample - drift  # subtract because `dt` is a small negative timestep
        # TODO is the variable diffusion the correct scaling term for the noise?
        prev_sample = prev_sample_mean + diffusion * noise  # add impact of diffusion field g

        if not return_dict:
            return (prev_sample, prev_sample_mean)

        return SdeVeOutput(prev_sample=prev_sample, prev_sample_mean=prev_sample_mean)

    def step_correct(
        self,
        model_output: torch.FloatTensor,
        sample: torch.FloatTensor,
        generator: Optional[torch.Generator] = None,
        return_dict: bool = True,
        **kwargs,
    ) -> Union[SchedulerOutput, Tuple]:
        """
        Correct the predicted sample based on the output model_output of the network. This is often run repeatedly
        after making the prediction for the previous timestep.

        Args:
            model_output (`torch.FloatTensor`): direct output from learned diffusion model.
            sample (`torch.FloatTensor`):
                current instance of sample being created by diffusion process.
            generator: random number generator.
            return_dict (`bool`): option for returning tuple rather than SchedulerOutput class

        Returns:
            [`~schedulers.scheduling_sde_ve.SdeVeOutput`] or `tuple`: [`~schedulers.scheduling_sde_ve.SdeVeOutput`] if
            `return_dict` is True, otherwise a `tuple`. When returning a tuple, the first element is the sample tensor.

        """
        if "seed" in kwargs and kwargs["seed"] is not None:
            self.set_seed(kwargs["seed"])

        if self.timesteps is None:
            raise ValueError(
                "`self.timesteps` is not set, you need to run 'set_timesteps' after creating the scheduler"
            )

        # For small batch sizes, the paper "suggest replacing norm(z) with sqrt(d), where d is the dim. of z"
        # sample noise for correction
        noise = torch.randn(sample.shape, layout=sample.layout, generator=generator).to(sample.device)

        # compute step size from the model_output, the noise, and the snr
        grad_norm = torch.norm(model_output.reshape(model_output.shape[0], -1), dim=-1).mean()
        noise_norm = torch.norm(noise.reshape(noise.shape[0], -1), dim=-1).mean()
        step_size = (self.config.snr * noise_norm / grad_norm) ** 2 * 2
        step_size = step_size * torch.ones(sample.shape[0]).to(sample.device)
        # self.repeat_scalar(step_size, sample.shape[0])

        # compute corrected sample: model_output term and noise term
        step_size = step_size.flatten()
        while len(step_size.shape) < len(sample.shape):
            step_size = step_size.unsqueeze(-1)
        prev_sample_mean = sample + step_size * model_output
        prev_sample = prev_sample_mean + ((step_size * 2) ** 0.5) * noise

        if not return_dict:
            return (prev_sample,)

        return SchedulerOutput(prev_sample=prev_sample)

    def __len__(self):
        return self.config.num_train_timesteps<|MERGE_RESOLUTION|>--- conflicted
+++ resolved
@@ -92,7 +92,6 @@
 
         self.set_sigmas(num_train_timesteps, sigma_min, sigma_max, sampling_eps)
 
-<<<<<<< HEAD
     def scale_model_input(self, sample: torch.FloatTensor, timestep: Optional[int] = None) -> torch.FloatTensor:
         """
         Ensures interchangeability with schedulers that need to scale the denoising model input depending on the
@@ -107,12 +106,9 @@
         """
         return sample
 
-    def set_timesteps(self, num_inference_steps: int, sampling_eps: float = None):
-=======
     def set_timesteps(
         self, num_inference_steps: int, sampling_eps: float = None, device: Union[str, torch.device] = None
     ):
->>>>>>> 726aba08
         """
         Sets the continuous timesteps used for the diffusion chain. Supporting function to be run before inference.
 
