--- conflicted
+++ resolved
@@ -75,13 +75,10 @@
         base_image_seq_len: Optional[int] = 256,
         max_image_seq_len: Optional[int] = 4096,
         invert_sigmas: bool = False,
-<<<<<<< HEAD
         shift_terminal: Optional[float] = None,
-=======
         use_karras_sigmas: Optional[bool] = False,
         use_exponential_sigmas: Optional[bool] = False,
         use_beta_sigmas: Optional[bool] = False,
->>>>>>> e47cc1fc
     ):
         if self.config.use_beta_sigmas and not is_scipy_available():
             raise ImportError("Make sure to install scipy if you want to use beta sigmas.")
@@ -225,10 +222,9 @@
         else:
             sigmas = self.config.shift * sigmas / (1 + (self.config.shift - 1) * sigmas)
 
-<<<<<<< HEAD
         if self.config.shift_terminal:
             sigmas = self.stretch_shift_to_terminal(sigmas)
-=======
+
         if self.config.use_karras_sigmas:
             sigmas = self._convert_to_karras(in_sigmas=sigmas, num_inference_steps=num_inference_steps)
 
@@ -237,7 +233,6 @@
 
         elif self.config.use_beta_sigmas:
             sigmas = self._convert_to_beta(in_sigmas=sigmas, num_inference_steps=num_inference_steps)
->>>>>>> e47cc1fc
 
         sigmas = torch.from_numpy(sigmas).to(dtype=torch.float32, device=device)
         timesteps = sigmas * self.config.num_train_timesteps
