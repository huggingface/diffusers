--- conflicted
+++ resolved
@@ -11,11 +11,7 @@
 # WITHOUT WARRANTIES OR CONDITIONS OF ANY KIND, either express or implied.
 # See the License for the specific language governing permissions and
 # limitations under the License.
-<<<<<<< HEAD
-
-=======
 import warnings
->>>>>>> 147b9fda
 from dataclasses import dataclass
 from typing import Optional, Tuple, Union
 
@@ -25,11 +21,7 @@
 from scipy import integrate
 
 from ..configuration_utils import ConfigMixin, register_to_config
-<<<<<<< HEAD
-from ..utils import BaseOutput
-=======
 from ..utils import BaseOutput, deprecate
->>>>>>> 147b9fda
 from .scheduling_utils import SchedulerMixin
 
 
@@ -71,12 +63,6 @@
             `linear` or `scaled_linear`.
         trained_betas (`np.ndarray`, optional):
             option to pass an array of betas directly to the constructor to bypass `beta_start`, `beta_end` etc.
-<<<<<<< HEAD
-            options to clip the variance used when adding noise to the denoised sample. Choose from `fixed_small`,
-            `fixed_small_log`, `fixed_large`, `fixed_large_log`, `learned` or `learned_range`.
-        tensor_format (`str`): whether the scheduler expects pytorch or numpy arrays.
-=======
->>>>>>> 147b9fda
 
     """
 
@@ -88,15 +74,6 @@
         beta_end: float = 0.02,
         beta_schedule: str = "linear",
         trained_betas: Optional[np.ndarray] = None,
-<<<<<<< HEAD
-        tensor_format: str = "pt",
-        use_new_add_noise: bool = True,
-    ):
-        if trained_betas is not None:
-            self.betas = np.asarray(trained_betas)
-        if beta_schedule == "linear":
-            self.betas = np.linspace(beta_start, beta_end, num_train_timesteps, dtype=np.float32)
-=======
         use_new_add_noise: bool = True,
         **kwargs,
     ):
@@ -113,7 +90,6 @@
             self.betas = torch.from_numpy(trained_betas)
         elif beta_schedule == "linear":
             self.betas = torch.linspace(beta_start, beta_end, num_train_timesteps, dtype=torch.float32)
->>>>>>> 147b9fda
         elif beta_schedule == "scaled_linear":
             # this schedule is very specific to the latent diffusion model.
             self.betas = (
@@ -122,7 +98,6 @@
         else:
             raise NotImplementedError(f"{beta_schedule} does is not implemented for {self.__class__}")
 
-        self.use_new_add_noise = use_new_add_noise
         self.alphas = 1.0 - self.betas
         self.alphas_cumprod = torch.cumprod(self.alphas, dim=0)
 
@@ -188,39 +163,24 @@
 
         return integrated_coeff
 
-<<<<<<< HEAD
-    def set_timesteps(self, num_inference_steps: int):
-=======
     def set_timesteps(self, num_inference_steps: int, device: Union[str, torch.device] = None):
->>>>>>> 147b9fda
         """
         Sets the timesteps used for the diffusion chain. Supporting function to be run before inference.
 
         Args:
             num_inference_steps (`int`):
                 the number of diffusion steps used when generating samples with a pre-trained model.
-<<<<<<< HEAD
-        """
-        self.num_inference_steps = num_inference_steps
-        self.timesteps = np.linspace(self.config.num_train_timesteps - 1, 0, num_inference_steps, dtype=float)
-=======
             device (`str` or `torch.device`, optional):
                 the device to which the timesteps should be moved to. If `None`, the timesteps are not moved.
         """
         self.num_inference_steps = num_inference_steps
->>>>>>> 147b9fda
 
         timesteps = np.linspace(0, self.config.num_train_timesteps - 1, num_inference_steps, dtype=float)[::-1].copy()
         sigmas = np.array(((1 - self.alphas_cumprod) / self.alphas_cumprod) ** 0.5)
-<<<<<<< HEAD
-        sigmas = (1 - frac) * sigmas[low_idx] + frac * sigmas[high_idx]
-        self.sigmas = np.concatenate([sigmas, [0.0]]).astype(np.float32)
-=======
         sigmas = np.interp(timesteps, np.arange(0, len(sigmas)), sigmas)
         sigmas = np.concatenate([sigmas, [0.0]]).astype(np.float32)
         self.sigmas = torch.from_numpy(sigmas).to(device=device)
         self.timesteps = torch.from_numpy(timesteps).to(device=device)
->>>>>>> 147b9fda
 
         self.derivatives = []
 
@@ -237,15 +197,9 @@
         process from the learned model outputs (most often the predicted noise).
 
         Args:
-<<<<<<< HEAD
-            model_output (`torch.FloatTensor` or `np.ndarray`): direct output from learned diffusion model.
-            timestep (`int`): current discrete timestep in the diffusion chain.
-            sample (`torch.FloatTensor` or `np.ndarray`):
-=======
             model_output (`torch.FloatTensor`): direct output from learned diffusion model.
             timestep (`float`): current timestep in the diffusion chain.
             sample (`torch.FloatTensor`):
->>>>>>> 147b9fda
                 current instance of sample being created by diffusion process.
             order: coefficient for multi-step inference.
             return_dict (`bool`): option for returning tuple rather than LMSDiscreteSchedulerOutput class
@@ -256,9 +210,6 @@
             When returning a tuple, the first element is the sample tensor.
 
         """
-<<<<<<< HEAD
-        sigma = self.sigmas[timestep]
-=======
         if not self.is_scale_input_called:
             warnings.warn(
                 "The `scale_model_input` function should be called before `step` to ensure correct denoising. "
@@ -284,13 +235,12 @@
         else:
             step_index = (self.timesteps == timestep).nonzero().item()
         sigma = self.sigmas[step_index]
->>>>>>> 147b9fda
 
         # 1. compute predicted original sample (x_0) from sigma-scaled predicted noise
         pred_original_sample = sample - sigma * model_output
 
-        # 2. Convert to an ODE derivative 
-        derivative = (sample - pred_original_sample) / sigma   # ??? this is equivalent to model_output
+        # 2. Convert to an ODE derivative
+        derivative = (sample - pred_original_sample) / sigma
         self.derivatives.append(derivative)
         if len(self.derivatives) > order:
             self.derivatives.pop(0)
@@ -308,26 +258,6 @@
             return (prev_sample,)
 
         return LMSDiscreteSchedulerOutput(prev_sample=prev_sample, pred_original_sample=pred_original_sample)
-<<<<<<< HEAD
-
-    def add_noise(
-        self,
-        original_samples: Union[torch.FloatTensor, np.ndarray],
-        noise: Union[torch.FloatTensor, np.ndarray],
-        timesteps: Union[torch.IntTensor, np.ndarray],
-    ) -> Union[torch.FloatTensor, np.ndarray]:
-        if self.tensor_format == "pt":
-            timesteps = timesteps.to(self.sigmas.device)
-                
-        if self.use_new_add_noise:
-            sigmas = self.match_shape(self.sigmas[timesteps], noise)
-            noisy_samples = original_samples + noise * sigmas
-        else:
-            alpha_prod = self.alphas_cumprod[timesteps]
-            alpha_prod = self.match_shape(alpha_prod, original_samples)
-            noisy_samples = (alpha_prod**0.5) * original_samples + ((1 - alpha_prod) ** 0.5) * noise
-        
-=======
 
     def add_noise(
         self,
@@ -372,7 +302,6 @@
             noisy_samples = (alpha_prod**0.5) * original_samples + ((1 - alpha_prod) ** 0.5) * noise
         
         
->>>>>>> 147b9fda
         return noisy_samples
 
     def __len__(self):
