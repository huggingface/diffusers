# Copyright 2022 Zhejiang University Team and The HuggingFace Team. All rights reserved.
#
# Licensed under the Apache License, Version 2.0 (the "License");
# you may not use this file except in compliance with the License.
# You may obtain a copy of the License at
#
#     http://www.apache.org/licenses/LICENSE-2.0
#
# Unless required by applicable law or agreed to in writing, software
# distributed under the License is distributed on an "AS IS" BASIS,
# WITHOUT WARRANTIES OR CONDITIONS OF ANY KIND, either express or implied.
# See the License for the specific language governing permissions and
# limitations under the License.

# DISCLAIMER: This file is strongly influenced by https://github.com/ermongroup/ddim

import math
import warnings
from typing import Optional, Tuple, Union

import numpy as np
import torch

from ..configuration_utils import ConfigMixin, register_to_config
from .scheduling_utils import SchedulerMixin, SchedulerOutput


def betas_for_alpha_bar(num_diffusion_timesteps, max_beta=0.999):
    """
    Create a beta schedule that discretizes the given alpha_t_bar function, which defines the cumulative product of
    (1-beta) over time from t = [0,1].

    Contains a function alpha_bar that takes an argument t and transforms it to the cumulative product of (1-beta) up
    to that part of the diffusion process.


    Args:
        num_diffusion_timesteps (`int`): the number of betas to produce.
        max_beta (`float`): the maximum beta to use; use values lower than 1 to
                     prevent singularities.

    Returns:
        betas (`np.ndarray`): the betas used by the scheduler to step the model outputs
    """

    def alpha_bar(time_step):
        return math.cos((time_step + 0.008) / 1.008 * math.pi / 2) ** 2

    betas = []
    for i in range(num_diffusion_timesteps):
        t1 = i / num_diffusion_timesteps
        t2 = (i + 1) / num_diffusion_timesteps
        betas.append(min(1 - alpha_bar(t2) / alpha_bar(t1), max_beta))
    return np.array(betas, dtype=np.float32)


class PNDMScheduler(SchedulerMixin, ConfigMixin):
    """
    Pseudo numerical methods for diffusion models (PNDM) proposes using more advanced ODE integration techniques,
    namely Runge-Kutta method and a linear multi-step method.

    [`~ConfigMixin`] takes care of storing all config attributes that are passed in the scheduler's `__init__`
    function, such as `num_train_timesteps`. They can be accessed via `scheduler.config.num_train_timesteps`.
    [`~ConfigMixin`] also provides general loading and saving functionality via the [`~ConfigMixin.save_config`] and
    [`~ConfigMixin.from_config`] functions.

    For more details, see the original paper: https://arxiv.org/abs/2202.09778

    Args:
        num_train_timesteps (`int`): number of diffusion steps used to train the model.
        beta_start (`float`): the starting `beta` value of inference.
        beta_end (`float`): the final `beta` value.
        beta_schedule (`str`):
            the beta schedule, a mapping from a beta range to a sequence of betas for stepping the model. Choose from
            `linear`, `scaled_linear`, or `squaredcos_cap_v2`.
        trained_betas (`np.ndarray`, optional):
            option to pass an array of betas directly to the constructor to bypass `beta_start`, `beta_end` etc.
        skip_prk_steps (`bool`):
            allows the scheduler to skip the Runge-Kutta steps that are defined in the original paper as being required
            before plms steps; defaults to `False`.
        set_alpha_to_one (`bool`, default `False`):
            each diffusion step uses the value of alphas product at that step and at the previous one. For the final
            step there is no previous alpha. When this option is `True` the previous alpha product is fixed to `1`,
            otherwise it uses the value of alpha at step 0.
        steps_offset (`int`, default `0`):
            an offset added to the inference steps. You can use a combination of `offset=1` and
            `set_alpha_to_one=False`, to make the last step use step 0 for the previous alpha product, as done in
            stable diffusion.
        tensor_format (`str`): whether the scheduler expects pytorch or numpy arrays

    """

    @register_to_config
    def __init__(
        self,
        num_train_timesteps: int = 1000,
        beta_start: float = 0.0001,
        beta_end: float = 0.02,
        beta_schedule: str = "linear",
        trained_betas: Optional[np.ndarray] = None,
        skip_prk_steps: bool = False,
        set_alpha_to_one: bool = False,
        steps_offset: int = 0,
        tensor_format: str = "pt",
    ):
        if trained_betas is not None:
            self.betas = np.asarray(trained_betas)
        if beta_schedule == "linear":
            self.betas = np.linspace(beta_start, beta_end, num_train_timesteps, dtype=np.float32)
        elif beta_schedule == "scaled_linear":
            # this schedule is very specific to the latent diffusion model.
            self.betas = np.linspace(beta_start**0.5, beta_end**0.5, num_train_timesteps, dtype=np.float32) ** 2
        elif beta_schedule == "squaredcos_cap_v2":
            # Glide cosine schedule
            self.betas = betas_for_alpha_bar(num_train_timesteps)
        else:
            raise NotImplementedError(f"{beta_schedule} does is not implemented for {self.__class__}")

        self.alphas = 1.0 - self.betas
        self.alphas_cumprod = np.cumprod(self.alphas, axis=0)

        self.final_alpha_cumprod = np.array(1.0) if set_alpha_to_one else self.alphas_cumprod[0]

        self.one = np.array(1.0)

        # For now we only support F-PNDM, i.e. the runge-kutta method
        # For more information on the algorithm please take a look at the paper: https://arxiv.org/pdf/2202.09778.pdf
        # mainly at formula (9), (12), (13) and the Algorithm 2.
        self.pndm_order = 4

        # running values
        self.cur_model_output = 0
        self.counter = 0
        self.cur_sample = None
        self.ets = []

        # setable values
        self.num_inference_steps = None
        self._timesteps = np.arange(0, num_train_timesteps)[::-1].copy()
        self.prk_timesteps = None
        self.plms_timesteps = None
        self.timesteps = None

        self.tensor_format = tensor_format
        self.set_format(tensor_format=tensor_format)

    def set_timesteps(self, num_inference_steps: int, **kwargs) -> torch.FloatTensor:
        """
        Sets the discrete timesteps used for the diffusion chain. Supporting function to be run before inference.

        Args:
            num_inference_steps (`int`):
                the number of diffusion steps used when generating samples with a pre-trained model.
        """

        offset = self.config.steps_offset

        if "offset" in kwargs:
            warnings.warn(
                "`offset` is deprecated as an input argument to `set_timesteps` and will be removed in v0.4.0."
                " Please pass `steps_offset` to `__init__` instead."
            )

            offset = kwargs["offset"]

        self.num_inference_steps = num_inference_steps
<<<<<<< HEAD
        self._timesteps = list(
            range(0, self.config.num_train_timesteps, self.config.num_train_timesteps // num_inference_steps)
        )
        self._timesteps = np.array(self._timesteps) + offset
=======
        step_ratio = self.config.num_train_timesteps // self.num_inference_steps
        # creates integer timesteps by multiplying by ratio
        # casting to int to avoid issues when num_inference_step is power of 3
        self._timesteps = (np.arange(0, num_inference_steps) * step_ratio).round().tolist()
        self._offset = offset
        self._timesteps = np.array([t + self._offset for t in self._timesteps])
>>>>>>> b56f1027

        if self.config.skip_prk_steps:
            # for some models like stable diffusion the prk steps can/should be skipped to
            # produce better results. When using PNDM with `self.config.skip_prk_steps` the implementation
            # is based on crowsonkb's PLMS sampler implementation: https://github.com/CompVis/latent-diffusion/pull/51
            self.prk_timesteps = np.array([])
            self.plms_timesteps = np.concatenate([self._timesteps[:-1], self._timesteps[-2:-1], self._timesteps[-1:]])[
                ::-1
            ].copy()
        else:
            prk_timesteps = np.array(self._timesteps[-self.pndm_order :]).repeat(2) + np.tile(
                np.array([0, self.config.num_train_timesteps // num_inference_steps // 2]), self.pndm_order
            )
            self.prk_timesteps = (prk_timesteps[:-1].repeat(2)[1:-1])[::-1].copy()
            self.plms_timesteps = self._timesteps[:-3][
                ::-1
            ].copy()  # we copy to avoid having negative strides which are not supported by torch.from_numpy

        self.timesteps = np.concatenate([self.prk_timesteps, self.plms_timesteps]).astype(np.int64)

        self.ets = []
        self.counter = 0
        self.set_format(tensor_format=self.tensor_format)

    def step(
        self,
        model_output: Union[torch.FloatTensor, np.ndarray],
        timestep: int,
        sample: Union[torch.FloatTensor, np.ndarray],
        return_dict: bool = True,
    ) -> Union[SchedulerOutput, Tuple]:
        """
        Predict the sample at the previous timestep by reversing the SDE. Core function to propagate the diffusion
        process from the learned model outputs (most often the predicted noise).

        This function calls `step_prk()` or `step_plms()` depending on the internal variable `counter`.

        Args:
            model_output (`torch.FloatTensor` or `np.ndarray`): direct output from learned diffusion model.
            timestep (`int`): current discrete timestep in the diffusion chain.
            sample (`torch.FloatTensor` or `np.ndarray`):
                current instance of sample being created by diffusion process.
            return_dict (`bool`): option for returning tuple rather than SchedulerOutput class

        Returns:
            [`~schedulers.scheduling_utils.SchedulerOutput`] or `tuple`:
            [`~schedulers.scheduling_utils.SchedulerOutput`] if `return_dict` is True, otherwise a `tuple`. When
            returning a tuple, the first element is the sample tensor.

        """
        if self.counter < len(self.prk_timesteps) and not self.config.skip_prk_steps:
            return self.step_prk(model_output=model_output, timestep=timestep, sample=sample, return_dict=return_dict)
        else:
            return self.step_plms(model_output=model_output, timestep=timestep, sample=sample, return_dict=return_dict)

    def step_prk(
        self,
        model_output: Union[torch.FloatTensor, np.ndarray],
        timestep: int,
        sample: Union[torch.FloatTensor, np.ndarray],
        return_dict: bool = True,
    ) -> Union[SchedulerOutput, Tuple]:
        """
        Step function propagating the sample with the Runge-Kutta method. RK takes 4 forward passes to approximate the
        solution to the differential equation.

        Args:
            model_output (`torch.FloatTensor` or `np.ndarray`): direct output from learned diffusion model.
            timestep (`int`): current discrete timestep in the diffusion chain.
            sample (`torch.FloatTensor` or `np.ndarray`):
                current instance of sample being created by diffusion process.
            return_dict (`bool`): option for returning tuple rather than SchedulerOutput class

        Returns:
            [`~scheduling_utils.SchedulerOutput`] or `tuple`: [`~scheduling_utils.SchedulerOutput`] if `return_dict` is
            True, otherwise a `tuple`. When returning a tuple, the first element is the sample tensor.

        """
        if self.num_inference_steps is None:
            raise ValueError(
                "Number of inference steps is 'None', you need to run 'set_timesteps' after creating the scheduler"
            )

        diff_to_prev = 0 if self.counter % 2 else self.config.num_train_timesteps // self.num_inference_steps // 2
        prev_timestep = timestep - diff_to_prev
        timestep = self.prk_timesteps[self.counter // 4 * 4]

        if self.counter % 4 == 0:
            self.cur_model_output += 1 / 6 * model_output
            self.ets.append(model_output)
            self.cur_sample = sample
        elif (self.counter - 1) % 4 == 0:
            self.cur_model_output += 1 / 3 * model_output
        elif (self.counter - 2) % 4 == 0:
            self.cur_model_output += 1 / 3 * model_output
        elif (self.counter - 3) % 4 == 0:
            model_output = self.cur_model_output + 1 / 6 * model_output
            self.cur_model_output = 0

        # cur_sample should not be `None`
        cur_sample = self.cur_sample if self.cur_sample is not None else sample

        prev_sample = self._get_prev_sample(cur_sample, timestep, prev_timestep, model_output)
        self.counter += 1

        if not return_dict:
            return (prev_sample,)

        return SchedulerOutput(prev_sample=prev_sample)

    def step_plms(
        self,
        model_output: Union[torch.FloatTensor, np.ndarray],
        timestep: int,
        sample: Union[torch.FloatTensor, np.ndarray],
        return_dict: bool = True,
    ) -> Union[SchedulerOutput, Tuple]:
        """
        Step function propagating the sample with the linear multi-step method. This has one forward pass with multiple
        times to approximate the solution.

        Args:
            model_output (`torch.FloatTensor` or `np.ndarray`): direct output from learned diffusion model.
            timestep (`int`): current discrete timestep in the diffusion chain.
            sample (`torch.FloatTensor` or `np.ndarray`):
                current instance of sample being created by diffusion process.
            return_dict (`bool`): option for returning tuple rather than SchedulerOutput class

        Returns:
            [`~scheduling_utils.SchedulerOutput`] or `tuple`: [`~scheduling_utils.SchedulerOutput`] if `return_dict` is
            True, otherwise a `tuple`. When returning a tuple, the first element is the sample tensor.

        """
        if self.num_inference_steps is None:
            raise ValueError(
                "Number of inference steps is 'None', you need to run 'set_timesteps' after creating the scheduler"
            )

        if not self.config.skip_prk_steps and len(self.ets) < 3:
            raise ValueError(
                f"{self.__class__} can only be run AFTER scheduler has been run "
                "in 'prk' mode for at least 12 iterations "
                "See: https://github.com/huggingface/diffusers/blob/main/src/diffusers/pipelines/pipeline_pndm.py "
                "for more information."
            )

        prev_timestep = timestep - self.config.num_train_timesteps // self.num_inference_steps

        if self.counter != 1:
            self.ets.append(model_output)
        else:
            prev_timestep = timestep
            timestep = timestep + self.config.num_train_timesteps // self.num_inference_steps

        if len(self.ets) == 1 and self.counter == 0:
            model_output = model_output
            self.cur_sample = sample
        elif len(self.ets) == 1 and self.counter == 1:
            model_output = (model_output + self.ets[-1]) / 2
            sample = self.cur_sample
            self.cur_sample = None
        elif len(self.ets) == 2:
            model_output = (3 * self.ets[-1] - self.ets[-2]) / 2
        elif len(self.ets) == 3:
            model_output = (23 * self.ets[-1] - 16 * self.ets[-2] + 5 * self.ets[-3]) / 12
        else:
            model_output = (1 / 24) * (55 * self.ets[-1] - 59 * self.ets[-2] + 37 * self.ets[-3] - 9 * self.ets[-4])

        prev_sample = self._get_prev_sample(sample, timestep, prev_timestep, model_output)
        self.counter += 1

        if not return_dict:
            return (prev_sample,)

        return SchedulerOutput(prev_sample=prev_sample)

    def _get_prev_sample(self, sample, timestep, prev_timestep, model_output):
        # See formula (9) of PNDM paper https://arxiv.org/pdf/2202.09778.pdf
        # this function computes x_(t−δ) using the formula of (9)
        # Note that x_t needs to be added to both sides of the equation

        # Notation (<variable name> -> <name in paper>
        # alpha_prod_t -> α_t
        # alpha_prod_t_prev -> α_(t−δ)
        # beta_prod_t -> (1 - α_t)
        # beta_prod_t_prev -> (1 - α_(t−δ))
        # sample -> x_t
        # model_output -> e_θ(x_t, t)
        # prev_sample -> x_(t−δ)
        alpha_prod_t = self.alphas_cumprod[timestep]
        alpha_prod_t_prev = self.alphas_cumprod[prev_timestep] if prev_timestep >= 0 else self.final_alpha_cumprod
        beta_prod_t = 1 - alpha_prod_t
        beta_prod_t_prev = 1 - alpha_prod_t_prev

        # corresponds to (α_(t−δ) - α_t) divided by
        # denominator of x_t in formula (9) and plus 1
        # Note: (α_(t−δ) - α_t) / (sqrt(α_t) * (sqrt(α_(t−δ)) + sqr(α_t))) =
        # sqrt(α_(t−δ)) / sqrt(α_t))
        sample_coeff = (alpha_prod_t_prev / alpha_prod_t) ** (0.5)

        # corresponds to denominator of e_θ(x_t, t) in formula (9)
        model_output_denom_coeff = alpha_prod_t * beta_prod_t_prev ** (0.5) + (
            alpha_prod_t * beta_prod_t * alpha_prod_t_prev
        ) ** (0.5)

        # full formula (9)
        prev_sample = (
            sample_coeff * sample - (alpha_prod_t_prev - alpha_prod_t) * model_output / model_output_denom_coeff
        )

        return prev_sample

    def add_noise(
        self,
        original_samples: Union[torch.FloatTensor, np.ndarray],
        noise: Union[torch.FloatTensor, np.ndarray],
        timesteps: Union[torch.IntTensor, np.ndarray],
    ) -> torch.Tensor:
        # mps requires indices to be in the same device, so we use cpu as is the default with cuda
        timesteps = timesteps.to(self.alphas_cumprod.device)
        sqrt_alpha_prod = self.alphas_cumprod[timesteps] ** 0.5
        sqrt_alpha_prod = self.match_shape(sqrt_alpha_prod, original_samples)
        sqrt_one_minus_alpha_prod = (1 - self.alphas_cumprod[timesteps]) ** 0.5
        sqrt_one_minus_alpha_prod = self.match_shape(sqrt_one_minus_alpha_prod, original_samples)

        noisy_samples = sqrt_alpha_prod * original_samples + sqrt_one_minus_alpha_prod * noise
        return noisy_samples

    def __len__(self):
        return self.config.num_train_timesteps<|MERGE_RESOLUTION|>--- conflicted
+++ resolved
@@ -164,19 +164,11 @@
             offset = kwargs["offset"]
 
         self.num_inference_steps = num_inference_steps
-<<<<<<< HEAD
-        self._timesteps = list(
-            range(0, self.config.num_train_timesteps, self.config.num_train_timesteps // num_inference_steps)
-        )
-        self._timesteps = np.array(self._timesteps) + offset
-=======
         step_ratio = self.config.num_train_timesteps // self.num_inference_steps
         # creates integer timesteps by multiplying by ratio
         # casting to int to avoid issues when num_inference_step is power of 3
-        self._timesteps = (np.arange(0, num_inference_steps) * step_ratio).round().tolist()
-        self._offset = offset
-        self._timesteps = np.array([t + self._offset for t in self._timesteps])
->>>>>>> b56f1027
+        self._timesteps = (np.arange(0, num_inference_steps) * step_ratio).round()
+        self._timesteps += offset
 
         if self.config.skip_prk_steps:
             # for some models like stable diffusion the prk steps can/should be skipped to
