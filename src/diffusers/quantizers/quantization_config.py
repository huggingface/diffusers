--- conflicted
+++ resolved
@@ -43,11 +43,8 @@
 
 class QuantizationMethod(str, Enum):
     BITS_AND_BYTES = "bitsandbytes"
-<<<<<<< HEAD
     GGUF = "gguf"
-=======
     TORCHAO = "torchao"
->>>>>>> ac863934
 
 
 @dataclass
@@ -398,7 +395,6 @@
         return serializable_config_dict
 
 
-<<<<<<< HEAD
 class GGUFQuantizationConfig(QuantizationConfigMixin):
     def __init__(self, compute_dtype=None, quant_storage=None, modules_to_not_convert=None):
         self.quant_method = QuantizationMethod.GGUF
@@ -412,7 +408,6 @@
 
         if self.quant_storage is None:
             self.quant_storage = torch.uint8
-=======
 @dataclass
 class TorchAoConfig(QuantizationConfigMixin):
     """This is a config class for torchao quantization/sparsity techniques.
@@ -661,5 +656,4 @@
         ```
         """
         config_dict = self.to_dict()
-        return f"{self.__class__.__name__} {json.dumps(config_dict, indent=2, sort_keys=True)}\n"
->>>>>>> ac863934
+        return f"{self.__class__.__name__} {json.dumps(config_dict, indent=2, sort_keys=True)}\n"