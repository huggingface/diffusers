--- conflicted
+++ resolved
@@ -450,16 +450,9 @@
         return image, has_nsfw_concept
 
     def decode_latents(self, latents):
-<<<<<<< HEAD
-        warnings.warn(
-            "The decode_latents method is deprecated and will be removed in a future version. Please"
-            " use VaeImageProcessor instead",
-            FutureWarning,
-=======
         deprecation_message = (
             "The decode_latents method is deprecated and will be removed in 1.0.0. Please use"
             " VaeImageProcessor.postprocess(...) instead"
->>>>>>> c73e609a
         )
         deprecate("decode_latents", "1.0.0", deprecation_message, standard_warn=False)
 
