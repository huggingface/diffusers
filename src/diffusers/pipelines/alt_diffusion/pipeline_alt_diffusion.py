# Copyright 2023 The HuggingFace Team. All rights reserved.
#
# Licensed under the Apache License, Version 2.0 (the "License");
# you may not use this file except in compliance with the License.
# You may obtain a copy of the License at
#
#     http://www.apache.org/licenses/LICENSE-2.0
#
# Unless required by applicable law or agreed to in writing, software
# distributed under the License is distributed on an "AS IS" BASIS,
# WITHOUT WARRANTIES OR CONDITIONS OF ANY KIND, either express or implied.
# See the License for the specific language governing permissions and
# limitations under the License.

import inspect
from typing import Any, Callable, Dict, List, Optional, Union

import torch
from packaging import version
from transformers import CLIPImageProcessor, XLMRobertaTokenizer

from ...configuration_utils import FrozenDict
from ...image_processor import VaeImageProcessor
from ...loaders import LoraLoaderMixin, TextualInversionLoaderMixin
from ...models import AutoencoderKL, UNet2DConditionModel
from ...models.lora import adjust_lora_scale_text_encoder
from ...schedulers import KarrasDiffusionSchedulers
from ...utils import deprecate, logging, replace_example_docstring
from ...utils.torch_utils import randn_tensor
from ..pipeline_utils import DiffusionPipeline
from ..stable_diffusion.safety_checker import StableDiffusionSafetyChecker
from . import AltDiffusionPipelineOutput, RobertaSeriesModelWithTransformation


logger = logging.get_logger(__name__)  # pylint: disable=invalid-name

EXAMPLE_DOC_STRING = """
    Examples:
        ```py
        >>> import torch
        >>> from diffusers import AltDiffusionPipeline

        >>> pipe = AltDiffusionPipeline.from_pretrained("BAAI/AltDiffusion-m9", torch_dtype=torch.float16)
        >>> pipe = pipe.to("cuda")

        >>> # "dark elf princess, highly detailed, d & d, fantasy, highly detailed, digital painting, trending on artstation, concept art, sharp focus, illustration, art by artgerm and greg rutkowski and fuji choko and viktoria gavrilenko and hoang lap"
        >>> prompt = "黑暗精灵公主，非常详细，幻想，非常详细，数字绘画，概念艺术，敏锐的焦点，插图"
        >>> image = pipe(prompt).images[0]
        ```
"""


# Copied from diffusers.pipelines.stable_diffusion.pipeline_stable_diffusion.rescale_noise_cfg
def rescale_noise_cfg(noise_cfg, noise_pred_text, guidance_rescale=0.0):
    """
    Rescale `noise_cfg` according to `guidance_rescale`. Based on findings of [Common Diffusion Noise Schedules and
    Sample Steps are Flawed](https://arxiv.org/pdf/2305.08891.pdf). See Section 3.4
    """
    std_text = noise_pred_text.std(dim=list(range(1, noise_pred_text.ndim)), keepdim=True)
    std_cfg = noise_cfg.std(dim=list(range(1, noise_cfg.ndim)), keepdim=True)
    # rescale the results from guidance (fixes overexposure)
    noise_pred_rescaled = noise_cfg * (std_text / std_cfg)
    # mix with the original results from guidance by factor guidance_rescale to avoid "plain looking" images
    noise_cfg = guidance_rescale * noise_pred_rescaled + (1 - guidance_rescale) * noise_cfg
    return noise_cfg


# Copied from diffusers.pipelines.stable_diffusion.pipeline_stable_diffusion.StableDiffusionPipeline with Stable->Alt, CLIPTextModel->RobertaSeriesModelWithTransformation, CLIPTokenizer->XLMRobertaTokenizer, AltDiffusionSafetyChecker->StableDiffusionSafetyChecker
class AltDiffusionPipeline(DiffusionPipeline, TextualInversionLoaderMixin, LoraLoaderMixin):
    r"""
    Pipeline for text-to-image generation using Alt Diffusion.

    This model inherits from [`DiffusionPipeline`]. Check the superclass documentation for the generic methods
    implemented for all pipelines (downloading, saving, running on a particular device, etc.).

    The pipeline also inherits the following loading methods:
        - [`~loaders.TextualInversionLoaderMixin.load_textual_inversion`] for loading textual inversion embeddings
        - [`~loaders.LoraLoaderMixin.load_lora_weights`] for loading LoRA weights
        - [`~loaders.LoraLoaderMixin.save_lora_weights`] for saving LoRA weights
        - [`~loaders.FromSingleFileMixin.from_single_file`] for loading `.ckpt` files

    Args:
        vae ([`AutoencoderKL`]):
            Variational Auto-Encoder (VAE) model to encode and decode images to and from latent representations.
        text_encoder ([`~transformers.RobertaSeriesModelWithTransformation`]):
            Frozen text-encoder ([clip-vit-large-patch14](https://huggingface.co/openai/clip-vit-large-patch14)).
        tokenizer ([`~transformers.XLMRobertaTokenizer`]):
            A `XLMRobertaTokenizer` to tokenize text.
        unet ([`UNet2DConditionModel`]):
            A `UNet2DConditionModel` to denoise the encoded image latents.
        scheduler ([`SchedulerMixin`]):
            A scheduler to be used in combination with `unet` to denoise the encoded image latents. Can be one of
            [`DDIMScheduler`], [`LMSDiscreteScheduler`], or [`PNDMScheduler`].
        safety_checker ([`StableDiffusionSafetyChecker`]):
            Classification module that estimates whether generated images could be considered offensive or harmful.
            Please refer to the [model card](https://huggingface.co/runwayml/stable-diffusion-v1-5) for more details
            about a model's potential harms.
        feature_extractor ([`~transformers.CLIPImageProcessor`]):
            A `CLIPImageProcessor` to extract features from generated images; used as inputs to the `safety_checker`.
    """
    model_cpu_offload_seq = "text_encoder->unet->vae"
    _optional_components = ["safety_checker", "feature_extractor"]
    _exclude_from_cpu_offload = ["safety_checker"]

    def __init__(
        self,
        vae: AutoencoderKL,
        text_encoder: RobertaSeriesModelWithTransformation,
        tokenizer: XLMRobertaTokenizer,
        unet: UNet2DConditionModel,
        scheduler: KarrasDiffusionSchedulers,
        safety_checker: StableDiffusionSafetyChecker,
        feature_extractor: CLIPImageProcessor,
        requires_safety_checker: bool = True,
    ):
        super().__init__()

        if hasattr(scheduler.config, "steps_offset") and scheduler.config.steps_offset != 1:
            deprecation_message = (
                f"The configuration file of this scheduler: {scheduler} is outdated. `steps_offset`"
                f" should be set to 1 instead of {scheduler.config.steps_offset}. Please make sure "
                "to update the config accordingly as leaving `steps_offset` might led to incorrect results"
                " in future versions. If you have downloaded this checkpoint from the Hugging Face Hub,"
                " it would be very nice if you could open a Pull request for the `scheduler/scheduler_config.json`"
                " file"
            )
            deprecate("steps_offset!=1", "1.0.0", deprecation_message, standard_warn=False)
            new_config = dict(scheduler.config)
            new_config["steps_offset"] = 1
            scheduler._internal_dict = FrozenDict(new_config)

        if hasattr(scheduler.config, "clip_sample") and scheduler.config.clip_sample is True:
            deprecation_message = (
                f"The configuration file of this scheduler: {scheduler} has not set the configuration `clip_sample`."
                " `clip_sample` should be set to False in the configuration file. Please make sure to update the"
                " config accordingly as not setting `clip_sample` in the config might lead to incorrect results in"
                " future versions. If you have downloaded this checkpoint from the Hugging Face Hub, it would be very"
                " nice if you could open a Pull request for the `scheduler/scheduler_config.json` file"
            )
            deprecate("clip_sample not set", "1.0.0", deprecation_message, standard_warn=False)
            new_config = dict(scheduler.config)
            new_config["clip_sample"] = False
            scheduler._internal_dict = FrozenDict(new_config)

        if safety_checker is None and requires_safety_checker:
            logger.warning(
                f"You have disabled the safety checker for {self.__class__} by passing `safety_checker=None`. Ensure"
                " that you abide to the conditions of the Alt Diffusion license and do not expose unfiltered"
                " results in services or applications open to the public. Both the diffusers team and Hugging Face"
                " strongly recommend to keep the safety filter enabled in all public facing circumstances, disabling"
                " it only for use-cases that involve analyzing network behavior or auditing its results. For more"
                " information, please have a look at https://github.com/huggingface/diffusers/pull/254 ."
            )

        if safety_checker is not None and feature_extractor is None:
            raise ValueError(
                "Make sure to define a feature extractor when loading {self.__class__} if you want to use the safety"
                " checker. If you do not want to use the safety checker, you can pass `'safety_checker=None'` instead."
            )

        is_unet_version_less_0_9_0 = hasattr(unet.config, "_diffusers_version") and version.parse(
            version.parse(unet.config._diffusers_version).base_version
        ) < version.parse("0.9.0.dev0")
        is_unet_sample_size_less_64 = hasattr(unet.config, "sample_size") and unet.config.sample_size < 64
        if is_unet_version_less_0_9_0 and is_unet_sample_size_less_64:
            deprecation_message = (
                "The configuration file of the unet has set the default `sample_size` to smaller than"
                " 64 which seems highly unlikely. If your checkpoint is a fine-tuned version of any of the"
                " following: \n- CompVis/stable-diffusion-v1-4 \n- CompVis/stable-diffusion-v1-3 \n-"
                " CompVis/stable-diffusion-v1-2 \n- CompVis/stable-diffusion-v1-1 \n- runwayml/stable-diffusion-v1-5"
                " \n- runwayml/stable-diffusion-inpainting \n you should change 'sample_size' to 64 in the"
                " configuration file. Please make sure to update the config accordingly as leaving `sample_size=32`"
                " in the config might lead to incorrect results in future versions. If you have downloaded this"
                " checkpoint from the Hugging Face Hub, it would be very nice if you could open a Pull request for"
                " the `unet/config.json` file"
            )
            deprecate("sample_size<64", "1.0.0", deprecation_message, standard_warn=False)
            new_config = dict(unet.config)
            new_config["sample_size"] = 64
            unet._internal_dict = FrozenDict(new_config)

        self.register_modules(
            vae=vae,
            text_encoder=text_encoder,
            tokenizer=tokenizer,
            unet=unet,
            scheduler=scheduler,
            safety_checker=safety_checker,
            feature_extractor=feature_extractor,
        )
        self.vae_scale_factor = 2 ** (len(self.vae.config.block_out_channels) - 1)
        self.image_processor = VaeImageProcessor(vae_scale_factor=self.vae_scale_factor)
        self.register_to_config(requires_safety_checker=requires_safety_checker)

    def enable_vae_slicing(self):
        r"""
        Enable sliced VAE decoding. When this option is enabled, the VAE will split the input tensor in slices to
        compute decoding in several steps. This is useful to save some memory and allow larger batch sizes.
        """
        self.vae.enable_slicing()

    def disable_vae_slicing(self):
        r"""
        Disable sliced VAE decoding. If `enable_vae_slicing` was previously enabled, this method will go back to
        computing decoding in one step.
        """
        self.vae.disable_slicing()

    def enable_vae_tiling(self):
        r"""
        Enable tiled VAE decoding. When this option is enabled, the VAE will split the input tensor into tiles to
        compute decoding and encoding in several steps. This is useful for saving a large amount of memory and to allow
        processing larger images.
        """
        self.vae.enable_tiling()

    def disable_vae_tiling(self):
        r"""
        Disable tiled VAE decoding. If `enable_vae_tiling` was previously enabled, this method will go back to
        computing decoding in one step.
        """
        self.vae.disable_tiling()

    def _encode_prompt(
        self,
        prompt,
        device,
        num_images_per_prompt,
        do_classifier_free_guidance,
        negative_prompt=None,
        prompt_embeds: Optional[torch.FloatTensor] = None,
        negative_prompt_embeds: Optional[torch.FloatTensor] = None,
        lora_scale: Optional[float] = None,
        **kwargs,
    ):
        deprecation_message = (
            "`_encode_prompt()` is deprecated and it will be removed in a future version. Use `encode_prompt()`"
            " instead. Also, be aware that the output format changed from a concatenated tensor to a tuple."
        )
        deprecate("_encode_prompt()", "1.0.0", deprecation_message, standard_warn=False)

        prompt_embeds_tuple = self.encode_prompt(
            prompt=prompt,
            device=device,
            num_images_per_prompt=num_images_per_prompt,
            do_classifier_free_guidance=do_classifier_free_guidance,
            negative_prompt=negative_prompt,
            prompt_embeds=prompt_embeds,
            negative_prompt_embeds=negative_prompt_embeds,
            lora_scale=lora_scale,
            **kwargs,
        )

        # concatenate for backwards comp
        prompt_embeds = torch.cat([prompt_embeds_tuple[1], prompt_embeds_tuple[0]])

        return prompt_embeds

    def encode_prompt(
        self,
        prompt,
        device,
        num_images_per_prompt,
        do_classifier_free_guidance,
        negative_prompt=None,
        prompt_embeds: Optional[torch.FloatTensor] = None,
        negative_prompt_embeds: Optional[torch.FloatTensor] = None,
        lora_scale: Optional[float] = None,
        clip_skip: Optional[int] = None,
    ):
        r"""
        Encodes the prompt into text encoder hidden states.

        Args:
            prompt (`str` or `List[str]`, *optional*):
                prompt to be encoded
            device: (`torch.device`):
                torch device
            num_images_per_prompt (`int`):
                number of images that should be generated per prompt
            do_classifier_free_guidance (`bool`):
                whether to use classifier free guidance or not
            negative_prompt (`str` or `List[str]`, *optional*):
                The prompt or prompts not to guide the image generation. If not defined, one has to pass
                `negative_prompt_embeds` instead. Ignored when not using guidance (i.e., ignored if `guidance_scale` is
                less than `1`).
            prompt_embeds (`torch.FloatTensor`, *optional*):
                Pre-generated text embeddings. Can be used to easily tweak text inputs, *e.g.* prompt weighting. If not
                provided, text embeddings will be generated from `prompt` input argument.
            negative_prompt_embeds (`torch.FloatTensor`, *optional*):
                Pre-generated negative text embeddings. Can be used to easily tweak text inputs, *e.g.* prompt
                weighting. If not provided, negative_prompt_embeds will be generated from `negative_prompt` input
                argument.
            lora_scale (`float`, *optional*):
                A LoRA scale that will be applied to all LoRA layers of the text encoder if LoRA layers are loaded.
            clip_skip (`int`, *optional*):
                Number of layers to be skipped from CLIP while computing the prompt embeddings. A value of 1 means that
                the output of the pre-final layer will be used for computing the prompt embeddings.
        """
        # set lora scale so that monkey patched LoRA
        # function of text encoder can correctly access it
        if lora_scale is not None and isinstance(self, LoraLoaderMixin):
            self._lora_scale = lora_scale

            # dynamically adjust the LoRA scale
            adjust_lora_scale_text_encoder(self.text_encoder, lora_scale)

        if prompt is not None and isinstance(prompt, str):
            batch_size = 1
        elif prompt is not None and isinstance(prompt, list):
            batch_size = len(prompt)
        else:
            batch_size = prompt_embeds.shape[0]

        if prompt_embeds is None:
            # textual inversion: procecss multi-vector tokens if necessary
            if isinstance(self, TextualInversionLoaderMixin):
                prompt = self.maybe_convert_prompt(prompt, self.tokenizer)

            text_inputs = self.tokenizer(
                prompt,
                padding="max_length",
                max_length=self.tokenizer.model_max_length,
                truncation=True,
                return_tensors="pt",
            )
            text_input_ids = text_inputs.input_ids
            untruncated_ids = self.tokenizer(prompt, padding="longest", return_tensors="pt").input_ids

            if untruncated_ids.shape[-1] >= text_input_ids.shape[-1] and not torch.equal(
                text_input_ids, untruncated_ids
            ):
                removed_text = self.tokenizer.batch_decode(
                    untruncated_ids[:, self.tokenizer.model_max_length - 1 : -1]
                )
                logger.warning(
                    "The following part of your input was truncated because CLIP can only handle sequences up to"
                    f" {self.tokenizer.model_max_length} tokens: {removed_text}"
                )

            if hasattr(self.text_encoder.config, "use_attention_mask") and self.text_encoder.config.use_attention_mask:
                attention_mask = text_inputs.attention_mask.to(device)
            else:
                attention_mask = None

            if clip_skip is None:
                prompt_embeds = self.text_encoder(text_input_ids.to(device), attention_mask=attention_mask)
                prompt_embeds = prompt_embeds[0]
            else:
                prompt_embeds = self.text_encoder(
                    text_input_ids.to(device), attention_mask=attention_mask, output_hidden_states=True
                )
                # Access the `hidden_states` first, that contains a tuple of
                # all the hidden states from the encoder layers. Then index into
                # the tuple to access the hidden states from the desired layer.
                prompt_embeds = prompt_embeds[-1][-(clip_skip + 1)]
                # We also need to apply the final LayerNorm here to not mess with the
                # representations. The `last_hidden_states` that we typically use for
                # obtaining the final prompt representations passes through the LayerNorm
                # layer.
                prompt_embeds = self.text_encoder.text_model.final_layer_norm(prompt_embeds)

        if self.text_encoder is not None:
            prompt_embeds_dtype = self.text_encoder.dtype
        elif self.unet is not None:
            prompt_embeds_dtype = self.unet.dtype
        else:
            prompt_embeds_dtype = prompt_embeds.dtype

        prompt_embeds = prompt_embeds.to(dtype=prompt_embeds_dtype, device=device)

        bs_embed, seq_len, _ = prompt_embeds.shape
        # duplicate text embeddings for each generation per prompt, using mps friendly method
        prompt_embeds = prompt_embeds.repeat(1, num_images_per_prompt, 1)
        prompt_embeds = prompt_embeds.view(bs_embed * num_images_per_prompt, seq_len, -1)

        # get unconditional embeddings for classifier free guidance
        if do_classifier_free_guidance and negative_prompt_embeds is None:
            uncond_tokens: List[str]
            if negative_prompt is None:
                uncond_tokens = [""] * batch_size
            elif prompt is not None and type(prompt) is not type(negative_prompt):
                raise TypeError(
                    f"`negative_prompt` should be the same type to `prompt`, but got {type(negative_prompt)} !="
                    f" {type(prompt)}."
                )
            elif isinstance(negative_prompt, str):
                uncond_tokens = [negative_prompt]
            elif batch_size != len(negative_prompt):
                raise ValueError(
                    f"`negative_prompt`: {negative_prompt} has batch size {len(negative_prompt)}, but `prompt`:"
                    f" {prompt} has batch size {batch_size}. Please make sure that passed `negative_prompt` matches"
                    " the batch size of `prompt`."
                )
            else:
                uncond_tokens = negative_prompt

            # textual inversion: procecss multi-vector tokens if necessary
            if isinstance(self, TextualInversionLoaderMixin):
                uncond_tokens = self.maybe_convert_prompt(uncond_tokens, self.tokenizer)

            max_length = prompt_embeds.shape[1]
            uncond_input = self.tokenizer(
                uncond_tokens,
                padding="max_length",
                max_length=max_length,
                truncation=True,
                return_tensors="pt",
            )

            if hasattr(self.text_encoder.config, "use_attention_mask") and self.text_encoder.config.use_attention_mask:
                attention_mask = uncond_input.attention_mask.to(device)
            else:
                attention_mask = None

            negative_prompt_embeds = self.text_encoder(
                uncond_input.input_ids.to(device),
                attention_mask=attention_mask,
            )
            negative_prompt_embeds = negative_prompt_embeds[0]

        if do_classifier_free_guidance:
            # duplicate unconditional embeddings for each generation per prompt, using mps friendly method
            seq_len = negative_prompt_embeds.shape[1]

            negative_prompt_embeds = negative_prompt_embeds.to(dtype=prompt_embeds_dtype, device=device)

            negative_prompt_embeds = negative_prompt_embeds.repeat(1, num_images_per_prompt, 1)
            negative_prompt_embeds = negative_prompt_embeds.view(batch_size * num_images_per_prompt, seq_len, -1)

        return prompt_embeds, negative_prompt_embeds

    def run_safety_checker(self, image, device, dtype):
        if self.safety_checker is None:
            has_nsfw_concept = None
        else:
            if torch.is_tensor(image):
                feature_extractor_input = self.image_processor.postprocess(image, output_type="pil")
            else:
                feature_extractor_input = self.image_processor.numpy_to_pil(image)
            safety_checker_input = self.feature_extractor(feature_extractor_input, return_tensors="pt").to(device)
            image, has_nsfw_concept = self.safety_checker(
                images=image, clip_input=safety_checker_input.pixel_values.to(dtype)
            )
        return image, has_nsfw_concept

    def decode_latents(self, latents):
<<<<<<< HEAD
        warnings.warn(
            "The decode_latents method is deprecated and will be removed in a future version. Please"
            " use VaeImageProcessor instead",
            FutureWarning,
=======
        deprecation_message = (
            "The decode_latents method is deprecated and will be removed in 1.0.0. Please use"
            " VaeImageProcessor.postprocess(...) instead"
>>>>>>> 29970757
        )
        deprecate("decode_latents", "1.0.0", deprecation_message, standard_warn=False)

        latents = 1 / self.vae.config.scaling_factor * latents
        image = self.vae.decode(latents, return_dict=False)[0]
        image = (image / 2 + 0.5).clamp(0, 1)
        # we always cast to float32 as this does not cause significant overhead and is compatible with bfloat16
        image = image.cpu().permute(0, 2, 3, 1).float().numpy()
        return image

    def prepare_extra_step_kwargs(self, generator, eta):
        # prepare extra kwargs for the scheduler step, since not all schedulers have the same signature
        # eta (η) is only used with the DDIMScheduler, it will be ignored for other schedulers.
        # eta corresponds to η in DDIM paper: https://arxiv.org/abs/2010.02502
        # and should be between [0, 1]

        accepts_eta = "eta" in set(inspect.signature(self.scheduler.step).parameters.keys())
        extra_step_kwargs = {}
        if accepts_eta:
            extra_step_kwargs["eta"] = eta

        # check if the scheduler accepts generator
        accepts_generator = "generator" in set(inspect.signature(self.scheduler.step).parameters.keys())
        if accepts_generator:
            extra_step_kwargs["generator"] = generator
        return extra_step_kwargs

    def check_inputs(
        self,
        prompt,
        height,
        width,
        callback_steps,
        negative_prompt=None,
        prompt_embeds=None,
        negative_prompt_embeds=None,
    ):
        if height % 8 != 0 or width % 8 != 0:
            raise ValueError(f"`height` and `width` have to be divisible by 8 but are {height} and {width}.")

        if (callback_steps is None) or (
            callback_steps is not None and (not isinstance(callback_steps, int) or callback_steps <= 0)
        ):
            raise ValueError(
                f"`callback_steps` has to be a positive integer but is {callback_steps} of type"
                f" {type(callback_steps)}."
            )

        if prompt is not None and prompt_embeds is not None:
            raise ValueError(
                f"Cannot forward both `prompt`: {prompt} and `prompt_embeds`: {prompt_embeds}. Please make sure to"
                " only forward one of the two."
            )
        elif prompt is None and prompt_embeds is None:
            raise ValueError(
                "Provide either `prompt` or `prompt_embeds`. Cannot leave both `prompt` and `prompt_embeds` undefined."
            )
        elif prompt is not None and (not isinstance(prompt, str) and not isinstance(prompt, list)):
            raise ValueError(f"`prompt` has to be of type `str` or `list` but is {type(prompt)}")

        if negative_prompt is not None and negative_prompt_embeds is not None:
            raise ValueError(
                f"Cannot forward both `negative_prompt`: {negative_prompt} and `negative_prompt_embeds`:"
                f" {negative_prompt_embeds}. Please make sure to only forward one of the two."
            )

        if prompt_embeds is not None and negative_prompt_embeds is not None:
            if prompt_embeds.shape != negative_prompt_embeds.shape:
                raise ValueError(
                    "`prompt_embeds` and `negative_prompt_embeds` must have the same shape when passed directly, but"
                    f" got: `prompt_embeds` {prompt_embeds.shape} != `negative_prompt_embeds`"
                    f" {negative_prompt_embeds.shape}."
                )

    def prepare_latents(self, batch_size, num_channels_latents, height, width, dtype, device, generator, latents=None):
        shape = (batch_size, num_channels_latents, height // self.vae_scale_factor, width // self.vae_scale_factor)
        if isinstance(generator, list) and len(generator) != batch_size:
            raise ValueError(
                f"You have passed a list of generators of length {len(generator)}, but requested an effective batch"
                f" size of {batch_size}. Make sure the batch size matches the length of the generators."
            )

        if latents is None:
            latents = randn_tensor(shape, generator=generator, device=device, dtype=dtype)
        else:
            latents = latents.to(device)

        # scale the initial noise by the standard deviation required by the scheduler
        latents = latents * self.scheduler.init_noise_sigma
        return latents

    @torch.no_grad()
    @replace_example_docstring(EXAMPLE_DOC_STRING)
    def __call__(
        self,
        prompt: Union[str, List[str]] = None,
        height: Optional[int] = None,
        width: Optional[int] = None,
        num_inference_steps: int = 50,
        guidance_scale: float = 7.5,
        negative_prompt: Optional[Union[str, List[str]]] = None,
        num_images_per_prompt: Optional[int] = 1,
        eta: float = 0.0,
        generator: Optional[Union[torch.Generator, List[torch.Generator]]] = None,
        latents: Optional[torch.FloatTensor] = None,
        prompt_embeds: Optional[torch.FloatTensor] = None,
        negative_prompt_embeds: Optional[torch.FloatTensor] = None,
        output_type: Optional[str] = "pil",
        return_dict: bool = True,
        callback: Optional[Callable[[int, int, torch.FloatTensor], None]] = None,
        callback_steps: int = 1,
        cross_attention_kwargs: Optional[Dict[str, Any]] = None,
        guidance_rescale: float = 0.0,
        clip_skip: Optional[int] = None,
    ):
        r"""
        The call function to the pipeline for generation.

        Args:
            prompt (`str` or `List[str]`, *optional*):
                The prompt or prompts to guide image generation. If not defined, you need to pass `prompt_embeds`.
            height (`int`, *optional*, defaults to `self.unet.config.sample_size * self.vae_scale_factor`):
                The height in pixels of the generated image.
            width (`int`, *optional*, defaults to `self.unet.config.sample_size * self.vae_scale_factor`):
                The width in pixels of the generated image.
            num_inference_steps (`int`, *optional*, defaults to 50):
                The number of denoising steps. More denoising steps usually lead to a higher quality image at the
                expense of slower inference.
            guidance_scale (`float`, *optional*, defaults to 7.5):
                A higher guidance scale value encourages the model to generate images closely linked to the text
                `prompt` at the expense of lower image quality. Guidance scale is enabled when `guidance_scale > 1`.
            negative_prompt (`str` or `List[str]`, *optional*):
                The prompt or prompts to guide what to not include in image generation. If not defined, you need to
                pass `negative_prompt_embeds` instead. Ignored when not using guidance (`guidance_scale < 1`).
            num_images_per_prompt (`int`, *optional*, defaults to 1):
                The number of images to generate per prompt.
            eta (`float`, *optional*, defaults to 0.0):
                Corresponds to parameter eta (η) from the [DDIM](https://arxiv.org/abs/2010.02502) paper. Only applies
                to the [`~schedulers.DDIMScheduler`], and is ignored in other schedulers.
            generator (`torch.Generator` or `List[torch.Generator]`, *optional*):
                A [`torch.Generator`](https://pytorch.org/docs/stable/generated/torch.Generator.html) to make
                generation deterministic.
            latents (`torch.FloatTensor`, *optional*):
                Pre-generated noisy latents sampled from a Gaussian distribution, to be used as inputs for image
                generation. Can be used to tweak the same generation with different prompts. If not provided, a latents
                tensor is generated by sampling using the supplied random `generator`.
            prompt_embeds (`torch.FloatTensor`, *optional*):
                Pre-generated text embeddings. Can be used to easily tweak text inputs (prompt weighting). If not
                provided, text embeddings are generated from the `prompt` input argument.
            negative_prompt_embeds (`torch.FloatTensor`, *optional*):
                Pre-generated negative text embeddings. Can be used to easily tweak text inputs (prompt weighting). If
                not provided, `negative_prompt_embeds` are generated from the `negative_prompt` input argument.
            output_type (`str`, *optional*, defaults to `"pil"`):
                The output format of the generated image. Choose between `PIL.Image` or `np.array`.
            return_dict (`bool`, *optional*, defaults to `True`):
                Whether or not to return a [`~pipelines.stable_diffusion.AltDiffusionPipelineOutput`] instead of a
                plain tuple.
            callback (`Callable`, *optional*):
                A function that calls every `callback_steps` steps during inference. The function is called with the
                following arguments: `callback(step: int, timestep: int, latents: torch.FloatTensor)`.
            callback_steps (`int`, *optional*, defaults to 1):
                The frequency at which the `callback` function is called. If not specified, the callback is called at
                every step.
            cross_attention_kwargs (`dict`, *optional*):
                A kwargs dictionary that if specified is passed along to the [`AttentionProcessor`] as defined in
                [`self.processor`](https://github.com/huggingface/diffusers/blob/main/src/diffusers/models/attention_processor.py).
            guidance_rescale (`float`, *optional*, defaults to 0.0):
                Guidance rescale factor from [Common Diffusion Noise Schedules and Sample Steps are
                Flawed](https://arxiv.org/pdf/2305.08891.pdf). Guidance rescale factor should fix overexposure when
                using zero terminal SNR.
            clip_skip (`int`, *optional*):
                Number of layers to be skipped from CLIP while computing the prompt embeddings. A value of 1 means that
                the output of the pre-final layer will be used for computing the prompt embeddings.

        Examples:

        Returns:
            [`~pipelines.stable_diffusion.AltDiffusionPipelineOutput`] or `tuple`:
                If `return_dict` is `True`, [`~pipelines.stable_diffusion.AltDiffusionPipelineOutput`] is returned,
                otherwise a `tuple` is returned where the first element is a list with the generated images and the
                second element is a list of `bool`s indicating whether the corresponding generated image contains
                "not-safe-for-work" (nsfw) content.
        """
        # 0. Default height and width to unet
        height = height or self.unet.config.sample_size * self.vae_scale_factor
        width = width or self.unet.config.sample_size * self.vae_scale_factor

        # 1. Check inputs. Raise error if not correct
        self.check_inputs(
            prompt, height, width, callback_steps, negative_prompt, prompt_embeds, negative_prompt_embeds
        )

        # 2. Define call parameters
        if prompt is not None and isinstance(prompt, str):
            batch_size = 1
        elif prompt is not None and isinstance(prompt, list):
            batch_size = len(prompt)
        else:
            batch_size = prompt_embeds.shape[0]

        device = self._execution_device
        # here `guidance_scale` is defined analog to the guidance weight `w` of equation (2)
        # of the Imagen paper: https://arxiv.org/pdf/2205.11487.pdf . `guidance_scale = 1`
        # corresponds to doing no classifier free guidance.
        do_classifier_free_guidance = guidance_scale > 1.0

        # 3. Encode input prompt
        text_encoder_lora_scale = (
            cross_attention_kwargs.get("scale", None) if cross_attention_kwargs is not None else None
        )
        prompt_embeds, negative_prompt_embeds = self.encode_prompt(
            prompt,
            device,
            num_images_per_prompt,
            do_classifier_free_guidance,
            negative_prompt,
            prompt_embeds=prompt_embeds,
            negative_prompt_embeds=negative_prompt_embeds,
            lora_scale=text_encoder_lora_scale,
            clip_skip=clip_skip,
        )
        # For classifier free guidance, we need to do two forward passes.
        # Here we concatenate the unconditional and text embeddings into a single batch
        # to avoid doing two forward passes
        if do_classifier_free_guidance:
            prompt_embeds = torch.cat([negative_prompt_embeds, prompt_embeds])

        # 4. Prepare timesteps
        self.scheduler.set_timesteps(num_inference_steps, device=device)
        timesteps = self.scheduler.timesteps

        # 5. Prepare latent variables
        num_channels_latents = self.unet.config.in_channels
        latents = self.prepare_latents(
            batch_size * num_images_per_prompt,
            num_channels_latents,
            height,
            width,
            prompt_embeds.dtype,
            device,
            generator,
            latents,
        )

        # 6. Prepare extra step kwargs. TODO: Logic should ideally just be moved out of the pipeline
        extra_step_kwargs = self.prepare_extra_step_kwargs(generator, eta)

        # 7. Denoising loop
        num_warmup_steps = len(timesteps) - num_inference_steps * self.scheduler.order
        with self.progress_bar(total=num_inference_steps) as progress_bar:
            for i, t in enumerate(timesteps):
                # expand the latents if we are doing classifier free guidance
                latent_model_input = torch.cat([latents] * 2) if do_classifier_free_guidance else latents
                latent_model_input = self.scheduler.scale_model_input(latent_model_input, t)

                # predict the noise residual
                noise_pred = self.unet(
                    latent_model_input,
                    t,
                    encoder_hidden_states=prompt_embeds,
                    cross_attention_kwargs=cross_attention_kwargs,
                    return_dict=False,
                )[0]

                # perform guidance
                if do_classifier_free_guidance:
                    noise_pred_uncond, noise_pred_text = noise_pred.chunk(2)
                    noise_pred = noise_pred_uncond + guidance_scale * (noise_pred_text - noise_pred_uncond)

                if do_classifier_free_guidance and guidance_rescale > 0.0:
                    # Based on 3.4. in https://arxiv.org/pdf/2305.08891.pdf
                    noise_pred = rescale_noise_cfg(noise_pred, noise_pred_text, guidance_rescale=guidance_rescale)

                # compute the previous noisy sample x_t -> x_t-1
                latents = self.scheduler.step(noise_pred, t, latents, **extra_step_kwargs, return_dict=False)[0]

                # call the callback, if provided
                if i == len(timesteps) - 1 or ((i + 1) > num_warmup_steps and (i + 1) % self.scheduler.order == 0):
                    progress_bar.update()
                    if callback is not None and i % callback_steps == 0:
                        callback(i, t, latents)

        if not output_type == "latent":
            image = self.vae.decode(latents / self.vae.config.scaling_factor, return_dict=False)[0]
            image, has_nsfw_concept = self.run_safety_checker(image, device, prompt_embeds.dtype)
        else:
            image = latents
            has_nsfw_concept = None

        if has_nsfw_concept is None:
            do_denormalize = [True] * image.shape[0]
        else:
            do_denormalize = [not has_nsfw for has_nsfw in has_nsfw_concept]

        image = self.image_processor.postprocess(image, output_type=output_type, do_denormalize=do_denormalize)

        # Offload all models
        self.maybe_free_model_hooks()

        if not return_dict:
            return (image, has_nsfw_concept)

        return AltDiffusionPipelineOutput(images=image, nsfw_content_detected=has_nsfw_concept)<|MERGE_RESOLUTION|>--- conflicted
+++ resolved
@@ -445,16 +445,9 @@
         return image, has_nsfw_concept
 
     def decode_latents(self, latents):
-<<<<<<< HEAD
-        warnings.warn(
-            "The decode_latents method is deprecated and will be removed in a future version. Please"
-            " use VaeImageProcessor instead",
-            FutureWarning,
-=======
         deprecation_message = (
             "The decode_latents method is deprecated and will be removed in 1.0.0. Please use"
             " VaeImageProcessor.postprocess(...) instead"
->>>>>>> 29970757
         )
         deprecate("decode_latents", "1.0.0", deprecation_message, standard_warn=False)
 
