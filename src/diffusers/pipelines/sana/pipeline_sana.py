--- conflicted
+++ resolved
@@ -935,12 +935,8 @@
                 latent_model_input = torch.cat([latents] * 2) if self.do_classifier_free_guidance else latents
 
                 # broadcast to batch dimension in a way that's compatible with ONNX/Core ML
-<<<<<<< HEAD
                 timestep = t.expand(latent_model_input.shape[0])
-=======
-                timestep = t.expand(latent_model_input.shape[0]).to(latents.dtype)
                 timestep = timestep * self.transformer.config.timestep_scale
->>>>>>> 437cb36c
 
                 # predict noise model_output
                 noise_pred = self.transformer(
