--- conflicted
+++ resolved
@@ -1109,13 +1109,8 @@
             assert False
 
         # 5. Prepare timesteps
-<<<<<<< HEAD
         timesteps, num_inference_steps = retrieve_timesteps(self.scheduler, num_inference_steps, device, timesteps)
-=======
-        self.scheduler.set_timesteps(num_inference_steps, device=device)
-        timesteps = self.scheduler.timesteps
         self._num_timesteps = len(timesteps)
->>>>>>> 93f1a14c
 
         # 6. Prepare latent variables
         num_channels_latents = self.unet.config.in_channels
