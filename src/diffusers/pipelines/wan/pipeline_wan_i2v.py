--- conflicted
+++ resolved
@@ -19,7 +19,8 @@
 import PIL
 import regex as re
 import torch
-from transformers import AutoTokenizer, CLIPImageProcessor, CLIPVisionModel, UMT5EncoderModel
+from transformers import (AutoTokenizer, CLIPImageProcessor, CLIPVisionModel,
+                          UMT5EncoderModel)
 
 from ...callbacks import MultiPipelineCallbacks, PipelineCallback
 from ...image_processor import PipelineImageInput
@@ -31,7 +32,6 @@
 from ...video_processor import VideoProcessor
 from ..pipeline_utils import DiffusionPipeline
 from .pipeline_output import WanPipelineOutput
-
 
 if is_torch_xla_available():
     import torch_xla.core.xla_model as xm
@@ -324,10 +324,6 @@
         image_embeds=None,
         callback_on_step_end_tensor_inputs=None,
     ):
-<<<<<<< HEAD
-        if not isinstance(image, torch.Tensor) and not isinstance(image, PIL.Image.Image):
-            raise ValueError(f"`image` has to be of type `torch.Tensor` or `PIL.Image.Image` but is {type(image)}")
-=======
         if image is not None and image_embeds is not None:
             raise ValueError(
                 f"Cannot forward both `image`: {image} and `image_embeds`: {image_embeds}. Please make sure to"
@@ -339,7 +335,6 @@
             )
         if image is not None and not isinstance(image, torch.Tensor) and not isinstance(image, PIL.Image.Image):
             raise ValueError("`image` has to be of type `torch.Tensor` or `PIL.Image.Image` but is" f" {type(image)}")
->>>>>>> 437cb36c
         if height % 16 != 0 or width % 16 != 0:
             raise ValueError(f"`height` and `width` have to be divisible by 16 but are {height} and {width}.")
 
