--- conflicted
+++ resolved
@@ -210,41 +210,6 @@
         """
         self.vae.disable_tiling()
 
-<<<<<<< HEAD
-=======
-    # Copied from diffusers.pipelines.stable_diffusion_xl.pipeline_stable_diffusion_xl.StableDiffusionXLPipeline.enable_model_cpu_offload
-    def enable_model_cpu_offload(self, gpu_id=0):
-        r"""
-        Offloads all models to CPU using accelerate, reducing memory usage with a low impact on performance. Compared
-        to `enable_sequential_cpu_offload`, this method moves one whole model at a time to the GPU when its `forward`
-        method is called, and the model remains in GPU until the next model runs. Memory savings are lower than with
-        `enable_sequential_cpu_offload`, but performance is much better due to the iterative execution of the `unet`.
-        """
-        if is_accelerate_available() and is_accelerate_version(">=", "0.17.0.dev0"):
-            from accelerate import cpu_offload_with_hook
-        else:
-            raise ImportError("`enable_model_cpu_offload` requires `accelerate v0.17.0` or higher.")
-
-        device = torch.device(f"cuda:{gpu_id}")
-
-        if self.device.type != "cpu":
-            self.to("cpu", silence_dtype_warnings=True)
-            torch.cuda.empty_cache()  # otherwise we don't see the memory savings (but they probably exist)
-
-        model_sequence = (
-            [self.text_encoder, self.text_encoder_2] if self.text_encoder is not None else [self.text_encoder_2]
-        )
-        model_sequence.extend([self.unet, self.vae])
-
-        hook = None
-        for cpu_offloaded_model in model_sequence:
-            _, hook = cpu_offload_with_hook(cpu_offloaded_model, device, prev_module_hook=hook)
-
-        # We'll offload the last model manually.
-        self.final_offload_hook = hook
-
-    # Copied from diffusers.pipelines.stable_diffusion_xl.pipeline_stable_diffusion_xl.StableDiffusionXLPipeline.encode_prompt
->>>>>>> dfec61f4
     def encode_prompt(
         self,
         prompt: str,
