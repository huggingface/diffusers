# Copyright 2023 Harutatsu Akiyama and The HuggingFace Team. All rights reserved.
#
# Licensed under the Apache License, Version 2.0 (the "License");
# you may not use this file except in compliance with the License.
# You may obtain a copy of the License at
#
#     http://www.apache.org/licenses/LICENSE-2.0
#
# Unless required by applicable law or agreed to in writing, software
# distributed under the License is distributed on an "AS IS" BASIS,
# WITHOUT WARRANTIES OR CONDITIONS OF ANY KIND, either express or implied.
# See the License for the specific language governing permissions and
# limitations under the License.

import inspect
from typing import Any, Callable, Dict, List, Optional, Tuple, Union

import PIL.Image
import torch
from transformers import CLIPTextModel, CLIPTextModelWithProjection, CLIPTokenizer

from ...image_processor import PipelineImageInput, VaeImageProcessor
from ...loaders import FromSingleFileMixin, LoraLoaderMixin, TextualInversionLoaderMixin
from ...models import AutoencoderKL, UNet2DConditionModel
from ...models.attention_processor import (
    AttnProcessor2_0,
    LoRAAttnProcessor2_0,
    LoRAXFormersAttnProcessor,
    XFormersAttnProcessor,
)
from ...models.lora import adjust_lora_scale_text_encoder
from ...schedulers import KarrasDiffusionSchedulers
from ...utils import (
    deprecate,
    is_accelerate_available,
    is_accelerate_version,
    is_invisible_watermark_available,
    logging,
<<<<<<< HEAD
=======
    randn_tensor,
    replace_example_docstring,
>>>>>>> 9800cc5e
)
from ...utils.torch_utils import randn_tensor
from ..pipeline_utils import DiffusionPipeline
from . import StableDiffusionXLPipelineOutput


if is_invisible_watermark_available():
    from .watermark import StableDiffusionXLWatermarker


logger = logging.get_logger(__name__)  # pylint: disable=invalid-name

EXAMPLE_DOC_STRING = """
    Examples:
        ```py
        >>> import torch
        >>> from diffusers import StableDiffusionXLInstructPix2PixPipeline
        >>> from diffusers.utils import load_image

        >>> resolution = 768
        >>> image = load_image(
        ...     "https://hf.co/datasets/diffusers/diffusers-images-docs/resolve/main/mountain.png"
        ... ).resize((resolution, resolution))
        >>> edit_instruction = "Turn sky into a cloudy one"

        >>> pipe = StableDiffusionXLInstructPix2PixPipeline.from_pretrained(
        ...     "diffusers/sdxl-instructpix2pix-768", torch_dtype=torch.float16
        ... ).to("cuda")

        >>> edited_image = pipe(
        ...     prompt=edit_instruction,
        ...     image=image,
        ...     height=resolution,
        ...     width=resolution,
        ...     guidance_scale=3.0,
        ...     image_guidance_scale=1.5,
        ...     num_inference_steps=30,
        ... ).images[0]
        >>> edited_image
        ```
"""


def rescale_noise_cfg(noise_cfg, noise_pred_text, guidance_rescale=0.0):
    """
    Rescale `noise_cfg` according to `guidance_rescale`. Based on findings of [Common Diffusion Noise Schedules and
    Sample Steps are Flawed](https://arxiv.org/pdf/2305.08891.pdf). See Section 3.4
    """
    std_text = noise_pred_text.std(dim=list(range(1, noise_pred_text.ndim)), keepdim=True)
    std_cfg = noise_cfg.std(dim=list(range(1, noise_cfg.ndim)), keepdim=True)
    # rescale the results from guidance (fixes overexposure)
    noise_pred_rescaled = noise_cfg * (std_text / std_cfg)
    # mix with the original results from guidance by factor guidance_rescale to avoid "plain looking" images
    noise_cfg = guidance_rescale * noise_pred_rescaled + (1 - guidance_rescale) * noise_cfg
    return noise_cfg


class StableDiffusionXLInstructPix2PixPipeline(
    DiffusionPipeline, TextualInversionLoaderMixin, LoraLoaderMixin, FromSingleFileMixin
):
    r"""
    Pipeline for pixel-level image editing by following text instructions. Based on Stable Diffusion XL.

    This model inherits from [`DiffusionPipeline`]. Check the superclass documentation for the generic methods the
    library implements for all the pipelines (such as downloading or saving, running on a particular device, etc.)

    In addition the pipeline inherits the following loading methods:
        - *LoRA*: [`loaders.LoraLoaderMixin.load_lora_weights`]

    as well as the following saving methods:
        - *LoRA*: [`loaders.LoraLoaderMixin.save_lora_weights`]

    Args:
        vae ([`AutoencoderKL`]):
            Variational Auto-Encoder (VAE) Model to encode and decode images to and from latent representations.
        text_encoder ([`CLIPTextModel`]):
            Frozen text-encoder. Stable Diffusion XL uses the text portion of
            [CLIP](https://huggingface.co/docs/transformers/model_doc/clip#transformers.CLIPTextModel), specifically
            the [clip-vit-large-patch14](https://huggingface.co/openai/clip-vit-large-patch14) variant.
        text_encoder_2 ([` CLIPTextModelWithProjection`]):
            Second frozen text-encoder. Stable Diffusion XL uses the text and pool portion of
            [CLIP](https://huggingface.co/docs/transformers/model_doc/clip#transformers.CLIPTextModelWithProjection),
            specifically the
            [laion/CLIP-ViT-bigG-14-laion2B-39B-b160k](https://huggingface.co/laion/CLIP-ViT-bigG-14-laion2B-39B-b160k)
            variant.
        tokenizer (`CLIPTokenizer`):
            Tokenizer of class
            [CLIPTokenizer](https://huggingface.co/docs/transformers/v4.21.0/en/model_doc/clip#transformers.CLIPTokenizer).
        tokenizer_2 (`CLIPTokenizer`):
            Second Tokenizer of class
            [CLIPTokenizer](https://huggingface.co/docs/transformers/v4.21.0/en/model_doc/clip#transformers.CLIPTokenizer).
        unet ([`UNet2DConditionModel`]): Conditional U-Net architecture to denoise the encoded image latents.
        scheduler ([`SchedulerMixin`]):
            A scheduler to be used in combination with `unet` to denoise the encoded image latents. Can be one of
            [`DDIMScheduler`], [`LMSDiscreteScheduler`], or [`PNDMScheduler`].
        requires_aesthetics_score (`bool`, *optional*, defaults to `"False"`):
            Whether the `unet` requires a aesthetic_score condition to be passed during inference. Also see the config
            of `stabilityai/stable-diffusion-xl-refiner-1-0`.
        force_zeros_for_empty_prompt (`bool`, *optional*, defaults to `"True"`):
            Whether the negative prompt embeddings shall be forced to always be set to 0. Also see the config of
            `stabilityai/stable-diffusion-xl-base-1-0`.
        add_watermarker (`bool`, *optional*):
            Whether to use the [invisible_watermark library](https://github.com/ShieldMnt/invisible-watermark/) to
            watermark output images. If not defined, it will default to True if the package is installed, otherwise no
            watermarker will be used.
    """

    def __init__(
        self,
        vae: AutoencoderKL,
        text_encoder: CLIPTextModel,
        text_encoder_2: CLIPTextModelWithProjection,
        tokenizer: CLIPTokenizer,
        tokenizer_2: CLIPTokenizer,
        unet: UNet2DConditionModel,
        scheduler: KarrasDiffusionSchedulers,
        force_zeros_for_empty_prompt: bool = True,
        add_watermarker: Optional[bool] = None,
    ):
        super().__init__()

        self.register_modules(
            vae=vae,
            text_encoder=text_encoder,
            text_encoder_2=text_encoder_2,
            tokenizer=tokenizer,
            tokenizer_2=tokenizer_2,
            unet=unet,
            scheduler=scheduler,
        )
        self.register_to_config(force_zeros_for_empty_prompt=force_zeros_for_empty_prompt)
        self.vae_scale_factor = 2 ** (len(self.vae.config.block_out_channels) - 1)
        self.image_processor = VaeImageProcessor(vae_scale_factor=self.vae_scale_factor)
        self.default_sample_size = self.unet.config.sample_size

        add_watermarker = add_watermarker if add_watermarker is not None else is_invisible_watermark_available()

        if add_watermarker:
            self.watermark = StableDiffusionXLWatermarker()
        else:
            self.watermark = None

    def enable_vae_slicing(self):
        r"""
        Enable sliced VAE decoding.

        When this option is enabled, the VAE will split the input tensor in slices to compute decoding in several
        steps. This is useful to save some memory and allow larger batch sizes.
        """
        self.vae.enable_slicing()

    def disable_vae_slicing(self):
        r"""
        Disable sliced VAE decoding. If `enable_vae_slicing` was previously invoked, this method will go back to
        computing decoding in one step.
        """
        self.vae.disable_slicing()

    def enable_vae_tiling(self):
        r"""
        Enable tiled VAE decoding.

        When this option is enabled, the VAE will split the input tensor into tiles to compute decoding and encoding in
        several steps. This is useful to save a large amount of memory and to allow the processing of larger images.
        """
        self.vae.enable_tiling()

    def disable_vae_tiling(self):
        r"""
        Disable tiled VAE decoding. If `enable_vae_tiling` was previously invoked, this method will go back to
        computing decoding in one step.
        """
        self.vae.disable_tiling()

    # Copied from diffusers.pipelines.stable_diffusion_xl.pipeline_stable_diffusion_xl.StableDiffusionXLPipeline.enable_model_cpu_offload
    def enable_model_cpu_offload(self, gpu_id=0):
        r"""
        Offloads all models to CPU using accelerate, reducing memory usage with a low impact on performance. Compared
        to `enable_sequential_cpu_offload`, this method moves one whole model at a time to the GPU when its `forward`
        method is called, and the model remains in GPU until the next model runs. Memory savings are lower than with
        `enable_sequential_cpu_offload`, but performance is much better due to the iterative execution of the `unet`.
        """
        if is_accelerate_available() and is_accelerate_version(">=", "0.17.0.dev0"):
            from accelerate import cpu_offload_with_hook
        else:
            raise ImportError("`enable_model_cpu_offload` requires `accelerate v0.17.0` or higher.")

        device = torch.device(f"cuda:{gpu_id}")

        if self.device.type != "cpu":
            self.to("cpu", silence_dtype_warnings=True)
            torch.cuda.empty_cache()  # otherwise we don't see the memory savings (but they probably exist)

        model_sequence = (
            [self.text_encoder, self.text_encoder_2] if self.text_encoder is not None else [self.text_encoder_2]
        )
        model_sequence.extend([self.unet, self.vae])

        hook = None
        for cpu_offloaded_model in model_sequence:
            _, hook = cpu_offload_with_hook(cpu_offloaded_model, device, prev_module_hook=hook)

        # We'll offload the last model manually.
        self.final_offload_hook = hook

    # Copied from diffusers.pipelines.stable_diffusion_xl.pipeline_stable_diffusion_xl.StableDiffusionXLPipeline.encode_prompt
    def encode_prompt(
        self,
        prompt: str,
        prompt_2: Optional[str] = None,
        device: Optional[torch.device] = None,
        num_images_per_prompt: int = 1,
        do_classifier_free_guidance: bool = True,
        negative_prompt: Optional[str] = None,
        negative_prompt_2: Optional[str] = None,
        prompt_embeds: Optional[torch.FloatTensor] = None,
        negative_prompt_embeds: Optional[torch.FloatTensor] = None,
        pooled_prompt_embeds: Optional[torch.FloatTensor] = None,
        negative_pooled_prompt_embeds: Optional[torch.FloatTensor] = None,
        lora_scale: Optional[float] = None,
    ):
        r"""
        Encodes the prompt into text encoder hidden states.

        Args:
            prompt (`str` or `List[str]`, *optional*):
                prompt to be encoded
            prompt_2 (`str` or `List[str]`, *optional*):
                The prompt or prompts to be sent to the `tokenizer_2` and `text_encoder_2`. If not defined, `prompt` is
                used in both text-encoders
            device: (`torch.device`):
                torch device
            num_images_per_prompt (`int`):
                number of images that should be generated per prompt
            do_classifier_free_guidance (`bool`):
                whether to use classifier free guidance or not
            negative_prompt (`str` or `List[str]`, *optional*):
                The prompt or prompts not to guide the image generation. If not defined, one has to pass
                `negative_prompt_embeds` instead. Ignored when not using guidance (i.e., ignored if `guidance_scale` is
                less than `1`).
            negative_prompt_2 (`str` or `List[str]`, *optional*):
                The prompt or prompts not to guide the image generation to be sent to `tokenizer_2` and
                `text_encoder_2`. If not defined, `negative_prompt` is used in both text-encoders
            prompt_embeds (`torch.FloatTensor`, *optional*):
                Pre-generated text embeddings. Can be used to easily tweak text inputs, *e.g.* prompt weighting. If not
                provided, text embeddings will be generated from `prompt` input argument.
            negative_prompt_embeds (`torch.FloatTensor`, *optional*):
                Pre-generated negative text embeddings. Can be used to easily tweak text inputs, *e.g.* prompt
                weighting. If not provided, negative_prompt_embeds will be generated from `negative_prompt` input
                argument.
            pooled_prompt_embeds (`torch.FloatTensor`, *optional*):
                Pre-generated pooled text embeddings. Can be used to easily tweak text inputs, *e.g.* prompt weighting.
                If not provided, pooled text embeddings will be generated from `prompt` input argument.
            negative_pooled_prompt_embeds (`torch.FloatTensor`, *optional*):
                Pre-generated negative pooled text embeddings. Can be used to easily tweak text inputs, *e.g.* prompt
                weighting. If not provided, pooled negative_prompt_embeds will be generated from `negative_prompt`
                input argument.
            lora_scale (`float`, *optional*):
                A lora scale that will be applied to all LoRA layers of the text encoder if LoRA layers are loaded.
        """
        device = device or self._execution_device

        # set lora scale so that monkey patched LoRA
        # function of text encoder can correctly access it
        if lora_scale is not None and isinstance(self, LoraLoaderMixin):
            self._lora_scale = lora_scale

            # dynamically adjust the LoRA scale
            adjust_lora_scale_text_encoder(self.text_encoder, lora_scale)
            adjust_lora_scale_text_encoder(self.text_encoder_2, lora_scale)

        if prompt is not None and isinstance(prompt, str):
            batch_size = 1
        elif prompt is not None and isinstance(prompt, list):
            batch_size = len(prompt)
        else:
            batch_size = prompt_embeds.shape[0]

        # Define tokenizers and text encoders
        tokenizers = [self.tokenizer, self.tokenizer_2] if self.tokenizer is not None else [self.tokenizer_2]
        text_encoders = (
            [self.text_encoder, self.text_encoder_2] if self.text_encoder is not None else [self.text_encoder_2]
        )

        if prompt_embeds is None:
            prompt_2 = prompt_2 or prompt
            # textual inversion: procecss multi-vector tokens if necessary
            prompt_embeds_list = []
            prompts = [prompt, prompt_2]
            for prompt, tokenizer, text_encoder in zip(prompts, tokenizers, text_encoders):
                if isinstance(self, TextualInversionLoaderMixin):
                    prompt = self.maybe_convert_prompt(prompt, tokenizer)

                text_inputs = tokenizer(
                    prompt,
                    padding="max_length",
                    max_length=tokenizer.model_max_length,
                    truncation=True,
                    return_tensors="pt",
                )

                text_input_ids = text_inputs.input_ids
                untruncated_ids = tokenizer(prompt, padding="longest", return_tensors="pt").input_ids

                if untruncated_ids.shape[-1] >= text_input_ids.shape[-1] and not torch.equal(
                    text_input_ids, untruncated_ids
                ):
                    removed_text = tokenizer.batch_decode(untruncated_ids[:, tokenizer.model_max_length - 1 : -1])
                    logger.warning(
                        "The following part of your input was truncated because CLIP can only handle sequences up to"
                        f" {tokenizer.model_max_length} tokens: {removed_text}"
                    )

                prompt_embeds = text_encoder(
                    text_input_ids.to(device),
                    output_hidden_states=True,
                )

                # We are only ALWAYS interested in the pooled output of the final text encoder
                pooled_prompt_embeds = prompt_embeds[0]
                prompt_embeds = prompt_embeds.hidden_states[-2]

                prompt_embeds_list.append(prompt_embeds)

            prompt_embeds = torch.concat(prompt_embeds_list, dim=-1)

        # get unconditional embeddings for classifier free guidance
        zero_out_negative_prompt = negative_prompt is None and self.config.force_zeros_for_empty_prompt
        if do_classifier_free_guidance and negative_prompt_embeds is None and zero_out_negative_prompt:
            negative_prompt_embeds = torch.zeros_like(prompt_embeds)
            negative_pooled_prompt_embeds = torch.zeros_like(pooled_prompt_embeds)
        elif do_classifier_free_guidance and negative_prompt_embeds is None:
            negative_prompt = negative_prompt or ""
            negative_prompt_2 = negative_prompt_2 or negative_prompt

            uncond_tokens: List[str]
            if prompt is not None and type(prompt) is not type(negative_prompt):
                raise TypeError(
                    f"`negative_prompt` should be the same type to `prompt`, but got {type(negative_prompt)} !="
                    f" {type(prompt)}."
                )
            elif isinstance(negative_prompt, str):
                uncond_tokens = [negative_prompt, negative_prompt_2]
            elif batch_size != len(negative_prompt):
                raise ValueError(
                    f"`negative_prompt`: {negative_prompt} has batch size {len(negative_prompt)}, but `prompt`:"
                    f" {prompt} has batch size {batch_size}. Please make sure that passed `negative_prompt` matches"
                    " the batch size of `prompt`."
                )
            else:
                uncond_tokens = [negative_prompt, negative_prompt_2]

            negative_prompt_embeds_list = []
            for negative_prompt, tokenizer, text_encoder in zip(uncond_tokens, tokenizers, text_encoders):
                if isinstance(self, TextualInversionLoaderMixin):
                    negative_prompt = self.maybe_convert_prompt(negative_prompt, tokenizer)

                max_length = prompt_embeds.shape[1]
                uncond_input = tokenizer(
                    negative_prompt,
                    padding="max_length",
                    max_length=max_length,
                    truncation=True,
                    return_tensors="pt",
                )

                negative_prompt_embeds = text_encoder(
                    uncond_input.input_ids.to(device),
                    output_hidden_states=True,
                )
                # We are only ALWAYS interested in the pooled output of the final text encoder
                negative_pooled_prompt_embeds = negative_prompt_embeds[0]
                negative_prompt_embeds = negative_prompt_embeds.hidden_states[-2]

                negative_prompt_embeds_list.append(negative_prompt_embeds)

            negative_prompt_embeds = torch.concat(negative_prompt_embeds_list, dim=-1)

        prompt_embeds = prompt_embeds.to(dtype=self.text_encoder_2.dtype, device=device)
        bs_embed, seq_len, _ = prompt_embeds.shape
        # duplicate text embeddings for each generation per prompt, using mps friendly method
        prompt_embeds = prompt_embeds.repeat(1, num_images_per_prompt, 1)
        prompt_embeds = prompt_embeds.view(bs_embed * num_images_per_prompt, seq_len, -1)

        if do_classifier_free_guidance:
            # duplicate unconditional embeddings for each generation per prompt, using mps friendly method
            seq_len = negative_prompt_embeds.shape[1]
            negative_prompt_embeds = negative_prompt_embeds.to(dtype=self.text_encoder_2.dtype, device=device)
            negative_prompt_embeds = negative_prompt_embeds.repeat(1, num_images_per_prompt, 1)
            negative_prompt_embeds = negative_prompt_embeds.view(batch_size * num_images_per_prompt, seq_len, -1)

        pooled_prompt_embeds = pooled_prompt_embeds.repeat(1, num_images_per_prompt).view(
            bs_embed * num_images_per_prompt, -1
        )
        if do_classifier_free_guidance:
            negative_pooled_prompt_embeds = negative_pooled_prompt_embeds.repeat(1, num_images_per_prompt).view(
                bs_embed * num_images_per_prompt, -1
            )

        return prompt_embeds, negative_prompt_embeds, pooled_prompt_embeds, negative_pooled_prompt_embeds

    # Copied from diffusers.pipelines.stable_diffusion.pipeline_stable_diffusion.StableDiffusionPipeline.prepare_extra_step_kwargs
    def prepare_extra_step_kwargs(self, generator, eta):
        # prepare extra kwargs for the scheduler step, since not all schedulers have the same signature
        # eta (η) is only used with the DDIMScheduler, it will be ignored for other schedulers.
        # eta corresponds to η in DDIM paper: https://arxiv.org/abs/2010.02502
        # and should be between [0, 1]

        accepts_eta = "eta" in set(inspect.signature(self.scheduler.step).parameters.keys())
        extra_step_kwargs = {}
        if accepts_eta:
            extra_step_kwargs["eta"] = eta

        # check if the scheduler accepts generator
        accepts_generator = "generator" in set(inspect.signature(self.scheduler.step).parameters.keys())
        if accepts_generator:
            extra_step_kwargs["generator"] = generator
        return extra_step_kwargs

    # Copied from diffusers.pipelines.stable_diffusion.pipeline_stable_diffusion_instruct_pix2pix.StableDiffusionInstructPix2PixPipeline.check_inputs
    def check_inputs(
        self, prompt, callback_steps, negative_prompt=None, prompt_embeds=None, negative_prompt_embeds=None
    ):
        if (callback_steps is None) or (
            callback_steps is not None and (not isinstance(callback_steps, int) or callback_steps <= 0)
        ):
            raise ValueError(
                f"`callback_steps` has to be a positive integer but is {callback_steps} of type"
                f" {type(callback_steps)}."
            )

        if prompt is not None and prompt_embeds is not None:
            raise ValueError(
                f"Cannot forward both `prompt`: {prompt} and `prompt_embeds`: {prompt_embeds}. Please make sure to"
                " only forward one of the two."
            )
        elif prompt is None and prompt_embeds is None:
            raise ValueError(
                "Provide either `prompt` or `prompt_embeds`. Cannot leave both `prompt` and `prompt_embeds` undefined."
            )
        elif prompt is not None and (not isinstance(prompt, str) and not isinstance(prompt, list)):
            raise ValueError(f"`prompt` has to be of type `str` or `list` but is {type(prompt)}")

        if negative_prompt is not None and negative_prompt_embeds is not None:
            raise ValueError(
                f"Cannot forward both `negative_prompt`: {negative_prompt} and `negative_prompt_embeds`:"
                f" {negative_prompt_embeds}. Please make sure to only forward one of the two."
            )

        if prompt_embeds is not None and negative_prompt_embeds is not None:
            if prompt_embeds.shape != negative_prompt_embeds.shape:
                raise ValueError(
                    "`prompt_embeds` and `negative_prompt_embeds` must have the same shape when passed directly, but"
                    f" got: `prompt_embeds` {prompt_embeds.shape} != `negative_prompt_embeds`"
                    f" {negative_prompt_embeds.shape}."
                )

    # Copied from diffusers.pipelines.stable_diffusion.pipeline_stable_diffusion.StableDiffusionPipeline.prepare_latents
    def prepare_latents(self, batch_size, num_channels_latents, height, width, dtype, device, generator, latents=None):
        shape = (batch_size, num_channels_latents, height // self.vae_scale_factor, width // self.vae_scale_factor)
        if isinstance(generator, list) and len(generator) != batch_size:
            raise ValueError(
                f"You have passed a list of generators of length {len(generator)}, but requested an effective batch"
                f" size of {batch_size}. Make sure the batch size matches the length of the generators."
            )

        if latents is None:
            latents = randn_tensor(shape, generator=generator, device=device, dtype=dtype)
        else:
            latents = latents.to(device)

        # scale the initial noise by the standard deviation required by the scheduler
        latents = latents * self.scheduler.init_noise_sigma
        return latents

    def prepare_image_latents(
        self, image, batch_size, num_images_per_prompt, dtype, device, do_classifier_free_guidance, generator=None
    ):
        if not isinstance(image, (torch.Tensor, PIL.Image.Image, list)):
            raise ValueError(
                f"`image` has to be of type `torch.Tensor`, `PIL.Image.Image` or list but is {type(image)}"
            )

        image = image.to(device=device, dtype=dtype)

        batch_size = batch_size * num_images_per_prompt

        if image.shape[1] == 4:
            image_latents = image
        else:
            # make sure the VAE is in float32 mode, as it overflows in float16
            if self.vae.dtype == torch.float16 and self.vae.config.force_upcast:
                self.upcast_vae()
                image = image.to(next(iter(self.vae.post_quant_conv.parameters())).dtype)

            if isinstance(generator, list) and len(generator) != batch_size:
                raise ValueError(
                    f"You have passed a list of generators of length {len(generator)}, but requested an effective batch"
                    f" size of {batch_size}. Make sure the batch size matches the length of the generators."
                )

            if isinstance(generator, list):
                image_latents = [self.vae.encode(image[i : i + 1]).latent_dist.mode() for i in range(batch_size)]
                image_latents = torch.cat(image_latents, dim=0)
            else:
                image_latents = self.vae.encode(image).latent_dist.mode()

        if batch_size > image_latents.shape[0] and batch_size % image_latents.shape[0] == 0:
            # expand image_latents for batch_size
            deprecation_message = (
                f"You have passed {batch_size} text prompts (`prompt`), but only {image_latents.shape[0]} initial"
                " images (`image`). Initial images are now duplicating to match the number of text prompts. Note"
                " that this behavior is deprecated and will be removed in a version 1.0.0. Please make sure to update"
                " your script to pass as many initial images as text prompts to suppress this warning."
            )
            deprecate("len(prompt) != len(image)", "1.0.0", deprecation_message, standard_warn=False)
            additional_image_per_prompt = batch_size // image_latents.shape[0]
            image_latents = torch.cat([image_latents] * additional_image_per_prompt, dim=0)
        elif batch_size > image_latents.shape[0] and batch_size % image_latents.shape[0] != 0:
            raise ValueError(
                f"Cannot duplicate `image` of batch size {image_latents.shape[0]} to {batch_size} text prompts."
            )
        else:
            image_latents = torch.cat([image_latents], dim=0)

        if do_classifier_free_guidance:
            uncond_image_latents = torch.zeros_like(image_latents)
            image_latents = torch.cat([image_latents, image_latents, uncond_image_latents], dim=0)

        return image_latents

    # Copied from diffusers.pipelines.stable_diffusion_xl.pipeline_stable_diffusion_xl.StableDiffusionXLPipeline._get_add_time_ids
    def _get_add_time_ids(self, original_size, crops_coords_top_left, target_size, dtype):
        add_time_ids = list(original_size + crops_coords_top_left + target_size)

        passed_add_embed_dim = (
            self.unet.config.addition_time_embed_dim * len(add_time_ids) + self.text_encoder_2.config.projection_dim
        )
        expected_add_embed_dim = self.unet.add_embedding.linear_1.in_features

        if expected_add_embed_dim != passed_add_embed_dim:
            raise ValueError(
                f"Model expects an added time embedding vector of length {expected_add_embed_dim}, but a vector of {passed_add_embed_dim} was created. The model has an incorrect config. Please check `unet.config.time_embedding_type` and `text_encoder_2.config.projection_dim`."
            )

        add_time_ids = torch.tensor([add_time_ids], dtype=dtype)
        return add_time_ids

    # Copied from diffusers.pipelines.stable_diffusion_xl.pipeline_stable_diffusion_xl.StableDiffusionXLPipeline.upcast_vae
    def upcast_vae(self):
        dtype = self.vae.dtype
        self.vae.to(dtype=torch.float32)
        use_torch_2_0_or_xformers = isinstance(
            self.vae.decoder.mid_block.attentions[0].processor,
            (
                AttnProcessor2_0,
                XFormersAttnProcessor,
                LoRAXFormersAttnProcessor,
                LoRAAttnProcessor2_0,
            ),
        )
        # if xformers or torch_2_0 is used attention block does not need
        # to be in float32 which can save lots of memory
        if use_torch_2_0_or_xformers:
            self.vae.post_quant_conv.to(dtype)
            self.vae.decoder.conv_in.to(dtype)
            self.vae.decoder.mid_block.to(dtype)

    @torch.no_grad()
    @replace_example_docstring(EXAMPLE_DOC_STRING)
    def __call__(
        self,
        prompt: Union[str, List[str]] = None,
        prompt_2: Optional[Union[str, List[str]]] = None,
        image: PipelineImageInput = None,
        height: Optional[int] = None,
        width: Optional[int] = None,
        num_inference_steps: int = 100,
        denoising_end: Optional[float] = None,
        guidance_scale: float = 5.0,
        image_guidance_scale: float = 1.5,
        negative_prompt: Optional[Union[str, List[str]]] = None,
        negative_prompt_2: Optional[Union[str, List[str]]] = None,
        num_images_per_prompt: Optional[int] = 1,
        eta: float = 0.0,
        generator: Optional[Union[torch.Generator, List[torch.Generator]]] = None,
        latents: Optional[torch.FloatTensor] = None,
        prompt_embeds: Optional[torch.FloatTensor] = None,
        negative_prompt_embeds: Optional[torch.FloatTensor] = None,
        pooled_prompt_embeds: Optional[torch.FloatTensor] = None,
        negative_pooled_prompt_embeds: Optional[torch.FloatTensor] = None,
        output_type: Optional[str] = "pil",
        return_dict: bool = True,
        callback: Optional[Callable[[int, int, torch.FloatTensor], None]] = None,
        callback_steps: int = 1,
        cross_attention_kwargs: Optional[Dict[str, Any]] = None,
        guidance_rescale: float = 0.0,
        original_size: Tuple[int, int] = None,
        crops_coords_top_left: Tuple[int, int] = (0, 0),
        target_size: Tuple[int, int] = None,
    ):
        r"""
        Function invoked when calling the pipeline for generation.

        Args:
            prompt (`str` or `List[str]`, *optional*):
                The prompt or prompts to guide the image generation. If not defined, one has to pass `prompt_embeds`.
                instead.
            prompt_2 (`str` or `List[str]`, *optional*):
                The prompt or prompts to be sent to the `tokenizer_2` and `text_encoder_2`. If not defined, `prompt` is
                used in both text-encoders
            image (`torch.FloatTensor` or `PIL.Image.Image` or `np.ndarray` or `List[torch.FloatTensor]` or `List[PIL.Image.Image]` or `List[np.ndarray]`):
                The image(s) to modify with the pipeline.
            height (`int`, *optional*, defaults to self.unet.config.sample_size * self.vae_scale_factor):
                The height in pixels of the generated image.
            width (`int`, *optional*, defaults to self.unet.config.sample_size * self.vae_scale_factor):
                The width in pixels of the generated image.
            num_inference_steps (`int`, *optional*, defaults to 50):
                The number of denoising steps. More denoising steps usually lead to a higher quality image at the
                expense of slower inference.
            denoising_end (`float`, *optional*):
                When specified, determines the fraction (between 0.0 and 1.0) of the total denoising process to be
                completed before it is intentionally prematurely terminated. As a result, the returned sample will
                still retain a substantial amount of noise as determined by the discrete timesteps selected by the
                scheduler. The denoising_end parameter should ideally be utilized when this pipeline forms a part of a
                "Mixture of Denoisers" multi-pipeline setup, as elaborated in [**Refining the Image
                Output**](https://huggingface.co/docs/diffusers/api/pipelines/stable_diffusion/stable_diffusion_xl#refining-the-image-output)
            guidance_scale (`float`, *optional*, defaults to 5.0):
                Guidance scale as defined in [Classifier-Free Diffusion Guidance](https://arxiv.org/abs/2207.12598).
                `guidance_scale` is defined as `w` of equation 2. of [Imagen
                Paper](https://arxiv.org/pdf/2205.11487.pdf). Guidance scale is enabled by setting `guidance_scale >
                1`. Higher guidance scale encourages to generate images that are closely linked to the text `prompt`,
                usually at the expense of lower image quality.
            image_guidance_scale (`float`, *optional*, defaults to 1.5):
                Image guidance scale is to push the generated image towards the inital image `image`. Image guidance
                scale is enabled by setting `image_guidance_scale > 1`. Higher image guidance scale encourages to
                generate images that are closely linked to the source image `image`, usually at the expense of lower
                image quality. This pipeline requires a value of at least `1`.
            negative_prompt (`str` or `List[str]`, *optional*):
                The prompt or prompts not to guide the image generation. If not defined, one has to pass
                `negative_prompt_embeds` instead. Ignored when not using guidance (i.e., ignored if `guidance_scale` is
                less than `1`).
            negative_prompt_2 (`str` or `List[str]`, *optional*):
                The prompt or prompts not to guide the image generation to be sent to `tokenizer_2` and
                `text_encoder_2`. If not defined, `negative_prompt` is used in both text-encoders.
            num_images_per_prompt (`int`, *optional*, defaults to 1):
                The number of images to generate per prompt.
            eta (`float`, *optional*, defaults to 0.0):
                Corresponds to parameter eta (η) in the DDIM paper: https://arxiv.org/abs/2010.02502. Only applies to
                [`schedulers.DDIMScheduler`], will be ignored for others.
            generator (`torch.Generator` or `List[torch.Generator]`, *optional*):
                One or a list of [torch generator(s)](https://pytorch.org/docs/stable/generated/torch.Generator.html)
                to make generation deterministic.
            latents (`torch.FloatTensor`, *optional*):
                Pre-generated noisy latents, sampled from a Gaussian distribution, to be used as inputs for image
                generation. Can be used to tweak the same generation with different prompts. If not provided, a latents
                tensor will ge generated by sampling using the supplied random `generator`.
            prompt_embeds (`torch.FloatTensor`, *optional*):
                Pre-generated text embeddings. Can be used to easily tweak text inputs, *e.g.* prompt weighting. If not
                provided, text embeddings will be generated from `prompt` input argument.
            negative_prompt_embeds (`torch.FloatTensor`, *optional*):
                Pre-generated negative text embeddings. Can be used to easily tweak text inputs, *e.g.* prompt
                weighting. If not provided, negative_prompt_embeds will be generated from `negative_prompt` input
                argument.
            pooled_prompt_embeds (`torch.FloatTensor`, *optional*):
                Pre-generated pooled text embeddings. Can be used to easily tweak text inputs, *e.g.* prompt weighting.
                If not provided, pooled text embeddings will be generated from `prompt` input argument.
            negative_pooled_prompt_embeds (`torch.FloatTensor`, *optional*):
                Pre-generated negative pooled text embeddings. Can be used to easily tweak text inputs, *e.g.* prompt
                weighting. If not provided, pooled negative_prompt_embeds will be generated from `negative_prompt`
                input argument.
            output_type (`str`, *optional*, defaults to `"pil"`):
                The output format of the generate image. Choose between
                [PIL](https://pillow.readthedocs.io/en/stable/): `PIL.Image.Image` or `np.array`.
            return_dict (`bool`, *optional*, defaults to `True`):
                Whether or not to return a [`~pipelines.stable_diffusion.StableDiffusionXLPipelineOutput`] instead of a
                plain tuple.
            callback (`Callable`, *optional*):
                A function that will be called every `callback_steps` steps during inference. The function will be
                called with the following arguments: `callback(step: int, timestep: int, latents: torch.FloatTensor)`.
            callback_steps (`int`, *optional*, defaults to 1):
                The frequency at which the `callback` function will be called. If not specified, the callback will be
                called at every step.
            cross_attention_kwargs (`dict`, *optional*):
                A kwargs dictionary that if specified is passed along to the `AttentionProcessor` as defined under
                `self.processor` in
                [diffusers.models.attention_processor](https://github.com/huggingface/diffusers/blob/main/src/diffusers/models/attention_processor.py).
            guidance_rescale (`float`, *optional*, defaults to 0.7):
                Guidance rescale factor proposed by [Common Diffusion Noise Schedules and Sample Steps are
                Flawed](https://arxiv.org/pdf/2305.08891.pdf) `guidance_scale` is defined as `φ` in equation 16. of
                [Common Diffusion Noise Schedules and Sample Steps are Flawed](https://arxiv.org/pdf/2305.08891.pdf).
                Guidance rescale factor should fix overexposure when using zero terminal SNR.
            original_size (`Tuple[int]`, *optional*, defaults to (1024, 1024)):
                If `original_size` is not the same as `target_size` the image will appear to be down- or upsampled.
                `original_size` defaults to `(width, height)` if not specified. Part of SDXL's micro-conditioning as
                explained in section 2.2 of
                [https://huggingface.co/papers/2307.01952](https://huggingface.co/papers/2307.01952).
            crops_coords_top_left (`Tuple[int]`, *optional*, defaults to (0, 0)):
                `crops_coords_top_left` can be used to generate an image that appears to be "cropped" from the position
                `crops_coords_top_left` downwards. Favorable, well-centered images are usually achieved by setting
                `crops_coords_top_left` to (0, 0). Part of SDXL's micro-conditioning as explained in section 2.2 of
                [https://huggingface.co/papers/2307.01952](https://huggingface.co/papers/2307.01952).
            target_size (`Tuple[int]`, *optional*, defaults to (1024, 1024)):
                For most cases, `target_size` should be set to the desired height and width of the generated image. If
                not specified it will default to `(width, height)`. Part of SDXL's micro-conditioning as explained in
                section 2.2 of [https://huggingface.co/papers/2307.01952](https://huggingface.co/papers/2307.01952).

        Examples:

        Returns:
            [`~pipelines.stable_diffusion_xl.StableDiffusionXLPipelineOutput`] or `tuple`:
            [`~pipelines.stable_diffusion_xl.StableDiffusionXLPipelineOutput`] if `return_dict` is True, otherwise a
            `tuple`. When returning a tuple, the first element is a list with the generated images.
        """
        # 0. Default height and width to unet
        height = height or self.default_sample_size * self.vae_scale_factor
        width = width or self.default_sample_size * self.vae_scale_factor

        original_size = original_size or (height, width)
        target_size = target_size or (height, width)

        # 1. Check inputs. Raise error if not correct
        self.check_inputs(prompt, callback_steps, negative_prompt, prompt_embeds, negative_prompt_embeds)

        if image is None:
            raise ValueError("`image` input cannot be undefined.")

        # 2. Define call parameters
        if prompt is not None and isinstance(prompt, str):
            batch_size = 1
        elif prompt is not None and isinstance(prompt, list):
            batch_size = len(prompt)
        else:
            batch_size = prompt_embeds.shape[0]

        device = self._execution_device

        # here `guidance_scale` is defined analog to the guidance weight `w` of equation (2)
        # of the Imagen paper: https://arxiv.org/pdf/2205.11487.pdf . `guidance_scale = 1`
        # corresponds to doing no classifier free guidance.
        do_classifier_free_guidance = guidance_scale > 1.0 and image_guidance_scale >= 1.0
        # check if scheduler is in sigmas space
        scheduler_is_in_sigma_space = hasattr(self.scheduler, "sigmas")

        # 3. Encode input prompt
        text_encoder_lora_scale = (
            cross_attention_kwargs.get("scale", None) if cross_attention_kwargs is not None else None
        )
        (
            prompt_embeds,
            negative_prompt_embeds,
            pooled_prompt_embeds,
            negative_pooled_prompt_embeds,
        ) = self.encode_prompt(
            prompt=prompt,
            prompt_2=prompt_2,
            device=device,
            num_images_per_prompt=num_images_per_prompt,
            do_classifier_free_guidance=do_classifier_free_guidance,
            negative_prompt=negative_prompt,
            negative_prompt_2=negative_prompt_2,
            prompt_embeds=prompt_embeds,
            negative_prompt_embeds=negative_prompt_embeds,
            pooled_prompt_embeds=pooled_prompt_embeds,
            negative_pooled_prompt_embeds=negative_pooled_prompt_embeds,
            lora_scale=text_encoder_lora_scale,
        )

        # 4. Preprocess image
        image = self.image_processor.preprocess(image).to(device)

        # 5. Prepare timesteps
        self.scheduler.set_timesteps(num_inference_steps, device=device)
        timesteps = self.scheduler.timesteps

        # 6. Prepare Image latents
        image_latents = self.prepare_image_latents(
            image,
            batch_size,
            num_images_per_prompt,
            prompt_embeds.dtype,
            device,
            do_classifier_free_guidance,
            generator,
        )

        # 7. Prepare latent variables
        num_channels_latents = self.vae.config.latent_channels
        latents = self.prepare_latents(
            batch_size * num_images_per_prompt,
            num_channels_latents,
            height,
            width,
            prompt_embeds.dtype,
            device,
            generator,
            latents,
        )

        # 8. Check that shapes of latents and image match the UNet channels
        num_channels_image = image_latents.shape[1]
        if num_channels_latents + num_channels_image != self.unet.config.in_channels:
            raise ValueError(
                f"Incorrect configuration settings! The config of `pipeline.unet`: {self.unet.config} expects"
                f" {self.unet.config.in_channels} but received `num_channels_latents`: {num_channels_latents} +"
                f" `num_channels_image`: {num_channels_image} "
                f" = {num_channels_latents + num_channels_image}. Please verify the config of"
                " `pipeline.unet` or your `image` input."
            )

        # 9. Prepare extra step kwargs. TODO: Logic should ideally just be moved out of the pipeline
        extra_step_kwargs = self.prepare_extra_step_kwargs(generator, eta)

        # 10. Prepare added time ids & embeddings
        add_text_embeds = pooled_prompt_embeds
        add_time_ids = self._get_add_time_ids(
            original_size, crops_coords_top_left, target_size, dtype=prompt_embeds.dtype
        )

        if do_classifier_free_guidance:
            # The extra concat similar to how it's done in SD InstructPix2Pix.
            prompt_embeds = torch.cat([prompt_embeds, negative_prompt_embeds, negative_prompt_embeds], dim=0)
            add_text_embeds = torch.cat(
                [add_text_embeds, negative_pooled_prompt_embeds, negative_pooled_prompt_embeds], dim=0
            )
            add_time_ids = torch.cat([add_time_ids, add_time_ids, add_time_ids], dim=0)

        prompt_embeds = prompt_embeds.to(device)
        add_text_embeds = add_text_embeds.to(device)
        add_time_ids = add_time_ids.to(device).repeat(batch_size * num_images_per_prompt, 1)

        # 11. Denoising loop
        num_warmup_steps = max(len(timesteps) - num_inference_steps * self.scheduler.order, 0)
        if denoising_end is not None and type(denoising_end) == float and denoising_end > 0 and denoising_end < 1:
            discrete_timestep_cutoff = int(
                round(
                    self.scheduler.config.num_train_timesteps
                    - (denoising_end * self.scheduler.config.num_train_timesteps)
                )
            )
            num_inference_steps = len(list(filter(lambda ts: ts >= discrete_timestep_cutoff, timesteps)))
            timesteps = timesteps[:num_inference_steps]

        with self.progress_bar(total=num_inference_steps) as progress_bar:
            for i, t in enumerate(timesteps):
                # Expand the latents if we are doing classifier free guidance.
                # The latents are expanded 3 times because for pix2pix the guidance
                # is applied for both the text and the input image.
                latent_model_input = torch.cat([latents] * 3) if do_classifier_free_guidance else latents

                # concat latents, image_latents in the channel dimension
                scaled_latent_model_input = self.scheduler.scale_model_input(latent_model_input, t)
                scaled_latent_model_input = torch.cat([scaled_latent_model_input, image_latents], dim=1)

                # predict the noise residual
                added_cond_kwargs = {"text_embeds": add_text_embeds, "time_ids": add_time_ids}
                noise_pred = self.unet(
                    scaled_latent_model_input,
                    t,
                    encoder_hidden_states=prompt_embeds,
                    cross_attention_kwargs=cross_attention_kwargs,
                    added_cond_kwargs=added_cond_kwargs,
                    return_dict=False,
                )[0]

                # Hack:
                # For karras style schedulers the model does classifer free guidance using the
                # predicted_original_sample instead of the noise_pred. So we need to compute the
                # predicted_original_sample here if we are using a karras style scheduler.
                if scheduler_is_in_sigma_space:
                    step_index = (self.scheduler.timesteps == t).nonzero()[0].item()
                    sigma = self.scheduler.sigmas[step_index]
                    noise_pred = latent_model_input - sigma * noise_pred

                # perform guidance
                if do_classifier_free_guidance:
                    noise_pred_text, noise_pred_image, noise_pred_uncond = noise_pred.chunk(3)
                    noise_pred = (
                        noise_pred_uncond
                        + guidance_scale * (noise_pred_text - noise_pred_image)
                        + image_guidance_scale * (noise_pred_image - noise_pred_uncond)
                    )

                if do_classifier_free_guidance and guidance_rescale > 0.0:
                    # Based on 3.4. in https://arxiv.org/pdf/2305.08891.pdf
                    noise_pred = rescale_noise_cfg(noise_pred, noise_pred_text, guidance_rescale=guidance_rescale)

                # Hack:
                # For karras style schedulers the model does classifer free guidance using the
                # predicted_original_sample instead of the noise_pred. But the scheduler.step function
                # expects the noise_pred and computes the predicted_original_sample internally. So we
                # need to overwrite the noise_pred here such that the value of the computed
                # predicted_original_sample is correct.
                if scheduler_is_in_sigma_space:
                    noise_pred = (noise_pred - latents) / (-sigma)

                # compute the previous noisy sample x_t -> x_t-1
                latents = self.scheduler.step(noise_pred, t, latents, **extra_step_kwargs, return_dict=False)[0]

                # call the callback, if provided
                if i == len(timesteps) - 1 or ((i + 1) > num_warmup_steps and (i + 1) % self.scheduler.order == 0):
                    progress_bar.update()
                    if callback is not None and i % callback_steps == 0:
                        callback(i, t, latents)

        if not output_type == "latent":
            # make sure the VAE is in float32 mode, as it overflows in float16
            needs_upcasting = self.vae.dtype == torch.float16 and self.vae.config.force_upcast

            if needs_upcasting:
                self.upcast_vae()
                latents = latents.to(next(iter(self.vae.post_quant_conv.parameters())).dtype)

            image = self.vae.decode(latents / self.vae.config.scaling_factor, return_dict=False)[0]

            # cast back to fp16 if needed
            if needs_upcasting:
                self.vae.to(dtype=torch.float16)
        else:
            image = latents
            return StableDiffusionXLPipelineOutput(images=image)

        # apply watermark if available
        if self.watermark is not None:
            image = self.watermark.apply_watermark(image)

        image = self.image_processor.postprocess(image, output_type=output_type)

        # Offload last model to CPU
        if hasattr(self, "final_offload_hook") and self.final_offload_hook is not None:
            self.final_offload_hook.offload()

        if not return_dict:
            return (image,)

        return StableDiffusionXLPipelineOutput(images=image)<|MERGE_RESOLUTION|>--- conflicted
+++ resolved
@@ -36,11 +36,7 @@
     is_accelerate_version,
     is_invisible_watermark_available,
     logging,
-<<<<<<< HEAD
-=======
-    randn_tensor,
     replace_example_docstring,
->>>>>>> 9800cc5e
 )
 from ...utils.torch_utils import randn_tensor
 from ..pipeline_utils import DiffusionPipeline
