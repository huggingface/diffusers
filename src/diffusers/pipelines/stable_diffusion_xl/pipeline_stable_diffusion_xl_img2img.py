# Copyright 2023 The HuggingFace Team. All rights reserved.
#
# Licensed under the Apache License, Version 2.0 (the "License");
# you may not use this file except in compliance with the License.
# You may obtain a copy of the License at
#
#     http://www.apache.org/licenses/LICENSE-2.0
#
# Unless required by applicable law or agreed to in writing, software
# distributed under the License is distributed on an "AS IS" BASIS,
# WITHOUT WARRANTIES OR CONDITIONS OF ANY KIND, either express or implied.
# See the License for the specific language governing permissions and
# limitations under the License.

import inspect
from typing import Any, Callable, Dict, List, Optional, Tuple, Union

import PIL.Image
import torch
from transformers import CLIPTextModel, CLIPTextModelWithProjection, CLIPTokenizer

from ...image_processor import PipelineImageInput, VaeImageProcessor
from ...loaders import FromSingleFileMixin, StableDiffusionXLLoraLoaderMixin, TextualInversionLoaderMixin
from ...models import AutoencoderKL, UNet2DConditionModel
from ...models.attention_processor import (
    AttnProcessor2_0,
    LoRAAttnProcessor2_0,
    LoRAXFormersAttnProcessor,
    XFormersAttnProcessor,
)
from ...models.lora import adjust_lora_scale_text_encoder
from ...schedulers import KarrasDiffusionSchedulers
from ...utils import (
    USE_PEFT_BACKEND,
    is_invisible_watermark_available,
    is_torch_xla_available,
    logging,
    replace_example_docstring,
    scale_lora_layers,
    unscale_lora_layers,
)
from ...utils.torch_utils import randn_tensor
from ..pipeline_utils import DiffusionPipeline
from .pipeline_output import StableDiffusionXLPipelineOutput


if is_invisible_watermark_available():
    from .watermark import StableDiffusionXLWatermarker

if is_torch_xla_available():
    import torch_xla.core.xla_model as xm

    XLA_AVAILABLE = True
else:
    XLA_AVAILABLE = False


logger = logging.get_logger(__name__)  # pylint: disable=invalid-name

EXAMPLE_DOC_STRING = """
    Examples:
        ```py
        >>> import torch
        >>> from diffusers import StableDiffusionXLImg2ImgPipeline
        >>> from diffusers.utils import load_image

        >>> pipe = StableDiffusionXLImg2ImgPipeline.from_pretrained(
        ...     "stabilityai/stable-diffusion-xl-refiner-1.0", torch_dtype=torch.float16
        ... )
        >>> pipe = pipe.to("cuda")
        >>> url = "https://huggingface.co/datasets/patrickvonplaten/images/resolve/main/aa_xl/000000009.png"

        >>> init_image = load_image(url).convert("RGB")
        >>> prompt = "a photo of an astronaut riding a horse on mars"
        >>> image = pipe(prompt, image=init_image).images[0]
        ```
"""


# Copied from diffusers.pipelines.stable_diffusion.pipeline_stable_diffusion.rescale_noise_cfg
def rescale_noise_cfg(noise_cfg, noise_pred_text, guidance_rescale=0.0):
    """
    Rescale `noise_cfg` according to `guidance_rescale`. Based on findings of [Common Diffusion Noise Schedules and
    Sample Steps are Flawed](https://arxiv.org/pdf/2305.08891.pdf). See Section 3.4
    """
    std_text = noise_pred_text.std(dim=list(range(1, noise_pred_text.ndim)), keepdim=True)
    std_cfg = noise_cfg.std(dim=list(range(1, noise_cfg.ndim)), keepdim=True)
    # rescale the results from guidance (fixes overexposure)
    noise_pred_rescaled = noise_cfg * (std_text / std_cfg)
    # mix with the original results from guidance by factor guidance_rescale to avoid "plain looking" images
    noise_cfg = guidance_rescale * noise_pred_rescaled + (1 - guidance_rescale) * noise_cfg
    return noise_cfg


class StableDiffusionXLImg2ImgPipeline(
    DiffusionPipeline, TextualInversionLoaderMixin, FromSingleFileMixin, StableDiffusionXLLoraLoaderMixin
):
    r"""
    Pipeline for text-to-image generation using Stable Diffusion XL.

    This model inherits from [`DiffusionPipeline`]. Check the superclass documentation for the generic methods the
    library implements for all the pipelines (such as downloading or saving, running on a particular device, etc.)

    In addition the pipeline inherits the following loading methods:
        - *LoRA*: [`loaders.StableDiffusionXLLoraLoaderMixin.load_lora_weights`]
        - *Ckpt*: [`loaders.FromSingleFileMixin.from_single_file`]

    as well as the following saving methods:
        - *LoRA*: [`loaders.StableDiffusionXLLoraLoaderMixin.save_lora_weights`]

    Args:
        vae ([`AutoencoderKL`]):
            Variational Auto-Encoder (VAE) Model to encode and decode images to and from latent representations.
        text_encoder ([`CLIPTextModel`]):
            Frozen text-encoder. Stable Diffusion XL uses the text portion of
            [CLIP](https://huggingface.co/docs/transformers/model_doc/clip#transformers.CLIPTextModel), specifically
            the [clip-vit-large-patch14](https://huggingface.co/openai/clip-vit-large-patch14) variant.
        text_encoder_2 ([` CLIPTextModelWithProjection`]):
            Second frozen text-encoder. Stable Diffusion XL uses the text and pool portion of
            [CLIP](https://huggingface.co/docs/transformers/model_doc/clip#transformers.CLIPTextModelWithProjection),
            specifically the
            [laion/CLIP-ViT-bigG-14-laion2B-39B-b160k](https://huggingface.co/laion/CLIP-ViT-bigG-14-laion2B-39B-b160k)
            variant.
        tokenizer (`CLIPTokenizer`):
            Tokenizer of class
            [CLIPTokenizer](https://huggingface.co/docs/transformers/v4.21.0/en/model_doc/clip#transformers.CLIPTokenizer).
        tokenizer_2 (`CLIPTokenizer`):
            Second Tokenizer of class
            [CLIPTokenizer](https://huggingface.co/docs/transformers/v4.21.0/en/model_doc/clip#transformers.CLIPTokenizer).
        unet ([`UNet2DConditionModel`]): Conditional U-Net architecture to denoise the encoded image latents.
        scheduler ([`SchedulerMixin`]):
            A scheduler to be used in combination with `unet` to denoise the encoded image latents. Can be one of
            [`DDIMScheduler`], [`LMSDiscreteScheduler`], or [`PNDMScheduler`].
        requires_aesthetics_score (`bool`, *optional*, defaults to `"False"`):
            Whether the `unet` requires an `aesthetic_score` condition to be passed during inference. Also see the
            config of `stabilityai/stable-diffusion-xl-refiner-1-0`.
        force_zeros_for_empty_prompt (`bool`, *optional*, defaults to `"True"`):
            Whether the negative prompt embeddings shall be forced to always be set to 0. Also see the config of
            `stabilityai/stable-diffusion-xl-base-1-0`.
        add_watermarker (`bool`, *optional*):
            Whether to use the [invisible_watermark library](https://github.com/ShieldMnt/invisible-watermark/) to
            watermark output images. If not defined, it will default to True if the package is installed, otherwise no
            watermarker will be used.
    """
    model_cpu_offload_seq = "text_encoder->text_encoder_2->unet->vae"
    _optional_components = ["tokenizer", "tokenizer_2", "text_encoder", "text_encoder_2"]

    def __init__(
        self,
        vae: AutoencoderKL,
        text_encoder: CLIPTextModel,
        text_encoder_2: CLIPTextModelWithProjection,
        tokenizer: CLIPTokenizer,
        tokenizer_2: CLIPTokenizer,
        unet: UNet2DConditionModel,
        scheduler: KarrasDiffusionSchedulers,
        requires_aesthetics_score: bool = False,
        force_zeros_for_empty_prompt: bool = True,
        add_watermarker: Optional[bool] = None,
    ):
        super().__init__()

        self.register_modules(
            vae=vae,
            text_encoder=text_encoder,
            text_encoder_2=text_encoder_2,
            tokenizer=tokenizer,
            tokenizer_2=tokenizer_2,
            unet=unet,
            scheduler=scheduler,
        )
        self.register_to_config(force_zeros_for_empty_prompt=force_zeros_for_empty_prompt)
        self.register_to_config(requires_aesthetics_score=requires_aesthetics_score)
        self.vae_scale_factor = 2 ** (len(self.vae.config.block_out_channels) - 1)
        self.image_processor = VaeImageProcessor(vae_scale_factor=self.vae_scale_factor)

        add_watermarker = add_watermarker if add_watermarker is not None else is_invisible_watermark_available()

        if add_watermarker:
            self.watermark = StableDiffusionXLWatermarker()
        else:
            self.watermark = None

    # Copied from diffusers.pipelines.stable_diffusion.pipeline_stable_diffusion.StableDiffusionPipeline.enable_vae_slicing
    def enable_vae_slicing(self):
        r"""
        Enable sliced VAE decoding. When this option is enabled, the VAE will split the input tensor in slices to
        compute decoding in several steps. This is useful to save some memory and allow larger batch sizes.
        """
        self.vae.enable_slicing()

    # Copied from diffusers.pipelines.stable_diffusion.pipeline_stable_diffusion.StableDiffusionPipeline.disable_vae_slicing
    def disable_vae_slicing(self):
        r"""
        Disable sliced VAE decoding. If `enable_vae_slicing` was previously enabled, this method will go back to
        computing decoding in one step.
        """
        self.vae.disable_slicing()

    # Copied from diffusers.pipelines.stable_diffusion.pipeline_stable_diffusion.StableDiffusionPipeline.enable_vae_tiling
    def enable_vae_tiling(self):
        r"""
        Enable tiled VAE decoding. When this option is enabled, the VAE will split the input tensor into tiles to
        compute decoding and encoding in several steps. This is useful for saving a large amount of memory and to allow
        processing larger images.
        """
        self.vae.enable_tiling()

    # Copied from diffusers.pipelines.stable_diffusion.pipeline_stable_diffusion.StableDiffusionPipeline.disable_vae_tiling
    def disable_vae_tiling(self):
        r"""
        Disable tiled VAE decoding. If `enable_vae_tiling` was previously enabled, this method will go back to
        computing decoding in one step.
        """
        self.vae.disable_tiling()

    # Copied from diffusers.pipelines.stable_diffusion_xl.pipeline_stable_diffusion_xl.StableDiffusionXLPipeline.encode_prompt
    def encode_prompt(
        self,
        prompt: str,
        prompt_2: Optional[str] = None,
        device: Optional[torch.device] = None,
        num_images_per_prompt: int = 1,
        do_classifier_free_guidance: bool = True,
        negative_prompt: Optional[str] = None,
        negative_prompt_2: Optional[str] = None,
        prompt_embeds: Optional[torch.FloatTensor] = None,
        negative_prompt_embeds: Optional[torch.FloatTensor] = None,
        pooled_prompt_embeds: Optional[torch.FloatTensor] = None,
        negative_pooled_prompt_embeds: Optional[torch.FloatTensor] = None,
        lora_scale: Optional[float] = None,
        clip_skip: Optional[int] = None,
    ):
        r"""
        Encodes the prompt into text encoder hidden states.

        Args:
            prompt (`str` or `List[str]`, *optional*):
                prompt to be encoded
            prompt_2 (`str` or `List[str]`, *optional*):
                The prompt or prompts to be sent to the `tokenizer_2` and `text_encoder_2`. If not defined, `prompt` is
                used in both text-encoders
            device: (`torch.device`):
                torch device
            num_images_per_prompt (`int`):
                number of images that should be generated per prompt
            do_classifier_free_guidance (`bool`):
                whether to use classifier free guidance or not
            negative_prompt (`str` or `List[str]`, *optional*):
                The prompt or prompts not to guide the image generation. If not defined, one has to pass
                `negative_prompt_embeds` instead. Ignored when not using guidance (i.e., ignored if `guidance_scale` is
                less than `1`).
            negative_prompt_2 (`str` or `List[str]`, *optional*):
                The prompt or prompts not to guide the image generation to be sent to `tokenizer_2` and
                `text_encoder_2`. If not defined, `negative_prompt` is used in both text-encoders
            prompt_embeds (`torch.FloatTensor`, *optional*):
                Pre-generated text embeddings. Can be used to easily tweak text inputs, *e.g.* prompt weighting. If not
                provided, text embeddings will be generated from `prompt` input argument.
            negative_prompt_embeds (`torch.FloatTensor`, *optional*):
                Pre-generated negative text embeddings. Can be used to easily tweak text inputs, *e.g.* prompt
                weighting. If not provided, negative_prompt_embeds will be generated from `negative_prompt` input
                argument.
            pooled_prompt_embeds (`torch.FloatTensor`, *optional*):
                Pre-generated pooled text embeddings. Can be used to easily tweak text inputs, *e.g.* prompt weighting.
                If not provided, pooled text embeddings will be generated from `prompt` input argument.
            negative_pooled_prompt_embeds (`torch.FloatTensor`, *optional*):
                Pre-generated negative pooled text embeddings. Can be used to easily tweak text inputs, *e.g.* prompt
                weighting. If not provided, pooled negative_prompt_embeds will be generated from `negative_prompt`
                input argument.
            lora_scale (`float`, *optional*):
                A lora scale that will be applied to all LoRA layers of the text encoder if LoRA layers are loaded.
            clip_skip (`int`, *optional*):
                Number of layers to be skipped from CLIP while computing the prompt embeddings. A value of 1 means that
                the output of the pre-final layer will be used for computing the prompt embeddings.
        """
        device = device or self._execution_device

        # set lora scale so that monkey patched LoRA
        # function of text encoder can correctly access it
        if lora_scale is not None and isinstance(self, StableDiffusionXLLoraLoaderMixin):
            self._lora_scale = lora_scale

            # dynamically adjust the LoRA scale
            if self.text_encoder is not None:
                if not USE_PEFT_BACKEND:
                    adjust_lora_scale_text_encoder(self.text_encoder, lora_scale)
                else:
                    scale_lora_layers(self.text_encoder, lora_scale)

            if self.text_encoder_2 is not None:
                if not USE_PEFT_BACKEND:
                    adjust_lora_scale_text_encoder(self.text_encoder_2, lora_scale)
                else:
                    scale_lora_layers(self.text_encoder_2, lora_scale)

        prompt = [prompt] if isinstance(prompt, str) else prompt

        if prompt is not None:
            batch_size = len(prompt)
        else:
            batch_size = prompt_embeds.shape[0]

        # Define tokenizers and text encoders
        tokenizers = [self.tokenizer, self.tokenizer_2] if self.tokenizer is not None else [self.tokenizer_2]
        text_encoders = (
            [self.text_encoder, self.text_encoder_2] if self.text_encoder is not None else [self.text_encoder_2]
        )

        if prompt_embeds is None:
            prompt_2 = prompt_2 or prompt
            prompt_2 = [prompt_2] if isinstance(prompt_2, str) else prompt_2

            # textual inversion: procecss multi-vector tokens if necessary
            prompt_embeds_list = []
            prompts = [prompt, prompt_2]
            for prompt, tokenizer, text_encoder in zip(prompts, tokenizers, text_encoders):
                if isinstance(self, TextualInversionLoaderMixin):
                    prompt = self.maybe_convert_prompt(prompt, tokenizer)

                text_inputs = tokenizer(
                    prompt,
                    padding="max_length",
                    max_length=tokenizer.model_max_length,
                    truncation=True,
                    return_tensors="pt",
                )

                text_input_ids = text_inputs.input_ids
                untruncated_ids = tokenizer(prompt, padding="longest", return_tensors="pt").input_ids

                if untruncated_ids.shape[-1] >= text_input_ids.shape[-1] and not torch.equal(
                    text_input_ids, untruncated_ids
                ):
                    removed_text = tokenizer.batch_decode(untruncated_ids[:, tokenizer.model_max_length - 1 : -1])
                    logger.warning(
                        "The following part of your input was truncated because CLIP can only handle sequences up to"
                        f" {tokenizer.model_max_length} tokens: {removed_text}"
                    )

                prompt_embeds = text_encoder(text_input_ids.to(device), output_hidden_states=True)

                # We are only ALWAYS interested in the pooled output of the final text encoder
                pooled_prompt_embeds = prompt_embeds[0]
                if clip_skip is None:
                    prompt_embeds = prompt_embeds.hidden_states[-2]
                else:
                    # "2" because SDXL always indexes from the penultimate layer.
                    prompt_embeds = prompt_embeds.hidden_states[-(clip_skip + 2)]

                prompt_embeds_list.append(prompt_embeds)

            prompt_embeds = torch.concat(prompt_embeds_list, dim=-1)

        # get unconditional embeddings for classifier free guidance
        zero_out_negative_prompt = negative_prompt is None and self.config.force_zeros_for_empty_prompt
        if do_classifier_free_guidance and negative_prompt_embeds is None and zero_out_negative_prompt:
            negative_prompt_embeds = torch.zeros_like(prompt_embeds)
            negative_pooled_prompt_embeds = torch.zeros_like(pooled_prompt_embeds)
        elif do_classifier_free_guidance and negative_prompt_embeds is None:
            negative_prompt = negative_prompt or ""
            negative_prompt_2 = negative_prompt_2 or negative_prompt

            # normalize str to list
            negative_prompt = batch_size * [negative_prompt] if isinstance(negative_prompt, str) else negative_prompt
            negative_prompt_2 = (
                batch_size * [negative_prompt_2] if isinstance(negative_prompt_2, str) else negative_prompt_2
            )

            uncond_tokens: List[str]
            if prompt is not None and type(prompt) is not type(negative_prompt):
                raise TypeError(
                    f"`negative_prompt` should be the same type to `prompt`, but got {type(negative_prompt)} !="
                    f" {type(prompt)}."
                )
            elif batch_size != len(negative_prompt):
                raise ValueError(
                    f"`negative_prompt`: {negative_prompt} has batch size {len(negative_prompt)}, but `prompt`:"
                    f" {prompt} has batch size {batch_size}. Please make sure that passed `negative_prompt` matches"
                    " the batch size of `prompt`."
                )
            else:
                uncond_tokens = [negative_prompt, negative_prompt_2]

            negative_prompt_embeds_list = []
            for negative_prompt, tokenizer, text_encoder in zip(uncond_tokens, tokenizers, text_encoders):
                if isinstance(self, TextualInversionLoaderMixin):
                    negative_prompt = self.maybe_convert_prompt(negative_prompt, tokenizer)

                max_length = prompt_embeds.shape[1]
                uncond_input = tokenizer(
                    negative_prompt,
                    padding="max_length",
                    max_length=max_length,
                    truncation=True,
                    return_tensors="pt",
                )

                negative_prompt_embeds = text_encoder(
                    uncond_input.input_ids.to(device),
                    output_hidden_states=True,
                )
                # We are only ALWAYS interested in the pooled output of the final text encoder
                negative_pooled_prompt_embeds = negative_prompt_embeds[0]
                negative_prompt_embeds = negative_prompt_embeds.hidden_states[-2]

                negative_prompt_embeds_list.append(negative_prompt_embeds)

            negative_prompt_embeds = torch.concat(negative_prompt_embeds_list, dim=-1)

        if self.text_encoder_2 is not None:
            prompt_embeds = prompt_embeds.to(dtype=self.text_encoder_2.dtype, device=device)
        else:
            prompt_embeds = prompt_embeds.to(dtype=self.unet.dtype, device=device)

        bs_embed, seq_len, _ = prompt_embeds.shape
        # duplicate text embeddings for each generation per prompt, using mps friendly method
        prompt_embeds = prompt_embeds.repeat(1, num_images_per_prompt, 1)
        prompt_embeds = prompt_embeds.view(bs_embed * num_images_per_prompt, seq_len, -1)

        if do_classifier_free_guidance:
            # duplicate unconditional embeddings for each generation per prompt, using mps friendly method
            seq_len = negative_prompt_embeds.shape[1]

            if self.text_encoder_2 is not None:
                negative_prompt_embeds = negative_prompt_embeds.to(dtype=self.text_encoder_2.dtype, device=device)
            else:
                negative_prompt_embeds = negative_prompt_embeds.to(dtype=self.unet.dtype, device=device)

            negative_prompt_embeds = negative_prompt_embeds.repeat(1, num_images_per_prompt, 1)
            negative_prompt_embeds = negative_prompt_embeds.view(batch_size * num_images_per_prompt, seq_len, -1)

        pooled_prompt_embeds = pooled_prompt_embeds.repeat(1, num_images_per_prompt).view(
            bs_embed * num_images_per_prompt, -1
        )
        if do_classifier_free_guidance:
            negative_pooled_prompt_embeds = negative_pooled_prompt_embeds.repeat(1, num_images_per_prompt).view(
                bs_embed * num_images_per_prompt, -1
            )

        if self.text_encoder is not None:
            if isinstance(self, StableDiffusionXLLoraLoaderMixin) and USE_PEFT_BACKEND:
                # Retrieve the original scale by scaling back the LoRA layers
                unscale_lora_layers(self.text_encoder)

        if self.text_encoder_2 is not None:
            if isinstance(self, StableDiffusionXLLoraLoaderMixin) and USE_PEFT_BACKEND:
                # Retrieve the original scale by scaling back the LoRA layers
                unscale_lora_layers(self.text_encoder_2)

        return prompt_embeds, negative_prompt_embeds, pooled_prompt_embeds, negative_pooled_prompt_embeds

    # Copied from diffusers.pipelines.stable_diffusion.pipeline_stable_diffusion.StableDiffusionPipeline.prepare_extra_step_kwargs
    def prepare_extra_step_kwargs(self, generator, eta):
        # prepare extra kwargs for the scheduler step, since not all schedulers have the same signature
        # eta (η) is only used with the DDIMScheduler, it will be ignored for other schedulers.
        # eta corresponds to η in DDIM paper: https://arxiv.org/abs/2010.02502
        # and should be between [0, 1]

        accepts_eta = "eta" in set(inspect.signature(self.scheduler.step).parameters.keys())
        extra_step_kwargs = {}
        if accepts_eta:
            extra_step_kwargs["eta"] = eta

        # check if the scheduler accepts generator
        accepts_generator = "generator" in set(inspect.signature(self.scheduler.step).parameters.keys())
        if accepts_generator:
            extra_step_kwargs["generator"] = generator
        return extra_step_kwargs

    def check_inputs(
        self,
        prompt,
        prompt_2,
        strength,
        num_inference_steps,
        callback_steps,
        negative_prompt=None,
        negative_prompt_2=None,
        prompt_embeds=None,
        negative_prompt_embeds=None,
    ):
        if strength < 0 or strength > 1:
            raise ValueError(f"The value of strength should in [0.0, 1.0] but is {strength}")
        if num_inference_steps is None:
            raise ValueError("`num_inference_steps` cannot be None.")
        elif not isinstance(num_inference_steps, int) or num_inference_steps <= 0:
            raise ValueError(
                f"`num_inference_steps` has to be a positive integer but is {num_inference_steps} of type"
                f" {type(num_inference_steps)}."
            )
        if (callback_steps is None) or (
            callback_steps is not None and (not isinstance(callback_steps, int) or callback_steps <= 0)
        ):
            raise ValueError(
                f"`callback_steps` has to be a positive integer but is {callback_steps} of type"
                f" {type(callback_steps)}."
            )

        if prompt is not None and prompt_embeds is not None:
            raise ValueError(
                f"Cannot forward both `prompt`: {prompt} and `prompt_embeds`: {prompt_embeds}. Please make sure to"
                " only forward one of the two."
            )
        elif prompt_2 is not None and prompt_embeds is not None:
            raise ValueError(
                f"Cannot forward both `prompt_2`: {prompt_2} and `prompt_embeds`: {prompt_embeds}. Please make sure to"
                " only forward one of the two."
            )
        elif prompt is None and prompt_embeds is None:
            raise ValueError(
                "Provide either `prompt` or `prompt_embeds`. Cannot leave both `prompt` and `prompt_embeds` undefined."
            )
        elif prompt is not None and (not isinstance(prompt, str) and not isinstance(prompt, list)):
            raise ValueError(f"`prompt` has to be of type `str` or `list` but is {type(prompt)}")
        elif prompt_2 is not None and (not isinstance(prompt_2, str) and not isinstance(prompt_2, list)):
            raise ValueError(f"`prompt_2` has to be of type `str` or `list` but is {type(prompt_2)}")

        if negative_prompt is not None and negative_prompt_embeds is not None:
            raise ValueError(
                f"Cannot forward both `negative_prompt`: {negative_prompt} and `negative_prompt_embeds`:"
                f" {negative_prompt_embeds}. Please make sure to only forward one of the two."
            )
        elif negative_prompt_2 is not None and negative_prompt_embeds is not None:
            raise ValueError(
                f"Cannot forward both `negative_prompt_2`: {negative_prompt_2} and `negative_prompt_embeds`:"
                f" {negative_prompt_embeds}. Please make sure to only forward one of the two."
            )

        if prompt_embeds is not None and negative_prompt_embeds is not None:
            if prompt_embeds.shape != negative_prompt_embeds.shape:
                raise ValueError(
                    "`prompt_embeds` and `negative_prompt_embeds` must have the same shape when passed directly, but"
                    f" got: `prompt_embeds` {prompt_embeds.shape} != `negative_prompt_embeds`"
                    f" {negative_prompt_embeds.shape}."
                )

    def get_timesteps(self, num_inference_steps, strength, device, denoising_start=None):
        # get the original timestep using init_timestep
        if denoising_start is None:
            init_timestep = min(int(num_inference_steps * strength), num_inference_steps)
            t_start = max(num_inference_steps - init_timestep, 0)
        else:
            t_start = 0

        timesteps = self.scheduler.timesteps[t_start * self.scheduler.order :]

        # Strength is irrelevant if we directly request a timestep to start at;
        # that is, strength is determined by the denoising_start instead.
        if denoising_start is not None:
            discrete_timestep_cutoff = int(
                round(
                    self.scheduler.config.num_train_timesteps
                    - (denoising_start * self.scheduler.config.num_train_timesteps)
                )
            )
            timesteps = list(filter(lambda ts: ts < discrete_timestep_cutoff, timesteps))
            return torch.tensor(timesteps), len(timesteps)

        return timesteps, num_inference_steps - t_start

    def prepare_latents(
        self, image, timestep, batch_size, num_images_per_prompt, dtype, device, generator=None, add_noise=True
    ):
        if not isinstance(image, (torch.Tensor, PIL.Image.Image, list)):
            raise ValueError(
                f"`image` has to be of type `torch.Tensor`, `PIL.Image.Image` or list but is {type(image)}"
            )

        # Offload text encoder if `enable_model_cpu_offload` was enabled
        if hasattr(self, "final_offload_hook") and self.final_offload_hook is not None:
            self.text_encoder_2.to("cpu")
            torch.cuda.empty_cache()

        image = image.to(device=device, dtype=dtype)

        batch_size = batch_size * num_images_per_prompt

        if image.shape[1] == 4:
            init_latents = image

        else:
            # make sure the VAE is in float32 mode, as it overflows in float16
            if self.vae.config.force_upcast:
                image = image.float()
                self.vae.to(dtype=torch.float32)

            if isinstance(generator, list) and len(generator) != batch_size:
                raise ValueError(
                    f"You have passed a list of generators of length {len(generator)}, but requested an effective batch"
                    f" size of {batch_size}. Make sure the batch size matches the length of the generators."
                )

            elif isinstance(generator, list):
                init_latents = [
                    self.vae.encode(image[i : i + 1]).latent_dist.sample(generator[i]) for i in range(batch_size)
                ]
                init_latents = torch.cat(init_latents, dim=0)
            else:
                init_latents = self.vae.encode(image).latent_dist.sample(generator)

            if self.vae.config.force_upcast:
                self.vae.to(dtype)

            init_latents = init_latents.to(dtype)
            init_latents = self.vae.config.scaling_factor * init_latents

        if batch_size > init_latents.shape[0] and batch_size % init_latents.shape[0] == 0:
            # expand init_latents for batch_size
            additional_image_per_prompt = batch_size // init_latents.shape[0]
            init_latents = torch.cat([init_latents] * additional_image_per_prompt, dim=0)
        elif batch_size > init_latents.shape[0] and batch_size % init_latents.shape[0] != 0:
            raise ValueError(
                f"Cannot duplicate `image` of batch size {init_latents.shape[0]} to {batch_size} text prompts."
            )
        else:
            init_latents = torch.cat([init_latents], dim=0)

        if add_noise:
            shape = init_latents.shape
            noise = randn_tensor(shape, generator=generator, device=device, dtype=dtype)
            # get latents
            init_latents = self.scheduler.add_noise(init_latents, noise, timestep)

        latents = init_latents

        return latents

    def _get_add_time_ids(
        self,
        original_size,
        crops_coords_top_left,
        target_size,
        aesthetic_score,
        negative_aesthetic_score,
        negative_original_size,
        negative_crops_coords_top_left,
        negative_target_size,
        dtype,
        text_encoder_projection_dim=None,
    ):
        if self.config.requires_aesthetics_score:
            add_time_ids = list(original_size + crops_coords_top_left + (aesthetic_score,))
            add_neg_time_ids = list(
                negative_original_size + negative_crops_coords_top_left + (negative_aesthetic_score,)
            )
        else:
            add_time_ids = list(original_size + crops_coords_top_left + target_size)
            add_neg_time_ids = list(negative_original_size + crops_coords_top_left + negative_target_size)

        passed_add_embed_dim = (
            self.unet.config.addition_time_embed_dim * len(add_time_ids) + text_encoder_projection_dim
        )
        expected_add_embed_dim = self.unet.add_embedding.linear_1.in_features

        if (
            expected_add_embed_dim > passed_add_embed_dim
            and (expected_add_embed_dim - passed_add_embed_dim) == self.unet.config.addition_time_embed_dim
        ):
            raise ValueError(
                f"Model expects an added time embedding vector of length {expected_add_embed_dim}, but a vector of {passed_add_embed_dim} was created. Please make sure to enable `requires_aesthetics_score` with `pipe.register_to_config(requires_aesthetics_score=True)` to make sure `aesthetic_score` {aesthetic_score} and `negative_aesthetic_score` {negative_aesthetic_score} is correctly used by the model."
            )
        elif (
            expected_add_embed_dim < passed_add_embed_dim
            and (passed_add_embed_dim - expected_add_embed_dim) == self.unet.config.addition_time_embed_dim
        ):
            raise ValueError(
                f"Model expects an added time embedding vector of length {expected_add_embed_dim}, but a vector of {passed_add_embed_dim} was created. Please make sure to disable `requires_aesthetics_score` with `pipe.register_to_config(requires_aesthetics_score=False)` to make sure `target_size` {target_size} is correctly used by the model."
            )
        elif expected_add_embed_dim != passed_add_embed_dim:
            raise ValueError(
                f"Model expects an added time embedding vector of length {expected_add_embed_dim}, but a vector of {passed_add_embed_dim} was created. The model has an incorrect config. Please check `unet.config.time_embedding_type` and `text_encoder_2.config.projection_dim`."
            )

        add_time_ids = torch.tensor([add_time_ids], dtype=dtype)
        add_neg_time_ids = torch.tensor([add_neg_time_ids], dtype=dtype)

        return add_time_ids, add_neg_time_ids

    # Copied from diffusers.pipelines.stable_diffusion.pipeline_stable_diffusion_upscale.StableDiffusionUpscalePipeline.upcast_vae
    def upcast_vae(self):
        dtype = self.vae.dtype
        self.vae.to(dtype=torch.float32)
        use_torch_2_0_or_xformers = isinstance(
            self.vae.decoder.mid_block.attentions[0].processor,
            (
                AttnProcessor2_0,
                XFormersAttnProcessor,
                LoRAXFormersAttnProcessor,
                LoRAAttnProcessor2_0,
            ),
        )
        # if xformers or torch_2_0 is used attention block does not need
        # to be in float32 which can save lots of memory
        if use_torch_2_0_or_xformers:
            self.vae.post_quant_conv.to(dtype)
            self.vae.decoder.conv_in.to(dtype)
            self.vae.decoder.mid_block.to(dtype)

    # Copied from diffusers.pipelines.stable_diffusion.pipeline_stable_diffusion.StableDiffusionPipeline.enable_freeu
    def enable_freeu(self, s1: float, s2: float, b1: float, b2: float):
        r"""Enables the FreeU mechanism as in https://arxiv.org/abs/2309.11497.

        The suffixes after the scaling factors represent the stages where they are being applied.

        Please refer to the [official repository](https://github.com/ChenyangSi/FreeU) for combinations of the values
        that are known to work well for different pipelines such as Stable Diffusion v1, v2, and Stable Diffusion XL.

        Args:
            s1 (`float`):
                Scaling factor for stage 1 to attenuate the contributions of the skip features. This is done to
                mitigate "oversmoothing effect" in the enhanced denoising process.
            s2 (`float`):
                Scaling factor for stage 2 to attenuate the contributions of the skip features. This is done to
                mitigate "oversmoothing effect" in the enhanced denoising process.
            b1 (`float`): Scaling factor for stage 1 to amplify the contributions of backbone features.
            b2 (`float`): Scaling factor for stage 2 to amplify the contributions of backbone features.
        """
        if not hasattr(self, "unet"):
            raise ValueError("The pipeline must have `unet` for using FreeU.")
        self.unet.enable_freeu(s1=s1, s2=s2, b1=b1, b2=b2)

    # Copied from diffusers.pipelines.stable_diffusion.pipeline_stable_diffusion.StableDiffusionPipeline.disable_freeu
    def disable_freeu(self):
        """Disables the FreeU mechanism if enabled."""
        self.unet.disable_freeu()

    @torch.no_grad()
    @replace_example_docstring(EXAMPLE_DOC_STRING)
    def __call__(
        self,
        prompt: Union[str, List[str]] = None,
        prompt_2: Optional[Union[str, List[str]]] = None,
        image: PipelineImageInput = None,
        strength: float = 0.3,
        num_inference_steps: int = 50,
        denoising_start: Optional[float] = None,
        denoising_end: Optional[float] = None,
        guidance_scale: float = 5.0,
        negative_prompt: Optional[Union[str, List[str]]] = None,
        negative_prompt_2: Optional[Union[str, List[str]]] = None,
        num_images_per_prompt: Optional[int] = 1,
        eta: float = 0.0,
        generator: Optional[Union[torch.Generator, List[torch.Generator]]] = None,
        latents: Optional[torch.FloatTensor] = None,
        prompt_embeds: Optional[torch.FloatTensor] = None,
        negative_prompt_embeds: Optional[torch.FloatTensor] = None,
        pooled_prompt_embeds: Optional[torch.FloatTensor] = None,
        negative_pooled_prompt_embeds: Optional[torch.FloatTensor] = None,
        output_type: Optional[str] = "pil",
        return_dict: bool = True,
        callback: Optional[Callable[[int, int, torch.FloatTensor], None]] = None,
        callback_steps: int = 1,
        cross_attention_kwargs: Optional[Dict[str, Any]] = None,
        guidance_rescale: float = 0.0,
        original_size: Tuple[int, int] = None,
        crops_coords_top_left: Tuple[int, int] = (0, 0),
        target_size: Tuple[int, int] = None,
        negative_original_size: Optional[Tuple[int, int]] = None,
        negative_crops_coords_top_left: Tuple[int, int] = (0, 0),
        negative_target_size: Optional[Tuple[int, int]] = None,
        aesthetic_score: float = 6.0,
        negative_aesthetic_score: float = 2.5,
        clip_skip: Optional[int] = None,
    ):
        r"""
        Function invoked when calling the pipeline for generation.

        Args:
            prompt (`str` or `List[str]`, *optional*):
                The prompt or prompts to guide the image generation. If not defined, one has to pass `prompt_embeds`.
                instead.
            prompt_2 (`str` or `List[str]`, *optional*):
                The prompt or prompts to be sent to the `tokenizer_2` and `text_encoder_2`. If not defined, `prompt` is
                used in both text-encoders
            image (`torch.FloatTensor` or `PIL.Image.Image` or `np.ndarray` or `List[torch.FloatTensor]` or `List[PIL.Image.Image]` or `List[np.ndarray]`):
                The image(s) to modify with the pipeline.
            strength (`float`, *optional*, defaults to 0.3):
                Indicates extent to transform the reference `image`. Must be between 0 and 1. `image` is used as a
                starting point and more noise is added the higher the `strength`. The number of denoising steps depends
                on the amount of noise initially added. When `strength` is 1, added noise is maximum and the denoising
                process runs for the full number of iterations specified in `num_inference_steps`. A value of 1
                essentially ignores `image`.
            num_inference_steps (`int`, *optional*, defaults to 50):
                The number of denoising steps. More denoising steps usually lead to a higher quality image at the
                expense of slower inference.
            denoising_start (`float`, *optional*):
                When specified, indicates the fraction (between 0.0 and 1.0) of the total denoising process to be
                bypassed before it is initiated. Consequently, the initial part of the denoising process is skipped and
                it is assumed that the passed `image` is a partly denoised image. Note that when this is specified,
                strength will be ignored. The `denoising_start` parameter is particularly beneficial when this pipeline
                is integrated into a "Mixture of Denoisers" multi-pipeline setup, as detailed in [**Refine Image
                Quality**](https://huggingface.co/docs/diffusers/using-diffusers/sdxl#refine-image-quality).
            denoising_end (`float`, *optional*):
                When specified, determines the fraction (between 0.0 and 1.0) of the total denoising process to be
                completed before it is intentionally prematurely terminated. As a result, the returned sample will
                still retain a substantial amount of noise (ca. final 20% of timesteps still needed) and should be
                denoised by a successor pipeline that has `denoising_start` set to 0.8 so that it only denoises the
                final 20% of the scheduler. The denoising_end parameter should ideally be utilized when this pipeline
<<<<<<< HEAD
                forms a part of a "Mixture of Denoisers" multi-pipeline setup, as elaborated in [**Refining the Image
                Output**](https://huggingface.co/docs/diffusers/api/pipelines/stable_diffusion/stable_diffusion_xl#refining-the-image-output).
            guidance_scale (`float`, *optional*, defaults to 5.0):
=======
                forms a part of a "Mixture of Denoisers" multi-pipeline setup, as elaborated in [**Refine Image
                Quality**](https://huggingface.co/docs/diffusers/using-diffusers/sdxl#refine-image-quality).
            guidance_scale (`float`, *optional*, defaults to 7.5):
>>>>>>> 85dccab7
                Guidance scale as defined in [Classifier-Free Diffusion Guidance](https://arxiv.org/abs/2207.12598).
                `guidance_scale` is defined as `w` of equation 2. of [Imagen
                Paper](https://arxiv.org/pdf/2205.11487.pdf). Guidance scale is enabled by setting `guidance_scale >
                1`. Higher guidance scale encourages to generate images that are closely linked to the text `prompt`,
                usually at the expense of lower image quality.
            negative_prompt (`str` or `List[str]`, *optional*):
                The prompt or prompts not to guide the image generation. If not defined, one has to pass
                `negative_prompt_embeds` instead. Ignored when not using guidance (i.e., ignored if `guidance_scale` is
                less than `1`).
            negative_prompt_2 (`str` or `List[str]`, *optional*):
                The prompt or prompts not to guide the image generation to be sent to `tokenizer_2` and
                `text_encoder_2`. If not defined, `negative_prompt` is used in both text-encoders
            num_images_per_prompt (`int`, *optional*, defaults to 1):
                The number of images to generate per prompt.
            eta (`float`, *optional*, defaults to 0.0):
                Corresponds to parameter eta (η) in the DDIM paper: https://arxiv.org/abs/2010.02502. Only applies to
                [`schedulers.DDIMScheduler`], will be ignored for others.
            generator (`torch.Generator` or `List[torch.Generator]`, *optional*):
                One or a list of [torch generator(s)](https://pytorch.org/docs/stable/generated/torch.Generator.html)
                to make generation deterministic.
            latents (`torch.FloatTensor`, *optional*):
                Pre-generated noisy latents, sampled from a Gaussian distribution, to be used as inputs for image
                generation. Can be used to tweak the same generation with different prompts. If not provided, a latents
                tensor will ge generated by sampling using the supplied random `generator`.
            prompt_embeds (`torch.FloatTensor`, *optional*):
                Pre-generated text embeddings. Can be used to easily tweak text inputs, *e.g.* prompt weighting. If not
                provided, text embeddings will be generated from `prompt` input argument.
            negative_prompt_embeds (`torch.FloatTensor`, *optional*):
                Pre-generated negative text embeddings. Can be used to easily tweak text inputs, *e.g.* prompt
                weighting. If not provided, negative_prompt_embeds will be generated from `negative_prompt` input
                argument.
            pooled_prompt_embeds (`torch.FloatTensor`, *optional*):
                Pre-generated pooled text embeddings. Can be used to easily tweak text inputs, *e.g.* prompt weighting.
                If not provided, pooled text embeddings will be generated from `prompt` input argument.
            negative_pooled_prompt_embeds (`torch.FloatTensor`, *optional*):
                Pre-generated negative pooled text embeddings. Can be used to easily tweak text inputs, *e.g.* prompt
                weighting. If not provided, pooled negative_prompt_embeds will be generated from `negative_prompt`
                input argument.
            output_type (`str`, *optional*, defaults to `"pil"`):
                The output format of the generate image. Choose between
                [PIL](https://pillow.readthedocs.io/en/stable/): `PIL.Image.Image` or `np.array`.
            return_dict (`bool`, *optional*, defaults to `True`):
                Whether or not to return a [`~pipelines.stable_diffusion.StableDiffusionXLPipelineOutput`] instead of a
                plain tuple.
            callback (`Callable`, *optional*):
                A function that will be called every `callback_steps` steps during inference. The function will be
                called with the following arguments: `callback(step: int, timestep: int, latents: torch.FloatTensor)`.
            callback_steps (`int`, *optional*, defaults to 1):
                The frequency at which the `callback` function will be called. If not specified, the callback will be
                called at every step.
            cross_attention_kwargs (`dict`, *optional*):
                A kwargs dictionary that if specified is passed along to the `AttentionProcessor` as defined under
                `self.processor` in
                [diffusers.models.attention_processor](https://github.com/huggingface/diffusers/blob/main/src/diffusers/models/attention_processor.py).
            guidance_rescale (`float`, *optional*, defaults to 0.0):
                Guidance rescale factor proposed by [Common Diffusion Noise Schedules and Sample Steps are
                Flawed](https://arxiv.org/pdf/2305.08891.pdf) `guidance_scale` is defined as `φ` in equation 16. of
                [Common Diffusion Noise Schedules and Sample Steps are Flawed](https://arxiv.org/pdf/2305.08891.pdf).
                Guidance rescale factor should fix overexposure when using zero terminal SNR.
            original_size (`Tuple[int]`, *optional*, defaults to (1024, 1024)):
                If `original_size` is not the same as `target_size` the image will appear to be down- or upsampled.
                `original_size` defaults to `(height, width)` if not specified. Part of SDXL's micro-conditioning as
                explained in section 2.2 of
                [https://huggingface.co/papers/2307.01952](https://huggingface.co/papers/2307.01952).
            crops_coords_top_left (`Tuple[int]`, *optional*, defaults to (0, 0)):
                `crops_coords_top_left` can be used to generate an image that appears to be "cropped" from the position
                `crops_coords_top_left` downwards. Favorable, well-centered images are usually achieved by setting
                `crops_coords_top_left` to (0, 0). Part of SDXL's micro-conditioning as explained in section 2.2 of
                [https://huggingface.co/papers/2307.01952](https://huggingface.co/papers/2307.01952).
            target_size (`Tuple[int]`, *optional*, defaults to (1024, 1024)):
                For most cases, `target_size` should be set to the desired height and width of the generated image. If
                not specified it will default to `(height, width)`. Part of SDXL's micro-conditioning as explained in
                section 2.2 of [https://huggingface.co/papers/2307.01952](https://huggingface.co/papers/2307.01952).
            negative_original_size (`Tuple[int]`, *optional*, defaults to (1024, 1024)):
                To negatively condition the generation process based on a specific image resolution. Part of SDXL's
                micro-conditioning as explained in section 2.2 of
                [https://huggingface.co/papers/2307.01952](https://huggingface.co/papers/2307.01952). For more
                information, refer to this issue thread: https://github.com/huggingface/diffusers/issues/4208.
            negative_crops_coords_top_left (`Tuple[int]`, *optional*, defaults to (0, 0)):
                To negatively condition the generation process based on a specific crop coordinates. Part of SDXL's
                micro-conditioning as explained in section 2.2 of
                [https://huggingface.co/papers/2307.01952](https://huggingface.co/papers/2307.01952). For more
                information, refer to this issue thread: https://github.com/huggingface/diffusers/issues/4208.
            negative_target_size (`Tuple[int]`, *optional*, defaults to (1024, 1024)):
                To negatively condition the generation process based on a target image resolution. It should be as same
                as the `target_size` for most cases. Part of SDXL's micro-conditioning as explained in section 2.2 of
                [https://huggingface.co/papers/2307.01952](https://huggingface.co/papers/2307.01952). For more
                information, refer to this issue thread: https://github.com/huggingface/diffusers/issues/4208.
            aesthetic_score (`float`, *optional*, defaults to 6.0):
                Used to simulate an aesthetic score of the generated image by influencing the positive text condition.
                Part of SDXL's micro-conditioning as explained in section 2.2 of
                [https://huggingface.co/papers/2307.01952](https://huggingface.co/papers/2307.01952).
            negative_aesthetic_score (`float`, *optional*, defaults to 2.5):
                Part of SDXL's micro-conditioning as explained in section 2.2 of
                [https://huggingface.co/papers/2307.01952](https://huggingface.co/papers/2307.01952). Can be used to
                simulate an aesthetic score of the generated image by influencing the negative text condition.
            clip_skip (`int`, *optional*):
                Number of layers to be skipped from CLIP while computing the prompt embeddings. A value of 1 means that
                the output of the pre-final layer will be used for computing the prompt embeddings.

        Examples:

        Returns:
            [`~pipelines.stable_diffusion.StableDiffusionXLPipelineOutput`] or `tuple`:
            [`~pipelines.stable_diffusion.StableDiffusionXLPipelineOutput`] if `return_dict` is True, otherwise a
            `tuple. When returning a tuple, the first element is a list with the generated images.
        """
        # 1. Check inputs. Raise error if not correct
        self.check_inputs(
            prompt,
            prompt_2,
            strength,
            num_inference_steps,
            callback_steps,
            negative_prompt,
            negative_prompt_2,
            prompt_embeds,
            negative_prompt_embeds,
        )

        # 2. Define call parameters
        if prompt is not None and isinstance(prompt, str):
            batch_size = 1
        elif prompt is not None and isinstance(prompt, list):
            batch_size = len(prompt)
        else:
            batch_size = prompt_embeds.shape[0]

        device = self._execution_device

        # here `guidance_scale` is defined analog to the guidance weight `w` of equation (2)
        # of the Imagen paper: https://arxiv.org/pdf/2205.11487.pdf . `guidance_scale = 1`
        # corresponds to doing no classifier free guidance.
        do_classifier_free_guidance = guidance_scale > 1.0

        # 3. Encode input prompt
        text_encoder_lora_scale = (
            cross_attention_kwargs.get("scale", None) if cross_attention_kwargs is not None else None
        )
        (
            prompt_embeds,
            negative_prompt_embeds,
            pooled_prompt_embeds,
            negative_pooled_prompt_embeds,
        ) = self.encode_prompt(
            prompt=prompt,
            prompt_2=prompt_2,
            device=device,
            num_images_per_prompt=num_images_per_prompt,
            do_classifier_free_guidance=do_classifier_free_guidance,
            negative_prompt=negative_prompt,
            negative_prompt_2=negative_prompt_2,
            prompt_embeds=prompt_embeds,
            negative_prompt_embeds=negative_prompt_embeds,
            pooled_prompt_embeds=pooled_prompt_embeds,
            negative_pooled_prompt_embeds=negative_pooled_prompt_embeds,
            lora_scale=text_encoder_lora_scale,
            clip_skip=clip_skip,
        )

        # 4. Preprocess image
        image = self.image_processor.preprocess(image)

        # 5. Prepare timesteps
        def denoising_value_valid(dnv):
            return isinstance(denoising_end, float) and 0 < dnv < 1

        self.scheduler.set_timesteps(num_inference_steps, device=device)
        timesteps, num_inference_steps = self.get_timesteps(
            num_inference_steps, strength, device, denoising_start=denoising_start if denoising_value_valid else None
        )
        latent_timestep = timesteps[:1].repeat(batch_size * num_images_per_prompt)

        add_noise = True if denoising_start is None else False
        # 6. Prepare latent variables
        latents = self.prepare_latents(
            image,
            latent_timestep,
            batch_size,
            num_images_per_prompt,
            prompt_embeds.dtype,
            device,
            generator,
            add_noise,
        )
        # 7. Prepare extra step kwargs.
        extra_step_kwargs = self.prepare_extra_step_kwargs(generator, eta)

        height, width = latents.shape[-2:]
        height = height * self.vae_scale_factor
        width = width * self.vae_scale_factor

        original_size = original_size or (height, width)
        target_size = target_size or (height, width)

        # 8. Prepare added time ids & embeddings
        if negative_original_size is None:
            negative_original_size = original_size
        if negative_target_size is None:
            negative_target_size = target_size

        add_text_embeds = pooled_prompt_embeds
        if self.text_encoder_2 is None:
            text_encoder_projection_dim = int(pooled_prompt_embeds.shape[-1])
        else:
            text_encoder_projection_dim = self.text_encoder_2.config.projection_dim

        add_time_ids, add_neg_time_ids = self._get_add_time_ids(
            original_size,
            crops_coords_top_left,
            target_size,
            aesthetic_score,
            negative_aesthetic_score,
            negative_original_size,
            negative_crops_coords_top_left,
            negative_target_size,
            dtype=prompt_embeds.dtype,
            text_encoder_projection_dim=text_encoder_projection_dim,
        )
        add_time_ids = add_time_ids.repeat(batch_size * num_images_per_prompt, 1)

        if do_classifier_free_guidance:
            prompt_embeds = torch.cat([negative_prompt_embeds, prompt_embeds], dim=0)
            add_text_embeds = torch.cat([negative_pooled_prompt_embeds, add_text_embeds], dim=0)
            add_neg_time_ids = add_neg_time_ids.repeat(batch_size * num_images_per_prompt, 1)
            add_time_ids = torch.cat([add_neg_time_ids, add_time_ids], dim=0)

        prompt_embeds = prompt_embeds.to(device)
        add_text_embeds = add_text_embeds.to(device)
        add_time_ids = add_time_ids.to(device)

        # 9. Denoising loop
        num_warmup_steps = max(len(timesteps) - num_inference_steps * self.scheduler.order, 0)

        # 9.1 Apply denoising_end
        if (
            denoising_end is not None
            and denoising_start is not None
            and denoising_value_valid(denoising_end)
            and denoising_value_valid(denoising_start)
            and denoising_start >= denoising_end
        ):
            raise ValueError(
                f"`denoising_start`: {denoising_start} cannot be larger than or equal to `denoising_end`: "
                + f" {denoising_end} when using type float."
            )
        elif denoising_end is not None and denoising_value_valid(denoising_end):
            discrete_timestep_cutoff = int(
                round(
                    self.scheduler.config.num_train_timesteps
                    - (denoising_end * self.scheduler.config.num_train_timesteps)
                )
            )
            num_inference_steps = len(list(filter(lambda ts: ts >= discrete_timestep_cutoff, timesteps)))
            timesteps = timesteps[:num_inference_steps]

        with self.progress_bar(total=num_inference_steps) as progress_bar:
            for i, t in enumerate(timesteps):
                # expand the latents if we are doing classifier free guidance
                latent_model_input = torch.cat([latents] * 2) if do_classifier_free_guidance else latents

                latent_model_input = self.scheduler.scale_model_input(latent_model_input, t)

                # predict the noise residual
                added_cond_kwargs = {"text_embeds": add_text_embeds, "time_ids": add_time_ids}
                noise_pred = self.unet(
                    latent_model_input,
                    t,
                    encoder_hidden_states=prompt_embeds,
                    cross_attention_kwargs=cross_attention_kwargs,
                    added_cond_kwargs=added_cond_kwargs,
                    return_dict=False,
                )[0]

                # perform guidance
                if do_classifier_free_guidance:
                    noise_pred_uncond, noise_pred_text = noise_pred.chunk(2)
                    noise_pred = noise_pred_uncond + guidance_scale * (noise_pred_text - noise_pred_uncond)

                if do_classifier_free_guidance and guidance_rescale > 0.0:
                    # Based on 3.4. in https://arxiv.org/pdf/2305.08891.pdf
                    noise_pred = rescale_noise_cfg(noise_pred, noise_pred_text, guidance_rescale=guidance_rescale)

                # compute the previous noisy sample x_t -> x_t-1
                latents = self.scheduler.step(noise_pred, t, latents, **extra_step_kwargs, return_dict=False)[0]

                # call the callback, if provided
                if i == len(timesteps) - 1 or ((i + 1) > num_warmup_steps and (i + 1) % self.scheduler.order == 0):
                    progress_bar.update()
                    if callback is not None and i % callback_steps == 0:
                        step_idx = i // getattr(self.scheduler, "order", 1)
                        callback(step_idx, t, latents)

                if XLA_AVAILABLE:
                    xm.mark_step()

        if not output_type == "latent":
            # make sure the VAE is in float32 mode, as it overflows in float16
            needs_upcasting = self.vae.dtype == torch.float16 and self.vae.config.force_upcast

            if needs_upcasting:
                self.upcast_vae()
                latents = latents.to(next(iter(self.vae.post_quant_conv.parameters())).dtype)

            image = self.vae.decode(latents / self.vae.config.scaling_factor, return_dict=False)[0]

            # cast back to fp16 if needed
            if needs_upcasting:
                self.vae.to(dtype=torch.float16)
        else:
            image = latents
            return StableDiffusionXLPipelineOutput(images=image)

        # apply watermark if available
        if self.watermark is not None:
            image = self.watermark.apply_watermark(image)

        image = self.image_processor.postprocess(image, output_type=output_type)

        # Offload all models
        self.maybe_free_model_hooks()

        if not return_dict:
            return (image,)

        return StableDiffusionXLPipelineOutput(images=image)<|MERGE_RESOLUTION|>--- conflicted
+++ resolved
@@ -796,15 +796,9 @@
                 still retain a substantial amount of noise (ca. final 20% of timesteps still needed) and should be
                 denoised by a successor pipeline that has `denoising_start` set to 0.8 so that it only denoises the
                 final 20% of the scheduler. The denoising_end parameter should ideally be utilized when this pipeline
-<<<<<<< HEAD
-                forms a part of a "Mixture of Denoisers" multi-pipeline setup, as elaborated in [**Refining the Image
-                Output**](https://huggingface.co/docs/diffusers/api/pipelines/stable_diffusion/stable_diffusion_xl#refining-the-image-output).
-            guidance_scale (`float`, *optional*, defaults to 5.0):
-=======
                 forms a part of a "Mixture of Denoisers" multi-pipeline setup, as elaborated in [**Refine Image
                 Quality**](https://huggingface.co/docs/diffusers/using-diffusers/sdxl#refine-image-quality).
-            guidance_scale (`float`, *optional*, defaults to 7.5):
->>>>>>> 85dccab7
+            guidance_scale (`float`, *optional*, defaults to 5.0):
                 Guidance scale as defined in [Classifier-Free Diffusion Guidance](https://arxiv.org/abs/2207.12598).
                 `guidance_scale` is defined as `w` of equation 2. of [Imagen
                 Paper](https://arxiv.org/pdf/2205.11487.pdf). Guidance scale is enabled by setting `guidance_scale >
