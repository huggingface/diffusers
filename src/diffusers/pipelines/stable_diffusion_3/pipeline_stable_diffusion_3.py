--- conflicted
+++ resolved
@@ -790,16 +790,11 @@
         callback_on_step_end_tensor_inputs: List[str] = ["latents"],
         max_sequence_length: int = 256,
         skip_guidance_layers: List[int] = None,
-<<<<<<< HEAD
         skip_layer_guidance_scale: float = 2.8,
         skip_layer_guidance_stop: float = 0.2,
         skip_layer_guidance_start: float = 0.01,
-=======
-        skip_layer_guidance_scale: int = 2.8,
-        skip_layer_guidance_stop: int = 0.2,
-        skip_layer_guidance_start: int = 0.01,
         mu: Optional[float] = None,
->>>>>>> 5ed761a6
+
     ):
         r"""
         Function invoked when calling the pipeline for generation.
@@ -999,19 +994,6 @@
             latents,
         )
 
-<<<<<<< HEAD
-        # 6. Prepare image embeddings
-        if (ip_adapter_image is not None and self.is_ip_adapter_active) or ip_adapter_image_embeds is not None:
-            ip_adapter_image_embeds = self.prepare_ip_adapter_image_embeds(
-                ip_adapter_image,
-                ip_adapter_image_embeds,
-                device,
-                batch_size * num_images_per_prompt,
-                self.do_classifier_free_guidance,
-            )
-
-        # 7. Denoising loop
-=======
         # 5. Prepare timesteps
         scheduler_kwargs = {}
         if self.scheduler.config.get("use_dynamic_shifting", None) and mu is None:
@@ -1039,8 +1021,18 @@
         num_warmup_steps = max(len(timesteps) - num_inference_steps * self.scheduler.order, 0)
         self._num_timesteps = len(timesteps)
 
-        # 6. Denoising loop
->>>>>>> 5ed761a6
+        # 6. Prepare image embeddings
+        if (ip_adapter_image is not None and self.is_ip_adapter_active) or ip_adapter_image_embeds is not None:
+            ip_adapter_image_embeds = self.prepare_ip_adapter_image_embeds(
+                ip_adapter_image,
+                ip_adapter_image_embeds,
+                device,
+                batch_size * num_images_per_prompt,
+                self.do_classifier_free_guidance,
+            )
+
+        # 7. Denoising loop
+
         with self.progress_bar(total=num_inference_steps) as progress_bar:
             for i, t in enumerate(timesteps):
                 if self.interrupt:
