--- conflicted
+++ resolved
@@ -763,12 +763,10 @@
                 if i == len(timesteps) - 1 or ((i + 1) > num_warmup_steps and (i + 1) % self.scheduler.order == 0):
                     progress_bar.update()
 
-<<<<<<< HEAD
-        self._current_timestep = None
-=======
                 if XLA_AVAILABLE:
                     xm.mark_step()
->>>>>>> edb8c1bc
+
+        self._current_timestep = None
 
         if not output_type == "latent":
             # Discard any padding frames that were added for CogVideoX 1.5
