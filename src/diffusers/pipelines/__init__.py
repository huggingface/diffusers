--- conflicted
+++ resolved
@@ -50,9 +50,7 @@
         StableDiffusionInpaintPipeline,
         StableDiffusionInpaintPipelineLegacy,
         StableDiffusionPipeline,
-<<<<<<< HEAD
         StableDiffusionRepaintPipeline,
-=======
         StableDiffusionUpscalePipeline,
     )
     from .stable_diffusion_safe import StableDiffusionPipelineSafe
@@ -61,7 +59,6 @@
         VersatileDiffusionImageVariationPipeline,
         VersatileDiffusionPipeline,
         VersatileDiffusionTextToImagePipeline,
->>>>>>> 3faf204c
     )
     from .vq_diffusion import VQDiffusionPipeline
 
