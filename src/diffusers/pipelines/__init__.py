from ..utils import (
    OptionalDependencyNotAvailable,
    _LazyModule,
    get_objects_from_module,
    is_flax_available,
    is_k_diffusion_available,
    is_librosa_available,
    is_note_seq_available,
    is_onnx_available,
    is_torch_available,
    is_transformers_available,
)


# These modules contain pipelines from multiple libraries/frameworks
_import_structure = {"stable_diffusion": [], "latent_diffusion": [], "controlnet": []}
_dummy_objects = {}

try:
    if not is_torch_available():
        raise OptionalDependencyNotAvailable()
except OptionalDependencyNotAvailable:
    from ..utils import dummy_pt_objects  # noqa F403

    _dummy_objects.update(get_objects_from_module(dummy_pt_objects))

else:
    _import_structure["auto_pipeline"] = [
        "AutoPipelineForImage2Image",
        "AutoPipelineForInpainting",
        "AutoPipelineForText2Image",
    ]
    _import_structure["consistency_models"] = ["ConsistencyModelPipeline"]
    _import_structure["dance_diffusion"] = ["DanceDiffusionPipeline"]
    _import_structure["ddim"] = ["DDIMPipeline"]
    _import_structure["ddpm"] = ["DDPMPipeline"]
    _import_structure["dit"] = ["DiTPipeline"]
    _import_structure["latent_diffusion"].extend(["LDMSuperResolutionPipeline"])
    _import_structure["latent_diffusion_uncond"] = ["LDMPipeline"]
    _import_structure["pipeline_utils"] = ["AudioPipelineOutput", "DiffusionPipeline", "ImagePipelineOutput"]
    _import_structure["pndm"] = ["PNDMPipeline"]
    _import_structure["repaint"] = ["RePaintPipeline"]
    _import_structure["score_sde_ve"] = ["ScoreSdeVePipeline"]
    _import_structure["stochastic_karras_ve"] = ["KarrasVePipeline"]

try:
    if not (is_torch_available() and is_librosa_available()):
        raise OptionalDependencyNotAvailable()
except OptionalDependencyNotAvailable:
    from ..utils import dummy_torch_and_librosa_objects  # noqa F403

    _dummy_objects.update(get_objects_from_module(dummy_torch_and_librosa_objects))

else:
    _import_structure["audio_diffusion"] = ["AudioDiffusionPipeline", "Mel"]

try:
    if not (is_torch_available() and is_transformers_available()):
        raise OptionalDependencyNotAvailable()
except OptionalDependencyNotAvailable:
    from ..utils import dummy_torch_and_transformers_objects  # noqa F403

    _dummy_objects.update(get_objects_from_module(dummy_torch_and_transformers_objects))

else:
    _import_structure["alt_diffusion"] = ["AltDiffusionImg2ImgPipeline", "AltDiffusionPipeline"]
    _import_structure["audioldm"] = ["AudioLDMPipeline"]
    _import_structure["audioldm2"] = ["AudioLDM2Pipeline", "AudioLDM2ProjectionModel", "AudioLDM2UNet2DConditionModel"]
    _import_structure["controlnet"].extend(
        [
            "StableDiffusionControlNetImg2ImgPipeline",
            "StableDiffusionControlNetInpaintPipeline",
            "StableDiffusionControlNetPipeline",
            "StableDiffusionXLControlNetImg2ImgPipeline",
            "StableDiffusionXLControlNetInpaintPipeline",
            "StableDiffusionXLControlNetPipeline",
        ]
    )
    _import_structure["deepfloyd_if"] = [
        "IFImg2ImgPipeline",
        "IFImg2ImgSuperResolutionPipeline",
        "IFInpaintingPipeline",
        "IFInpaintingSuperResolutionPipeline",
        "IFPipeline",
        "IFSuperResolutionPipeline",
    ]
    _import_structure["kandinsky"] = [
        "KandinskyCombinedPipeline",
        "KandinskyImg2ImgCombinedPipeline",
        "KandinskyImg2ImgPipeline",
        "KandinskyInpaintCombinedPipeline",
        "KandinskyInpaintPipeline",
        "KandinskyPipeline",
        "KandinskyPriorPipeline",
    ]
    _import_structure["kandinsky2_2"] = [
        "KandinskyV22CombinedPipeline",
        "KandinskyV22ControlnetImg2ImgPipeline",
        "KandinskyV22ControlnetPipeline",
        "KandinskyV22Img2ImgCombinedPipeline",
        "KandinskyV22Img2ImgPipeline",
        "KandinskyV22InpaintCombinedPipeline",
        "KandinskyV22InpaintPipeline",
        "KandinskyV22Pipeline",
        "KandinskyV22PriorEmb2EmbPipeline",
        "KandinskyV22PriorPipeline",
    ]
    _import_structure["latent_diffusion"].extend(["LDMTextToImagePipeline"])
    _import_structure["musicldm"] = ["MusicLDMPipeline"]
    _import_structure["paint_by_example"] = ["PaintByExamplePipeline"]
    _import_structure["semantic_stable_diffusion"] = ["SemanticStableDiffusionPipeline"]
    _import_structure["shap_e"] = ["ShapEImg2ImgPipeline", "ShapEPipeline"]
    _import_structure["stable_diffusion"].extend(
        [
            "CycleDiffusionPipeline",
            "StableDiffusionAttendAndExcitePipeline",
            "StableDiffusionDepth2ImgPipeline",
            "StableDiffusionDiffEditPipeline",
            "StableDiffusionGLIGENPipeline",
            "StableDiffusionImageVariationPipeline",
            "StableDiffusionImg2ImgPipeline",
            "StableDiffusionInpaintPipeline",
            "StableDiffusionInpaintPipelineLegacy",
            "StableDiffusionInstructPix2PixPipeline",
            "StableDiffusionLatentUpscalePipeline",
            "StableDiffusionLDM3DPipeline",
            "StableDiffusionModelEditingPipeline",
            "StableDiffusionPanoramaPipeline",
            "StableDiffusionParadigmsPipeline",
            "StableDiffusionPipeline",
            "StableDiffusionPix2PixZeroPipeline",
            "StableDiffusionSAGPipeline",
            "StableDiffusionUpscalePipeline",
            "StableUnCLIPImg2ImgPipeline",
            "StableUnCLIPPipeline",
            "StableDiffusionGLIGENTextImagePipeline",
            "StableDiffusionGLIGENPipeline",
        ]
    )
<<<<<<< HEAD
    _import_structure["stable_diffusion_safe"] = ["StableDiffusionPipelineSafe"]
    _import_structure["stable_diffusion_xl"] = [
        "StableDiffusionXLImg2ImgPipeline",
        "StableDiffusionXLInpaintPipeline",
        "StableDiffusionXLInstructPix2PixPipeline",
        "StableDiffusionXLPipeline",
    ]
    _import_structure["t2i_adapter"] = ["StableDiffusionAdapterPipeline", "StableDiffusionXLAdapterPipeline"]
    _import_structure["text_to_video_synthesis"] = [
        "TextToVideoSDPipeline",
        "TextToVideoZeroPipeline",
        "VideoToVideoSDPipeline",
    ]
    _import_structure["unclip"] = ["UnCLIPImageVariationPipeline", "UnCLIPPipeline"]
    _import_structure["unidiffuser"] = [
        "ImageTextPipelineOutput",
        "UniDiffuserModel",
        "UniDiffuserPipeline",
        "UniDiffuserTextDecoder",
    ]
    _import_structure["versatile_diffusion"] = [
        "VersatileDiffusionDualGuidedPipeline",
        "VersatileDiffusionImageVariationPipeline",
        "VersatileDiffusionPipeline",
        "VersatileDiffusionTextToImagePipeline",
    ]
    _import_structure["vq_diffusion"] = ["VQDiffusionPipeline"]
=======
    from .kandinsky2_2 import (
        KandinskyV22CombinedPipeline,
        KandinskyV22ControlnetImg2ImgPipeline,
        KandinskyV22ControlnetPipeline,
        KandinskyV22Img2ImgCombinedPipeline,
        KandinskyV22Img2ImgPipeline,
        KandinskyV22InpaintCombinedPipeline,
        KandinskyV22InpaintPipeline,
        KandinskyV22Pipeline,
        KandinskyV22PriorEmb2EmbPipeline,
        KandinskyV22PriorPipeline,
    )
    from .latent_diffusion import LDMTextToImagePipeline
    from .musicldm import MusicLDMPipeline
    from .paint_by_example import PaintByExamplePipeline
    from .semantic_stable_diffusion import SemanticStableDiffusionPipeline
    from .shap_e import ShapEImg2ImgPipeline, ShapEPipeline
    from .stable_diffusion import (
        CycleDiffusionPipeline,
        StableDiffusionAttendAndExcitePipeline,
        StableDiffusionDepth2ImgPipeline,
        StableDiffusionDiffEditPipeline,
        StableDiffusionGLIGENPipeline,
        StableDiffusionGLIGENTextImagePipeline,
        StableDiffusionImageVariationPipeline,
        StableDiffusionImg2ImgPipeline,
        StableDiffusionInpaintPipeline,
        StableDiffusionInpaintPipelineLegacy,
        StableDiffusionInstructPix2PixPipeline,
        StableDiffusionLatentUpscalePipeline,
        StableDiffusionLDM3DPipeline,
        StableDiffusionModelEditingPipeline,
        StableDiffusionPanoramaPipeline,
        StableDiffusionParadigmsPipeline,
        StableDiffusionPipeline,
        StableDiffusionPix2PixZeroPipeline,
        StableDiffusionSAGPipeline,
        StableDiffusionUpscalePipeline,
        StableUnCLIPImg2ImgPipeline,
        StableUnCLIPPipeline,
    )
    from .stable_diffusion.clip_image_project_model import CLIPImageProjection
    from .stable_diffusion_safe import StableDiffusionPipelineSafe
    from .stable_diffusion_xl import (
        StableDiffusionXLImg2ImgPipeline,
        StableDiffusionXLInpaintPipeline,
        StableDiffusionXLInstructPix2PixPipeline,
        StableDiffusionXLPipeline,
    )
    from .t2i_adapter import StableDiffusionAdapterPipeline, StableDiffusionXLAdapterPipeline
    from .text_to_video_synthesis import TextToVideoSDPipeline, TextToVideoZeroPipeline, VideoToVideoSDPipeline
    from .unclip import UnCLIPImageVariationPipeline, UnCLIPPipeline
    from .unidiffuser import ImageTextPipelineOutput, UniDiffuserModel, UniDiffuserPipeline, UniDiffuserTextDecoder
    from .versatile_diffusion import (
        VersatileDiffusionDualGuidedPipeline,
        VersatileDiffusionImageVariationPipeline,
        VersatileDiffusionPipeline,
        VersatileDiffusionTextToImagePipeline,
    )
    from .vq_diffusion import VQDiffusionPipeline
    from .wuerstchen import WuerstchenCombinedPipeline, WuerstchenDecoderPipeline, WuerstchenPriorPipeline
>>>>>>> 541bb6ee


try:
    if not is_onnx_available():
        raise OptionalDependencyNotAvailable()
except OptionalDependencyNotAvailable:
    from ..utils import dummy_onnx_objects  # noqa F403

    _dummy_objects.update(get_objects_from_module(dummy_onnx_objects))

else:
    _import_structure["onnx_utils"] = ["OnnxRuntimeModel"]

try:
    if not (is_torch_available() and is_transformers_available() and is_onnx_available()):
        raise OptionalDependencyNotAvailable()
except OptionalDependencyNotAvailable:
    from ..utils import dummy_torch_and_transformers_and_onnx_objects  # noqa F403

    _dummy_objects.update(get_objects_from_module(dummy_torch_and_transformers_and_onnx_objects))

else:
    _import_structure["stable_diffusion"].extend(
        [
            "OnnxStableDiffusionImg2ImgPipeline",
            "OnnxStableDiffusionInpaintPipeline",
            "OnnxStableDiffusionInpaintPipelineLegacy",
            "OnnxStableDiffusionPipeline",
            "OnnxStableDiffusionUpscalePipeline",
            "StableDiffusionOnnxPipeline",
        ]
    )

try:
    if not (is_torch_available() and is_transformers_available() and is_k_diffusion_available()):
        raise OptionalDependencyNotAvailable()
except OptionalDependencyNotAvailable:
    from ..utils import dummy_torch_and_transformers_and_k_diffusion_objects  # noqa F403

    _dummy_objects.update(get_objects_from_module(dummy_torch_and_transformers_and_k_diffusion_objects))

else:
    _import_structure["stable_diffusion"].extend(["StableDiffusionKDiffusionPipeline"])

try:
    if not is_flax_available():
        raise OptionalDependencyNotAvailable()
except OptionalDependencyNotAvailable:
    from ..utils import dummy_flax_objects  # noqa F403

    _dummy_objects.update(get_objects_from_module(dummy_flax_objects))

else:
    _import_structure["pipeline_flax_utils"] = ["FlaxDiffusionPipeline"]


try:
    if not (is_flax_available() and is_transformers_available()):
        raise OptionalDependencyNotAvailable()
except OptionalDependencyNotAvailable:
    from ..utils import dummy_flax_and_transformers_objects  # noqa F403

    _dummy_objects.update(get_objects_from_module(dummy_flax_and_transformers_objects))

else:
    _import_structure["controlnet"].extend(["FlaxStableDiffusionControlNetPipeline"])
    _import_structure["stable_diffusion"].extend(
        [
            "FlaxStableDiffusionImg2ImgPipeline",
            "FlaxStableDiffusionInpaintPipeline",
            "FlaxStableDiffusionPipeline",
        ]
    )
try:
    if not (is_transformers_available() and is_torch_available() and is_note_seq_available()):
        raise OptionalDependencyNotAvailable()
except OptionalDependencyNotAvailable:
    from ..utils import dummy_transformers_and_torch_and_note_seq_objects  # noqa F403

    _dummy_objects.update(get_objects_from_module(dummy_transformers_and_torch_and_note_seq_objects))

else:
    _import_structure["spectrogram_diffusion"] = ["MidiProcessor", "SpectrogramDiffusionPipeline"]


import sys


sys.modules[__name__] = _LazyModule(
    __name__,
    globals()["__file__"],
    _import_structure,
    module_spec=__spec__,
)
for name, value in _dummy_objects.items():
    setattr(sys.modules[__name__], name, value)<|MERGE_RESOLUTION|>--- conflicted
+++ resolved
@@ -137,7 +137,6 @@
             "StableDiffusionGLIGENPipeline",
         ]
     )
-<<<<<<< HEAD
     _import_structure["stable_diffusion_safe"] = ["StableDiffusionPipelineSafe"]
     _import_structure["stable_diffusion_xl"] = [
         "StableDiffusionXLImg2ImgPipeline",
@@ -165,69 +164,11 @@
         "VersatileDiffusionTextToImagePipeline",
     ]
     _import_structure["vq_diffusion"] = ["VQDiffusionPipeline"]
-=======
-    from .kandinsky2_2 import (
-        KandinskyV22CombinedPipeline,
-        KandinskyV22ControlnetImg2ImgPipeline,
-        KandinskyV22ControlnetPipeline,
-        KandinskyV22Img2ImgCombinedPipeline,
-        KandinskyV22Img2ImgPipeline,
-        KandinskyV22InpaintCombinedPipeline,
-        KandinskyV22InpaintPipeline,
-        KandinskyV22Pipeline,
-        KandinskyV22PriorEmb2EmbPipeline,
-        KandinskyV22PriorPipeline,
-    )
-    from .latent_diffusion import LDMTextToImagePipeline
-    from .musicldm import MusicLDMPipeline
-    from .paint_by_example import PaintByExamplePipeline
-    from .semantic_stable_diffusion import SemanticStableDiffusionPipeline
-    from .shap_e import ShapEImg2ImgPipeline, ShapEPipeline
-    from .stable_diffusion import (
-        CycleDiffusionPipeline,
-        StableDiffusionAttendAndExcitePipeline,
-        StableDiffusionDepth2ImgPipeline,
-        StableDiffusionDiffEditPipeline,
-        StableDiffusionGLIGENPipeline,
-        StableDiffusionGLIGENTextImagePipeline,
-        StableDiffusionImageVariationPipeline,
-        StableDiffusionImg2ImgPipeline,
-        StableDiffusionInpaintPipeline,
-        StableDiffusionInpaintPipelineLegacy,
-        StableDiffusionInstructPix2PixPipeline,
-        StableDiffusionLatentUpscalePipeline,
-        StableDiffusionLDM3DPipeline,
-        StableDiffusionModelEditingPipeline,
-        StableDiffusionPanoramaPipeline,
-        StableDiffusionParadigmsPipeline,
-        StableDiffusionPipeline,
-        StableDiffusionPix2PixZeroPipeline,
-        StableDiffusionSAGPipeline,
-        StableDiffusionUpscalePipeline,
-        StableUnCLIPImg2ImgPipeline,
-        StableUnCLIPPipeline,
-    )
-    from .stable_diffusion.clip_image_project_model import CLIPImageProjection
-    from .stable_diffusion_safe import StableDiffusionPipelineSafe
-    from .stable_diffusion_xl import (
-        StableDiffusionXLImg2ImgPipeline,
-        StableDiffusionXLInpaintPipeline,
-        StableDiffusionXLInstructPix2PixPipeline,
-        StableDiffusionXLPipeline,
-    )
-    from .t2i_adapter import StableDiffusionAdapterPipeline, StableDiffusionXLAdapterPipeline
-    from .text_to_video_synthesis import TextToVideoSDPipeline, TextToVideoZeroPipeline, VideoToVideoSDPipeline
-    from .unclip import UnCLIPImageVariationPipeline, UnCLIPPipeline
-    from .unidiffuser import ImageTextPipelineOutput, UniDiffuserModel, UniDiffuserPipeline, UniDiffuserTextDecoder
-    from .versatile_diffusion import (
-        VersatileDiffusionDualGuidedPipeline,
-        VersatileDiffusionImageVariationPipeline,
-        VersatileDiffusionPipeline,
-        VersatileDiffusionTextToImagePipeline,
-    )
-    from .vq_diffusion import VQDiffusionPipeline
-    from .wuerstchen import WuerstchenCombinedPipeline, WuerstchenDecoderPipeline, WuerstchenPriorPipeline
->>>>>>> 541bb6ee
+    _import_structure["wurstchen"] = [
+        "WuerstchenCombinedPipeline",
+        "WuerstchenDecoderPipeline",
+        "WuerstchenPriorPipeline",
+    ]
 
 
 try:
