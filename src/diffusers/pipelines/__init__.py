--- conflicted
+++ resolved
@@ -393,11 +393,8 @@
         "QwenImageImg2ImgPipeline",
         "QwenImageInpaintPipeline",
         "QwenImageEditPipeline",
-<<<<<<< HEAD
         "QwenImageEditInpaintPipeline",
-=======
         "QwenImageControlNetPipeline",
->>>>>>> 9a7ae77a
     ]
 try:
     if not is_onnx_available():
@@ -717,11 +714,8 @@
         from .pia import PIAPipeline
         from .pixart_alpha import PixArtAlphaPipeline, PixArtSigmaPipeline
         from .qwenimage import (
-<<<<<<< HEAD
             QwenImageEditInpaintPipeline,
-=======
             QwenImageControlNetPipeline,
->>>>>>> 9a7ae77a
             QwenImageEditPipeline,
             QwenImageImg2ImgPipeline,
             QwenImageInpaintPipeline,
