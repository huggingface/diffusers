from typing import TYPE_CHECKING

from ..utils import (
    DIFFUSERS_SLOW_IMPORT,
    OptionalDependencyNotAvailable,
    _LazyModule,
    get_objects_from_module,
    is_flax_available,
    is_k_diffusion_available,
    is_librosa_available,
    is_note_seq_available,
    is_onnx_available,
    is_opencv_available,
    is_sentencepiece_available,
    is_torch_available,
    is_torch_npu_available,
    is_transformers_available,
)


# These modules contain pipelines from multiple libraries/frameworks
_dummy_objects = {}
_import_structure = {
    "controlnet": [],
    "controlnet_hunyuandit": [],
    "controlnet_sd3": [],
    "controlnet_xs": [],
    "deprecated": [],
    "latent_diffusion": [],
    "ledits_pp": [],
    "marigold": [],
    "pag": [],
    "stable_diffusion": [],
    "stable_diffusion_xl": [],
}

try:
    if not is_torch_available():
        raise OptionalDependencyNotAvailable()
except OptionalDependencyNotAvailable:
    from ..utils import dummy_pt_objects  # noqa F403

    _dummy_objects.update(get_objects_from_module(dummy_pt_objects))
else:
    _import_structure["auto_pipeline"] = [
        "AutoPipelineForImage2Image",
        "AutoPipelineForInpainting",
        "AutoPipelineForText2Image",
    ]
    _import_structure["consistency_models"] = ["ConsistencyModelPipeline"]
    _import_structure["dance_diffusion"] = ["DanceDiffusionPipeline"]
    _import_structure["ddim"] = ["DDIMPipeline"]
    _import_structure["ddpm"] = ["DDPMPipeline"]
    _import_structure["dit"] = ["DiTPipeline"]
    _import_structure["latent_diffusion"].extend(["LDMSuperResolutionPipeline"])
    _import_structure["pipeline_utils"] = [
        "AudioPipelineOutput",
        "DiffusionPipeline",
        "StableDiffusionMixin",
        "ImagePipelineOutput",
    ]
    _import_structure["deprecated"].extend(
        [
            "PNDMPipeline",
            "LDMPipeline",
            "RePaintPipeline",
            "ScoreSdeVePipeline",
            "KarrasVePipeline",
        ]
    )
try:
    if not (is_torch_available() and is_librosa_available()):
        raise OptionalDependencyNotAvailable()
except OptionalDependencyNotAvailable:
    from ..utils import dummy_torch_and_librosa_objects  # noqa F403

    _dummy_objects.update(get_objects_from_module(dummy_torch_and_librosa_objects))
else:
    _import_structure["deprecated"].extend(["AudioDiffusionPipeline", "Mel"])

try:
    if not (is_transformers_available() and is_torch_available() and is_note_seq_available()):
        raise OptionalDependencyNotAvailable()
except OptionalDependencyNotAvailable:
    from ..utils import dummy_transformers_and_torch_and_note_seq_objects  # noqa F403

    _dummy_objects.update(get_objects_from_module(dummy_transformers_and_torch_and_note_seq_objects))
else:
    _import_structure["deprecated"].extend(
        [
            "MidiProcessor",
            "SpectrogramDiffusionPipeline",
        ]
    )

try:
    if not (is_torch_available() and is_transformers_available()):
        raise OptionalDependencyNotAvailable()
except OptionalDependencyNotAvailable:
    from ..utils import dummy_torch_and_transformers_objects  # noqa F403

    _dummy_objects.update(get_objects_from_module(dummy_torch_and_transformers_objects))
else:
    _import_structure["deprecated"].extend(
        [
            "VQDiffusionPipeline",
            "AltDiffusionPipeline",
            "AltDiffusionImg2ImgPipeline",
            "CycleDiffusionPipeline",
            "StableDiffusionInpaintPipelineLegacy",
            "StableDiffusionPix2PixZeroPipeline",
            "StableDiffusionParadigmsPipeline",
            "StableDiffusionModelEditingPipeline",
            "VersatileDiffusionDualGuidedPipeline",
            "VersatileDiffusionImageVariationPipeline",
            "VersatileDiffusionPipeline",
            "VersatileDiffusionTextToImagePipeline",
        ]
    )
    _import_structure["allegro"] = ["AllegroPipeline"]
    _import_structure["amused"] = ["AmusedImg2ImgPipeline", "AmusedInpaintPipeline", "AmusedPipeline"]
    _import_structure["animatediff"] = [
        "AnimateDiffPipeline",
        "AnimateDiffControlNetPipeline",
        "AnimateDiffSDXLPipeline",
        "AnimateDiffSparseControlNetPipeline",
        "AnimateDiffVideoToVideoPipeline",
        "AnimateDiffVideoToVideoControlNetPipeline",
    ]
    _import_structure["bria"] = ["BriaPipeline"]
    _import_structure["bria_fibo"] = ["BriaFiboPipeline"]
    _import_structure["flux2"] = ["Flux2Pipeline"]
    _import_structure["flux"] = [
        "FluxControlPipeline",
        "FluxControlInpaintPipeline",
        "FluxControlImg2ImgPipeline",
        "FluxControlNetPipeline",
        "FluxControlNetImg2ImgPipeline",
        "FluxControlNetInpaintPipeline",
        "FluxImg2ImgPipeline",
        "FluxInpaintPipeline",
        "FluxPipeline",
        "FluxFillPipeline",
        "FluxPriorReduxPipeline",
        "ReduxImageEncoder",
        "FluxKontextPipeline",
        "FluxKontextInpaintPipeline",
    ]
    _import_structure["prx"] = ["PRXPipeline"]
    _import_structure["audioldm"] = ["AudioLDMPipeline"]
    _import_structure["audioldm2"] = [
        "AudioLDM2Pipeline",
        "AudioLDM2ProjectionModel",
        "AudioLDM2UNet2DConditionModel",
    ]
    _import_structure["blip_diffusion"] = ["BlipDiffusionPipeline"]
    _import_structure["chroma"] = ["ChromaPipeline", "ChromaImg2ImgPipeline"]
    _import_structure["cogvideo"] = [
        "CogVideoXPipeline",
        "CogVideoXImageToVideoPipeline",
        "CogVideoXVideoToVideoPipeline",
        "CogVideoXFunControlPipeline",
    ]
    _import_structure["cogview3"] = ["CogView3PlusPipeline"]
    _import_structure["cogview4"] = ["CogView4Pipeline", "CogView4ControlPipeline"]
    _import_structure["consisid"] = ["ConsisIDPipeline"]
    _import_structure["cosmos"] = [
        "Cosmos2TextToImagePipeline",
        "CosmosTextToWorldPipeline",
        "CosmosVideoToWorldPipeline",
        "Cosmos2VideoToWorldPipeline",
    ]
    _import_structure["controlnet"].extend(
        [
            "BlipDiffusionControlNetPipeline",
            "StableDiffusionControlNetImg2ImgPipeline",
            "StableDiffusionControlNetInpaintPipeline",
            "StableDiffusionControlNetPipeline",
            "StableDiffusionXLControlNetImg2ImgPipeline",
            "StableDiffusionXLControlNetInpaintPipeline",
            "StableDiffusionXLControlNetPipeline",
            "StableDiffusionXLControlNetUnionPipeline",
            "StableDiffusionXLControlNetUnionInpaintPipeline",
            "StableDiffusionXLControlNetUnionImg2ImgPipeline",
        ]
    )
    _import_structure["pag"].extend(
        [
            "StableDiffusionControlNetPAGInpaintPipeline",
            "AnimateDiffPAGPipeline",
            "KolorsPAGPipeline",
            "HunyuanDiTPAGPipeline",
            "StableDiffusion3PAGPipeline",
            "StableDiffusion3PAGImg2ImgPipeline",
            "StableDiffusionPAGPipeline",
            "StableDiffusionPAGImg2ImgPipeline",
            "StableDiffusionPAGInpaintPipeline",
            "StableDiffusionControlNetPAGPipeline",
            "StableDiffusionXLPAGPipeline",
            "StableDiffusionXLPAGInpaintPipeline",
            "StableDiffusionXLControlNetPAGImg2ImgPipeline",
            "StableDiffusionXLControlNetPAGPipeline",
            "StableDiffusionXLPAGImg2ImgPipeline",
            "PixArtSigmaPAGPipeline",
            "SanaPAGPipeline",
        ]
    )
    _import_structure["controlnet_xs"].extend(
        [
            "StableDiffusionControlNetXSPipeline",
            "StableDiffusionXLControlNetXSPipeline",
        ]
    )
    _import_structure["controlnet_hunyuandit"].extend(
        [
            "HunyuanDiTControlNetPipeline",
        ]
    )
    _import_structure["controlnet_sd3"].extend(
        [
            "StableDiffusion3ControlNetPipeline",
            "StableDiffusion3ControlNetInpaintingPipeline",
        ]
    )
    _import_structure["deepfloyd_if"] = [
        "IFImg2ImgPipeline",
        "IFImg2ImgSuperResolutionPipeline",
        "IFInpaintingPipeline",
        "IFInpaintingSuperResolutionPipeline",
        "IFPipeline",
        "IFSuperResolutionPipeline",
    ]
    _import_structure["easyanimate"] = [
        "EasyAnimatePipeline",
        "EasyAnimateInpaintPipeline",
        "EasyAnimateControlPipeline",
    ]
    _import_structure["hidream_image"] = ["HiDreamImagePipeline"]
    _import_structure["hunyuandit"] = ["HunyuanDiTPipeline"]
    _import_structure["hunyuan_video"] = [
        "HunyuanVideoPipeline",
        "HunyuanSkyreelsImageToVideoPipeline",
        "HunyuanVideoImageToVideoPipeline",
        "HunyuanVideoFramepackPipeline",
    ]
    _import_structure["hunyuan_image"] = ["HunyuanImagePipeline", "HunyuanImageRefinerPipeline"]
    _import_structure["kandinsky"] = [
        "KandinskyCombinedPipeline",
        "KandinskyImg2ImgCombinedPipeline",
        "KandinskyImg2ImgPipeline",
        "KandinskyInpaintCombinedPipeline",
        "KandinskyInpaintPipeline",
        "KandinskyPipeline",
        "KandinskyPriorPipeline",
    ]
    _import_structure["kandinsky2_2"] = [
        "KandinskyV22CombinedPipeline",
        "KandinskyV22ControlnetImg2ImgPipeline",
        "KandinskyV22ControlnetPipeline",
        "KandinskyV22Img2ImgCombinedPipeline",
        "KandinskyV22Img2ImgPipeline",
        "KandinskyV22InpaintCombinedPipeline",
        "KandinskyV22InpaintPipeline",
        "KandinskyV22Pipeline",
        "KandinskyV22PriorEmb2EmbPipeline",
        "KandinskyV22PriorPipeline",
    ]
    _import_structure["kandinsky3"] = [
        "Kandinsky3Img2ImgPipeline",
        "Kandinsky3Pipeline",
    ]
    _import_structure["latent_consistency_models"] = [
        "LatentConsistencyModelImg2ImgPipeline",
        "LatentConsistencyModelPipeline",
    ]
    _import_structure["latent_diffusion"].extend(["LDMTextToImagePipeline"])
    _import_structure["ledits_pp"].extend(
        [
            "LEditsPPPipelineStableDiffusion",
            "LEditsPPPipelineStableDiffusionXL",
        ]
    )
    _import_structure["latte"] = ["LattePipeline"]
    _import_structure["ltx"] = [
        "LTXPipeline",
        "LTXImageToVideoPipeline",
        "LTXConditionPipeline",
        "LTXLatentUpsamplePipeline",
    ]
    _import_structure["lumina"] = ["LuminaPipeline", "LuminaText2ImgPipeline"]
    _import_structure["lumina2"] = ["Lumina2Pipeline", "Lumina2Text2ImgPipeline"]
    _import_structure["lucy"] = ["LucyEditPipeline"]
    _import_structure["marigold"].extend(
        [
            "MarigoldDepthPipeline",
            "MarigoldIntrinsicsPipeline",
            "MarigoldNormalsPipeline",
        ]
    )
    _import_structure["mochi"] = ["MochiPipeline"]
    _import_structure["musicldm"] = ["MusicLDMPipeline"]
    _import_structure["omnigen"] = ["OmniGenPipeline"]
    _import_structure["visualcloze"] = ["VisualClozePipeline", "VisualClozeGenerationPipeline"]
    _import_structure["paint_by_example"] = ["PaintByExamplePipeline"]
    _import_structure["pia"] = ["PIAPipeline"]
    _import_structure["pixart_alpha"] = ["PixArtAlphaPipeline", "PixArtSigmaPipeline"]
    _import_structure["sana"] = [
        "SanaPipeline",
        "SanaSprintPipeline",
        "SanaControlNetPipeline",
        "SanaSprintImg2ImgPipeline",
    ]
    _import_structure["sana_video"] = [
        "SanaVideoPipeline",
        "SanaImageToVideoPipeline",
    ]
    _import_structure["semantic_stable_diffusion"] = ["SemanticStableDiffusionPipeline"]
    _import_structure["shap_e"] = ["ShapEImg2ImgPipeline", "ShapEPipeline"]
    _import_structure["stable_audio"] = [
        "StableAudioProjectionModel",
        "StableAudioPipeline",
    ]
    _import_structure["stable_cascade"] = [
        "StableCascadeCombinedPipeline",
        "StableCascadeDecoderPipeline",
        "StableCascadePriorPipeline",
    ]
    _import_structure["stable_diffusion"].extend(
        [
            "CLIPImageProjection",
            "StableDiffusionDepth2ImgPipeline",
            "StableDiffusionImageVariationPipeline",
            "StableDiffusionImg2ImgPipeline",
            "StableDiffusionInpaintPipeline",
            "StableDiffusionInstructPix2PixPipeline",
            "StableDiffusionLatentUpscalePipeline",
            "StableDiffusionPipeline",
            "StableDiffusionUpscalePipeline",
            "StableUnCLIPImg2ImgPipeline",
            "StableUnCLIPPipeline",
            "StableDiffusionLDM3DPipeline",
        ]
    )
    _import_structure["aura_flow"] = ["AuraFlowPipeline"]
    _import_structure["stable_diffusion_3"] = [
        "StableDiffusion3Pipeline",
        "StableDiffusion3Img2ImgPipeline",
        "StableDiffusion3InpaintPipeline",
    ]
    _import_structure["stable_diffusion_attend_and_excite"] = ["StableDiffusionAttendAndExcitePipeline"]
    _import_structure["stable_diffusion_safe"] = ["StableDiffusionPipelineSafe"]
    _import_structure["stable_diffusion_sag"] = ["StableDiffusionSAGPipeline"]
    _import_structure["stable_diffusion_gligen"] = [
        "StableDiffusionGLIGENPipeline",
        "StableDiffusionGLIGENTextImagePipeline",
    ]
    _import_structure["stable_video_diffusion"] = ["StableVideoDiffusionPipeline"]
    _import_structure["stable_diffusion_xl"].extend(
        [
            "StableDiffusionXLImg2ImgPipeline",
            "StableDiffusionXLInpaintPipeline",
            "StableDiffusionXLInstructPix2PixPipeline",
            "StableDiffusionXLPipeline",
        ]
    )
    _import_structure["stable_diffusion_diffedit"] = ["StableDiffusionDiffEditPipeline"]
    _import_structure["stable_diffusion_ldm3d"] = ["StableDiffusionLDM3DPipeline"]
    _import_structure["stable_diffusion_panorama"] = ["StableDiffusionPanoramaPipeline"]
    _import_structure["t2i_adapter"] = [
        "StableDiffusionAdapterPipeline",
        "StableDiffusionXLAdapterPipeline",
    ]
    _import_structure["text_to_video_synthesis"] = [
        "TextToVideoSDPipeline",
        "TextToVideoZeroPipeline",
        "TextToVideoZeroSDXLPipeline",
        "VideoToVideoSDPipeline",
    ]
    _import_structure["i2vgen_xl"] = ["I2VGenXLPipeline"]
    _import_structure["unclip"] = ["UnCLIPImageVariationPipeline", "UnCLIPPipeline"]
    _import_structure["unidiffuser"] = [
        "ImageTextPipelineOutput",
        "UniDiffuserModel",
        "UniDiffuserPipeline",
        "UniDiffuserTextDecoder",
    ]
    _import_structure["wuerstchen"] = [
        "WuerstchenCombinedPipeline",
        "WuerstchenDecoderPipeline",
        "WuerstchenPriorPipeline",
    ]
    _import_structure["wan"] = [
        "WanPipeline",
        "WanImageToVideoPipeline",
        "WanVideoToVideoPipeline",
        "WanVACEPipeline",
        "WanAnimatePipeline",
    ]
<<<<<<< HEAD
    _import_structure["kandinsky5"] = [
        "Kandinsky5T2VPipeline",
        "Kandinsky5I2VPipeline",
        "Kandinsky5T2IPipeline",
        "Kandinsky5I2IPipeline",
    ]
=======
    _import_structure["z_image"] = ["ZImagePipeline"]
    _import_structure["kandinsky5"] = ["Kandinsky5T2VPipeline"]
>>>>>>> c8656ed7
    _import_structure["skyreels_v2"] = [
        "SkyReelsV2DiffusionForcingPipeline",
        "SkyReelsV2DiffusionForcingImageToVideoPipeline",
        "SkyReelsV2DiffusionForcingVideoToVideoPipeline",
        "SkyReelsV2ImageToVideoPipeline",
        "SkyReelsV2Pipeline",
    ]
    _import_structure["qwenimage"] = [
        "QwenImagePipeline",
        "QwenImageImg2ImgPipeline",
        "QwenImageInpaintPipeline",
        "QwenImageEditPipeline",
        "QwenImageEditPlusPipeline",
        "QwenImageEditInpaintPipeline",
        "QwenImageControlNetInpaintPipeline",
        "QwenImageControlNetPipeline",
    ]
    _import_structure["chronoedit"] = ["ChronoEditPipeline"]
try:
    if not is_onnx_available():
        raise OptionalDependencyNotAvailable()
except OptionalDependencyNotAvailable:
    from ..utils import dummy_onnx_objects  # noqa F403

    _dummy_objects.update(get_objects_from_module(dummy_onnx_objects))
else:
    _import_structure["onnx_utils"] = ["OnnxRuntimeModel"]
try:
    if not (is_torch_available() and is_transformers_available() and is_onnx_available()):
        raise OptionalDependencyNotAvailable()
except OptionalDependencyNotAvailable:
    from ..utils import dummy_torch_and_transformers_and_onnx_objects  # noqa F403

    _dummy_objects.update(get_objects_from_module(dummy_torch_and_transformers_and_onnx_objects))
else:
    _import_structure["stable_diffusion"].extend(
        [
            "OnnxStableDiffusionImg2ImgPipeline",
            "OnnxStableDiffusionInpaintPipeline",
            "OnnxStableDiffusionPipeline",
            "OnnxStableDiffusionUpscalePipeline",
            "StableDiffusionOnnxPipeline",
        ]
    )

try:
    if not (is_torch_available() and is_transformers_available() and is_k_diffusion_available()):
        raise OptionalDependencyNotAvailable()
except OptionalDependencyNotAvailable:
    from ..utils import (
        dummy_torch_and_transformers_and_k_diffusion_objects,
    )

    _dummy_objects.update(get_objects_from_module(dummy_torch_and_transformers_and_k_diffusion_objects))
else:
    _import_structure["stable_diffusion_k_diffusion"] = [
        "StableDiffusionKDiffusionPipeline",
        "StableDiffusionXLKDiffusionPipeline",
    ]

try:
    if not (is_torch_available() and is_transformers_available() and is_sentencepiece_available()):
        raise OptionalDependencyNotAvailable()
except OptionalDependencyNotAvailable:
    from ..utils import (
        dummy_torch_and_transformers_and_sentencepiece_objects,
    )

    _dummy_objects.update(get_objects_from_module(dummy_torch_and_transformers_and_sentencepiece_objects))
else:
    _import_structure["kolors"] = [
        "KolorsPipeline",
        "KolorsImg2ImgPipeline",
    ]

try:
    if not (is_torch_available() and is_transformers_available() and is_opencv_available()):
        raise OptionalDependencyNotAvailable()
except OptionalDependencyNotAvailable:
    from ..utils import (
        dummy_torch_and_transformers_and_opencv_objects,
    )

    _dummy_objects.update(get_objects_from_module(dummy_torch_and_transformers_and_opencv_objects))
else:
    _import_structure["consisid"] = ["ConsisIDPipeline"]

try:
    if not is_flax_available():
        raise OptionalDependencyNotAvailable()
except OptionalDependencyNotAvailable:
    from ..utils import dummy_flax_objects  # noqa F403

    _dummy_objects.update(get_objects_from_module(dummy_flax_objects))
else:
    _import_structure["pipeline_flax_utils"] = ["FlaxDiffusionPipeline"]
try:
    if not (is_flax_available() and is_transformers_available()):
        raise OptionalDependencyNotAvailable()
except OptionalDependencyNotAvailable:
    from ..utils import dummy_flax_and_transformers_objects  # noqa F403

    _dummy_objects.update(get_objects_from_module(dummy_flax_and_transformers_objects))
else:
    _import_structure["controlnet"].extend(["FlaxStableDiffusionControlNetPipeline"])
    _import_structure["stable_diffusion"].extend(
        [
            "FlaxStableDiffusionImg2ImgPipeline",
            "FlaxStableDiffusionInpaintPipeline",
            "FlaxStableDiffusionPipeline",
        ]
    )
    _import_structure["stable_diffusion_xl"].extend(
        [
            "FlaxStableDiffusionXLPipeline",
        ]
    )

if TYPE_CHECKING or DIFFUSERS_SLOW_IMPORT:
    try:
        if not is_torch_available():
            raise OptionalDependencyNotAvailable()
    except OptionalDependencyNotAvailable:
        from ..utils.dummy_pt_objects import *  # noqa F403

    else:
        from .auto_pipeline import (
            AutoPipelineForImage2Image,
            AutoPipelineForInpainting,
            AutoPipelineForText2Image,
        )
        from .consistency_models import ConsistencyModelPipeline
        from .dance_diffusion import DanceDiffusionPipeline
        from .ddim import DDIMPipeline
        from .ddpm import DDPMPipeline
        from .deprecated import KarrasVePipeline, LDMPipeline, PNDMPipeline, RePaintPipeline, ScoreSdeVePipeline
        from .dit import DiTPipeline
        from .latent_diffusion import LDMSuperResolutionPipeline
        from .pipeline_utils import (
            AudioPipelineOutput,
            DiffusionPipeline,
            ImagePipelineOutput,
            StableDiffusionMixin,
        )

    try:
        if not (is_torch_available() and is_librosa_available()):
            raise OptionalDependencyNotAvailable()
    except OptionalDependencyNotAvailable:
        from ..utils.dummy_torch_and_librosa_objects import *
    else:
        from .deprecated import AudioDiffusionPipeline, Mel

    try:
        if not (is_torch_available() and is_transformers_available()):
            raise OptionalDependencyNotAvailable()
    except OptionalDependencyNotAvailable:
        from ..utils.dummy_torch_and_transformers_objects import *
    else:
        from .allegro import AllegroPipeline
        from .amused import AmusedImg2ImgPipeline, AmusedInpaintPipeline, AmusedPipeline
        from .animatediff import (
            AnimateDiffControlNetPipeline,
            AnimateDiffPipeline,
            AnimateDiffSDXLPipeline,
            AnimateDiffSparseControlNetPipeline,
            AnimateDiffVideoToVideoControlNetPipeline,
            AnimateDiffVideoToVideoPipeline,
        )
        from .audioldm import AudioLDMPipeline
        from .audioldm2 import (
            AudioLDM2Pipeline,
            AudioLDM2ProjectionModel,
            AudioLDM2UNet2DConditionModel,
        )
        from .aura_flow import AuraFlowPipeline
        from .blip_diffusion import BlipDiffusionPipeline
        from .bria import BriaPipeline
        from .bria_fibo import BriaFiboPipeline
        from .chroma import ChromaImg2ImgPipeline, ChromaPipeline
        from .chronoedit import ChronoEditPipeline
        from .cogvideo import (
            CogVideoXFunControlPipeline,
            CogVideoXImageToVideoPipeline,
            CogVideoXPipeline,
            CogVideoXVideoToVideoPipeline,
        )
        from .cogview3 import CogView3PlusPipeline
        from .cogview4 import CogView4ControlPipeline, CogView4Pipeline
        from .controlnet import (
            BlipDiffusionControlNetPipeline,
            StableDiffusionControlNetImg2ImgPipeline,
            StableDiffusionControlNetInpaintPipeline,
            StableDiffusionControlNetPipeline,
            StableDiffusionXLControlNetImg2ImgPipeline,
            StableDiffusionXLControlNetInpaintPipeline,
            StableDiffusionXLControlNetPipeline,
            StableDiffusionXLControlNetUnionImg2ImgPipeline,
            StableDiffusionXLControlNetUnionInpaintPipeline,
            StableDiffusionXLControlNetUnionPipeline,
        )
        from .controlnet_hunyuandit import (
            HunyuanDiTControlNetPipeline,
        )
        from .controlnet_sd3 import StableDiffusion3ControlNetInpaintingPipeline, StableDiffusion3ControlNetPipeline
        from .controlnet_xs import (
            StableDiffusionControlNetXSPipeline,
            StableDiffusionXLControlNetXSPipeline,
        )
        from .cosmos import (
            Cosmos2TextToImagePipeline,
            Cosmos2VideoToWorldPipeline,
            CosmosTextToWorldPipeline,
            CosmosVideoToWorldPipeline,
        )
        from .deepfloyd_if import (
            IFImg2ImgPipeline,
            IFImg2ImgSuperResolutionPipeline,
            IFInpaintingPipeline,
            IFInpaintingSuperResolutionPipeline,
            IFPipeline,
            IFSuperResolutionPipeline,
        )
        from .deprecated import (
            AltDiffusionImg2ImgPipeline,
            AltDiffusionPipeline,
            CycleDiffusionPipeline,
            StableDiffusionInpaintPipelineLegacy,
            StableDiffusionModelEditingPipeline,
            StableDiffusionParadigmsPipeline,
            StableDiffusionPix2PixZeroPipeline,
            VersatileDiffusionDualGuidedPipeline,
            VersatileDiffusionImageVariationPipeline,
            VersatileDiffusionPipeline,
            VersatileDiffusionTextToImagePipeline,
            VQDiffusionPipeline,
        )
        from .easyanimate import (
            EasyAnimateControlPipeline,
            EasyAnimateInpaintPipeline,
            EasyAnimatePipeline,
        )
        from .flux import (
            FluxControlImg2ImgPipeline,
            FluxControlInpaintPipeline,
            FluxControlNetImg2ImgPipeline,
            FluxControlNetInpaintPipeline,
            FluxControlNetPipeline,
            FluxControlPipeline,
            FluxFillPipeline,
            FluxImg2ImgPipeline,
            FluxInpaintPipeline,
            FluxKontextInpaintPipeline,
            FluxKontextPipeline,
            FluxPipeline,
            FluxPriorReduxPipeline,
            ReduxImageEncoder,
        )
        from .flux2 import Flux2Pipeline
        from .hidream_image import HiDreamImagePipeline
        from .hunyuan_image import HunyuanImagePipeline, HunyuanImageRefinerPipeline
        from .hunyuan_video import (
            HunyuanSkyreelsImageToVideoPipeline,
            HunyuanVideoFramepackPipeline,
            HunyuanVideoImageToVideoPipeline,
            HunyuanVideoPipeline,
        )
        from .hunyuandit import HunyuanDiTPipeline
        from .i2vgen_xl import I2VGenXLPipeline
        from .kandinsky import (
            KandinskyCombinedPipeline,
            KandinskyImg2ImgCombinedPipeline,
            KandinskyImg2ImgPipeline,
            KandinskyInpaintCombinedPipeline,
            KandinskyInpaintPipeline,
            KandinskyPipeline,
            KandinskyPriorPipeline,
        )
        from .kandinsky2_2 import (
            KandinskyV22CombinedPipeline,
            KandinskyV22ControlnetImg2ImgPipeline,
            KandinskyV22ControlnetPipeline,
            KandinskyV22Img2ImgCombinedPipeline,
            KandinskyV22Img2ImgPipeline,
            KandinskyV22InpaintCombinedPipeline,
            KandinskyV22InpaintPipeline,
            KandinskyV22Pipeline,
            KandinskyV22PriorEmb2EmbPipeline,
            KandinskyV22PriorPipeline,
        )
        from .kandinsky3 import (
            Kandinsky3Img2ImgPipeline,
            Kandinsky3Pipeline,
        )
        from .kandinsky5 import (
            Kandinsky5I2IPipeline,
            Kandinsky5I2VPipeline,
            Kandinsky5T2IPipeline,
            Kandinsky5T2VPipeline,
        )
        from .latent_consistency_models import (
            LatentConsistencyModelImg2ImgPipeline,
            LatentConsistencyModelPipeline,
        )
        from .latent_diffusion import LDMTextToImagePipeline
        from .latte import LattePipeline
        from .ledits_pp import (
            LEditsPPDiffusionPipelineOutput,
            LEditsPPInversionPipelineOutput,
            LEditsPPPipelineStableDiffusion,
            LEditsPPPipelineStableDiffusionXL,
        )
        from .ltx import LTXConditionPipeline, LTXImageToVideoPipeline, LTXLatentUpsamplePipeline, LTXPipeline
        from .lucy import LucyEditPipeline
        from .lumina import LuminaPipeline, LuminaText2ImgPipeline
        from .lumina2 import Lumina2Pipeline, Lumina2Text2ImgPipeline
        from .marigold import (
            MarigoldDepthPipeline,
            MarigoldIntrinsicsPipeline,
            MarigoldNormalsPipeline,
        )
        from .mochi import MochiPipeline
        from .musicldm import MusicLDMPipeline
        from .omnigen import OmniGenPipeline
        from .pag import (
            AnimateDiffPAGPipeline,
            HunyuanDiTPAGPipeline,
            KolorsPAGPipeline,
            PixArtSigmaPAGPipeline,
            SanaPAGPipeline,
            StableDiffusion3PAGImg2ImgPipeline,
            StableDiffusion3PAGPipeline,
            StableDiffusionControlNetPAGInpaintPipeline,
            StableDiffusionControlNetPAGPipeline,
            StableDiffusionPAGImg2ImgPipeline,
            StableDiffusionPAGInpaintPipeline,
            StableDiffusionPAGPipeline,
            StableDiffusionXLControlNetPAGImg2ImgPipeline,
            StableDiffusionXLControlNetPAGPipeline,
            StableDiffusionXLPAGImg2ImgPipeline,
            StableDiffusionXLPAGInpaintPipeline,
            StableDiffusionXLPAGPipeline,
        )
        from .paint_by_example import PaintByExamplePipeline
        from .pia import PIAPipeline
        from .pixart_alpha import PixArtAlphaPipeline, PixArtSigmaPipeline
        from .prx import PRXPipeline
        from .qwenimage import (
            QwenImageControlNetInpaintPipeline,
            QwenImageControlNetPipeline,
            QwenImageEditInpaintPipeline,
            QwenImageEditPipeline,
            QwenImageEditPlusPipeline,
            QwenImageImg2ImgPipeline,
            QwenImageInpaintPipeline,
            QwenImagePipeline,
        )
        from .sana import (
            SanaControlNetPipeline,
            SanaPipeline,
            SanaSprintImg2ImgPipeline,
            SanaSprintPipeline,
        )
        from .sana_video import SanaImageToVideoPipeline, SanaVideoPipeline
        from .semantic_stable_diffusion import SemanticStableDiffusionPipeline
        from .shap_e import ShapEImg2ImgPipeline, ShapEPipeline
        from .stable_audio import StableAudioPipeline, StableAudioProjectionModel
        from .stable_cascade import (
            StableCascadeCombinedPipeline,
            StableCascadeDecoderPipeline,
            StableCascadePriorPipeline,
        )
        from .stable_diffusion import (
            CLIPImageProjection,
            StableDiffusionDepth2ImgPipeline,
            StableDiffusionImageVariationPipeline,
            StableDiffusionImg2ImgPipeline,
            StableDiffusionInpaintPipeline,
            StableDiffusionInstructPix2PixPipeline,
            StableDiffusionLatentUpscalePipeline,
            StableDiffusionPipeline,
            StableDiffusionUpscalePipeline,
            StableUnCLIPImg2ImgPipeline,
            StableUnCLIPPipeline,
        )
        from .stable_diffusion_3 import (
            StableDiffusion3Img2ImgPipeline,
            StableDiffusion3InpaintPipeline,
            StableDiffusion3Pipeline,
        )
        from .stable_diffusion_attend_and_excite import StableDiffusionAttendAndExcitePipeline
        from .stable_diffusion_diffedit import StableDiffusionDiffEditPipeline
        from .stable_diffusion_gligen import StableDiffusionGLIGENPipeline, StableDiffusionGLIGENTextImagePipeline
        from .stable_diffusion_ldm3d import StableDiffusionLDM3DPipeline
        from .stable_diffusion_panorama import StableDiffusionPanoramaPipeline
        from .stable_diffusion_safe import StableDiffusionPipelineSafe
        from .stable_diffusion_sag import StableDiffusionSAGPipeline
        from .stable_diffusion_xl import (
            StableDiffusionXLImg2ImgPipeline,
            StableDiffusionXLInpaintPipeline,
            StableDiffusionXLInstructPix2PixPipeline,
            StableDiffusionXLPipeline,
        )
        from .stable_video_diffusion import StableVideoDiffusionPipeline
        from .t2i_adapter import (
            StableDiffusionAdapterPipeline,
            StableDiffusionXLAdapterPipeline,
        )
        from .text_to_video_synthesis import (
            TextToVideoSDPipeline,
            TextToVideoZeroPipeline,
            TextToVideoZeroSDXLPipeline,
            VideoToVideoSDPipeline,
        )
        from .unclip import UnCLIPImageVariationPipeline, UnCLIPPipeline
        from .unidiffuser import (
            ImageTextPipelineOutput,
            UniDiffuserModel,
            UniDiffuserPipeline,
            UniDiffuserTextDecoder,
        )
        from .visualcloze import VisualClozeGenerationPipeline, VisualClozePipeline
        from .wan import (
            WanAnimatePipeline,
            WanImageToVideoPipeline,
            WanPipeline,
            WanVACEPipeline,
            WanVideoToVideoPipeline,
        )
        from .wuerstchen import (
            WuerstchenCombinedPipeline,
            WuerstchenDecoderPipeline,
            WuerstchenPriorPipeline,
        )
        from .z_image import ZImagePipeline

        try:
            if not is_onnx_available():
                raise OptionalDependencyNotAvailable()
        except OptionalDependencyNotAvailable:
            from ..utils.dummy_onnx_objects import *  # noqa F403

        else:
            from .onnx_utils import OnnxRuntimeModel

        try:
            if not (is_torch_available() and is_transformers_available() and is_onnx_available()):
                raise OptionalDependencyNotAvailable()
        except OptionalDependencyNotAvailable:
            from ..utils.dummy_torch_and_transformers_and_onnx_objects import *
        else:
            from .stable_diffusion import (
                OnnxStableDiffusionImg2ImgPipeline,
                OnnxStableDiffusionInpaintPipeline,
                OnnxStableDiffusionPipeline,
                OnnxStableDiffusionUpscalePipeline,
                StableDiffusionOnnxPipeline,
            )

        try:
            if not (is_torch_available() and is_transformers_available() and is_k_diffusion_available()):
                raise OptionalDependencyNotAvailable()
        except OptionalDependencyNotAvailable:
            from ..utils.dummy_torch_and_transformers_and_k_diffusion_objects import *
        else:
            from .stable_diffusion_k_diffusion import (
                StableDiffusionKDiffusionPipeline,
                StableDiffusionXLKDiffusionPipeline,
            )

        try:
            if not (is_torch_available() and is_transformers_available() and is_sentencepiece_available()):
                raise OptionalDependencyNotAvailable()
        except OptionalDependencyNotAvailable:
            from ..utils.dummy_torch_and_transformers_and_sentencepiece_objects import *
        else:
            from .kolors import (
                KolorsImg2ImgPipeline,
                KolorsPipeline,
            )

        try:
            if not (is_torch_available() and is_transformers_available() and is_opencv_available()):
                raise OptionalDependencyNotAvailable()
        except OptionalDependencyNotAvailable:
            from ..utils.dummy_torch_and_transformers_and_opencv_objects import *
        else:
            from .consisid import ConsisIDPipeline

        try:
            if not is_flax_available():
                raise OptionalDependencyNotAvailable()
        except OptionalDependencyNotAvailable:
            from ..utils.dummy_flax_objects import *  # noqa F403
        else:
            from .pipeline_flax_utils import FlaxDiffusionPipeline

        try:
            if not (is_flax_available() and is_transformers_available()):
                raise OptionalDependencyNotAvailable()
        except OptionalDependencyNotAvailable:
            from ..utils.dummy_flax_and_transformers_objects import *
        else:
            from .controlnet import FlaxStableDiffusionControlNetPipeline
            from .stable_diffusion import (
                FlaxStableDiffusionImg2ImgPipeline,
                FlaxStableDiffusionInpaintPipeline,
                FlaxStableDiffusionPipeline,
            )
            from .stable_diffusion_xl import (
                FlaxStableDiffusionXLPipeline,
            )

        try:
            if not (is_transformers_available() and is_torch_available() and is_note_seq_available()):
                raise OptionalDependencyNotAvailable()
        except OptionalDependencyNotAvailable:
            from ..utils.dummy_transformers_and_torch_and_note_seq_objects import *  # noqa F403

        else:
            from .deprecated import (
                MidiProcessor,
                SpectrogramDiffusionPipeline,
            )

        from .skyreels_v2 import (
            SkyReelsV2DiffusionForcingImageToVideoPipeline,
            SkyReelsV2DiffusionForcingPipeline,
            SkyReelsV2DiffusionForcingVideoToVideoPipeline,
            SkyReelsV2ImageToVideoPipeline,
            SkyReelsV2Pipeline,
        )

else:
    import sys

    sys.modules[__name__] = _LazyModule(
        __name__,
        globals()["__file__"],
        _import_structure,
        module_spec=__spec__,
    )
    for name, value in _dummy_objects.items():
        setattr(sys.modules[__name__], name, value)<|MERGE_RESOLUTION|>--- conflicted
+++ resolved
@@ -396,17 +396,13 @@
         "WanVACEPipeline",
         "WanAnimatePipeline",
     ]
-<<<<<<< HEAD
     _import_structure["kandinsky5"] = [
         "Kandinsky5T2VPipeline",
         "Kandinsky5I2VPipeline",
         "Kandinsky5T2IPipeline",
         "Kandinsky5I2IPipeline",
     ]
-=======
     _import_structure["z_image"] = ["ZImagePipeline"]
-    _import_structure["kandinsky5"] = ["Kandinsky5T2VPipeline"]
->>>>>>> c8656ed7
     _import_structure["skyreels_v2"] = [
         "SkyReelsV2DiffusionForcingPipeline",
         "SkyReelsV2DiffusionForcingImageToVideoPipeline",
