--- conflicted
+++ resolved
@@ -124,11 +124,7 @@
         "AnimateDiffSparseControlNetPipeline",
         "AnimateDiffVideoToVideoPipeline",
     ]
-<<<<<<< HEAD
-    _import_structure["flux"] = ["FluxPipeline", "FluxImg2ImgPipeline", "FluxInpaintPipeline"]
-=======
-    _import_structure["flux"] = ["FluxPipeline", "FluxControlNetPipeline"]
->>>>>>> d8a16635
+    _import_structure["flux"] = ["FluxPipeline", "FluxImg2ImgPipeline", "FluxInpaintPipeline", "FluxControlNetPipeline"]
     _import_structure["audioldm"] = ["AudioLDMPipeline"]
     _import_structure["audioldm2"] = [
         "AudioLDM2Pipeline",
@@ -498,11 +494,7 @@
             VersatileDiffusionTextToImagePipeline,
             VQDiffusionPipeline,
         )
-<<<<<<< HEAD
-        from .flux import FluxImg2ImgPipeline, FluxInpaintPipeline, FluxPipeline
-=======
         from .flux import FluxControlNetPipeline, FluxPipeline
->>>>>>> d8a16635
         from .hunyuandit import HunyuanDiTPipeline
         from .i2vgen_xl import I2VGenXLPipeline
         from .kandinsky import (
