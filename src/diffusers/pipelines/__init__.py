--- conflicted
+++ resolved
@@ -231,11 +231,8 @@
         "EasyAnimateInpaintPipeline",
         "EasyAnimateControlPipeline",
     ]
-<<<<<<< HEAD
     _import_structure["flashvideo"] = ["FlashVideoPipeline", "FlashVideoVideoToVideoPipeline"]
-=======
     _import_structure["hidream_image"] = ["HiDreamImagePipeline"]
->>>>>>> 638cc035
     _import_structure["hunyuandit"] = ["HunyuanDiTPipeline"]
     _import_structure["hunyuan_video"] = [
         "HunyuanVideoPipeline",
