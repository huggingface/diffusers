--- conflicted
+++ resolved
@@ -404,11 +404,7 @@
         "Kandinsky5T2IPipeline",
         "Kandinsky5I2IPipeline",
     ]
-<<<<<<< HEAD
-    _import_structure["z_image"] = ["ZImagePipeline", "ZImageControlNetPipeline"]
-=======
-    _import_structure["z_image"] = ["ZImageImg2ImgPipeline", "ZImagePipeline"]
->>>>>>> be3c2a06
+    _import_structure["z_image"] = ["ZImageImg2ImgPipeline", "ZImagePipeline", "ZImageControlNetPipeline"]
     _import_structure["skyreels_v2"] = [
         "SkyReelsV2DiffusionForcingPipeline",
         "SkyReelsV2DiffusionForcingImageToVideoPipeline",
@@ -845,11 +841,7 @@
             WuerstchenDecoderPipeline,
             WuerstchenPriorPipeline,
         )
-<<<<<<< HEAD
-        from .z_image import ZImageControlNetPipeline, ZImagePipeline
-=======
-        from .z_image import ZImageImg2ImgPipeline, ZImagePipeline
->>>>>>> be3c2a06
+        from .z_image import ZImageControlNetPipeline, ZImageImg2ImgPipeline, ZImagePipeline
 
         try:
             if not is_onnx_available():
