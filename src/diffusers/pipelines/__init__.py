--- conflicted
+++ resolved
@@ -156,11 +156,8 @@
     ]
     _import_structure["cogview3"] = ["CogView3PlusPipeline"]
     _import_structure["cogview4"] = ["CogView4Pipeline", "CogView4ControlPipeline"]
-<<<<<<< HEAD
     _import_structure["consisid"] = ["ConsisIDPipeline"]
     _import_structure["cosmos"] = ["CosmosPipeline", "CosmosVideoToWorldPipeline"]
-=======
->>>>>>> ea5a6a8b
     _import_structure["controlnet"].extend(
         [
             "BlipDiffusionControlNetPipeline",
