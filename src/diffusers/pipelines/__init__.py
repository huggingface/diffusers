from typing import TYPE_CHECKING

from ..utils import (
    DIFFUSERS_SLOW_IMPORT,
    OptionalDependencyNotAvailable,
    _LazyModule,
    get_objects_from_module,
    is_flax_available,
    is_k_diffusion_available,
    is_librosa_available,
    is_note_seq_available,
    is_onnx_available,
    is_opencv_available,
    is_sentencepiece_available,
    is_torch_available,
    is_torch_npu_available,
    is_transformers_available,
)


# These modules contain pipelines from multiple libraries/frameworks
_dummy_objects = {}
_import_structure = {
    "controlnet": [],
    "controlnet_hunyuandit": [],
    "controlnet_sd3": [],
    "controlnet_xs": [],
    "deprecated": [],
    "latent_diffusion": [],
    "ledits_pp": [],
    "marigold": [],
    "pag": [],
    "stable_diffusion": [],
    "stable_diffusion_xl": [],
}

try:
    if not is_torch_available():
        raise OptionalDependencyNotAvailable()
except OptionalDependencyNotAvailable:
    from ..utils import dummy_pt_objects  # noqa F403

    _dummy_objects.update(get_objects_from_module(dummy_pt_objects))
else:
    _import_structure["auto_pipeline"] = [
        "AutoPipelineForImage2Image",
        "AutoPipelineForInpainting",
        "AutoPipelineForText2Image",
    ]
    _import_structure["consistency_models"] = ["ConsistencyModelPipeline"]
    _import_structure["dance_diffusion"] = ["DanceDiffusionPipeline"]
    _import_structure["ddim"] = ["DDIMPipeline"]
    _import_structure["ddpm"] = ["DDPMPipeline"]
    _import_structure["dit"] = ["DiTPipeline"]
    _import_structure["latent_diffusion"].extend(["LDMSuperResolutionPipeline"])
    _import_structure["pipeline_utils"] = [
        "AudioPipelineOutput",
        "DiffusionPipeline",
        "StableDiffusionMixin",
        "ImagePipelineOutput",
    ]
    _import_structure["deprecated"].extend(
        [
            "PNDMPipeline",
            "LDMPipeline",
            "RePaintPipeline",
            "ScoreSdeVePipeline",
            "KarrasVePipeline",
        ]
    )
try:
    if not (is_torch_available() and is_librosa_available()):
        raise OptionalDependencyNotAvailable()
except OptionalDependencyNotAvailable:
    from ..utils import dummy_torch_and_librosa_objects  # noqa F403

    _dummy_objects.update(get_objects_from_module(dummy_torch_and_librosa_objects))
else:
    _import_structure["deprecated"].extend(["AudioDiffusionPipeline", "Mel"])

try:
    if not (is_transformers_available() and is_torch_available() and is_note_seq_available()):
        raise OptionalDependencyNotAvailable()
except OptionalDependencyNotAvailable:
    from ..utils import dummy_transformers_and_torch_and_note_seq_objects  # noqa F403

    _dummy_objects.update(get_objects_from_module(dummy_transformers_and_torch_and_note_seq_objects))
else:
    _import_structure["deprecated"].extend(
        [
            "MidiProcessor",
            "SpectrogramDiffusionPipeline",
        ]
    )

try:
    if not (is_torch_available() and is_transformers_available()):
        raise OptionalDependencyNotAvailable()
except OptionalDependencyNotAvailable:
    from ..utils import dummy_torch_and_transformers_objects  # noqa F403

    _dummy_objects.update(get_objects_from_module(dummy_torch_and_transformers_objects))
else:
    _import_structure["deprecated"].extend(
        [
            "VQDiffusionPipeline",
            "AltDiffusionPipeline",
            "AltDiffusionImg2ImgPipeline",
            "CycleDiffusionPipeline",
            "StableDiffusionInpaintPipelineLegacy",
            "StableDiffusionPix2PixZeroPipeline",
            "StableDiffusionParadigmsPipeline",
            "StableDiffusionModelEditingPipeline",
            "VersatileDiffusionDualGuidedPipeline",
            "VersatileDiffusionImageVariationPipeline",
            "VersatileDiffusionPipeline",
            "VersatileDiffusionTextToImagePipeline",
        ]
    )
    _import_structure["allegro"] = ["AllegroPipeline"]
    _import_structure["amused"] = ["AmusedImg2ImgPipeline", "AmusedInpaintPipeline", "AmusedPipeline"]
    _import_structure["animatediff"] = [
        "AnimateDiffPipeline",
        "AnimateDiffControlNetPipeline",
        "AnimateDiffSDXLPipeline",
        "AnimateDiffSparseControlNetPipeline",
        "AnimateDiffVideoToVideoPipeline",
        "AnimateDiffVideoToVideoControlNetPipeline",
    ]
    _import_structure["bria"] = ["BriaPipeline"]
    _import_structure["flux"] = [
        "FluxControlPipeline",
        "FluxControlInpaintPipeline",
        "FluxControlImg2ImgPipeline",
        "FluxControlNetPipeline",
        "FluxControlNetImg2ImgPipeline",
        "FluxControlNetInpaintPipeline",
        "FluxImg2ImgPipeline",
        "FluxInpaintPipeline",
        "FluxPipeline",
        "FluxFillPipeline",
        "FluxPriorReduxPipeline",
        "ReduxImageEncoder",
        "FluxKontextPipeline",
        "FluxKontextInpaintPipeline",
    ]
    _import_structure["audioldm"] = ["AudioLDMPipeline"]
    _import_structure["audioldm2"] = [
        "AudioLDM2Pipeline",
        "AudioLDM2ProjectionModel",
        "AudioLDM2UNet2DConditionModel",
    ]
    _import_structure["blip_diffusion"] = ["BlipDiffusionPipeline"]
    _import_structure["chroma"] = ["ChromaPipeline", "ChromaImg2ImgPipeline"]
    _import_structure["cogvideo"] = [
        "CogVideoXPipeline",
        "CogVideoXImageToVideoPipeline",
        "CogVideoXVideoToVideoPipeline",
        "CogVideoXFunControlPipeline",
    ]
    _import_structure["cogview3"] = ["CogView3PlusPipeline"]
    _import_structure["cogview4"] = ["CogView4Pipeline", "CogView4ControlPipeline"]
    _import_structure["consisid"] = ["ConsisIDPipeline"]
    _import_structure["cosmos"] = [
        "Cosmos2TextToImagePipeline",
        "CosmosTextToWorldPipeline",
        "CosmosVideoToWorldPipeline",
        "Cosmos2VideoToWorldPipeline",
    ]
    _import_structure["controlnet"].extend(
        [
            "BlipDiffusionControlNetPipeline",
            "StableDiffusionControlNetImg2ImgPipeline",
            "StableDiffusionControlNetInpaintPipeline",
            "StableDiffusionControlNetPipeline",
            "StableDiffusionXLControlNetImg2ImgPipeline",
            "StableDiffusionXLControlNetInpaintPipeline",
            "StableDiffusionXLControlNetPipeline",
            "StableDiffusionXLControlNetUnionPipeline",
            "StableDiffusionXLControlNetUnionInpaintPipeline",
            "StableDiffusionXLControlNetUnionImg2ImgPipeline",
        ]
    )
    _import_structure["pag"].extend(
        [
            "StableDiffusionControlNetPAGInpaintPipeline",
            "AnimateDiffPAGPipeline",
            "KolorsPAGPipeline",
            "HunyuanDiTPAGPipeline",
            "StableDiffusion3PAGPipeline",
            "StableDiffusion3PAGImg2ImgPipeline",
            "StableDiffusionPAGPipeline",
            "StableDiffusionPAGImg2ImgPipeline",
            "StableDiffusionPAGInpaintPipeline",
            "StableDiffusionControlNetPAGPipeline",
            "StableDiffusionXLPAGPipeline",
            "StableDiffusionXLPAGInpaintPipeline",
            "StableDiffusionXLControlNetPAGImg2ImgPipeline",
            "StableDiffusionXLControlNetPAGPipeline",
            "StableDiffusionXLPAGImg2ImgPipeline",
            "PixArtSigmaPAGPipeline",
            "SanaPAGPipeline",
        ]
    )
    _import_structure["controlnet_xs"].extend(
        [
            "StableDiffusionControlNetXSPipeline",
            "StableDiffusionXLControlNetXSPipeline",
        ]
    )
    _import_structure["controlnet_hunyuandit"].extend(
        [
            "HunyuanDiTControlNetPipeline",
        ]
    )
    _import_structure["controlnet_sd3"].extend(
        [
            "StableDiffusion3ControlNetPipeline",
            "StableDiffusion3ControlNetInpaintingPipeline",
        ]
    )
    _import_structure["deepfloyd_if"] = [
        "IFImg2ImgPipeline",
        "IFImg2ImgSuperResolutionPipeline",
        "IFInpaintingPipeline",
        "IFInpaintingSuperResolutionPipeline",
        "IFPipeline",
        "IFSuperResolutionPipeline",
    ]
    _import_structure["easyanimate"] = [
        "EasyAnimatePipeline",
        "EasyAnimateInpaintPipeline",
        "EasyAnimateControlPipeline",
    ]
    _import_structure["hidream_image"] = ["HiDreamImagePipeline"]
    _import_structure["hunyuandit"] = ["HunyuanDiTPipeline"]
    _import_structure["hunyuan_video"] = [
        "HunyuanVideoPipeline",
        "HunyuanSkyreelsImageToVideoPipeline",
        "HunyuanVideoImageToVideoPipeline",
        "HunyuanVideoFramepackPipeline",
    ]
    _import_structure["kandinsky"] = [
        "KandinskyCombinedPipeline",
        "KandinskyImg2ImgCombinedPipeline",
        "KandinskyImg2ImgPipeline",
        "KandinskyInpaintCombinedPipeline",
        "KandinskyInpaintPipeline",
        "KandinskyPipeline",
        "KandinskyPriorPipeline",
    ]
    _import_structure["kandinsky2_2"] = [
        "KandinskyV22CombinedPipeline",
        "KandinskyV22ControlnetImg2ImgPipeline",
        "KandinskyV22ControlnetPipeline",
        "KandinskyV22Img2ImgCombinedPipeline",
        "KandinskyV22Img2ImgPipeline",
        "KandinskyV22InpaintCombinedPipeline",
        "KandinskyV22InpaintPipeline",
        "KandinskyV22Pipeline",
        "KandinskyV22PriorEmb2EmbPipeline",
        "KandinskyV22PriorPipeline",
    ]
    _import_structure["kandinsky3"] = [
        "Kandinsky3Img2ImgPipeline",
        "Kandinsky3Pipeline",
    ]
    _import_structure["latent_consistency_models"] = [
        "LatentConsistencyModelImg2ImgPipeline",
        "LatentConsistencyModelPipeline",
    ]
    _import_structure["latent_diffusion"].extend(["LDMTextToImagePipeline"])
    _import_structure["ledits_pp"].extend(
        [
            "LEditsPPPipelineStableDiffusion",
            "LEditsPPPipelineStableDiffusionXL",
        ]
    )
    _import_structure["latte"] = ["LattePipeline"]
    _import_structure["ltx"] = [
        "LTXPipeline",
        "LTXImageToVideoPipeline",
        "LTXConditionPipeline",
        "LTXLatentUpsamplePipeline",
    ]
    _import_structure["lumina"] = ["LuminaPipeline", "LuminaText2ImgPipeline"]
    _import_structure["lumina2"] = ["Lumina2Pipeline", "Lumina2Text2ImgPipeline"]
    _import_structure["lucy"] = ["LucyEditPipeline"]
    _import_structure["marigold"].extend(
        [
            "MarigoldDepthPipeline",
            "MarigoldIntrinsicsPipeline",
            "MarigoldNormalsPipeline",
        ]
    )
    _import_structure["mochi"] = ["MochiPipeline"]
    _import_structure["musicldm"] = ["MusicLDMPipeline"]
    _import_structure["omnigen"] = ["OmniGenPipeline"]
    _import_structure["visualcloze"] = ["VisualClozePipeline", "VisualClozeGenerationPipeline"]
    _import_structure["paint_by_example"] = ["PaintByExamplePipeline"]
    _import_structure["pia"] = ["PIAPipeline"]
    _import_structure["pixart_alpha"] = ["PixArtAlphaPipeline", "PixArtSigmaPipeline"]
    _import_structure["sana"] = [
        "SanaPipeline",
        "SanaSprintPipeline",
        "SanaControlNetPipeline",
        "SanaSprintImg2ImgPipeline",
    ]
    _import_structure["semantic_stable_diffusion"] = ["SemanticStableDiffusionPipeline"]
    _import_structure["shap_e"] = ["ShapEImg2ImgPipeline", "ShapEPipeline"]
    _import_structure["stable_audio"] = [
        "StableAudioProjectionModel",
        "StableAudioPipeline",
    ]
    _import_structure["stable_cascade"] = [
        "StableCascadeCombinedPipeline",
        "StableCascadeDecoderPipeline",
        "StableCascadePriorPipeline",
    ]
    _import_structure["stable_diffusion"].extend(
        [
            "CLIPImageProjection",
            "StableDiffusionDepth2ImgPipeline",
            "StableDiffusionImageVariationPipeline",
            "StableDiffusionImg2ImgPipeline",
            "StableDiffusionInpaintPipeline",
            "StableDiffusionInstructPix2PixPipeline",
            "StableDiffusionLatentUpscalePipeline",
            "StableDiffusionPipeline",
            "StableDiffusionUpscalePipeline",
            "StableUnCLIPImg2ImgPipeline",
            "StableUnCLIPPipeline",
            "StableDiffusionLDM3DPipeline",
        ]
    )
    _import_structure["aura_flow"] = ["AuraFlowPipeline"]
    _import_structure["stable_diffusion_3"] = [
        "StableDiffusion3Pipeline",
        "StableDiffusion3Img2ImgPipeline",
        "StableDiffusion3InpaintPipeline",
    ]
    _import_structure["stable_diffusion_attend_and_excite"] = ["StableDiffusionAttendAndExcitePipeline"]
    _import_structure["stable_diffusion_safe"] = ["StableDiffusionPipelineSafe"]
    _import_structure["stable_diffusion_sag"] = ["StableDiffusionSAGPipeline"]
    _import_structure["stable_diffusion_gligen"] = [
        "StableDiffusionGLIGENPipeline",
        "StableDiffusionGLIGENTextImagePipeline",
    ]
    _import_structure["stable_video_diffusion"] = ["StableVideoDiffusionPipeline"]
    _import_structure["stable_diffusion_xl"].extend(
        [
            "StableDiffusionXLImg2ImgPipeline",
            "StableDiffusionXLInpaintPipeline",
            "StableDiffusionXLInstructPix2PixPipeline",
            "StableDiffusionXLPipeline",
        ]
    )
    _import_structure["stable_diffusion_diffedit"] = ["StableDiffusionDiffEditPipeline"]
    _import_structure["stable_diffusion_ldm3d"] = ["StableDiffusionLDM3DPipeline"]
    _import_structure["stable_diffusion_panorama"] = ["StableDiffusionPanoramaPipeline"]
    _import_structure["t2i_adapter"] = [
        "StableDiffusionAdapterPipeline",
        "StableDiffusionXLAdapterPipeline",
    ]
    _import_structure["text_to_video_synthesis"] = [
        "TextToVideoSDPipeline",
        "TextToVideoZeroPipeline",
        "TextToVideoZeroSDXLPipeline",
        "VideoToVideoSDPipeline",
    ]
    _import_structure["i2vgen_xl"] = ["I2VGenXLPipeline"]
    _import_structure["unclip"] = ["UnCLIPImageVariationPipeline", "UnCLIPPipeline"]
    _import_structure["unidiffuser"] = [
        "ImageTextPipelineOutput",
        "UniDiffuserModel",
        "UniDiffuserPipeline",
        "UniDiffuserTextDecoder",
    ]
    _import_structure["wuerstchen"] = [
        "WuerstchenCombinedPipeline",
        "WuerstchenDecoderPipeline",
        "WuerstchenPriorPipeline",
    ]
<<<<<<< HEAD
    _import_structure["wan"] = [
        "WanPipeline",
        "WanImageToVideoPipeline",
        "WanVideoToVideoPipeline",
        "WanVACEPipeline",
        "WanSpeechToVideoPipeline",
    ]
=======
    _import_structure["wan"] = ["WanPipeline", "WanImageToVideoPipeline", "WanVideoToVideoPipeline", "WanVACEPipeline"]
    _import_structure["kandinsky5"] = ["Kandinsky5T2VPipeline"]
>>>>>>> 23ebbb4b
    _import_structure["skyreels_v2"] = [
        "SkyReelsV2DiffusionForcingPipeline",
        "SkyReelsV2DiffusionForcingImageToVideoPipeline",
        "SkyReelsV2DiffusionForcingVideoToVideoPipeline",
        "SkyReelsV2ImageToVideoPipeline",
        "SkyReelsV2Pipeline",
    ]
    _import_structure["qwenimage"] = [
        "QwenImagePipeline",
        "QwenImageImg2ImgPipeline",
        "QwenImageInpaintPipeline",
        "QwenImageEditPipeline",
        "QwenImageEditPlusPipeline",
        "QwenImageEditInpaintPipeline",
        "QwenImageControlNetInpaintPipeline",
        "QwenImageControlNetPipeline",
    ]
try:
    if not is_onnx_available():
        raise OptionalDependencyNotAvailable()
except OptionalDependencyNotAvailable:
    from ..utils import dummy_onnx_objects  # noqa F403

    _dummy_objects.update(get_objects_from_module(dummy_onnx_objects))
else:
    _import_structure["onnx_utils"] = ["OnnxRuntimeModel"]
try:
    if not (is_torch_available() and is_transformers_available() and is_onnx_available()):
        raise OptionalDependencyNotAvailable()
except OptionalDependencyNotAvailable:
    from ..utils import dummy_torch_and_transformers_and_onnx_objects  # noqa F403

    _dummy_objects.update(get_objects_from_module(dummy_torch_and_transformers_and_onnx_objects))
else:
    _import_structure["stable_diffusion"].extend(
        [
            "OnnxStableDiffusionImg2ImgPipeline",
            "OnnxStableDiffusionInpaintPipeline",
            "OnnxStableDiffusionPipeline",
            "OnnxStableDiffusionUpscalePipeline",
            "StableDiffusionOnnxPipeline",
        ]
    )

try:
    if not (is_torch_available() and is_transformers_available() and is_k_diffusion_available()):
        raise OptionalDependencyNotAvailable()
except OptionalDependencyNotAvailable:
    from ..utils import (
        dummy_torch_and_transformers_and_k_diffusion_objects,
    )

    _dummy_objects.update(get_objects_from_module(dummy_torch_and_transformers_and_k_diffusion_objects))
else:
    _import_structure["stable_diffusion_k_diffusion"] = [
        "StableDiffusionKDiffusionPipeline",
        "StableDiffusionXLKDiffusionPipeline",
    ]

try:
    if not (is_torch_available() and is_transformers_available() and is_sentencepiece_available()):
        raise OptionalDependencyNotAvailable()
except OptionalDependencyNotAvailable:
    from ..utils import (
        dummy_torch_and_transformers_and_sentencepiece_objects,
    )

    _dummy_objects.update(get_objects_from_module(dummy_torch_and_transformers_and_sentencepiece_objects))
else:
    _import_structure["kolors"] = [
        "KolorsPipeline",
        "KolorsImg2ImgPipeline",
    ]

try:
    if not (is_torch_available() and is_transformers_available() and is_opencv_available()):
        raise OptionalDependencyNotAvailable()
except OptionalDependencyNotAvailable:
    from ..utils import (
        dummy_torch_and_transformers_and_opencv_objects,
    )

    _dummy_objects.update(get_objects_from_module(dummy_torch_and_transformers_and_opencv_objects))
else:
    _import_structure["consisid"] = ["ConsisIDPipeline"]

try:
    if not is_flax_available():
        raise OptionalDependencyNotAvailable()
except OptionalDependencyNotAvailable:
    from ..utils import dummy_flax_objects  # noqa F403

    _dummy_objects.update(get_objects_from_module(dummy_flax_objects))
else:
    _import_structure["pipeline_flax_utils"] = ["FlaxDiffusionPipeline"]
try:
    if not (is_flax_available() and is_transformers_available()):
        raise OptionalDependencyNotAvailable()
except OptionalDependencyNotAvailable:
    from ..utils import dummy_flax_and_transformers_objects  # noqa F403

    _dummy_objects.update(get_objects_from_module(dummy_flax_and_transformers_objects))
else:
    _import_structure["controlnet"].extend(["FlaxStableDiffusionControlNetPipeline"])
    _import_structure["stable_diffusion"].extend(
        [
            "FlaxStableDiffusionImg2ImgPipeline",
            "FlaxStableDiffusionInpaintPipeline",
            "FlaxStableDiffusionPipeline",
        ]
    )
    _import_structure["stable_diffusion_xl"].extend(
        [
            "FlaxStableDiffusionXLPipeline",
        ]
    )

if TYPE_CHECKING or DIFFUSERS_SLOW_IMPORT:
    try:
        if not is_torch_available():
            raise OptionalDependencyNotAvailable()
    except OptionalDependencyNotAvailable:
        from ..utils.dummy_pt_objects import *  # noqa F403

    else:
        from .auto_pipeline import (
            AutoPipelineForImage2Image,
            AutoPipelineForInpainting,
            AutoPipelineForText2Image,
        )
        from .consistency_models import ConsistencyModelPipeline
        from .dance_diffusion import DanceDiffusionPipeline
        from .ddim import DDIMPipeline
        from .ddpm import DDPMPipeline
        from .deprecated import KarrasVePipeline, LDMPipeline, PNDMPipeline, RePaintPipeline, ScoreSdeVePipeline
        from .dit import DiTPipeline
        from .latent_diffusion import LDMSuperResolutionPipeline
        from .pipeline_utils import (
            AudioPipelineOutput,
            DiffusionPipeline,
            ImagePipelineOutput,
            StableDiffusionMixin,
        )

    try:
        if not (is_torch_available() and is_librosa_available()):
            raise OptionalDependencyNotAvailable()
    except OptionalDependencyNotAvailable:
        from ..utils.dummy_torch_and_librosa_objects import *
    else:
        from .deprecated import AudioDiffusionPipeline, Mel

    try:
        if not (is_torch_available() and is_transformers_available()):
            raise OptionalDependencyNotAvailable()
    except OptionalDependencyNotAvailable:
        from ..utils.dummy_torch_and_transformers_objects import *
    else:
        from .allegro import AllegroPipeline
        from .amused import AmusedImg2ImgPipeline, AmusedInpaintPipeline, AmusedPipeline
        from .animatediff import (
            AnimateDiffControlNetPipeline,
            AnimateDiffPipeline,
            AnimateDiffSDXLPipeline,
            AnimateDiffSparseControlNetPipeline,
            AnimateDiffVideoToVideoControlNetPipeline,
            AnimateDiffVideoToVideoPipeline,
        )
        from .audioldm import AudioLDMPipeline
        from .audioldm2 import (
            AudioLDM2Pipeline,
            AudioLDM2ProjectionModel,
            AudioLDM2UNet2DConditionModel,
        )
        from .aura_flow import AuraFlowPipeline
        from .blip_diffusion import BlipDiffusionPipeline
        from .bria import BriaPipeline
        from .chroma import ChromaImg2ImgPipeline, ChromaPipeline
        from .cogvideo import (
            CogVideoXFunControlPipeline,
            CogVideoXImageToVideoPipeline,
            CogVideoXPipeline,
            CogVideoXVideoToVideoPipeline,
        )
        from .cogview3 import CogView3PlusPipeline
        from .cogview4 import CogView4ControlPipeline, CogView4Pipeline
        from .controlnet import (
            BlipDiffusionControlNetPipeline,
            StableDiffusionControlNetImg2ImgPipeline,
            StableDiffusionControlNetInpaintPipeline,
            StableDiffusionControlNetPipeline,
            StableDiffusionXLControlNetImg2ImgPipeline,
            StableDiffusionXLControlNetInpaintPipeline,
            StableDiffusionXLControlNetPipeline,
            StableDiffusionXLControlNetUnionImg2ImgPipeline,
            StableDiffusionXLControlNetUnionInpaintPipeline,
            StableDiffusionXLControlNetUnionPipeline,
        )
        from .controlnet_hunyuandit import (
            HunyuanDiTControlNetPipeline,
        )
        from .controlnet_sd3 import StableDiffusion3ControlNetInpaintingPipeline, StableDiffusion3ControlNetPipeline
        from .controlnet_xs import (
            StableDiffusionControlNetXSPipeline,
            StableDiffusionXLControlNetXSPipeline,
        )
        from .cosmos import (
            Cosmos2TextToImagePipeline,
            Cosmos2VideoToWorldPipeline,
            CosmosTextToWorldPipeline,
            CosmosVideoToWorldPipeline,
        )
        from .deepfloyd_if import (
            IFImg2ImgPipeline,
            IFImg2ImgSuperResolutionPipeline,
            IFInpaintingPipeline,
            IFInpaintingSuperResolutionPipeline,
            IFPipeline,
            IFSuperResolutionPipeline,
        )
        from .deprecated import (
            AltDiffusionImg2ImgPipeline,
            AltDiffusionPipeline,
            CycleDiffusionPipeline,
            StableDiffusionInpaintPipelineLegacy,
            StableDiffusionModelEditingPipeline,
            StableDiffusionParadigmsPipeline,
            StableDiffusionPix2PixZeroPipeline,
            VersatileDiffusionDualGuidedPipeline,
            VersatileDiffusionImageVariationPipeline,
            VersatileDiffusionPipeline,
            VersatileDiffusionTextToImagePipeline,
            VQDiffusionPipeline,
        )
        from .easyanimate import (
            EasyAnimateControlPipeline,
            EasyAnimateInpaintPipeline,
            EasyAnimatePipeline,
        )
        from .flux import (
            FluxControlImg2ImgPipeline,
            FluxControlInpaintPipeline,
            FluxControlNetImg2ImgPipeline,
            FluxControlNetInpaintPipeline,
            FluxControlNetPipeline,
            FluxControlPipeline,
            FluxFillPipeline,
            FluxImg2ImgPipeline,
            FluxInpaintPipeline,
            FluxKontextInpaintPipeline,
            FluxKontextPipeline,
            FluxPipeline,
            FluxPriorReduxPipeline,
            ReduxImageEncoder,
        )
        from .hidream_image import HiDreamImagePipeline
        from .hunyuan_video import (
            HunyuanSkyreelsImageToVideoPipeline,
            HunyuanVideoFramepackPipeline,
            HunyuanVideoImageToVideoPipeline,
            HunyuanVideoPipeline,
        )
        from .hunyuandit import HunyuanDiTPipeline
        from .i2vgen_xl import I2VGenXLPipeline
        from .kandinsky import (
            KandinskyCombinedPipeline,
            KandinskyImg2ImgCombinedPipeline,
            KandinskyImg2ImgPipeline,
            KandinskyInpaintCombinedPipeline,
            KandinskyInpaintPipeline,
            KandinskyPipeline,
            KandinskyPriorPipeline,
        )
        from .kandinsky2_2 import (
            KandinskyV22CombinedPipeline,
            KandinskyV22ControlnetImg2ImgPipeline,
            KandinskyV22ControlnetPipeline,
            KandinskyV22Img2ImgCombinedPipeline,
            KandinskyV22Img2ImgPipeline,
            KandinskyV22InpaintCombinedPipeline,
            KandinskyV22InpaintPipeline,
            KandinskyV22Pipeline,
            KandinskyV22PriorEmb2EmbPipeline,
            KandinskyV22PriorPipeline,
        )
        from .kandinsky3 import (
            Kandinsky3Img2ImgPipeline,
            Kandinsky3Pipeline,
        )
        from .kandinsky5 import Kandinsky5T2VPipeline
        from .latent_consistency_models import (
            LatentConsistencyModelImg2ImgPipeline,
            LatentConsistencyModelPipeline,
        )
        from .latent_diffusion import LDMTextToImagePipeline
        from .latte import LattePipeline
        from .ledits_pp import (
            LEditsPPDiffusionPipelineOutput,
            LEditsPPInversionPipelineOutput,
            LEditsPPPipelineStableDiffusion,
            LEditsPPPipelineStableDiffusionXL,
        )
        from .ltx import LTXConditionPipeline, LTXImageToVideoPipeline, LTXLatentUpsamplePipeline, LTXPipeline
        from .lucy import LucyEditPipeline
        from .lumina import LuminaPipeline, LuminaText2ImgPipeline
        from .lumina2 import Lumina2Pipeline, Lumina2Text2ImgPipeline
        from .marigold import (
            MarigoldDepthPipeline,
            MarigoldIntrinsicsPipeline,
            MarigoldNormalsPipeline,
        )
        from .mochi import MochiPipeline
        from .musicldm import MusicLDMPipeline
        from .omnigen import OmniGenPipeline
        from .pag import (
            AnimateDiffPAGPipeline,
            HunyuanDiTPAGPipeline,
            KolorsPAGPipeline,
            PixArtSigmaPAGPipeline,
            SanaPAGPipeline,
            StableDiffusion3PAGImg2ImgPipeline,
            StableDiffusion3PAGPipeline,
            StableDiffusionControlNetPAGInpaintPipeline,
            StableDiffusionControlNetPAGPipeline,
            StableDiffusionPAGImg2ImgPipeline,
            StableDiffusionPAGInpaintPipeline,
            StableDiffusionPAGPipeline,
            StableDiffusionXLControlNetPAGImg2ImgPipeline,
            StableDiffusionXLControlNetPAGPipeline,
            StableDiffusionXLPAGImg2ImgPipeline,
            StableDiffusionXLPAGInpaintPipeline,
            StableDiffusionXLPAGPipeline,
        )
        from .paint_by_example import PaintByExamplePipeline
        from .pia import PIAPipeline
        from .pixart_alpha import PixArtAlphaPipeline, PixArtSigmaPipeline
        from .qwenimage import (
            QwenImageControlNetInpaintPipeline,
            QwenImageControlNetPipeline,
            QwenImageEditInpaintPipeline,
            QwenImageEditPipeline,
            QwenImageEditPlusPipeline,
            QwenImageImg2ImgPipeline,
            QwenImageInpaintPipeline,
            QwenImagePipeline,
        )
        from .sana import SanaControlNetPipeline, SanaPipeline, SanaSprintImg2ImgPipeline, SanaSprintPipeline
        from .semantic_stable_diffusion import SemanticStableDiffusionPipeline
        from .shap_e import ShapEImg2ImgPipeline, ShapEPipeline
        from .stable_audio import StableAudioPipeline, StableAudioProjectionModel
        from .stable_cascade import (
            StableCascadeCombinedPipeline,
            StableCascadeDecoderPipeline,
            StableCascadePriorPipeline,
        )
        from .stable_diffusion import (
            CLIPImageProjection,
            StableDiffusionDepth2ImgPipeline,
            StableDiffusionImageVariationPipeline,
            StableDiffusionImg2ImgPipeline,
            StableDiffusionInpaintPipeline,
            StableDiffusionInstructPix2PixPipeline,
            StableDiffusionLatentUpscalePipeline,
            StableDiffusionPipeline,
            StableDiffusionUpscalePipeline,
            StableUnCLIPImg2ImgPipeline,
            StableUnCLIPPipeline,
        )
        from .stable_diffusion_3 import (
            StableDiffusion3Img2ImgPipeline,
            StableDiffusion3InpaintPipeline,
            StableDiffusion3Pipeline,
        )
        from .stable_diffusion_attend_and_excite import StableDiffusionAttendAndExcitePipeline
        from .stable_diffusion_diffedit import StableDiffusionDiffEditPipeline
        from .stable_diffusion_gligen import StableDiffusionGLIGENPipeline, StableDiffusionGLIGENTextImagePipeline
        from .stable_diffusion_ldm3d import StableDiffusionLDM3DPipeline
        from .stable_diffusion_panorama import StableDiffusionPanoramaPipeline
        from .stable_diffusion_safe import StableDiffusionPipelineSafe
        from .stable_diffusion_sag import StableDiffusionSAGPipeline
        from .stable_diffusion_xl import (
            StableDiffusionXLImg2ImgPipeline,
            StableDiffusionXLInpaintPipeline,
            StableDiffusionXLInstructPix2PixPipeline,
            StableDiffusionXLPipeline,
        )
        from .stable_video_diffusion import StableVideoDiffusionPipeline
        from .t2i_adapter import (
            StableDiffusionAdapterPipeline,
            StableDiffusionXLAdapterPipeline,
        )
        from .text_to_video_synthesis import (
            TextToVideoSDPipeline,
            TextToVideoZeroPipeline,
            TextToVideoZeroSDXLPipeline,
            VideoToVideoSDPipeline,
        )
        from .unclip import UnCLIPImageVariationPipeline, UnCLIPPipeline
        from .unidiffuser import (
            ImageTextPipelineOutput,
            UniDiffuserModel,
            UniDiffuserPipeline,
            UniDiffuserTextDecoder,
        )
        from .visualcloze import VisualClozeGenerationPipeline, VisualClozePipeline
        from .wan import (
            WanImageToVideoPipeline,
            WanPipeline,
            WanSpeechToVideoPipeline,
            WanVACEPipeline,
            WanVideoToVideoPipeline,
        )
        from .wuerstchen import (
            WuerstchenCombinedPipeline,
            WuerstchenDecoderPipeline,
            WuerstchenPriorPipeline,
        )

        try:
            if not is_onnx_available():
                raise OptionalDependencyNotAvailable()
        except OptionalDependencyNotAvailable:
            from ..utils.dummy_onnx_objects import *  # noqa F403

        else:
            from .onnx_utils import OnnxRuntimeModel

        try:
            if not (is_torch_available() and is_transformers_available() and is_onnx_available()):
                raise OptionalDependencyNotAvailable()
        except OptionalDependencyNotAvailable:
            from ..utils.dummy_torch_and_transformers_and_onnx_objects import *
        else:
            from .stable_diffusion import (
                OnnxStableDiffusionImg2ImgPipeline,
                OnnxStableDiffusionInpaintPipeline,
                OnnxStableDiffusionPipeline,
                OnnxStableDiffusionUpscalePipeline,
                StableDiffusionOnnxPipeline,
            )

        try:
            if not (is_torch_available() and is_transformers_available() and is_k_diffusion_available()):
                raise OptionalDependencyNotAvailable()
        except OptionalDependencyNotAvailable:
            from ..utils.dummy_torch_and_transformers_and_k_diffusion_objects import *
        else:
            from .stable_diffusion_k_diffusion import (
                StableDiffusionKDiffusionPipeline,
                StableDiffusionXLKDiffusionPipeline,
            )

        try:
            if not (is_torch_available() and is_transformers_available() and is_sentencepiece_available()):
                raise OptionalDependencyNotAvailable()
        except OptionalDependencyNotAvailable:
            from ..utils.dummy_torch_and_transformers_and_sentencepiece_objects import *
        else:
            from .kolors import (
                KolorsImg2ImgPipeline,
                KolorsPipeline,
            )

        try:
            if not (is_torch_available() and is_transformers_available() and is_opencv_available()):
                raise OptionalDependencyNotAvailable()
        except OptionalDependencyNotAvailable:
            from ..utils.dummy_torch_and_transformers_and_opencv_objects import *
        else:
            from .consisid import ConsisIDPipeline

        try:
            if not is_flax_available():
                raise OptionalDependencyNotAvailable()
        except OptionalDependencyNotAvailable:
            from ..utils.dummy_flax_objects import *  # noqa F403
        else:
            from .pipeline_flax_utils import FlaxDiffusionPipeline

        try:
            if not (is_flax_available() and is_transformers_available()):
                raise OptionalDependencyNotAvailable()
        except OptionalDependencyNotAvailable:
            from ..utils.dummy_flax_and_transformers_objects import *
        else:
            from .controlnet import FlaxStableDiffusionControlNetPipeline
            from .stable_diffusion import (
                FlaxStableDiffusionImg2ImgPipeline,
                FlaxStableDiffusionInpaintPipeline,
                FlaxStableDiffusionPipeline,
            )
            from .stable_diffusion_xl import (
                FlaxStableDiffusionXLPipeline,
            )

        try:
            if not (is_transformers_available() and is_torch_available() and is_note_seq_available()):
                raise OptionalDependencyNotAvailable()
        except OptionalDependencyNotAvailable:
            from ..utils.dummy_transformers_and_torch_and_note_seq_objects import *  # noqa F403

        else:
            from .deprecated import (
                MidiProcessor,
                SpectrogramDiffusionPipeline,
            )

        from .skyreels_v2 import (
            SkyReelsV2DiffusionForcingImageToVideoPipeline,
            SkyReelsV2DiffusionForcingPipeline,
            SkyReelsV2DiffusionForcingVideoToVideoPipeline,
            SkyReelsV2ImageToVideoPipeline,
            SkyReelsV2Pipeline,
        )

else:
    import sys

    sys.modules[__name__] = _LazyModule(
        __name__,
        globals()["__file__"],
        _import_structure,
        module_spec=__spec__,
    )
    for name, value in _dummy_objects.items():
        setattr(sys.modules[__name__], name, value)<|MERGE_RESOLUTION|>--- conflicted
+++ resolved
@@ -381,7 +381,6 @@
         "WuerstchenDecoderPipeline",
         "WuerstchenPriorPipeline",
     ]
-<<<<<<< HEAD
     _import_structure["wan"] = [
         "WanPipeline",
         "WanImageToVideoPipeline",
@@ -389,10 +388,7 @@
         "WanVACEPipeline",
         "WanSpeechToVideoPipeline",
     ]
-=======
-    _import_structure["wan"] = ["WanPipeline", "WanImageToVideoPipeline", "WanVideoToVideoPipeline", "WanVACEPipeline"]
     _import_structure["kandinsky5"] = ["Kandinsky5T2VPipeline"]
->>>>>>> 23ebbb4b
     _import_structure["skyreels_v2"] = [
         "SkyReelsV2DiffusionForcingPipeline",
         "SkyReelsV2DiffusionForcingImageToVideoPipeline",
