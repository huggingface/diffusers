from typing import TYPE_CHECKING

from ..utils import (
    DIFFUSERS_SLOW_IMPORT,
    OptionalDependencyNotAvailable,
    _LazyModule,
    get_objects_from_module,
    is_flax_available,
    is_k_diffusion_available,
    is_librosa_available,
    is_note_seq_available,
    is_onnx_available,
    is_sentencepiece_available,
    is_torch_available,
    is_torch_npu_available,
    is_transformers_available,
)


# These modules contain pipelines from multiple libraries/frameworks
_dummy_objects = {}
_import_structure = {
    "controlnet": [],
    "controlnet_hunyuandit": [],
    "controlnet_sd3": [],
    "controlnet_xs": [],
    "deprecated": [],
    "latent_diffusion": [],
    "ledits_pp": [],
    "marigold": [],
    "pag": [],
    "stable_diffusion": [],
    "stable_diffusion_xl": [],
}

try:
    if not is_torch_available():
        raise OptionalDependencyNotAvailable()
except OptionalDependencyNotAvailable:
    from ..utils import dummy_pt_objects  # noqa F403

    _dummy_objects.update(get_objects_from_module(dummy_pt_objects))
else:
    _import_structure["auto_pipeline"] = [
        "AutoPipelineForImage2Image",
        "AutoPipelineForInpainting",
        "AutoPipelineForText2Image",
    ]
    _import_structure["consistency_models"] = ["ConsistencyModelPipeline"]
    _import_structure["dance_diffusion"] = ["DanceDiffusionPipeline"]
    _import_structure["ddim"] = ["DDIMPipeline"]
    _import_structure["ddpm"] = ["DDPMPipeline"]
    _import_structure["dit"] = ["DiTPipeline"]
    _import_structure["latent_diffusion"].extend(["LDMSuperResolutionPipeline"])
    _import_structure["pipeline_utils"] = [
        "AudioPipelineOutput",
        "DiffusionPipeline",
        "StableDiffusionMixin",
        "ImagePipelineOutput",
    ]
    _import_structure["deprecated"].extend(
        [
            "PNDMPipeline",
            "LDMPipeline",
            "RePaintPipeline",
            "ScoreSdeVePipeline",
            "KarrasVePipeline",
        ]
    )
try:
    if not (is_torch_available() and is_librosa_available()):
        raise OptionalDependencyNotAvailable()
except OptionalDependencyNotAvailable:
    from ..utils import dummy_torch_and_librosa_objects  # noqa F403

    _dummy_objects.update(get_objects_from_module(dummy_torch_and_librosa_objects))
else:
    _import_structure["deprecated"].extend(["AudioDiffusionPipeline", "Mel"])

try:
    if not (is_transformers_available() and is_torch_available() and is_note_seq_available()):
        raise OptionalDependencyNotAvailable()
except OptionalDependencyNotAvailable:
    from ..utils import dummy_transformers_and_torch_and_note_seq_objects  # noqa F403

    _dummy_objects.update(get_objects_from_module(dummy_transformers_and_torch_and_note_seq_objects))
else:
    _import_structure["deprecated"].extend(
        [
            "MidiProcessor",
            "SpectrogramDiffusionPipeline",
        ]
    )

try:
    if not (is_torch_available() and is_transformers_available()):
        raise OptionalDependencyNotAvailable()
except OptionalDependencyNotAvailable:
    from ..utils import dummy_torch_and_transformers_objects  # noqa F403

    _dummy_objects.update(get_objects_from_module(dummy_torch_and_transformers_objects))
else:
    _import_structure["deprecated"].extend(
        [
            "VQDiffusionPipeline",
            "AltDiffusionPipeline",
            "AltDiffusionImg2ImgPipeline",
            "CycleDiffusionPipeline",
            "StableDiffusionInpaintPipelineLegacy",
            "StableDiffusionPix2PixZeroPipeline",
            "StableDiffusionParadigmsPipeline",
            "StableDiffusionModelEditingPipeline",
            "VersatileDiffusionDualGuidedPipeline",
            "VersatileDiffusionImageVariationPipeline",
            "VersatileDiffusionPipeline",
            "VersatileDiffusionTextToImagePipeline",
        ]
    )
    _import_structure["allegro"] = ["AllegroPipeline"]
    _import_structure["amused"] = ["AmusedImg2ImgPipeline", "AmusedInpaintPipeline", "AmusedPipeline"]
    _import_structure["animatediff"] = [
        "AnimateDiffPipeline",
        "AnimateDiffControlNetPipeline",
        "AnimateDiffSDXLPipeline",
        "AnimateDiffSparseControlNetPipeline",
        "AnimateDiffVideoToVideoPipeline",
        "AnimateDiffVideoToVideoControlNetPipeline",
    ]
    _import_structure["flux"] = [
        "FluxControlPipeline",
        "FluxControlInpaintPipeline",
        "FluxControlImg2ImgPipeline",
        "FluxControlNetPipeline",
        "FluxControlNetImg2ImgPipeline",
        "FluxControlNetInpaintPipeline",
        "FluxImg2ImgPipeline",
        "FluxInpaintPipeline",
        "FluxPipeline",
        "FluxFillPipeline",
        "FluxPriorReduxPipeline",
        "ReduxImageEncoder",
    ]
    _import_structure["audioldm"] = ["AudioLDMPipeline"]
    _import_structure["audioldm2"] = [
        "AudioLDM2Pipeline",
        "AudioLDM2ProjectionModel",
        "AudioLDM2UNet2DConditionModel",
    ]
    _import_structure["blip_diffusion"] = ["BlipDiffusionPipeline"]
    _import_structure["cogvideo"] = [
        "CogVideoXPipeline",
        "CogVideoXImageToVideoPipeline",
        "CogVideoXVideoToVideoPipeline",
        "CogVideoXFunControlPipeline",
    ]
    _import_structure["cogview3"] = ["CogView3PlusPipeline"]
<<<<<<< HEAD
    _import_structure["consisid"] = ["ConsisIDPipeline"]
=======
    _import_structure["cogview4"] = ["CogView4Pipeline"]
>>>>>>> a7179a21
    _import_structure["controlnet"].extend(
        [
            "BlipDiffusionControlNetPipeline",
            "StableDiffusionControlNetImg2ImgPipeline",
            "StableDiffusionControlNetInpaintPipeline",
            "StableDiffusionControlNetPipeline",
            "StableDiffusionXLControlNetImg2ImgPipeline",
            "StableDiffusionXLControlNetInpaintPipeline",
            "StableDiffusionXLControlNetPipeline",
            "StableDiffusionXLControlNetUnionPipeline",
            "StableDiffusionXLControlNetUnionInpaintPipeline",
            "StableDiffusionXLControlNetUnionImg2ImgPipeline",
        ]
    )
    _import_structure["pag"].extend(
        [
            "StableDiffusionControlNetPAGInpaintPipeline",
            "AnimateDiffPAGPipeline",
            "KolorsPAGPipeline",
            "HunyuanDiTPAGPipeline",
            "StableDiffusion3PAGPipeline",
            "StableDiffusion3PAGImg2ImgPipeline",
            "StableDiffusionPAGPipeline",
            "StableDiffusionPAGImg2ImgPipeline",
            "StableDiffusionPAGInpaintPipeline",
            "StableDiffusionControlNetPAGPipeline",
            "StableDiffusionXLPAGPipeline",
            "StableDiffusionXLPAGInpaintPipeline",
            "StableDiffusionXLControlNetPAGImg2ImgPipeline",
            "StableDiffusionXLControlNetPAGPipeline",
            "StableDiffusionXLPAGImg2ImgPipeline",
            "PixArtSigmaPAGPipeline",
            "SanaPAGPipeline",
        ]
    )
    _import_structure["controlnet_xs"].extend(
        [
            "StableDiffusionControlNetXSPipeline",
            "StableDiffusionXLControlNetXSPipeline",
        ]
    )
    _import_structure["controlnet_hunyuandit"].extend(
        [
            "HunyuanDiTControlNetPipeline",
        ]
    )
    _import_structure["controlnet_sd3"].extend(
        [
            "StableDiffusion3ControlNetPipeline",
            "StableDiffusion3ControlNetInpaintingPipeline",
        ]
    )
    _import_structure["deepfloyd_if"] = [
        "IFImg2ImgPipeline",
        "IFImg2ImgSuperResolutionPipeline",
        "IFInpaintingPipeline",
        "IFInpaintingSuperResolutionPipeline",
        "IFPipeline",
        "IFSuperResolutionPipeline",
    ]
    _import_structure["hunyuandit"] = ["HunyuanDiTPipeline"]
    _import_structure["hunyuan_video"] = ["HunyuanVideoPipeline"]
    _import_structure["kandinsky"] = [
        "KandinskyCombinedPipeline",
        "KandinskyImg2ImgCombinedPipeline",
        "KandinskyImg2ImgPipeline",
        "KandinskyInpaintCombinedPipeline",
        "KandinskyInpaintPipeline",
        "KandinskyPipeline",
        "KandinskyPriorPipeline",
    ]
    _import_structure["kandinsky2_2"] = [
        "KandinskyV22CombinedPipeline",
        "KandinskyV22ControlnetImg2ImgPipeline",
        "KandinskyV22ControlnetPipeline",
        "KandinskyV22Img2ImgCombinedPipeline",
        "KandinskyV22Img2ImgPipeline",
        "KandinskyV22InpaintCombinedPipeline",
        "KandinskyV22InpaintPipeline",
        "KandinskyV22Pipeline",
        "KandinskyV22PriorEmb2EmbPipeline",
        "KandinskyV22PriorPipeline",
    ]
    _import_structure["kandinsky3"] = [
        "Kandinsky3Img2ImgPipeline",
        "Kandinsky3Pipeline",
    ]
    _import_structure["latent_consistency_models"] = [
        "LatentConsistencyModelImg2ImgPipeline",
        "LatentConsistencyModelPipeline",
    ]
    _import_structure["latent_diffusion"].extend(["LDMTextToImagePipeline"])
    _import_structure["ledits_pp"].extend(
        [
            "LEditsPPPipelineStableDiffusion",
            "LEditsPPPipelineStableDiffusionXL",
        ]
    )
    _import_structure["latte"] = ["LattePipeline"]
    _import_structure["ltx"] = ["LTXPipeline", "LTXImageToVideoPipeline"]
    _import_structure["lumina"] = ["LuminaText2ImgPipeline"]
    _import_structure["marigold"].extend(
        [
            "MarigoldDepthPipeline",
            "MarigoldNormalsPipeline",
        ]
    )
    _import_structure["mochi"] = ["MochiPipeline"]
    _import_structure["musicldm"] = ["MusicLDMPipeline"]
    _import_structure["paint_by_example"] = ["PaintByExamplePipeline"]
    _import_structure["pia"] = ["PIAPipeline"]
    _import_structure["pixart_alpha"] = ["PixArtAlphaPipeline", "PixArtSigmaPipeline"]
    _import_structure["sana"] = ["SanaPipeline"]
    _import_structure["semantic_stable_diffusion"] = ["SemanticStableDiffusionPipeline"]
    _import_structure["shap_e"] = ["ShapEImg2ImgPipeline", "ShapEPipeline"]
    _import_structure["stable_audio"] = [
        "StableAudioProjectionModel",
        "StableAudioPipeline",
    ]
    _import_structure["stable_cascade"] = [
        "StableCascadeCombinedPipeline",
        "StableCascadeDecoderPipeline",
        "StableCascadePriorPipeline",
    ]
    _import_structure["stable_diffusion"].extend(
        [
            "CLIPImageProjection",
            "StableDiffusionDepth2ImgPipeline",
            "StableDiffusionImageVariationPipeline",
            "StableDiffusionImg2ImgPipeline",
            "StableDiffusionInpaintPipeline",
            "StableDiffusionInstructPix2PixPipeline",
            "StableDiffusionLatentUpscalePipeline",
            "StableDiffusionPipeline",
            "StableDiffusionUpscalePipeline",
            "StableUnCLIPImg2ImgPipeline",
            "StableUnCLIPPipeline",
            "StableDiffusionLDM3DPipeline",
        ]
    )
    _import_structure["aura_flow"] = ["AuraFlowPipeline"]
    _import_structure["stable_diffusion_3"] = [
        "StableDiffusion3Pipeline",
        "StableDiffusion3Img2ImgPipeline",
        "StableDiffusion3InpaintPipeline",
    ]
    _import_structure["stable_diffusion_attend_and_excite"] = ["StableDiffusionAttendAndExcitePipeline"]
    _import_structure["stable_diffusion_safe"] = ["StableDiffusionPipelineSafe"]
    _import_structure["stable_diffusion_sag"] = ["StableDiffusionSAGPipeline"]
    _import_structure["stable_diffusion_gligen"] = [
        "StableDiffusionGLIGENPipeline",
        "StableDiffusionGLIGENTextImagePipeline",
    ]
    _import_structure["stable_video_diffusion"] = ["StableVideoDiffusionPipeline"]
    _import_structure["stable_diffusion_xl"].extend(
        [
            "StableDiffusionXLImg2ImgPipeline",
            "StableDiffusionXLInpaintPipeline",
            "StableDiffusionXLInstructPix2PixPipeline",
            "StableDiffusionXLPipeline",
        ]
    )
    _import_structure["stable_diffusion_diffedit"] = ["StableDiffusionDiffEditPipeline"]
    _import_structure["stable_diffusion_ldm3d"] = ["StableDiffusionLDM3DPipeline"]
    _import_structure["stable_diffusion_panorama"] = ["StableDiffusionPanoramaPipeline"]
    _import_structure["t2i_adapter"] = [
        "StableDiffusionAdapterPipeline",
        "StableDiffusionXLAdapterPipeline",
    ]
    _import_structure["text_to_video_synthesis"] = [
        "TextToVideoSDPipeline",
        "TextToVideoZeroPipeline",
        "TextToVideoZeroSDXLPipeline",
        "VideoToVideoSDPipeline",
    ]
    _import_structure["i2vgen_xl"] = ["I2VGenXLPipeline"]
    _import_structure["unclip"] = ["UnCLIPImageVariationPipeline", "UnCLIPPipeline"]
    _import_structure["unidiffuser"] = [
        "ImageTextPipelineOutput",
        "UniDiffuserModel",
        "UniDiffuserPipeline",
        "UniDiffuserTextDecoder",
    ]
    _import_structure["wuerstchen"] = [
        "WuerstchenCombinedPipeline",
        "WuerstchenDecoderPipeline",
        "WuerstchenPriorPipeline",
    ]
try:
    if not is_onnx_available():
        raise OptionalDependencyNotAvailable()
except OptionalDependencyNotAvailable:
    from ..utils import dummy_onnx_objects  # noqa F403

    _dummy_objects.update(get_objects_from_module(dummy_onnx_objects))
else:
    _import_structure["onnx_utils"] = ["OnnxRuntimeModel"]
try:
    if not (is_torch_available() and is_transformers_available() and is_onnx_available()):
        raise OptionalDependencyNotAvailable()
except OptionalDependencyNotAvailable:
    from ..utils import dummy_torch_and_transformers_and_onnx_objects  # noqa F403

    _dummy_objects.update(get_objects_from_module(dummy_torch_and_transformers_and_onnx_objects))
else:
    _import_structure["stable_diffusion"].extend(
        [
            "OnnxStableDiffusionImg2ImgPipeline",
            "OnnxStableDiffusionInpaintPipeline",
            "OnnxStableDiffusionPipeline",
            "OnnxStableDiffusionUpscalePipeline",
            "StableDiffusionOnnxPipeline",
        ]
    )

try:
    if not (is_torch_available() and is_transformers_available() and is_k_diffusion_available()):
        raise OptionalDependencyNotAvailable()
except OptionalDependencyNotAvailable:
    from ..utils import (
        dummy_torch_and_transformers_and_k_diffusion_objects,
    )

    _dummy_objects.update(get_objects_from_module(dummy_torch_and_transformers_and_k_diffusion_objects))
else:
    _import_structure["stable_diffusion_k_diffusion"] = [
        "StableDiffusionKDiffusionPipeline",
        "StableDiffusionXLKDiffusionPipeline",
    ]

try:
    if not (is_torch_available() and is_transformers_available() and is_sentencepiece_available()):
        raise OptionalDependencyNotAvailable()
except OptionalDependencyNotAvailable:
    from ..utils import (
        dummy_torch_and_transformers_and_sentencepiece_objects,
    )

    _dummy_objects.update(get_objects_from_module(dummy_torch_and_transformers_and_sentencepiece_objects))
else:
    _import_structure["kolors"] = [
        "KolorsPipeline",
        "KolorsImg2ImgPipeline",
    ]

try:
    if not is_flax_available():
        raise OptionalDependencyNotAvailable()
except OptionalDependencyNotAvailable:
    from ..utils import dummy_flax_objects  # noqa F403

    _dummy_objects.update(get_objects_from_module(dummy_flax_objects))
else:
    _import_structure["pipeline_flax_utils"] = ["FlaxDiffusionPipeline"]
try:
    if not (is_flax_available() and is_transformers_available()):
        raise OptionalDependencyNotAvailable()
except OptionalDependencyNotAvailable:
    from ..utils import dummy_flax_and_transformers_objects  # noqa F403

    _dummy_objects.update(get_objects_from_module(dummy_flax_and_transformers_objects))
else:
    _import_structure["controlnet"].extend(["FlaxStableDiffusionControlNetPipeline"])
    _import_structure["stable_diffusion"].extend(
        [
            "FlaxStableDiffusionImg2ImgPipeline",
            "FlaxStableDiffusionInpaintPipeline",
            "FlaxStableDiffusionPipeline",
        ]
    )
    _import_structure["stable_diffusion_xl"].extend(
        [
            "FlaxStableDiffusionXLPipeline",
        ]
    )

if TYPE_CHECKING or DIFFUSERS_SLOW_IMPORT:
    try:
        if not is_torch_available():
            raise OptionalDependencyNotAvailable()
    except OptionalDependencyNotAvailable:
        from ..utils.dummy_pt_objects import *  # noqa F403

    else:
        from .auto_pipeline import (
            AutoPipelineForImage2Image,
            AutoPipelineForInpainting,
            AutoPipelineForText2Image,
        )
        from .consistency_models import ConsistencyModelPipeline
        from .dance_diffusion import DanceDiffusionPipeline
        from .ddim import DDIMPipeline
        from .ddpm import DDPMPipeline
        from .deprecated import KarrasVePipeline, LDMPipeline, PNDMPipeline, RePaintPipeline, ScoreSdeVePipeline
        from .dit import DiTPipeline
        from .latent_diffusion import LDMSuperResolutionPipeline
        from .pipeline_utils import (
            AudioPipelineOutput,
            DiffusionPipeline,
            ImagePipelineOutput,
            StableDiffusionMixin,
        )

    try:
        if not (is_torch_available() and is_librosa_available()):
            raise OptionalDependencyNotAvailable()
    except OptionalDependencyNotAvailable:
        from ..utils.dummy_torch_and_librosa_objects import *
    else:
        from .deprecated import AudioDiffusionPipeline, Mel

    try:
        if not (is_torch_available() and is_transformers_available()):
            raise OptionalDependencyNotAvailable()
    except OptionalDependencyNotAvailable:
        from ..utils.dummy_torch_and_transformers_objects import *
    else:
        from .allegro import AllegroPipeline
        from .amused import AmusedImg2ImgPipeline, AmusedInpaintPipeline, AmusedPipeline
        from .animatediff import (
            AnimateDiffControlNetPipeline,
            AnimateDiffPipeline,
            AnimateDiffSDXLPipeline,
            AnimateDiffSparseControlNetPipeline,
            AnimateDiffVideoToVideoControlNetPipeline,
            AnimateDiffVideoToVideoPipeline,
        )
        from .audioldm import AudioLDMPipeline
        from .audioldm2 import (
            AudioLDM2Pipeline,
            AudioLDM2ProjectionModel,
            AudioLDM2UNet2DConditionModel,
        )
        from .aura_flow import AuraFlowPipeline
        from .blip_diffusion import BlipDiffusionPipeline
        from .cogvideo import (
            CogVideoXFunControlPipeline,
            CogVideoXImageToVideoPipeline,
            CogVideoXPipeline,
            CogVideoXVideoToVideoPipeline,
        )
        from .cogview3 import CogView3PlusPipeline
<<<<<<< HEAD
        from .consisid import ConsisIDPipeline
=======
        from .cogview4 import CogView4Pipeline

>>>>>>> a7179a21
        from .controlnet import (
            BlipDiffusionControlNetPipeline,
            StableDiffusionControlNetImg2ImgPipeline,
            StableDiffusionControlNetInpaintPipeline,
            StableDiffusionControlNetPipeline,
            StableDiffusionXLControlNetImg2ImgPipeline,
            StableDiffusionXLControlNetInpaintPipeline,
            StableDiffusionXLControlNetPipeline,
            StableDiffusionXLControlNetUnionImg2ImgPipeline,
            StableDiffusionXLControlNetUnionInpaintPipeline,
            StableDiffusionXLControlNetUnionPipeline,
        )
        from .controlnet_hunyuandit import (
            HunyuanDiTControlNetPipeline,
        )
        from .controlnet_sd3 import StableDiffusion3ControlNetInpaintingPipeline, StableDiffusion3ControlNetPipeline
        from .controlnet_xs import (
            StableDiffusionControlNetXSPipeline,
            StableDiffusionXLControlNetXSPipeline,
        )
        from .deepfloyd_if import (
            IFImg2ImgPipeline,
            IFImg2ImgSuperResolutionPipeline,
            IFInpaintingPipeline,
            IFInpaintingSuperResolutionPipeline,
            IFPipeline,
            IFSuperResolutionPipeline,
        )
        from .deprecated import (
            AltDiffusionImg2ImgPipeline,
            AltDiffusionPipeline,
            CycleDiffusionPipeline,
            StableDiffusionInpaintPipelineLegacy,
            StableDiffusionModelEditingPipeline,
            StableDiffusionParadigmsPipeline,
            StableDiffusionPix2PixZeroPipeline,
            VersatileDiffusionDualGuidedPipeline,
            VersatileDiffusionImageVariationPipeline,
            VersatileDiffusionPipeline,
            VersatileDiffusionTextToImagePipeline,
            VQDiffusionPipeline,
        )
        from .flux import (
            FluxControlImg2ImgPipeline,
            FluxControlInpaintPipeline,
            FluxControlNetImg2ImgPipeline,
            FluxControlNetInpaintPipeline,
            FluxControlNetPipeline,
            FluxControlPipeline,
            FluxFillPipeline,
            FluxImg2ImgPipeline,
            FluxInpaintPipeline,
            FluxPipeline,
            FluxPriorReduxPipeline,
            ReduxImageEncoder,
        )
        from .hunyuan_video import HunyuanVideoPipeline
        from .hunyuandit import HunyuanDiTPipeline
        from .i2vgen_xl import I2VGenXLPipeline
        from .kandinsky import (
            KandinskyCombinedPipeline,
            KandinskyImg2ImgCombinedPipeline,
            KandinskyImg2ImgPipeline,
            KandinskyInpaintCombinedPipeline,
            KandinskyInpaintPipeline,
            KandinskyPipeline,
            KandinskyPriorPipeline,
        )
        from .kandinsky2_2 import (
            KandinskyV22CombinedPipeline,
            KandinskyV22ControlnetImg2ImgPipeline,
            KandinskyV22ControlnetPipeline,
            KandinskyV22Img2ImgCombinedPipeline,
            KandinskyV22Img2ImgPipeline,
            KandinskyV22InpaintCombinedPipeline,
            KandinskyV22InpaintPipeline,
            KandinskyV22Pipeline,
            KandinskyV22PriorEmb2EmbPipeline,
            KandinskyV22PriorPipeline,
        )
        from .kandinsky3 import (
            Kandinsky3Img2ImgPipeline,
            Kandinsky3Pipeline,
        )
        from .latent_consistency_models import (
            LatentConsistencyModelImg2ImgPipeline,
            LatentConsistencyModelPipeline,
        )
        from .latent_diffusion import LDMTextToImagePipeline
        from .latte import LattePipeline
        from .ledits_pp import (
            LEditsPPDiffusionPipelineOutput,
            LEditsPPInversionPipelineOutput,
            LEditsPPPipelineStableDiffusion,
            LEditsPPPipelineStableDiffusionXL,
        )
        from .ltx import LTXImageToVideoPipeline, LTXPipeline
        from .lumina import LuminaText2ImgPipeline
        from .marigold import (
            MarigoldDepthPipeline,
            MarigoldNormalsPipeline,
        )
        from .mochi import MochiPipeline
        from .musicldm import MusicLDMPipeline
        from .pag import (
            AnimateDiffPAGPipeline,
            HunyuanDiTPAGPipeline,
            KolorsPAGPipeline,
            PixArtSigmaPAGPipeline,
            SanaPAGPipeline,
            StableDiffusion3PAGImg2ImgPipeline,
            StableDiffusion3PAGPipeline,
            StableDiffusionControlNetPAGInpaintPipeline,
            StableDiffusionControlNetPAGPipeline,
            StableDiffusionPAGImg2ImgPipeline,
            StableDiffusionPAGInpaintPipeline,
            StableDiffusionPAGPipeline,
            StableDiffusionXLControlNetPAGImg2ImgPipeline,
            StableDiffusionXLControlNetPAGPipeline,
            StableDiffusionXLPAGImg2ImgPipeline,
            StableDiffusionXLPAGInpaintPipeline,
            StableDiffusionXLPAGPipeline,
        )
        from .paint_by_example import PaintByExamplePipeline
        from .pia import PIAPipeline
        from .pixart_alpha import PixArtAlphaPipeline, PixArtSigmaPipeline
        from .sana import SanaPipeline
        from .semantic_stable_diffusion import SemanticStableDiffusionPipeline
        from .shap_e import ShapEImg2ImgPipeline, ShapEPipeline
        from .stable_audio import StableAudioPipeline, StableAudioProjectionModel
        from .stable_cascade import (
            StableCascadeCombinedPipeline,
            StableCascadeDecoderPipeline,
            StableCascadePriorPipeline,
        )
        from .stable_diffusion import (
            CLIPImageProjection,
            StableDiffusionDepth2ImgPipeline,
            StableDiffusionImageVariationPipeline,
            StableDiffusionImg2ImgPipeline,
            StableDiffusionInpaintPipeline,
            StableDiffusionInstructPix2PixPipeline,
            StableDiffusionLatentUpscalePipeline,
            StableDiffusionPipeline,
            StableDiffusionUpscalePipeline,
            StableUnCLIPImg2ImgPipeline,
            StableUnCLIPPipeline,
        )
        from .stable_diffusion_3 import (
            StableDiffusion3Img2ImgPipeline,
            StableDiffusion3InpaintPipeline,
            StableDiffusion3Pipeline,
        )
        from .stable_diffusion_attend_and_excite import StableDiffusionAttendAndExcitePipeline
        from .stable_diffusion_diffedit import StableDiffusionDiffEditPipeline
        from .stable_diffusion_gligen import StableDiffusionGLIGENPipeline, StableDiffusionGLIGENTextImagePipeline
        from .stable_diffusion_ldm3d import StableDiffusionLDM3DPipeline
        from .stable_diffusion_panorama import StableDiffusionPanoramaPipeline
        from .stable_diffusion_safe import StableDiffusionPipelineSafe
        from .stable_diffusion_sag import StableDiffusionSAGPipeline
        from .stable_diffusion_xl import (
            StableDiffusionXLImg2ImgPipeline,
            StableDiffusionXLInpaintPipeline,
            StableDiffusionXLInstructPix2PixPipeline,
            StableDiffusionXLPipeline,
        )
        from .stable_video_diffusion import StableVideoDiffusionPipeline
        from .t2i_adapter import (
            StableDiffusionAdapterPipeline,
            StableDiffusionXLAdapterPipeline,
        )
        from .text_to_video_synthesis import (
            TextToVideoSDPipeline,
            TextToVideoZeroPipeline,
            TextToVideoZeroSDXLPipeline,
            VideoToVideoSDPipeline,
        )
        from .unclip import UnCLIPImageVariationPipeline, UnCLIPPipeline
        from .unidiffuser import (
            ImageTextPipelineOutput,
            UniDiffuserModel,
            UniDiffuserPipeline,
            UniDiffuserTextDecoder,
        )
        from .wuerstchen import (
            WuerstchenCombinedPipeline,
            WuerstchenDecoderPipeline,
            WuerstchenPriorPipeline,
        )

        try:
            if not is_onnx_available():
                raise OptionalDependencyNotAvailable()
        except OptionalDependencyNotAvailable:
            from ..utils.dummy_onnx_objects import *  # noqa F403

        else:
            from .onnx_utils import OnnxRuntimeModel

        try:
            if not (is_torch_available() and is_transformers_available() and is_onnx_available()):
                raise OptionalDependencyNotAvailable()
        except OptionalDependencyNotAvailable:
            from ..utils.dummy_torch_and_transformers_and_onnx_objects import *
        else:
            from .stable_diffusion import (
                OnnxStableDiffusionImg2ImgPipeline,
                OnnxStableDiffusionInpaintPipeline,
                OnnxStableDiffusionPipeline,
                OnnxStableDiffusionUpscalePipeline,
                StableDiffusionOnnxPipeline,
            )

        try:
            if not (is_torch_available() and is_transformers_available() and is_k_diffusion_available()):
                raise OptionalDependencyNotAvailable()
        except OptionalDependencyNotAvailable:
            from ..utils.dummy_torch_and_transformers_and_k_diffusion_objects import *
        else:
            from .stable_diffusion_k_diffusion import (
                StableDiffusionKDiffusionPipeline,
                StableDiffusionXLKDiffusionPipeline,
            )

        try:
            if not (is_torch_available() and is_transformers_available() and is_sentencepiece_available()):
                raise OptionalDependencyNotAvailable()
        except OptionalDependencyNotAvailable:
            from ..utils.dummy_torch_and_transformers_and_sentencepiece_objects import *
        else:
            from .kolors import (
                KolorsImg2ImgPipeline,
                KolorsPipeline,
            )

        try:
            if not is_flax_available():
                raise OptionalDependencyNotAvailable()
        except OptionalDependencyNotAvailable:
            from ..utils.dummy_flax_objects import *  # noqa F403
        else:
            from .pipeline_flax_utils import FlaxDiffusionPipeline

        try:
            if not (is_flax_available() and is_transformers_available()):
                raise OptionalDependencyNotAvailable()
        except OptionalDependencyNotAvailable:
            from ..utils.dummy_flax_and_transformers_objects import *
        else:
            from .controlnet import FlaxStableDiffusionControlNetPipeline
            from .stable_diffusion import (
                FlaxStableDiffusionImg2ImgPipeline,
                FlaxStableDiffusionInpaintPipeline,
                FlaxStableDiffusionPipeline,
            )
            from .stable_diffusion_xl import (
                FlaxStableDiffusionXLPipeline,
            )

        try:
            if not (is_transformers_available() and is_torch_available() and is_note_seq_available()):
                raise OptionalDependencyNotAvailable()
        except OptionalDependencyNotAvailable:
            from ..utils.dummy_transformers_and_torch_and_note_seq_objects import *  # noqa F403

        else:
            from .deprecated import (
                MidiProcessor,
                SpectrogramDiffusionPipeline,
            )

else:
    import sys

    sys.modules[__name__] = _LazyModule(
        __name__,
        globals()["__file__"],
        _import_structure,
        module_spec=__spec__,
    )
    for name, value in _dummy_objects.items():
        setattr(sys.modules[__name__], name, value)<|MERGE_RESOLUTION|>--- conflicted
+++ resolved
@@ -154,11 +154,6 @@
         "CogVideoXFunControlPipeline",
     ]
     _import_structure["cogview3"] = ["CogView3PlusPipeline"]
-<<<<<<< HEAD
-    _import_structure["consisid"] = ["ConsisIDPipeline"]
-=======
-    _import_structure["cogview4"] = ["CogView4Pipeline"]
->>>>>>> a7179a21
     _import_structure["controlnet"].extend(
         [
             "BlipDiffusionControlNetPipeline",
@@ -501,12 +496,6 @@
             CogVideoXVideoToVideoPipeline,
         )
         from .cogview3 import CogView3PlusPipeline
-<<<<<<< HEAD
-        from .consisid import ConsisIDPipeline
-=======
-        from .cogview4 import CogView4Pipeline
-
->>>>>>> a7179a21
         from .controlnet import (
             BlipDiffusionControlNetPipeline,
             StableDiffusionControlNetImg2ImgPipeline,
