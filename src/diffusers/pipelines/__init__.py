--- conflicted
+++ resolved
@@ -436,11 +436,8 @@
             StableUnCLIPPipeline,
         )
         from .stable_diffusion_diffedit import StableDiffusionDiffEditPipeline
-<<<<<<< HEAD
+        from .stable_diffusion_gligen import StableDiffusionGLIGENPipeline, StableDiffusionGLIGENTextImagePipeline
         from .stable_diffusion_panorama import StableDiffusionPanoramaPipeline
-=======
-        from .stable_diffusion_gligen import StableDiffusionGLIGENPipeline, StableDiffusionGLIGENTextImagePipeline
->>>>>>> 2c34c7d6
         from .stable_diffusion_safe import StableDiffusionPipelineSafe
         from .stable_diffusion_xl import (
             StableDiffusionXLImg2ImgPipeline,
