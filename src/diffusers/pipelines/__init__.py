<<<<<<< HEAD
from typing import TYPE_CHECKING

from ..utils import (
    OptionalDependencyNotAvailable,
    _LazyModule,
    get_objects_from_module,
    is_flax_available,
    is_k_diffusion_available,
    is_librosa_available,
    is_note_seq_available,
    is_onnx_available,
    is_torch_available,
    is_transformers_available,
)


# These modules contain pipelines from multiple libraries/frameworks
_dummy_objects = {}
_import_structure = {"stable_diffusion": [], "latent_diffusion": [], "controlnet": []}

try:
    if not is_torch_available():
        raise OptionalDependencyNotAvailable()
except OptionalDependencyNotAvailable:
    from ..utils import dummy_pt_objects  # noqa F403

    _dummy_objects.update(get_objects_from_module(dummy_pt_objects))
else:
    _import_structure["auto_pipeline"] = [
        "AutoPipelineForImage2Image",
        "AutoPipelineForInpainting",
        "AutoPipelineForText2Image",
    ]
    _import_structure["consistency_models"] = ["ConsistencyModelPipeline"]
    _import_structure["dance_diffusion"] = ["DanceDiffusionPipeline"]
    _import_structure["ddim"] = ["DDIMPipeline"]
    _import_structure["ddpm"] = ["DDPMPipeline"]
    _import_structure["dit"] = ["DiTPipeline"]
    _import_structure["latent_diffusion"].extend(["LDMSuperResolutionPipeline"])
    _import_structure["latent_diffusion_uncond"] = ["LDMPipeline"]
    _import_structure["pipeline_utils"] = ["AudioPipelineOutput", "DiffusionPipeline", "ImagePipelineOutput"]
    _import_structure["pndm"] = ["PNDMPipeline"]
    _import_structure["repaint"] = ["RePaintPipeline"]
    _import_structure["score_sde_ve"] = ["ScoreSdeVePipeline"]
    _import_structure["stochastic_karras_ve"] = ["KarrasVePipeline"]
try:
    if not (is_torch_available() and is_librosa_available()):
        raise OptionalDependencyNotAvailable()
except OptionalDependencyNotAvailable:
    from ..utils import dummy_torch_and_librosa_objects  # noqa F403

    _dummy_objects.update(get_objects_from_module(dummy_torch_and_librosa_objects))
else:
    _import_structure["audio_diffusion"] = ["AudioDiffusionPipeline", "Mel"]
try:
    if not (is_torch_available() and is_transformers_available()):
        raise OptionalDependencyNotAvailable()
except OptionalDependencyNotAvailable:
    from ..utils import dummy_torch_and_transformers_objects  # noqa F403

    _dummy_objects.update(get_objects_from_module(dummy_torch_and_transformers_objects))
else:
    _import_structure["alt_diffusion"] = ["AltDiffusionImg2ImgPipeline", "AltDiffusionPipeline"]
    _import_structure["audioldm"] = ["AudioLDMPipeline"]
    _import_structure["audioldm2"] = [
        "AudioLDM2Pipeline",
        "AudioLDM2ProjectionModel",
        "AudioLDM2UNet2DConditionModel",
    ]
    _import_structure["controlnet"].extend(
        [
            "StableDiffusionControlNetImg2ImgPipeline",
            "StableDiffusionControlNetInpaintPipeline",
            "StableDiffusionControlNetPipeline",
            "StableDiffusionXLControlNetImg2ImgPipeline",
            "StableDiffusionXLControlNetInpaintPipeline",
            "StableDiffusionXLControlNetPipeline",
        ]
    )
    _import_structure["deepfloyd_if"] = [
        "IFImg2ImgPipeline",
        "IFImg2ImgSuperResolutionPipeline",
        "IFInpaintingPipeline",
        "IFInpaintingSuperResolutionPipeline",
        "IFPipeline",
        "IFSuperResolutionPipeline",
    ]
    _import_structure["kandinsky"] = [
        "KandinskyCombinedPipeline",
        "KandinskyImg2ImgCombinedPipeline",
        "KandinskyImg2ImgPipeline",
        "KandinskyInpaintCombinedPipeline",
        "KandinskyInpaintPipeline",
        "KandinskyPipeline",
        "KandinskyPriorPipeline",
    ]
    _import_structure["kandinsky2_2"] = [
        "KandinskyV22CombinedPipeline",
        "KandinskyV22ControlnetImg2ImgPipeline",
        "KandinskyV22ControlnetPipeline",
        "KandinskyV22Img2ImgCombinedPipeline",
        "KandinskyV22Img2ImgPipeline",
        "KandinskyV22InpaintCombinedPipeline",
        "KandinskyV22InpaintPipeline",
        "KandinskyV22Pipeline",
        "KandinskyV22PriorEmb2EmbPipeline",
        "KandinskyV22PriorPipeline",
    ]
    _import_structure["latent_diffusion"].extend(["LDMTextToImagePipeline"])
    _import_structure["musicldm"] = ["MusicLDMPipeline"]
    _import_structure["paint_by_example"] = ["PaintByExamplePipeline"]
    _import_structure["semantic_stable_diffusion"] = ["SemanticStableDiffusionPipeline"]
    _import_structure["shap_e"] = ["ShapEImg2ImgPipeline", "ShapEPipeline"]
    _import_structure["stable_diffusion"].extend(
        [
            "CycleDiffusionPipeline",
            "StableDiffusionAttendAndExcitePipeline",
            "StableDiffusionDepth2ImgPipeline",
            "StableDiffusionDiffEditPipeline",
            "StableDiffusionGLIGENPipeline",
            "StableDiffusionGLIGENPipeline",
            "StableDiffusionGLIGENTextImagePipeline",
            "StableDiffusionImageVariationPipeline",
            "StableDiffusionImg2ImgPipeline",
            "StableDiffusionInpaintPipeline",
            "StableDiffusionInpaintPipelineLegacy",
            "StableDiffusionInstructPix2PixPipeline",
            "StableDiffusionLatentUpscalePipeline",
            "StableDiffusionLDM3DPipeline",
            "StableDiffusionModelEditingPipeline",
            "StableDiffusionPanoramaPipeline",
            "StableDiffusionParadigmsPipeline",
            "StableDiffusionPipeline",
            "StableDiffusionPix2PixZeroPipeline",
            "StableDiffusionSAGPipeline",
            "StableDiffusionUpscalePipeline",
            "StableUnCLIPImg2ImgPipeline",
            "StableUnCLIPPipeline",
        ]
    )
    _import_structure["stable_diffusion_safe"] = ["StableDiffusionPipelineSafe"]
    _import_structure["stable_diffusion_xl"] = [
        "StableDiffusionXLImg2ImgPipeline",
        "StableDiffusionXLInpaintPipeline",
        "StableDiffusionXLInstructPix2PixPipeline",
        "StableDiffusionXLPipeline",
    ]
    _import_structure["t2i_adapter"] = ["StableDiffusionAdapterPipeline", "StableDiffusionXLAdapterPipeline"]
    _import_structure["text_to_video_synthesis"] = [
        "TextToVideoSDPipeline",
        "TextToVideoZeroPipeline",
        "VideoToVideoSDPipeline",
    ]
    _import_structure["tune_a_video"] = ["TuneAVideoPipeline"]
    _import_structure["unclip"] = ["UnCLIPImageVariationPipeline", "UnCLIPPipeline"]
    _import_structure["unidiffuser"] = [
        "ImageTextPipelineOutput",
        "UniDiffuserModel",
        "UniDiffuserPipeline",
        "UniDiffuserTextDecoder",
    ]
    _import_structure["versatile_diffusion"] = [
        "VersatileDiffusionDualGuidedPipeline",
        "VersatileDiffusionImageVariationPipeline",
        "VersatileDiffusionPipeline",
        "VersatileDiffusionTextToImagePipeline",
    ]
    _import_structure["vq_diffusion"] = ["VQDiffusionPipeline"]
    _import_structure["wuerstchen"] = [
        "WuerstchenCombinedPipeline",
        "WuerstchenDecoderPipeline",
        "WuerstchenPriorPipeline",
    ]
try:
    if not is_onnx_available():
        raise OptionalDependencyNotAvailable()
except OptionalDependencyNotAvailable:
    from ..utils import dummy_onnx_objects  # noqa F403

    _dummy_objects.update(get_objects_from_module(dummy_onnx_objects))
else:
    _import_structure["onnx_utils"] = ["OnnxRuntimeModel"]
try:
    if not (is_torch_available() and is_transformers_available() and is_onnx_available()):
        raise OptionalDependencyNotAvailable()
except OptionalDependencyNotAvailable:
    from ..utils import dummy_torch_and_transformers_and_onnx_objects  # noqa F403

    _dummy_objects.update(get_objects_from_module(dummy_torch_and_transformers_and_onnx_objects))
else:
    _import_structure["stable_diffusion"].extend(
        [
            "OnnxStableDiffusionImg2ImgPipeline",
            "OnnxStableDiffusionInpaintPipeline",
            "OnnxStableDiffusionInpaintPipelineLegacy",
            "OnnxStableDiffusionPipeline",
            "OnnxStableDiffusionUpscalePipeline",
            "StableDiffusionOnnxPipeline",
        ]
    )
try:
    if not (is_torch_available() and is_transformers_available() and is_k_diffusion_available()):
        raise OptionalDependencyNotAvailable()
except OptionalDependencyNotAvailable:
    from ..utils import dummy_torch_and_transformers_and_k_diffusion_objects  # noqa F403

    _dummy_objects.update(get_objects_from_module(dummy_torch_and_transformers_and_k_diffusion_objects))
else:
    _import_structure["stable_diffusion"].extend(["StableDiffusionKDiffusionPipeline"])
try:
    if not is_flax_available():
        raise OptionalDependencyNotAvailable()
except OptionalDependencyNotAvailable:
    from ..utils import dummy_flax_objects  # noqa F403

    _dummy_objects.update(get_objects_from_module(dummy_flax_objects))
else:
    _import_structure["pipeline_flax_utils"] = ["FlaxDiffusionPipeline"]
try:
    if not (is_flax_available() and is_transformers_available()):
        raise OptionalDependencyNotAvailable()
except OptionalDependencyNotAvailable:
    from ..utils import dummy_flax_and_transformers_objects  # noqa F403

    _dummy_objects.update(get_objects_from_module(dummy_flax_and_transformers_objects))
else:
    _import_structure["controlnet"].extend(["FlaxStableDiffusionControlNetPipeline"])
    _import_structure["stable_diffusion"].extend(
        [
            "FlaxStableDiffusionImg2ImgPipeline",
            "FlaxStableDiffusionInpaintPipeline",
            "FlaxStableDiffusionPipeline",
        ]
    )
try:
    if not (is_transformers_available() and is_torch_available() and is_note_seq_available()):
        raise OptionalDependencyNotAvailable()
except OptionalDependencyNotAvailable:
    from ..utils import dummy_transformers_and_torch_and_note_seq_objects  # noqa F403

    _dummy_objects.update(get_objects_from_module(dummy_transformers_and_torch_and_note_seq_objects))
else:
    _import_structure["spectrogram_diffusion"] = ["MidiProcessor", "SpectrogramDiffusionPipeline"]

if TYPE_CHECKING:
    try:
        if not is_torch_available():
            raise OptionalDependencyNotAvailable()
    except OptionalDependencyNotAvailable:
        from ..utils.dummy_pt_objects import *  # noqa F403

    else:
        from .auto_pipeline import AutoPipelineForImage2Image, AutoPipelineForInpainting, AutoPipelineForText2Image
        from .consistency_models import ConsistencyModelPipeline
        from .dance_diffusion import DanceDiffusionPipeline
        from .ddim import DDIMPipeline
        from .ddpm import DDPMPipeline
        from .dit import DiTPipeline
        from .latent_diffusion import LDMSuperResolutionPipeline
        from .latent_diffusion_uncond import LDMPipeline
        from .pipeline_utils import AudioPipelineOutput, DiffusionPipeline, ImagePipelineOutput
        from .pndm import PNDMPipeline
        from .repaint import RePaintPipeline
        from .score_sde_ve import ScoreSdeVePipeline
        from .stochastic_karras_ve import KarrasVePipeline

    try:
        if not (is_torch_available() and is_librosa_available()):
            raise OptionalDependencyNotAvailable()
    except OptionalDependencyNotAvailable:
        from ..utils.dummy_torch_and_librosa_objects import *
    else:
        from .audio_diffusion import AudioDiffusionPipeline, Mel

    try:
        if not (is_torch_available() and is_transformers_available()):
            raise OptionalDependencyNotAvailable()
    except OptionalDependencyNotAvailable:
        from ..utils.dummy_torch_and_transformers_objects import *
    else:
        from .alt_diffusion import AltDiffusionImg2ImgPipeline, AltDiffusionPipeline
        from .audioldm import AudioLDMPipeline
        from .audioldm2 import AudioLDM2Pipeline, AudioLDM2ProjectionModel, AudioLDM2UNet2DConditionModel
        from .controlnet import (
            StableDiffusionControlNetImg2ImgPipeline,
            StableDiffusionControlNetInpaintPipeline,
            StableDiffusionControlNetPipeline,
            StableDiffusionXLControlNetImg2ImgPipeline,
            StableDiffusionXLControlNetInpaintPipeline,
            StableDiffusionXLControlNetPipeline,
        )
        from .deepfloyd_if import (
            IFImg2ImgPipeline,
            IFImg2ImgSuperResolutionPipeline,
            IFInpaintingPipeline,
            IFInpaintingSuperResolutionPipeline,
            IFPipeline,
            IFSuperResolutionPipeline,
        )
        from .kandinsky import (
            KandinskyCombinedPipeline,
            KandinskyImg2ImgCombinedPipeline,
            KandinskyImg2ImgPipeline,
            KandinskyInpaintCombinedPipeline,
            KandinskyInpaintPipeline,
            KandinskyPipeline,
            KandinskyPriorPipeline,
        )
        from .kandinsky2_2 import (
            KandinskyV22CombinedPipeline,
            KandinskyV22ControlnetImg2ImgPipeline,
            KandinskyV22ControlnetPipeline,
            KandinskyV22Img2ImgCombinedPipeline,
            KandinskyV22Img2ImgPipeline,
            KandinskyV22InpaintCombinedPipeline,
            KandinskyV22InpaintPipeline,
            KandinskyV22Pipeline,
            KandinskyV22PriorEmb2EmbPipeline,
            KandinskyV22PriorPipeline,
        )
        from .latent_diffusion import LDMTextToImagePipeline
        from .musicldm import MusicLDMPipeline
        from .paint_by_example import PaintByExamplePipeline
        from .semantic_stable_diffusion import SemanticStableDiffusionPipeline
        from .shap_e import ShapEImg2ImgPipeline, ShapEPipeline
        from .stable_diffusion import (
            CycleDiffusionPipeline,
            StableDiffusionAttendAndExcitePipeline,
            StableDiffusionDepth2ImgPipeline,
            StableDiffusionDiffEditPipeline,
            StableDiffusionGLIGENPipeline,
            StableDiffusionGLIGENTextImagePipeline,
            StableDiffusionImageVariationPipeline,
            StableDiffusionImg2ImgPipeline,
            StableDiffusionInpaintPipeline,
            StableDiffusionInpaintPipelineLegacy,
            StableDiffusionInstructPix2PixPipeline,
            StableDiffusionLatentUpscalePipeline,
            StableDiffusionLDM3DPipeline,
            StableDiffusionModelEditingPipeline,
            StableDiffusionPanoramaPipeline,
            StableDiffusionParadigmsPipeline,
            StableDiffusionPipeline,
            StableDiffusionPix2PixZeroPipeline,
            StableDiffusionSAGPipeline,
            StableDiffusionUpscalePipeline,
            StableUnCLIPImg2ImgPipeline,
            StableUnCLIPPipeline,
        )
        from .stable_diffusion_safe import StableDiffusionPipelineSafe
        from .stable_diffusion_xl import (
            StableDiffusionXLImg2ImgPipeline,
            StableDiffusionXLInpaintPipeline,
            StableDiffusionXLInstructPix2PixPipeline,
            StableDiffusionXLPipeline,
        )
        from .t2i_adapter import StableDiffusionAdapterPipeline, StableDiffusionXLAdapterPipeline
        from .text_to_video_synthesis import (
            TextToVideoSDPipeline,
            TextToVideoZeroPipeline,
            VideoToVideoSDPipeline,
        )
        from .unclip import UnCLIPImageVariationPipeline, UnCLIPPipeline
        from .unidiffuser import (
            ImageTextPipelineOutput,
            UniDiffuserModel,
            UniDiffuserPipeline,
            UniDiffuserTextDecoder,
        )
        from .versatile_diffusion import (
            VersatileDiffusionDualGuidedPipeline,
            VersatileDiffusionImageVariationPipeline,
            VersatileDiffusionPipeline,
            VersatileDiffusionTextToImagePipeline,
        )
        from .vq_diffusion import VQDiffusionPipeline
        from .wuerstchen import (
            WuerstchenCombinedPipeline,
            WuerstchenDecoderPipeline,
            WuerstchenPriorPipeline,
        )

        try:
            if not is_onnx_available():
                raise OptionalDependencyNotAvailable()
        except OptionalDependencyNotAvailable:
            from ..utils.dummy_onnx_objects import *  # noqa F403

        else:
            from .onnx_utils import OnnxRuntimeModel

        try:
            if not (is_torch_available() and is_transformers_available() and is_onnx_available()):
                raise OptionalDependencyNotAvailable()
        except OptionalDependencyNotAvailable:
            from ..utils.dummy_torch_and_transformers_and_onnx_objects import *
        else:
            from .stable_diffusion import (
                OnnxStableDiffusionImg2ImgPipeline,
                OnnxStableDiffusionInpaintPipeline,
                OnnxStableDiffusionInpaintPipelineLegacy,
                OnnxStableDiffusionPipeline,
                OnnxStableDiffusionUpscalePipeline,
                StableDiffusionOnnxPipeline,
            )

        try:
            if not (is_torch_available() and is_transformers_available() and is_k_diffusion_available()):
                raise OptionalDependencyNotAvailable()
        except OptionalDependencyNotAvailable:
            from ..utils.dummy_torch_and_transformers_and_k_diffusion_objects import *
        else:
            from .stable_diffusion import StableDiffusionKDiffusionPipeline

        try:
            if not is_flax_available():
                raise OptionalDependencyNotAvailable()
        except OptionalDependencyNotAvailable:
            from ..utils.dummy_flax_objects import *  # noqa F403
        else:
            from .pipeline_flax_utils import FlaxDiffusionPipeline

        try:
            if not (is_flax_available() and is_transformers_available()):
                raise OptionalDependencyNotAvailable()
        except OptionalDependencyNotAvailable:
            from ..utils.dummy_flax_and_transformers_objects import *
        else:
            from .controlnet import FlaxStableDiffusionControlNetPipeline
            from .stable_diffusion import (
                FlaxStableDiffusionImg2ImgPipeline,
                FlaxStableDiffusionInpaintPipeline,
                FlaxStableDiffusionPipeline,
            )

        try:
            if not (is_transformers_available() and is_torch_available() and is_note_seq_available()):
                raise OptionalDependencyNotAvailable()
        except OptionalDependencyNotAvailable:
            from ..utils.dummy_transformers_and_torch_and_note_seq_objects import *  # noqa F403

        else:
            from .spectrogram_diffusion import MidiProcessor, SpectrogramDiffusionPipeline

else:
    import sys

    sys.modules[__name__] = _LazyModule(
        __name__,
        globals()["__file__"],
        _import_structure,
        module_spec=__spec__,
    )
    for name, value in _dummy_objects.items():
        setattr(sys.modules[__name__], name, value)
=======
from typing import TYPE_CHECKING

from ..utils import (
    OptionalDependencyNotAvailable,
    _LazyModule,
    get_objects_from_module,
    is_flax_available,
    is_k_diffusion_available,
    is_librosa_available,
    is_note_seq_available,
    is_onnx_available,
    is_torch_available,
    is_transformers_available,
)


# These modules contain pipelines from multiple libraries/frameworks
_dummy_objects = {}
_import_structure = {"stable_diffusion": [], "latent_diffusion": [], "controlnet": []}

try:
    if not is_torch_available():
        raise OptionalDependencyNotAvailable()
except OptionalDependencyNotAvailable:
    from ..utils import dummy_pt_objects  # noqa F403

    _dummy_objects.update(get_objects_from_module(dummy_pt_objects))
else:
    _import_structure["auto_pipeline"] = [
        "AutoPipelineForImage2Image",
        "AutoPipelineForInpainting",
        "AutoPipelineForText2Image",
    ]
    _import_structure["consistency_models"] = ["ConsistencyModelPipeline"]
    _import_structure["dance_diffusion"] = ["DanceDiffusionPipeline"]
    _import_structure["ddim"] = ["DDIMPipeline"]
    _import_structure["ddpm"] = ["DDPMPipeline"]
    _import_structure["dit"] = ["DiTPipeline"]
    _import_structure["latent_diffusion"].extend(["LDMSuperResolutionPipeline"])
    _import_structure["latent_diffusion_uncond"] = ["LDMPipeline"]
    _import_structure["pipeline_utils"] = ["AudioPipelineOutput", "DiffusionPipeline", "ImagePipelineOutput"]
    _import_structure["pndm"] = ["PNDMPipeline"]
    _import_structure["repaint"] = ["RePaintPipeline"]
    _import_structure["score_sde_ve"] = ["ScoreSdeVePipeline"]
    _import_structure["stochastic_karras_ve"] = ["KarrasVePipeline"]
try:
    if not (is_torch_available() and is_librosa_available()):
        raise OptionalDependencyNotAvailable()
except OptionalDependencyNotAvailable:
    from ..utils import dummy_torch_and_librosa_objects  # noqa F403

    _dummy_objects.update(get_objects_from_module(dummy_torch_and_librosa_objects))
else:
    _import_structure["audio_diffusion"] = ["AudioDiffusionPipeline", "Mel"]
try:
    if not (is_torch_available() and is_transformers_available()):
        raise OptionalDependencyNotAvailable()
except OptionalDependencyNotAvailable:
    from ..utils import dummy_torch_and_transformers_objects  # noqa F403

    _dummy_objects.update(get_objects_from_module(dummy_torch_and_transformers_objects))
else:
    _import_structure["alt_diffusion"] = ["AltDiffusionImg2ImgPipeline", "AltDiffusionPipeline"]
    _import_structure["audioldm"] = ["AudioLDMPipeline"]
    _import_structure["audioldm2"] = [
        "AudioLDM2Pipeline",
        "AudioLDM2ProjectionModel",
        "AudioLDM2UNet2DConditionModel",
    ]
    _import_structure["blip_diffusion"] = ["BlipDiffusionPipeline"]
    _import_structure["controlnet"].extend(
        [
            "BlipDiffusionControlNetPipeline",
            "StableDiffusionControlNetImg2ImgPipeline",
            "StableDiffusionControlNetInpaintPipeline",
            "StableDiffusionControlNetPipeline",
            "StableDiffusionXLControlNetImg2ImgPipeline",
            "StableDiffusionXLControlNetInpaintPipeline",
            "StableDiffusionXLControlNetPipeline",
        ]
    )
    _import_structure["deepfloyd_if"] = [
        "IFImg2ImgPipeline",
        "IFImg2ImgSuperResolutionPipeline",
        "IFInpaintingPipeline",
        "IFInpaintingSuperResolutionPipeline",
        "IFPipeline",
        "IFSuperResolutionPipeline",
    ]
    _import_structure["kandinsky"] = [
        "KandinskyCombinedPipeline",
        "KandinskyImg2ImgCombinedPipeline",
        "KandinskyImg2ImgPipeline",
        "KandinskyInpaintCombinedPipeline",
        "KandinskyInpaintPipeline",
        "KandinskyPipeline",
        "KandinskyPriorPipeline",
    ]
    _import_structure["kandinsky2_2"] = [
        "KandinskyV22CombinedPipeline",
        "KandinskyV22ControlnetImg2ImgPipeline",
        "KandinskyV22ControlnetPipeline",
        "KandinskyV22Img2ImgCombinedPipeline",
        "KandinskyV22Img2ImgPipeline",
        "KandinskyV22InpaintCombinedPipeline",
        "KandinskyV22InpaintPipeline",
        "KandinskyV22Pipeline",
        "KandinskyV22PriorEmb2EmbPipeline",
        "KandinskyV22PriorPipeline",
    ]
    _import_structure["latent_diffusion"].extend(["LDMTextToImagePipeline"])
    _import_structure["musicldm"] = ["MusicLDMPipeline"]
    _import_structure["paint_by_example"] = ["PaintByExamplePipeline"]
    _import_structure["semantic_stable_diffusion"] = ["SemanticStableDiffusionPipeline"]
    _import_structure["shap_e"] = ["ShapEImg2ImgPipeline", "ShapEPipeline"]
    _import_structure["stable_diffusion"].extend(
        [
            "CLIPImageProjection",
            "CycleDiffusionPipeline",
            "StableDiffusionAttendAndExcitePipeline",
            "StableDiffusionDepth2ImgPipeline",
            "StableDiffusionDiffEditPipeline",
            "StableDiffusionGLIGENPipeline",
            "StableDiffusionGLIGENPipeline",
            "StableDiffusionGLIGENTextImagePipeline",
            "StableDiffusionImageVariationPipeline",
            "StableDiffusionImg2ImgPipeline",
            "StableDiffusionInpaintPipeline",
            "StableDiffusionInpaintPipelineLegacy",
            "StableDiffusionInstructPix2PixPipeline",
            "StableDiffusionLatentUpscalePipeline",
            "StableDiffusionLDM3DPipeline",
            "StableDiffusionModelEditingPipeline",
            "StableDiffusionPanoramaPipeline",
            "StableDiffusionParadigmsPipeline",
            "StableDiffusionPipeline",
            "StableDiffusionPix2PixZeroPipeline",
            "StableDiffusionSAGPipeline",
            "StableDiffusionUpscalePipeline",
            "StableUnCLIPImg2ImgPipeline",
            "StableUnCLIPPipeline",
        ]
    )
    _import_structure["stable_diffusion_safe"] = ["StableDiffusionPipelineSafe"]
    _import_structure["stable_diffusion_xl"] = [
        "StableDiffusionXLImg2ImgPipeline",
        "StableDiffusionXLInpaintPipeline",
        "StableDiffusionXLInstructPix2PixPipeline",
        "StableDiffusionXLPipeline",
    ]
    _import_structure["t2i_adapter"] = ["StableDiffusionAdapterPipeline", "StableDiffusionXLAdapterPipeline"]
    _import_structure["text_to_video_synthesis"] = [
        "TextToVideoSDPipeline",
        "TextToVideoZeroPipeline",
        "VideoToVideoSDPipeline",
    ]
    _import_structure["unclip"] = ["UnCLIPImageVariationPipeline", "UnCLIPPipeline"]
    _import_structure["unidiffuser"] = [
        "ImageTextPipelineOutput",
        "UniDiffuserModel",
        "UniDiffuserPipeline",
        "UniDiffuserTextDecoder",
    ]
    _import_structure["versatile_diffusion"] = [
        "VersatileDiffusionDualGuidedPipeline",
        "VersatileDiffusionImageVariationPipeline",
        "VersatileDiffusionPipeline",
        "VersatileDiffusionTextToImagePipeline",
    ]
    _import_structure["vq_diffusion"] = ["VQDiffusionPipeline"]
    _import_structure["wuerstchen"] = [
        "WuerstchenCombinedPipeline",
        "WuerstchenDecoderPipeline",
        "WuerstchenPriorPipeline",
    ]
try:
    if not is_onnx_available():
        raise OptionalDependencyNotAvailable()
except OptionalDependencyNotAvailable:
    from ..utils import dummy_onnx_objects  # noqa F403

    _dummy_objects.update(get_objects_from_module(dummy_onnx_objects))
else:
    _import_structure["onnx_utils"] = ["OnnxRuntimeModel"]
try:
    if not (is_torch_available() and is_transformers_available() and is_onnx_available()):
        raise OptionalDependencyNotAvailable()
except OptionalDependencyNotAvailable:
    from ..utils import dummy_torch_and_transformers_and_onnx_objects  # noqa F403

    _dummy_objects.update(get_objects_from_module(dummy_torch_and_transformers_and_onnx_objects))
else:
    _import_structure["stable_diffusion"].extend(
        [
            "OnnxStableDiffusionImg2ImgPipeline",
            "OnnxStableDiffusionInpaintPipeline",
            "OnnxStableDiffusionInpaintPipelineLegacy",
            "OnnxStableDiffusionPipeline",
            "OnnxStableDiffusionUpscalePipeline",
            "StableDiffusionOnnxPipeline",
        ]
    )
try:
    if not (is_torch_available() and is_transformers_available() and is_k_diffusion_available()):
        raise OptionalDependencyNotAvailable()
except OptionalDependencyNotAvailable:
    from ..utils import dummy_torch_and_transformers_and_k_diffusion_objects  # noqa F403

    _dummy_objects.update(get_objects_from_module(dummy_torch_and_transformers_and_k_diffusion_objects))
else:
    _import_structure["stable_diffusion"].extend(["StableDiffusionKDiffusionPipeline"])
try:
    if not is_flax_available():
        raise OptionalDependencyNotAvailable()
except OptionalDependencyNotAvailable:
    from ..utils import dummy_flax_objects  # noqa F403

    _dummy_objects.update(get_objects_from_module(dummy_flax_objects))
else:
    _import_structure["pipeline_flax_utils"] = ["FlaxDiffusionPipeline"]
try:
    if not (is_flax_available() and is_transformers_available()):
        raise OptionalDependencyNotAvailable()
except OptionalDependencyNotAvailable:
    from ..utils import dummy_flax_and_transformers_objects  # noqa F403

    _dummy_objects.update(get_objects_from_module(dummy_flax_and_transformers_objects))
else:
    _import_structure["controlnet"].extend(["FlaxStableDiffusionControlNetPipeline"])
    _import_structure["stable_diffusion"].extend(
        [
            "FlaxStableDiffusionImg2ImgPipeline",
            "FlaxStableDiffusionInpaintPipeline",
            "FlaxStableDiffusionPipeline",
        ]
    )
try:
    if not (is_transformers_available() and is_torch_available() and is_note_seq_available()):
        raise OptionalDependencyNotAvailable()
except OptionalDependencyNotAvailable:
    from ..utils import dummy_transformers_and_torch_and_note_seq_objects  # noqa F403

    _dummy_objects.update(get_objects_from_module(dummy_transformers_and_torch_and_note_seq_objects))
else:
    _import_structure["spectrogram_diffusion"] = ["MidiProcessor", "SpectrogramDiffusionPipeline"]

if TYPE_CHECKING:
    try:
        if not is_torch_available():
            raise OptionalDependencyNotAvailable()
    except OptionalDependencyNotAvailable:
        from ..utils.dummy_pt_objects import *  # noqa F403

    else:
        from .auto_pipeline import AutoPipelineForImage2Image, AutoPipelineForInpainting, AutoPipelineForText2Image
        from .consistency_models import ConsistencyModelPipeline
        from .dance_diffusion import DanceDiffusionPipeline
        from .ddim import DDIMPipeline
        from .ddpm import DDPMPipeline
        from .dit import DiTPipeline
        from .latent_diffusion import LDMSuperResolutionPipeline
        from .latent_diffusion_uncond import LDMPipeline
        from .pipeline_utils import AudioPipelineOutput, DiffusionPipeline, ImagePipelineOutput
        from .pndm import PNDMPipeline
        from .repaint import RePaintPipeline
        from .score_sde_ve import ScoreSdeVePipeline
        from .stochastic_karras_ve import KarrasVePipeline

    try:
        if not (is_torch_available() and is_librosa_available()):
            raise OptionalDependencyNotAvailable()
    except OptionalDependencyNotAvailable:
        from ..utils.dummy_torch_and_librosa_objects import *
    else:
        from .audio_diffusion import AudioDiffusionPipeline, Mel

    try:
        if not (is_torch_available() and is_transformers_available()):
            raise OptionalDependencyNotAvailable()
    except OptionalDependencyNotAvailable:
        from ..utils.dummy_torch_and_transformers_objects import *
    else:
        from .alt_diffusion import AltDiffusionImg2ImgPipeline, AltDiffusionPipeline
        from .audioldm import AudioLDMPipeline
        from .audioldm2 import AudioLDM2Pipeline, AudioLDM2ProjectionModel, AudioLDM2UNet2DConditionModel
        from .blip_diffusion import BlipDiffusionPipeline
        from .controlnet import (
            BlipDiffusionControlNetPipeline,
            StableDiffusionControlNetImg2ImgPipeline,
            StableDiffusionControlNetInpaintPipeline,
            StableDiffusionControlNetPipeline,
            StableDiffusionXLControlNetImg2ImgPipeline,
            StableDiffusionXLControlNetInpaintPipeline,
            StableDiffusionXLControlNetPipeline,
        )
        from .deepfloyd_if import (
            IFImg2ImgPipeline,
            IFImg2ImgSuperResolutionPipeline,
            IFInpaintingPipeline,
            IFInpaintingSuperResolutionPipeline,
            IFPipeline,
            IFSuperResolutionPipeline,
        )
        from .kandinsky import (
            KandinskyCombinedPipeline,
            KandinskyImg2ImgCombinedPipeline,
            KandinskyImg2ImgPipeline,
            KandinskyInpaintCombinedPipeline,
            KandinskyInpaintPipeline,
            KandinskyPipeline,
            KandinskyPriorPipeline,
        )
        from .kandinsky2_2 import (
            KandinskyV22CombinedPipeline,
            KandinskyV22ControlnetImg2ImgPipeline,
            KandinskyV22ControlnetPipeline,
            KandinskyV22Img2ImgCombinedPipeline,
            KandinskyV22Img2ImgPipeline,
            KandinskyV22InpaintCombinedPipeline,
            KandinskyV22InpaintPipeline,
            KandinskyV22Pipeline,
            KandinskyV22PriorEmb2EmbPipeline,
            KandinskyV22PriorPipeline,
        )
        from .latent_diffusion import LDMTextToImagePipeline
        from .musicldm import MusicLDMPipeline
        from .paint_by_example import PaintByExamplePipeline
        from .semantic_stable_diffusion import SemanticStableDiffusionPipeline
        from .shap_e import ShapEImg2ImgPipeline, ShapEPipeline
        from .stable_diffusion import (
            CLIPImageProjection,
            CycleDiffusionPipeline,
            StableDiffusionAttendAndExcitePipeline,
            StableDiffusionDepth2ImgPipeline,
            StableDiffusionDiffEditPipeline,
            StableDiffusionGLIGENPipeline,
            StableDiffusionGLIGENTextImagePipeline,
            StableDiffusionImageVariationPipeline,
            StableDiffusionImg2ImgPipeline,
            StableDiffusionInpaintPipeline,
            StableDiffusionInpaintPipelineLegacy,
            StableDiffusionInstructPix2PixPipeline,
            StableDiffusionLatentUpscalePipeline,
            StableDiffusionLDM3DPipeline,
            StableDiffusionModelEditingPipeline,
            StableDiffusionPanoramaPipeline,
            StableDiffusionParadigmsPipeline,
            StableDiffusionPipeline,
            StableDiffusionPix2PixZeroPipeline,
            StableDiffusionSAGPipeline,
            StableDiffusionUpscalePipeline,
            StableUnCLIPImg2ImgPipeline,
            StableUnCLIPPipeline,
        )
        from .stable_diffusion_safe import StableDiffusionPipelineSafe
        from .stable_diffusion_xl import (
            StableDiffusionXLImg2ImgPipeline,
            StableDiffusionXLInpaintPipeline,
            StableDiffusionXLInstructPix2PixPipeline,
            StableDiffusionXLPipeline,
        )
        from .t2i_adapter import StableDiffusionAdapterPipeline, StableDiffusionXLAdapterPipeline
        from .text_to_video_synthesis import (
            TextToVideoSDPipeline,
            TextToVideoZeroPipeline,
            VideoToVideoSDPipeline,
        )
        from .unclip import UnCLIPImageVariationPipeline, UnCLIPPipeline
        from .unidiffuser import (
            ImageTextPipelineOutput,
            UniDiffuserModel,
            UniDiffuserPipeline,
            UniDiffuserTextDecoder,
        )
        from .versatile_diffusion import (
            VersatileDiffusionDualGuidedPipeline,
            VersatileDiffusionImageVariationPipeline,
            VersatileDiffusionPipeline,
            VersatileDiffusionTextToImagePipeline,
        )
        from .vq_diffusion import VQDiffusionPipeline
        from .wuerstchen import (
            WuerstchenCombinedPipeline,
            WuerstchenDecoderPipeline,
            WuerstchenPriorPipeline,
        )

        try:
            if not is_onnx_available():
                raise OptionalDependencyNotAvailable()
        except OptionalDependencyNotAvailable:
            from ..utils.dummy_onnx_objects import *  # noqa F403

        else:
            from .onnx_utils import OnnxRuntimeModel

        try:
            if not (is_torch_available() and is_transformers_available() and is_onnx_available()):
                raise OptionalDependencyNotAvailable()
        except OptionalDependencyNotAvailable:
            from ..utils.dummy_torch_and_transformers_and_onnx_objects import *
        else:
            from .stable_diffusion import (
                OnnxStableDiffusionImg2ImgPipeline,
                OnnxStableDiffusionInpaintPipeline,
                OnnxStableDiffusionInpaintPipelineLegacy,
                OnnxStableDiffusionPipeline,
                OnnxStableDiffusionUpscalePipeline,
                StableDiffusionOnnxPipeline,
            )

        try:
            if not (is_torch_available() and is_transformers_available() and is_k_diffusion_available()):
                raise OptionalDependencyNotAvailable()
        except OptionalDependencyNotAvailable:
            from ..utils.dummy_torch_and_transformers_and_k_diffusion_objects import *
        else:
            from .stable_diffusion import StableDiffusionKDiffusionPipeline

        try:
            if not is_flax_available():
                raise OptionalDependencyNotAvailable()
        except OptionalDependencyNotAvailable:
            from ..utils.dummy_flax_objects import *  # noqa F403
        else:
            from .pipeline_flax_utils import FlaxDiffusionPipeline

        try:
            if not (is_flax_available() and is_transformers_available()):
                raise OptionalDependencyNotAvailable()
        except OptionalDependencyNotAvailable:
            from ..utils.dummy_flax_and_transformers_objects import *
        else:
            from .controlnet import FlaxStableDiffusionControlNetPipeline
            from .stable_diffusion import (
                FlaxStableDiffusionImg2ImgPipeline,
                FlaxStableDiffusionInpaintPipeline,
                FlaxStableDiffusionPipeline,
            )

        try:
            if not (is_transformers_available() and is_torch_available() and is_note_seq_available()):
                raise OptionalDependencyNotAvailable()
        except OptionalDependencyNotAvailable:
            from ..utils.dummy_transformers_and_torch_and_note_seq_objects import *  # noqa F403

        else:
            from .spectrogram_diffusion import MidiProcessor, SpectrogramDiffusionPipeline

else:
    import sys

    sys.modules[__name__] = _LazyModule(
        __name__,
        globals()["__file__"],
        _import_structure,
        module_spec=__spec__,
    )
    for name, value in _dummy_objects.items():
        setattr(sys.modules[__name__], name, value)
>>>>>>> 80c00e54
<|MERGE_RESOLUTION|>--- conflicted
+++ resolved
@@ -1,918 +1,461 @@
-<<<<<<< HEAD
-from typing import TYPE_CHECKING
-
-from ..utils import (
-    OptionalDependencyNotAvailable,
-    _LazyModule,
-    get_objects_from_module,
-    is_flax_available,
-    is_k_diffusion_available,
-    is_librosa_available,
-    is_note_seq_available,
-    is_onnx_available,
-    is_torch_available,
-    is_transformers_available,
-)
-
-
-# These modules contain pipelines from multiple libraries/frameworks
-_dummy_objects = {}
-_import_structure = {"stable_diffusion": [], "latent_diffusion": [], "controlnet": []}
-
-try:
-    if not is_torch_available():
-        raise OptionalDependencyNotAvailable()
-except OptionalDependencyNotAvailable:
-    from ..utils import dummy_pt_objects  # noqa F403
-
-    _dummy_objects.update(get_objects_from_module(dummy_pt_objects))
-else:
-    _import_structure["auto_pipeline"] = [
-        "AutoPipelineForImage2Image",
-        "AutoPipelineForInpainting",
-        "AutoPipelineForText2Image",
-    ]
-    _import_structure["consistency_models"] = ["ConsistencyModelPipeline"]
-    _import_structure["dance_diffusion"] = ["DanceDiffusionPipeline"]
-    _import_structure["ddim"] = ["DDIMPipeline"]
-    _import_structure["ddpm"] = ["DDPMPipeline"]
-    _import_structure["dit"] = ["DiTPipeline"]
-    _import_structure["latent_diffusion"].extend(["LDMSuperResolutionPipeline"])
-    _import_structure["latent_diffusion_uncond"] = ["LDMPipeline"]
-    _import_structure["pipeline_utils"] = ["AudioPipelineOutput", "DiffusionPipeline", "ImagePipelineOutput"]
-    _import_structure["pndm"] = ["PNDMPipeline"]
-    _import_structure["repaint"] = ["RePaintPipeline"]
-    _import_structure["score_sde_ve"] = ["ScoreSdeVePipeline"]
-    _import_structure["stochastic_karras_ve"] = ["KarrasVePipeline"]
-try:
-    if not (is_torch_available() and is_librosa_available()):
-        raise OptionalDependencyNotAvailable()
-except OptionalDependencyNotAvailable:
-    from ..utils import dummy_torch_and_librosa_objects  # noqa F403
-
-    _dummy_objects.update(get_objects_from_module(dummy_torch_and_librosa_objects))
-else:
-    _import_structure["audio_diffusion"] = ["AudioDiffusionPipeline", "Mel"]
-try:
-    if not (is_torch_available() and is_transformers_available()):
-        raise OptionalDependencyNotAvailable()
-except OptionalDependencyNotAvailable:
-    from ..utils import dummy_torch_and_transformers_objects  # noqa F403
-
-    _dummy_objects.update(get_objects_from_module(dummy_torch_and_transformers_objects))
-else:
-    _import_structure["alt_diffusion"] = ["AltDiffusionImg2ImgPipeline", "AltDiffusionPipeline"]
-    _import_structure["audioldm"] = ["AudioLDMPipeline"]
-    _import_structure["audioldm2"] = [
-        "AudioLDM2Pipeline",
-        "AudioLDM2ProjectionModel",
-        "AudioLDM2UNet2DConditionModel",
-    ]
-    _import_structure["controlnet"].extend(
-        [
-            "StableDiffusionControlNetImg2ImgPipeline",
-            "StableDiffusionControlNetInpaintPipeline",
-            "StableDiffusionControlNetPipeline",
-            "StableDiffusionXLControlNetImg2ImgPipeline",
-            "StableDiffusionXLControlNetInpaintPipeline",
-            "StableDiffusionXLControlNetPipeline",
-        ]
-    )
-    _import_structure["deepfloyd_if"] = [
-        "IFImg2ImgPipeline",
-        "IFImg2ImgSuperResolutionPipeline",
-        "IFInpaintingPipeline",
-        "IFInpaintingSuperResolutionPipeline",
-        "IFPipeline",
-        "IFSuperResolutionPipeline",
-    ]
-    _import_structure["kandinsky"] = [
-        "KandinskyCombinedPipeline",
-        "KandinskyImg2ImgCombinedPipeline",
-        "KandinskyImg2ImgPipeline",
-        "KandinskyInpaintCombinedPipeline",
-        "KandinskyInpaintPipeline",
-        "KandinskyPipeline",
-        "KandinskyPriorPipeline",
-    ]
-    _import_structure["kandinsky2_2"] = [
-        "KandinskyV22CombinedPipeline",
-        "KandinskyV22ControlnetImg2ImgPipeline",
-        "KandinskyV22ControlnetPipeline",
-        "KandinskyV22Img2ImgCombinedPipeline",
-        "KandinskyV22Img2ImgPipeline",
-        "KandinskyV22InpaintCombinedPipeline",
-        "KandinskyV22InpaintPipeline",
-        "KandinskyV22Pipeline",
-        "KandinskyV22PriorEmb2EmbPipeline",
-        "KandinskyV22PriorPipeline",
-    ]
-    _import_structure["latent_diffusion"].extend(["LDMTextToImagePipeline"])
-    _import_structure["musicldm"] = ["MusicLDMPipeline"]
-    _import_structure["paint_by_example"] = ["PaintByExamplePipeline"]
-    _import_structure["semantic_stable_diffusion"] = ["SemanticStableDiffusionPipeline"]
-    _import_structure["shap_e"] = ["ShapEImg2ImgPipeline", "ShapEPipeline"]
-    _import_structure["stable_diffusion"].extend(
-        [
-            "CycleDiffusionPipeline",
-            "StableDiffusionAttendAndExcitePipeline",
-            "StableDiffusionDepth2ImgPipeline",
-            "StableDiffusionDiffEditPipeline",
-            "StableDiffusionGLIGENPipeline",
-            "StableDiffusionGLIGENPipeline",
-            "StableDiffusionGLIGENTextImagePipeline",
-            "StableDiffusionImageVariationPipeline",
-            "StableDiffusionImg2ImgPipeline",
-            "StableDiffusionInpaintPipeline",
-            "StableDiffusionInpaintPipelineLegacy",
-            "StableDiffusionInstructPix2PixPipeline",
-            "StableDiffusionLatentUpscalePipeline",
-            "StableDiffusionLDM3DPipeline",
-            "StableDiffusionModelEditingPipeline",
-            "StableDiffusionPanoramaPipeline",
-            "StableDiffusionParadigmsPipeline",
-            "StableDiffusionPipeline",
-            "StableDiffusionPix2PixZeroPipeline",
-            "StableDiffusionSAGPipeline",
-            "StableDiffusionUpscalePipeline",
-            "StableUnCLIPImg2ImgPipeline",
-            "StableUnCLIPPipeline",
-        ]
-    )
-    _import_structure["stable_diffusion_safe"] = ["StableDiffusionPipelineSafe"]
-    _import_structure["stable_diffusion_xl"] = [
-        "StableDiffusionXLImg2ImgPipeline",
-        "StableDiffusionXLInpaintPipeline",
-        "StableDiffusionXLInstructPix2PixPipeline",
-        "StableDiffusionXLPipeline",
-    ]
-    _import_structure["t2i_adapter"] = ["StableDiffusionAdapterPipeline", "StableDiffusionXLAdapterPipeline"]
-    _import_structure["text_to_video_synthesis"] = [
-        "TextToVideoSDPipeline",
-        "TextToVideoZeroPipeline",
-        "VideoToVideoSDPipeline",
-    ]
-    _import_structure["tune_a_video"] = ["TuneAVideoPipeline"]
-    _import_structure["unclip"] = ["UnCLIPImageVariationPipeline", "UnCLIPPipeline"]
-    _import_structure["unidiffuser"] = [
-        "ImageTextPipelineOutput",
-        "UniDiffuserModel",
-        "UniDiffuserPipeline",
-        "UniDiffuserTextDecoder",
-    ]
-    _import_structure["versatile_diffusion"] = [
-        "VersatileDiffusionDualGuidedPipeline",
-        "VersatileDiffusionImageVariationPipeline",
-        "VersatileDiffusionPipeline",
-        "VersatileDiffusionTextToImagePipeline",
-    ]
-    _import_structure["vq_diffusion"] = ["VQDiffusionPipeline"]
-    _import_structure["wuerstchen"] = [
-        "WuerstchenCombinedPipeline",
-        "WuerstchenDecoderPipeline",
-        "WuerstchenPriorPipeline",
-    ]
-try:
-    if not is_onnx_available():
-        raise OptionalDependencyNotAvailable()
-except OptionalDependencyNotAvailable:
-    from ..utils import dummy_onnx_objects  # noqa F403
-
-    _dummy_objects.update(get_objects_from_module(dummy_onnx_objects))
-else:
-    _import_structure["onnx_utils"] = ["OnnxRuntimeModel"]
-try:
-    if not (is_torch_available() and is_transformers_available() and is_onnx_available()):
-        raise OptionalDependencyNotAvailable()
-except OptionalDependencyNotAvailable:
-    from ..utils import dummy_torch_and_transformers_and_onnx_objects  # noqa F403
-
-    _dummy_objects.update(get_objects_from_module(dummy_torch_and_transformers_and_onnx_objects))
-else:
-    _import_structure["stable_diffusion"].extend(
-        [
-            "OnnxStableDiffusionImg2ImgPipeline",
-            "OnnxStableDiffusionInpaintPipeline",
-            "OnnxStableDiffusionInpaintPipelineLegacy",
-            "OnnxStableDiffusionPipeline",
-            "OnnxStableDiffusionUpscalePipeline",
-            "StableDiffusionOnnxPipeline",
-        ]
-    )
-try:
-    if not (is_torch_available() and is_transformers_available() and is_k_diffusion_available()):
-        raise OptionalDependencyNotAvailable()
-except OptionalDependencyNotAvailable:
-    from ..utils import dummy_torch_and_transformers_and_k_diffusion_objects  # noqa F403
-
-    _dummy_objects.update(get_objects_from_module(dummy_torch_and_transformers_and_k_diffusion_objects))
-else:
-    _import_structure["stable_diffusion"].extend(["StableDiffusionKDiffusionPipeline"])
-try:
-    if not is_flax_available():
-        raise OptionalDependencyNotAvailable()
-except OptionalDependencyNotAvailable:
-    from ..utils import dummy_flax_objects  # noqa F403
-
-    _dummy_objects.update(get_objects_from_module(dummy_flax_objects))
-else:
-    _import_structure["pipeline_flax_utils"] = ["FlaxDiffusionPipeline"]
-try:
-    if not (is_flax_available() and is_transformers_available()):
-        raise OptionalDependencyNotAvailable()
-except OptionalDependencyNotAvailable:
-    from ..utils import dummy_flax_and_transformers_objects  # noqa F403
-
-    _dummy_objects.update(get_objects_from_module(dummy_flax_and_transformers_objects))
-else:
-    _import_structure["controlnet"].extend(["FlaxStableDiffusionControlNetPipeline"])
-    _import_structure["stable_diffusion"].extend(
-        [
-            "FlaxStableDiffusionImg2ImgPipeline",
-            "FlaxStableDiffusionInpaintPipeline",
-            "FlaxStableDiffusionPipeline",
-        ]
-    )
-try:
-    if not (is_transformers_available() and is_torch_available() and is_note_seq_available()):
-        raise OptionalDependencyNotAvailable()
-except OptionalDependencyNotAvailable:
-    from ..utils import dummy_transformers_and_torch_and_note_seq_objects  # noqa F403
-
-    _dummy_objects.update(get_objects_from_module(dummy_transformers_and_torch_and_note_seq_objects))
-else:
-    _import_structure["spectrogram_diffusion"] = ["MidiProcessor", "SpectrogramDiffusionPipeline"]
-
-if TYPE_CHECKING:
-    try:
-        if not is_torch_available():
-            raise OptionalDependencyNotAvailable()
-    except OptionalDependencyNotAvailable:
-        from ..utils.dummy_pt_objects import *  # noqa F403
-
-    else:
-        from .auto_pipeline import AutoPipelineForImage2Image, AutoPipelineForInpainting, AutoPipelineForText2Image
-        from .consistency_models import ConsistencyModelPipeline
-        from .dance_diffusion import DanceDiffusionPipeline
-        from .ddim import DDIMPipeline
-        from .ddpm import DDPMPipeline
-        from .dit import DiTPipeline
-        from .latent_diffusion import LDMSuperResolutionPipeline
-        from .latent_diffusion_uncond import LDMPipeline
-        from .pipeline_utils import AudioPipelineOutput, DiffusionPipeline, ImagePipelineOutput
-        from .pndm import PNDMPipeline
-        from .repaint import RePaintPipeline
-        from .score_sde_ve import ScoreSdeVePipeline
-        from .stochastic_karras_ve import KarrasVePipeline
-
-    try:
-        if not (is_torch_available() and is_librosa_available()):
-            raise OptionalDependencyNotAvailable()
-    except OptionalDependencyNotAvailable:
-        from ..utils.dummy_torch_and_librosa_objects import *
-    else:
-        from .audio_diffusion import AudioDiffusionPipeline, Mel
-
-    try:
-        if not (is_torch_available() and is_transformers_available()):
-            raise OptionalDependencyNotAvailable()
-    except OptionalDependencyNotAvailable:
-        from ..utils.dummy_torch_and_transformers_objects import *
-    else:
-        from .alt_diffusion import AltDiffusionImg2ImgPipeline, AltDiffusionPipeline
-        from .audioldm import AudioLDMPipeline
-        from .audioldm2 import AudioLDM2Pipeline, AudioLDM2ProjectionModel, AudioLDM2UNet2DConditionModel
-        from .controlnet import (
-            StableDiffusionControlNetImg2ImgPipeline,
-            StableDiffusionControlNetInpaintPipeline,
-            StableDiffusionControlNetPipeline,
-            StableDiffusionXLControlNetImg2ImgPipeline,
-            StableDiffusionXLControlNetInpaintPipeline,
-            StableDiffusionXLControlNetPipeline,
-        )
-        from .deepfloyd_if import (
-            IFImg2ImgPipeline,
-            IFImg2ImgSuperResolutionPipeline,
-            IFInpaintingPipeline,
-            IFInpaintingSuperResolutionPipeline,
-            IFPipeline,
-            IFSuperResolutionPipeline,
-        )
-        from .kandinsky import (
-            KandinskyCombinedPipeline,
-            KandinskyImg2ImgCombinedPipeline,
-            KandinskyImg2ImgPipeline,
-            KandinskyInpaintCombinedPipeline,
-            KandinskyInpaintPipeline,
-            KandinskyPipeline,
-            KandinskyPriorPipeline,
-        )
-        from .kandinsky2_2 import (
-            KandinskyV22CombinedPipeline,
-            KandinskyV22ControlnetImg2ImgPipeline,
-            KandinskyV22ControlnetPipeline,
-            KandinskyV22Img2ImgCombinedPipeline,
-            KandinskyV22Img2ImgPipeline,
-            KandinskyV22InpaintCombinedPipeline,
-            KandinskyV22InpaintPipeline,
-            KandinskyV22Pipeline,
-            KandinskyV22PriorEmb2EmbPipeline,
-            KandinskyV22PriorPipeline,
-        )
-        from .latent_diffusion import LDMTextToImagePipeline
-        from .musicldm import MusicLDMPipeline
-        from .paint_by_example import PaintByExamplePipeline
-        from .semantic_stable_diffusion import SemanticStableDiffusionPipeline
-        from .shap_e import ShapEImg2ImgPipeline, ShapEPipeline
-        from .stable_diffusion import (
-            CycleDiffusionPipeline,
-            StableDiffusionAttendAndExcitePipeline,
-            StableDiffusionDepth2ImgPipeline,
-            StableDiffusionDiffEditPipeline,
-            StableDiffusionGLIGENPipeline,
-            StableDiffusionGLIGENTextImagePipeline,
-            StableDiffusionImageVariationPipeline,
-            StableDiffusionImg2ImgPipeline,
-            StableDiffusionInpaintPipeline,
-            StableDiffusionInpaintPipelineLegacy,
-            StableDiffusionInstructPix2PixPipeline,
-            StableDiffusionLatentUpscalePipeline,
-            StableDiffusionLDM3DPipeline,
-            StableDiffusionModelEditingPipeline,
-            StableDiffusionPanoramaPipeline,
-            StableDiffusionParadigmsPipeline,
-            StableDiffusionPipeline,
-            StableDiffusionPix2PixZeroPipeline,
-            StableDiffusionSAGPipeline,
-            StableDiffusionUpscalePipeline,
-            StableUnCLIPImg2ImgPipeline,
-            StableUnCLIPPipeline,
-        )
-        from .stable_diffusion_safe import StableDiffusionPipelineSafe
-        from .stable_diffusion_xl import (
-            StableDiffusionXLImg2ImgPipeline,
-            StableDiffusionXLInpaintPipeline,
-            StableDiffusionXLInstructPix2PixPipeline,
-            StableDiffusionXLPipeline,
-        )
-        from .t2i_adapter import StableDiffusionAdapterPipeline, StableDiffusionXLAdapterPipeline
-        from .text_to_video_synthesis import (
-            TextToVideoSDPipeline,
-            TextToVideoZeroPipeline,
-            VideoToVideoSDPipeline,
-        )
-        from .unclip import UnCLIPImageVariationPipeline, UnCLIPPipeline
-        from .unidiffuser import (
-            ImageTextPipelineOutput,
-            UniDiffuserModel,
-            UniDiffuserPipeline,
-            UniDiffuserTextDecoder,
-        )
-        from .versatile_diffusion import (
-            VersatileDiffusionDualGuidedPipeline,
-            VersatileDiffusionImageVariationPipeline,
-            VersatileDiffusionPipeline,
-            VersatileDiffusionTextToImagePipeline,
-        )
-        from .vq_diffusion import VQDiffusionPipeline
-        from .wuerstchen import (
-            WuerstchenCombinedPipeline,
-            WuerstchenDecoderPipeline,
-            WuerstchenPriorPipeline,
-        )
-
-        try:
-            if not is_onnx_available():
-                raise OptionalDependencyNotAvailable()
-        except OptionalDependencyNotAvailable:
-            from ..utils.dummy_onnx_objects import *  # noqa F403
-
-        else:
-            from .onnx_utils import OnnxRuntimeModel
-
-        try:
-            if not (is_torch_available() and is_transformers_available() and is_onnx_available()):
-                raise OptionalDependencyNotAvailable()
-        except OptionalDependencyNotAvailable:
-            from ..utils.dummy_torch_and_transformers_and_onnx_objects import *
-        else:
-            from .stable_diffusion import (
-                OnnxStableDiffusionImg2ImgPipeline,
-                OnnxStableDiffusionInpaintPipeline,
-                OnnxStableDiffusionInpaintPipelineLegacy,
-                OnnxStableDiffusionPipeline,
-                OnnxStableDiffusionUpscalePipeline,
-                StableDiffusionOnnxPipeline,
-            )
-
-        try:
-            if not (is_torch_available() and is_transformers_available() and is_k_diffusion_available()):
-                raise OptionalDependencyNotAvailable()
-        except OptionalDependencyNotAvailable:
-            from ..utils.dummy_torch_and_transformers_and_k_diffusion_objects import *
-        else:
-            from .stable_diffusion import StableDiffusionKDiffusionPipeline
-
-        try:
-            if not is_flax_available():
-                raise OptionalDependencyNotAvailable()
-        except OptionalDependencyNotAvailable:
-            from ..utils.dummy_flax_objects import *  # noqa F403
-        else:
-            from .pipeline_flax_utils import FlaxDiffusionPipeline
-
-        try:
-            if not (is_flax_available() and is_transformers_available()):
-                raise OptionalDependencyNotAvailable()
-        except OptionalDependencyNotAvailable:
-            from ..utils.dummy_flax_and_transformers_objects import *
-        else:
-            from .controlnet import FlaxStableDiffusionControlNetPipeline
-            from .stable_diffusion import (
-                FlaxStableDiffusionImg2ImgPipeline,
-                FlaxStableDiffusionInpaintPipeline,
-                FlaxStableDiffusionPipeline,
-            )
-
-        try:
-            if not (is_transformers_available() and is_torch_available() and is_note_seq_available()):
-                raise OptionalDependencyNotAvailable()
-        except OptionalDependencyNotAvailable:
-            from ..utils.dummy_transformers_and_torch_and_note_seq_objects import *  # noqa F403
-
-        else:
-            from .spectrogram_diffusion import MidiProcessor, SpectrogramDiffusionPipeline
-
-else:
-    import sys
-
-    sys.modules[__name__] = _LazyModule(
-        __name__,
-        globals()["__file__"],
-        _import_structure,
-        module_spec=__spec__,
-    )
-    for name, value in _dummy_objects.items():
-        setattr(sys.modules[__name__], name, value)
-=======
-from typing import TYPE_CHECKING
-
-from ..utils import (
-    OptionalDependencyNotAvailable,
-    _LazyModule,
-    get_objects_from_module,
-    is_flax_available,
-    is_k_diffusion_available,
-    is_librosa_available,
-    is_note_seq_available,
-    is_onnx_available,
-    is_torch_available,
-    is_transformers_available,
-)
-
-
-# These modules contain pipelines from multiple libraries/frameworks
-_dummy_objects = {}
-_import_structure = {"stable_diffusion": [], "latent_diffusion": [], "controlnet": []}
-
-try:
-    if not is_torch_available():
-        raise OptionalDependencyNotAvailable()
-except OptionalDependencyNotAvailable:
-    from ..utils import dummy_pt_objects  # noqa F403
-
-    _dummy_objects.update(get_objects_from_module(dummy_pt_objects))
-else:
-    _import_structure["auto_pipeline"] = [
-        "AutoPipelineForImage2Image",
-        "AutoPipelineForInpainting",
-        "AutoPipelineForText2Image",
-    ]
-    _import_structure["consistency_models"] = ["ConsistencyModelPipeline"]
-    _import_structure["dance_diffusion"] = ["DanceDiffusionPipeline"]
-    _import_structure["ddim"] = ["DDIMPipeline"]
-    _import_structure["ddpm"] = ["DDPMPipeline"]
-    _import_structure["dit"] = ["DiTPipeline"]
-    _import_structure["latent_diffusion"].extend(["LDMSuperResolutionPipeline"])
-    _import_structure["latent_diffusion_uncond"] = ["LDMPipeline"]
-    _import_structure["pipeline_utils"] = ["AudioPipelineOutput", "DiffusionPipeline", "ImagePipelineOutput"]
-    _import_structure["pndm"] = ["PNDMPipeline"]
-    _import_structure["repaint"] = ["RePaintPipeline"]
-    _import_structure["score_sde_ve"] = ["ScoreSdeVePipeline"]
-    _import_structure["stochastic_karras_ve"] = ["KarrasVePipeline"]
-try:
-    if not (is_torch_available() and is_librosa_available()):
-        raise OptionalDependencyNotAvailable()
-except OptionalDependencyNotAvailable:
-    from ..utils import dummy_torch_and_librosa_objects  # noqa F403
-
-    _dummy_objects.update(get_objects_from_module(dummy_torch_and_librosa_objects))
-else:
-    _import_structure["audio_diffusion"] = ["AudioDiffusionPipeline", "Mel"]
-try:
-    if not (is_torch_available() and is_transformers_available()):
-        raise OptionalDependencyNotAvailable()
-except OptionalDependencyNotAvailable:
-    from ..utils import dummy_torch_and_transformers_objects  # noqa F403
-
-    _dummy_objects.update(get_objects_from_module(dummy_torch_and_transformers_objects))
-else:
-    _import_structure["alt_diffusion"] = ["AltDiffusionImg2ImgPipeline", "AltDiffusionPipeline"]
-    _import_structure["audioldm"] = ["AudioLDMPipeline"]
-    _import_structure["audioldm2"] = [
-        "AudioLDM2Pipeline",
-        "AudioLDM2ProjectionModel",
-        "AudioLDM2UNet2DConditionModel",
-    ]
-    _import_structure["blip_diffusion"] = ["BlipDiffusionPipeline"]
-    _import_structure["controlnet"].extend(
-        [
-            "BlipDiffusionControlNetPipeline",
-            "StableDiffusionControlNetImg2ImgPipeline",
-            "StableDiffusionControlNetInpaintPipeline",
-            "StableDiffusionControlNetPipeline",
-            "StableDiffusionXLControlNetImg2ImgPipeline",
-            "StableDiffusionXLControlNetInpaintPipeline",
-            "StableDiffusionXLControlNetPipeline",
-        ]
-    )
-    _import_structure["deepfloyd_if"] = [
-        "IFImg2ImgPipeline",
-        "IFImg2ImgSuperResolutionPipeline",
-        "IFInpaintingPipeline",
-        "IFInpaintingSuperResolutionPipeline",
-        "IFPipeline",
-        "IFSuperResolutionPipeline",
-    ]
-    _import_structure["kandinsky"] = [
-        "KandinskyCombinedPipeline",
-        "KandinskyImg2ImgCombinedPipeline",
-        "KandinskyImg2ImgPipeline",
-        "KandinskyInpaintCombinedPipeline",
-        "KandinskyInpaintPipeline",
-        "KandinskyPipeline",
-        "KandinskyPriorPipeline",
-    ]
-    _import_structure["kandinsky2_2"] = [
-        "KandinskyV22CombinedPipeline",
-        "KandinskyV22ControlnetImg2ImgPipeline",
-        "KandinskyV22ControlnetPipeline",
-        "KandinskyV22Img2ImgCombinedPipeline",
-        "KandinskyV22Img2ImgPipeline",
-        "KandinskyV22InpaintCombinedPipeline",
-        "KandinskyV22InpaintPipeline",
-        "KandinskyV22Pipeline",
-        "KandinskyV22PriorEmb2EmbPipeline",
-        "KandinskyV22PriorPipeline",
-    ]
-    _import_structure["latent_diffusion"].extend(["LDMTextToImagePipeline"])
-    _import_structure["musicldm"] = ["MusicLDMPipeline"]
-    _import_structure["paint_by_example"] = ["PaintByExamplePipeline"]
-    _import_structure["semantic_stable_diffusion"] = ["SemanticStableDiffusionPipeline"]
-    _import_structure["shap_e"] = ["ShapEImg2ImgPipeline", "ShapEPipeline"]
-    _import_structure["stable_diffusion"].extend(
-        [
-            "CLIPImageProjection",
-            "CycleDiffusionPipeline",
-            "StableDiffusionAttendAndExcitePipeline",
-            "StableDiffusionDepth2ImgPipeline",
-            "StableDiffusionDiffEditPipeline",
-            "StableDiffusionGLIGENPipeline",
-            "StableDiffusionGLIGENPipeline",
-            "StableDiffusionGLIGENTextImagePipeline",
-            "StableDiffusionImageVariationPipeline",
-            "StableDiffusionImg2ImgPipeline",
-            "StableDiffusionInpaintPipeline",
-            "StableDiffusionInpaintPipelineLegacy",
-            "StableDiffusionInstructPix2PixPipeline",
-            "StableDiffusionLatentUpscalePipeline",
-            "StableDiffusionLDM3DPipeline",
-            "StableDiffusionModelEditingPipeline",
-            "StableDiffusionPanoramaPipeline",
-            "StableDiffusionParadigmsPipeline",
-            "StableDiffusionPipeline",
-            "StableDiffusionPix2PixZeroPipeline",
-            "StableDiffusionSAGPipeline",
-            "StableDiffusionUpscalePipeline",
-            "StableUnCLIPImg2ImgPipeline",
-            "StableUnCLIPPipeline",
-        ]
-    )
-    _import_structure["stable_diffusion_safe"] = ["StableDiffusionPipelineSafe"]
-    _import_structure["stable_diffusion_xl"] = [
-        "StableDiffusionXLImg2ImgPipeline",
-        "StableDiffusionXLInpaintPipeline",
-        "StableDiffusionXLInstructPix2PixPipeline",
-        "StableDiffusionXLPipeline",
-    ]
-    _import_structure["t2i_adapter"] = ["StableDiffusionAdapterPipeline", "StableDiffusionXLAdapterPipeline"]
-    _import_structure["text_to_video_synthesis"] = [
-        "TextToVideoSDPipeline",
-        "TextToVideoZeroPipeline",
-        "VideoToVideoSDPipeline",
-    ]
-    _import_structure["unclip"] = ["UnCLIPImageVariationPipeline", "UnCLIPPipeline"]
-    _import_structure["unidiffuser"] = [
-        "ImageTextPipelineOutput",
-        "UniDiffuserModel",
-        "UniDiffuserPipeline",
-        "UniDiffuserTextDecoder",
-    ]
-    _import_structure["versatile_diffusion"] = [
-        "VersatileDiffusionDualGuidedPipeline",
-        "VersatileDiffusionImageVariationPipeline",
-        "VersatileDiffusionPipeline",
-        "VersatileDiffusionTextToImagePipeline",
-    ]
-    _import_structure["vq_diffusion"] = ["VQDiffusionPipeline"]
-    _import_structure["wuerstchen"] = [
-        "WuerstchenCombinedPipeline",
-        "WuerstchenDecoderPipeline",
-        "WuerstchenPriorPipeline",
-    ]
-try:
-    if not is_onnx_available():
-        raise OptionalDependencyNotAvailable()
-except OptionalDependencyNotAvailable:
-    from ..utils import dummy_onnx_objects  # noqa F403
-
-    _dummy_objects.update(get_objects_from_module(dummy_onnx_objects))
-else:
-    _import_structure["onnx_utils"] = ["OnnxRuntimeModel"]
-try:
-    if not (is_torch_available() and is_transformers_available() and is_onnx_available()):
-        raise OptionalDependencyNotAvailable()
-except OptionalDependencyNotAvailable:
-    from ..utils import dummy_torch_and_transformers_and_onnx_objects  # noqa F403
-
-    _dummy_objects.update(get_objects_from_module(dummy_torch_and_transformers_and_onnx_objects))
-else:
-    _import_structure["stable_diffusion"].extend(
-        [
-            "OnnxStableDiffusionImg2ImgPipeline",
-            "OnnxStableDiffusionInpaintPipeline",
-            "OnnxStableDiffusionInpaintPipelineLegacy",
-            "OnnxStableDiffusionPipeline",
-            "OnnxStableDiffusionUpscalePipeline",
-            "StableDiffusionOnnxPipeline",
-        ]
-    )
-try:
-    if not (is_torch_available() and is_transformers_available() and is_k_diffusion_available()):
-        raise OptionalDependencyNotAvailable()
-except OptionalDependencyNotAvailable:
-    from ..utils import dummy_torch_and_transformers_and_k_diffusion_objects  # noqa F403
-
-    _dummy_objects.update(get_objects_from_module(dummy_torch_and_transformers_and_k_diffusion_objects))
-else:
-    _import_structure["stable_diffusion"].extend(["StableDiffusionKDiffusionPipeline"])
-try:
-    if not is_flax_available():
-        raise OptionalDependencyNotAvailable()
-except OptionalDependencyNotAvailable:
-    from ..utils import dummy_flax_objects  # noqa F403
-
-    _dummy_objects.update(get_objects_from_module(dummy_flax_objects))
-else:
-    _import_structure["pipeline_flax_utils"] = ["FlaxDiffusionPipeline"]
-try:
-    if not (is_flax_available() and is_transformers_available()):
-        raise OptionalDependencyNotAvailable()
-except OptionalDependencyNotAvailable:
-    from ..utils import dummy_flax_and_transformers_objects  # noqa F403
-
-    _dummy_objects.update(get_objects_from_module(dummy_flax_and_transformers_objects))
-else:
-    _import_structure["controlnet"].extend(["FlaxStableDiffusionControlNetPipeline"])
-    _import_structure["stable_diffusion"].extend(
-        [
-            "FlaxStableDiffusionImg2ImgPipeline",
-            "FlaxStableDiffusionInpaintPipeline",
-            "FlaxStableDiffusionPipeline",
-        ]
-    )
-try:
-    if not (is_transformers_available() and is_torch_available() and is_note_seq_available()):
-        raise OptionalDependencyNotAvailable()
-except OptionalDependencyNotAvailable:
-    from ..utils import dummy_transformers_and_torch_and_note_seq_objects  # noqa F403
-
-    _dummy_objects.update(get_objects_from_module(dummy_transformers_and_torch_and_note_seq_objects))
-else:
-    _import_structure["spectrogram_diffusion"] = ["MidiProcessor", "SpectrogramDiffusionPipeline"]
-
-if TYPE_CHECKING:
-    try:
-        if not is_torch_available():
-            raise OptionalDependencyNotAvailable()
-    except OptionalDependencyNotAvailable:
-        from ..utils.dummy_pt_objects import *  # noqa F403
-
-    else:
-        from .auto_pipeline import AutoPipelineForImage2Image, AutoPipelineForInpainting, AutoPipelineForText2Image
-        from .consistency_models import ConsistencyModelPipeline
-        from .dance_diffusion import DanceDiffusionPipeline
-        from .ddim import DDIMPipeline
-        from .ddpm import DDPMPipeline
-        from .dit import DiTPipeline
-        from .latent_diffusion import LDMSuperResolutionPipeline
-        from .latent_diffusion_uncond import LDMPipeline
-        from .pipeline_utils import AudioPipelineOutput, DiffusionPipeline, ImagePipelineOutput
-        from .pndm import PNDMPipeline
-        from .repaint import RePaintPipeline
-        from .score_sde_ve import ScoreSdeVePipeline
-        from .stochastic_karras_ve import KarrasVePipeline
-
-    try:
-        if not (is_torch_available() and is_librosa_available()):
-            raise OptionalDependencyNotAvailable()
-    except OptionalDependencyNotAvailable:
-        from ..utils.dummy_torch_and_librosa_objects import *
-    else:
-        from .audio_diffusion import AudioDiffusionPipeline, Mel
-
-    try:
-        if not (is_torch_available() and is_transformers_available()):
-            raise OptionalDependencyNotAvailable()
-    except OptionalDependencyNotAvailable:
-        from ..utils.dummy_torch_and_transformers_objects import *
-    else:
-        from .alt_diffusion import AltDiffusionImg2ImgPipeline, AltDiffusionPipeline
-        from .audioldm import AudioLDMPipeline
-        from .audioldm2 import AudioLDM2Pipeline, AudioLDM2ProjectionModel, AudioLDM2UNet2DConditionModel
-        from .blip_diffusion import BlipDiffusionPipeline
-        from .controlnet import (
-            BlipDiffusionControlNetPipeline,
-            StableDiffusionControlNetImg2ImgPipeline,
-            StableDiffusionControlNetInpaintPipeline,
-            StableDiffusionControlNetPipeline,
-            StableDiffusionXLControlNetImg2ImgPipeline,
-            StableDiffusionXLControlNetInpaintPipeline,
-            StableDiffusionXLControlNetPipeline,
-        )
-        from .deepfloyd_if import (
-            IFImg2ImgPipeline,
-            IFImg2ImgSuperResolutionPipeline,
-            IFInpaintingPipeline,
-            IFInpaintingSuperResolutionPipeline,
-            IFPipeline,
-            IFSuperResolutionPipeline,
-        )
-        from .kandinsky import (
-            KandinskyCombinedPipeline,
-            KandinskyImg2ImgCombinedPipeline,
-            KandinskyImg2ImgPipeline,
-            KandinskyInpaintCombinedPipeline,
-            KandinskyInpaintPipeline,
-            KandinskyPipeline,
-            KandinskyPriorPipeline,
-        )
-        from .kandinsky2_2 import (
-            KandinskyV22CombinedPipeline,
-            KandinskyV22ControlnetImg2ImgPipeline,
-            KandinskyV22ControlnetPipeline,
-            KandinskyV22Img2ImgCombinedPipeline,
-            KandinskyV22Img2ImgPipeline,
-            KandinskyV22InpaintCombinedPipeline,
-            KandinskyV22InpaintPipeline,
-            KandinskyV22Pipeline,
-            KandinskyV22PriorEmb2EmbPipeline,
-            KandinskyV22PriorPipeline,
-        )
-        from .latent_diffusion import LDMTextToImagePipeline
-        from .musicldm import MusicLDMPipeline
-        from .paint_by_example import PaintByExamplePipeline
-        from .semantic_stable_diffusion import SemanticStableDiffusionPipeline
-        from .shap_e import ShapEImg2ImgPipeline, ShapEPipeline
-        from .stable_diffusion import (
-            CLIPImageProjection,
-            CycleDiffusionPipeline,
-            StableDiffusionAttendAndExcitePipeline,
-            StableDiffusionDepth2ImgPipeline,
-            StableDiffusionDiffEditPipeline,
-            StableDiffusionGLIGENPipeline,
-            StableDiffusionGLIGENTextImagePipeline,
-            StableDiffusionImageVariationPipeline,
-            StableDiffusionImg2ImgPipeline,
-            StableDiffusionInpaintPipeline,
-            StableDiffusionInpaintPipelineLegacy,
-            StableDiffusionInstructPix2PixPipeline,
-            StableDiffusionLatentUpscalePipeline,
-            StableDiffusionLDM3DPipeline,
-            StableDiffusionModelEditingPipeline,
-            StableDiffusionPanoramaPipeline,
-            StableDiffusionParadigmsPipeline,
-            StableDiffusionPipeline,
-            StableDiffusionPix2PixZeroPipeline,
-            StableDiffusionSAGPipeline,
-            StableDiffusionUpscalePipeline,
-            StableUnCLIPImg2ImgPipeline,
-            StableUnCLIPPipeline,
-        )
-        from .stable_diffusion_safe import StableDiffusionPipelineSafe
-        from .stable_diffusion_xl import (
-            StableDiffusionXLImg2ImgPipeline,
-            StableDiffusionXLInpaintPipeline,
-            StableDiffusionXLInstructPix2PixPipeline,
-            StableDiffusionXLPipeline,
-        )
-        from .t2i_adapter import StableDiffusionAdapterPipeline, StableDiffusionXLAdapterPipeline
-        from .text_to_video_synthesis import (
-            TextToVideoSDPipeline,
-            TextToVideoZeroPipeline,
-            VideoToVideoSDPipeline,
-        )
-        from .unclip import UnCLIPImageVariationPipeline, UnCLIPPipeline
-        from .unidiffuser import (
-            ImageTextPipelineOutput,
-            UniDiffuserModel,
-            UniDiffuserPipeline,
-            UniDiffuserTextDecoder,
-        )
-        from .versatile_diffusion import (
-            VersatileDiffusionDualGuidedPipeline,
-            VersatileDiffusionImageVariationPipeline,
-            VersatileDiffusionPipeline,
-            VersatileDiffusionTextToImagePipeline,
-        )
-        from .vq_diffusion import VQDiffusionPipeline
-        from .wuerstchen import (
-            WuerstchenCombinedPipeline,
-            WuerstchenDecoderPipeline,
-            WuerstchenPriorPipeline,
-        )
-
-        try:
-            if not is_onnx_available():
-                raise OptionalDependencyNotAvailable()
-        except OptionalDependencyNotAvailable:
-            from ..utils.dummy_onnx_objects import *  # noqa F403
-
-        else:
-            from .onnx_utils import OnnxRuntimeModel
-
-        try:
-            if not (is_torch_available() and is_transformers_available() and is_onnx_available()):
-                raise OptionalDependencyNotAvailable()
-        except OptionalDependencyNotAvailable:
-            from ..utils.dummy_torch_and_transformers_and_onnx_objects import *
-        else:
-            from .stable_diffusion import (
-                OnnxStableDiffusionImg2ImgPipeline,
-                OnnxStableDiffusionInpaintPipeline,
-                OnnxStableDiffusionInpaintPipelineLegacy,
-                OnnxStableDiffusionPipeline,
-                OnnxStableDiffusionUpscalePipeline,
-                StableDiffusionOnnxPipeline,
-            )
-
-        try:
-            if not (is_torch_available() and is_transformers_available() and is_k_diffusion_available()):
-                raise OptionalDependencyNotAvailable()
-        except OptionalDependencyNotAvailable:
-            from ..utils.dummy_torch_and_transformers_and_k_diffusion_objects import *
-        else:
-            from .stable_diffusion import StableDiffusionKDiffusionPipeline
-
-        try:
-            if not is_flax_available():
-                raise OptionalDependencyNotAvailable()
-        except OptionalDependencyNotAvailable:
-            from ..utils.dummy_flax_objects import *  # noqa F403
-        else:
-            from .pipeline_flax_utils import FlaxDiffusionPipeline
-
-        try:
-            if not (is_flax_available() and is_transformers_available()):
-                raise OptionalDependencyNotAvailable()
-        except OptionalDependencyNotAvailable:
-            from ..utils.dummy_flax_and_transformers_objects import *
-        else:
-            from .controlnet import FlaxStableDiffusionControlNetPipeline
-            from .stable_diffusion import (
-                FlaxStableDiffusionImg2ImgPipeline,
-                FlaxStableDiffusionInpaintPipeline,
-                FlaxStableDiffusionPipeline,
-            )
-
-        try:
-            if not (is_transformers_available() and is_torch_available() and is_note_seq_available()):
-                raise OptionalDependencyNotAvailable()
-        except OptionalDependencyNotAvailable:
-            from ..utils.dummy_transformers_and_torch_and_note_seq_objects import *  # noqa F403
-
-        else:
-            from .spectrogram_diffusion import MidiProcessor, SpectrogramDiffusionPipeline
-
-else:
-    import sys
-
-    sys.modules[__name__] = _LazyModule(
-        __name__,
-        globals()["__file__"],
-        _import_structure,
-        module_spec=__spec__,
-    )
-    for name, value in _dummy_objects.items():
-        setattr(sys.modules[__name__], name, value)
->>>>>>> 80c00e54
+from typing import TYPE_CHECKING
+
+from ..utils import (
+    OptionalDependencyNotAvailable,
+    _LazyModule,
+    get_objects_from_module,
+    is_flax_available,
+    is_k_diffusion_available,
+    is_librosa_available,
+    is_note_seq_available,
+    is_onnx_available,
+    is_torch_available,
+    is_transformers_available,
+)
+
+
+# These modules contain pipelines from multiple libraries/frameworks
+_dummy_objects = {}
+_import_structure = {"stable_diffusion": [], "latent_diffusion": [], "controlnet": []}
+
+try:
+    if not is_torch_available():
+        raise OptionalDependencyNotAvailable()
+except OptionalDependencyNotAvailable:
+    from ..utils import dummy_pt_objects  # noqa F403
+
+    _dummy_objects.update(get_objects_from_module(dummy_pt_objects))
+else:
+    _import_structure["auto_pipeline"] = [
+        "AutoPipelineForImage2Image",
+        "AutoPipelineForInpainting",
+        "AutoPipelineForText2Image",
+    ]
+    _import_structure["consistency_models"] = ["ConsistencyModelPipeline"]
+    _import_structure["dance_diffusion"] = ["DanceDiffusionPipeline"]
+    _import_structure["ddim"] = ["DDIMPipeline"]
+    _import_structure["ddpm"] = ["DDPMPipeline"]
+    _import_structure["dit"] = ["DiTPipeline"]
+    _import_structure["latent_diffusion"].extend(["LDMSuperResolutionPipeline"])
+    _import_structure["latent_diffusion_uncond"] = ["LDMPipeline"]
+    _import_structure["pipeline_utils"] = ["AudioPipelineOutput", "DiffusionPipeline", "ImagePipelineOutput"]
+    _import_structure["pndm"] = ["PNDMPipeline"]
+    _import_structure["repaint"] = ["RePaintPipeline"]
+    _import_structure["score_sde_ve"] = ["ScoreSdeVePipeline"]
+    _import_structure["stochastic_karras_ve"] = ["KarrasVePipeline"]
+try:
+    if not (is_torch_available() and is_librosa_available()):
+        raise OptionalDependencyNotAvailable()
+except OptionalDependencyNotAvailable:
+    from ..utils import dummy_torch_and_librosa_objects  # noqa F403
+
+    _dummy_objects.update(get_objects_from_module(dummy_torch_and_librosa_objects))
+else:
+    _import_structure["audio_diffusion"] = ["AudioDiffusionPipeline", "Mel"]
+try:
+    if not (is_torch_available() and is_transformers_available()):
+        raise OptionalDependencyNotAvailable()
+except OptionalDependencyNotAvailable:
+    from ..utils import dummy_torch_and_transformers_objects  # noqa F403
+
+    _dummy_objects.update(get_objects_from_module(dummy_torch_and_transformers_objects))
+else:
+    _import_structure["alt_diffusion"] = ["AltDiffusionImg2ImgPipeline", "AltDiffusionPipeline"]
+    _import_structure["audioldm"] = ["AudioLDMPipeline"]
+    _import_structure["audioldm2"] = [
+        "AudioLDM2Pipeline",
+        "AudioLDM2ProjectionModel",
+        "AudioLDM2UNet2DConditionModel",
+    ]
+    _import_structure["blip_diffusion"] = ["BlipDiffusionPipeline"]
+    _import_structure["controlnet"].extend(
+        [
+            "BlipDiffusionControlNetPipeline",
+            "StableDiffusionControlNetImg2ImgPipeline",
+            "StableDiffusionControlNetInpaintPipeline",
+            "StableDiffusionControlNetPipeline",
+            "StableDiffusionXLControlNetImg2ImgPipeline",
+            "StableDiffusionXLControlNetInpaintPipeline",
+            "StableDiffusionXLControlNetPipeline",
+        ]
+    )
+    _import_structure["deepfloyd_if"] = [
+        "IFImg2ImgPipeline",
+        "IFImg2ImgSuperResolutionPipeline",
+        "IFInpaintingPipeline",
+        "IFInpaintingSuperResolutionPipeline",
+        "IFPipeline",
+        "IFSuperResolutionPipeline",
+    ]
+    _import_structure["kandinsky"] = [
+        "KandinskyCombinedPipeline",
+        "KandinskyImg2ImgCombinedPipeline",
+        "KandinskyImg2ImgPipeline",
+        "KandinskyInpaintCombinedPipeline",
+        "KandinskyInpaintPipeline",
+        "KandinskyPipeline",
+        "KandinskyPriorPipeline",
+    ]
+    _import_structure["kandinsky2_2"] = [
+        "KandinskyV22CombinedPipeline",
+        "KandinskyV22ControlnetImg2ImgPipeline",
+        "KandinskyV22ControlnetPipeline",
+        "KandinskyV22Img2ImgCombinedPipeline",
+        "KandinskyV22Img2ImgPipeline",
+        "KandinskyV22InpaintCombinedPipeline",
+        "KandinskyV22InpaintPipeline",
+        "KandinskyV22Pipeline",
+        "KandinskyV22PriorEmb2EmbPipeline",
+        "KandinskyV22PriorPipeline",
+    ]
+    _import_structure["latent_diffusion"].extend(["LDMTextToImagePipeline"])
+    _import_structure["musicldm"] = ["MusicLDMPipeline"]
+    _import_structure["paint_by_example"] = ["PaintByExamplePipeline"]
+    _import_structure["semantic_stable_diffusion"] = ["SemanticStableDiffusionPipeline"]
+    _import_structure["shap_e"] = ["ShapEImg2ImgPipeline", "ShapEPipeline"]
+    _import_structure["stable_diffusion"].extend(
+        [
+            "CLIPImageProjection",
+            "CycleDiffusionPipeline",
+            "StableDiffusionAttendAndExcitePipeline",
+            "StableDiffusionDepth2ImgPipeline",
+            "StableDiffusionDiffEditPipeline",
+            "StableDiffusionGLIGENPipeline",
+            "StableDiffusionGLIGENPipeline",
+            "StableDiffusionGLIGENTextImagePipeline",
+            "StableDiffusionImageVariationPipeline",
+            "StableDiffusionImg2ImgPipeline",
+            "StableDiffusionInpaintPipeline",
+            "StableDiffusionInpaintPipelineLegacy",
+            "StableDiffusionInstructPix2PixPipeline",
+            "StableDiffusionLatentUpscalePipeline",
+            "StableDiffusionLDM3DPipeline",
+            "StableDiffusionModelEditingPipeline",
+            "StableDiffusionPanoramaPipeline",
+            "StableDiffusionParadigmsPipeline",
+            "StableDiffusionPipeline",
+            "StableDiffusionPix2PixZeroPipeline",
+            "StableDiffusionSAGPipeline",
+            "StableDiffusionUpscalePipeline",
+            "StableUnCLIPImg2ImgPipeline",
+            "StableUnCLIPPipeline",
+        ]
+    )
+    _import_structure["stable_diffusion_safe"] = ["StableDiffusionPipelineSafe"]
+    _import_structure["stable_diffusion_xl"] = [
+        "StableDiffusionXLImg2ImgPipeline",
+        "StableDiffusionXLInpaintPipeline",
+        "StableDiffusionXLInstructPix2PixPipeline",
+        "StableDiffusionXLPipeline",
+    ]
+    _import_structure["t2i_adapter"] = ["StableDiffusionAdapterPipeline", "StableDiffusionXLAdapterPipeline"]
+    _import_structure["tune_a_video"] = ["TuneAVideoPipeline"]
+    _import_structure["text_to_video_synthesis"] = [
+        "TextToVideoSDPipeline",
+        "TextToVideoZeroPipeline",
+        "VideoToVideoSDPipeline",
+    ]
+    _import_structure["unclip"] = ["UnCLIPImageVariationPipeline", "UnCLIPPipeline"]
+    _import_structure["unidiffuser"] = [
+        "ImageTextPipelineOutput",
+        "UniDiffuserModel",
+        "UniDiffuserPipeline",
+        "UniDiffuserTextDecoder",
+    ]
+    _import_structure["versatile_diffusion"] = [
+        "VersatileDiffusionDualGuidedPipeline",
+        "VersatileDiffusionImageVariationPipeline",
+        "VersatileDiffusionPipeline",
+        "VersatileDiffusionTextToImagePipeline",
+    ]
+    _import_structure["vq_diffusion"] = ["VQDiffusionPipeline"]
+    _import_structure["wuerstchen"] = [
+        "WuerstchenCombinedPipeline",
+        "WuerstchenDecoderPipeline",
+        "WuerstchenPriorPipeline",
+    ]
+try:
+    if not is_onnx_available():
+        raise OptionalDependencyNotAvailable()
+except OptionalDependencyNotAvailable:
+    from ..utils import dummy_onnx_objects  # noqa F403
+
+    _dummy_objects.update(get_objects_from_module(dummy_onnx_objects))
+else:
+    _import_structure["onnx_utils"] = ["OnnxRuntimeModel"]
+try:
+    if not (is_torch_available() and is_transformers_available() and is_onnx_available()):
+        raise OptionalDependencyNotAvailable()
+except OptionalDependencyNotAvailable:
+    from ..utils import dummy_torch_and_transformers_and_onnx_objects  # noqa F403
+
+    _dummy_objects.update(get_objects_from_module(dummy_torch_and_transformers_and_onnx_objects))
+else:
+    _import_structure["stable_diffusion"].extend(
+        [
+            "OnnxStableDiffusionImg2ImgPipeline",
+            "OnnxStableDiffusionInpaintPipeline",
+            "OnnxStableDiffusionInpaintPipelineLegacy",
+            "OnnxStableDiffusionPipeline",
+            "OnnxStableDiffusionUpscalePipeline",
+            "StableDiffusionOnnxPipeline",
+        ]
+    )
+try:
+    if not (is_torch_available() and is_transformers_available() and is_k_diffusion_available()):
+        raise OptionalDependencyNotAvailable()
+except OptionalDependencyNotAvailable:
+    from ..utils import dummy_torch_and_transformers_and_k_diffusion_objects  # noqa F403
+
+    _dummy_objects.update(get_objects_from_module(dummy_torch_and_transformers_and_k_diffusion_objects))
+else:
+    _import_structure["stable_diffusion"].extend(["StableDiffusionKDiffusionPipeline"])
+try:
+    if not is_flax_available():
+        raise OptionalDependencyNotAvailable()
+except OptionalDependencyNotAvailable:
+    from ..utils import dummy_flax_objects  # noqa F403
+
+    _dummy_objects.update(get_objects_from_module(dummy_flax_objects))
+else:
+    _import_structure["pipeline_flax_utils"] = ["FlaxDiffusionPipeline"]
+try:
+    if not (is_flax_available() and is_transformers_available()):
+        raise OptionalDependencyNotAvailable()
+except OptionalDependencyNotAvailable:
+    from ..utils import dummy_flax_and_transformers_objects  # noqa F403
+
+    _dummy_objects.update(get_objects_from_module(dummy_flax_and_transformers_objects))
+else:
+    _import_structure["controlnet"].extend(["FlaxStableDiffusionControlNetPipeline"])
+    _import_structure["stable_diffusion"].extend(
+        [
+            "FlaxStableDiffusionImg2ImgPipeline",
+            "FlaxStableDiffusionInpaintPipeline",
+            "FlaxStableDiffusionPipeline",
+        ]
+    )
+try:
+    if not (is_transformers_available() and is_torch_available() and is_note_seq_available()):
+        raise OptionalDependencyNotAvailable()
+except OptionalDependencyNotAvailable:
+    from ..utils import dummy_transformers_and_torch_and_note_seq_objects  # noqa F403
+
+    _dummy_objects.update(get_objects_from_module(dummy_transformers_and_torch_and_note_seq_objects))
+else:
+    _import_structure["spectrogram_diffusion"] = ["MidiProcessor", "SpectrogramDiffusionPipeline"]
+
+if TYPE_CHECKING:
+    try:
+        if not is_torch_available():
+            raise OptionalDependencyNotAvailable()
+    except OptionalDependencyNotAvailable:
+        from ..utils.dummy_pt_objects import *  # noqa F403
+
+    else:
+        from .auto_pipeline import AutoPipelineForImage2Image, AutoPipelineForInpainting, AutoPipelineForText2Image
+        from .consistency_models import ConsistencyModelPipeline
+        from .dance_diffusion import DanceDiffusionPipeline
+        from .ddim import DDIMPipeline
+        from .ddpm import DDPMPipeline
+        from .dit import DiTPipeline
+        from .latent_diffusion import LDMSuperResolutionPipeline
+        from .latent_diffusion_uncond import LDMPipeline
+        from .pipeline_utils import AudioPipelineOutput, DiffusionPipeline, ImagePipelineOutput
+        from .pndm import PNDMPipeline
+        from .repaint import RePaintPipeline
+        from .score_sde_ve import ScoreSdeVePipeline
+        from .stochastic_karras_ve import KarrasVePipeline
+
+    try:
+        if not (is_torch_available() and is_librosa_available()):
+            raise OptionalDependencyNotAvailable()
+    except OptionalDependencyNotAvailable:
+        from ..utils.dummy_torch_and_librosa_objects import *
+    else:
+        from .audio_diffusion import AudioDiffusionPipeline, Mel
+
+    try:
+        if not (is_torch_available() and is_transformers_available()):
+            raise OptionalDependencyNotAvailable()
+    except OptionalDependencyNotAvailable:
+        from ..utils.dummy_torch_and_transformers_objects import *
+    else:
+        from .alt_diffusion import AltDiffusionImg2ImgPipeline, AltDiffusionPipeline
+        from .audioldm import AudioLDMPipeline
+        from .audioldm2 import AudioLDM2Pipeline, AudioLDM2ProjectionModel, AudioLDM2UNet2DConditionModel
+        from .blip_diffusion import BlipDiffusionPipeline
+        from .controlnet import (
+            BlipDiffusionControlNetPipeline,
+            StableDiffusionControlNetImg2ImgPipeline,
+            StableDiffusionControlNetInpaintPipeline,
+            StableDiffusionControlNetPipeline,
+            StableDiffusionXLControlNetImg2ImgPipeline,
+            StableDiffusionXLControlNetInpaintPipeline,
+            StableDiffusionXLControlNetPipeline,
+        )
+        from .deepfloyd_if import (
+            IFImg2ImgPipeline,
+            IFImg2ImgSuperResolutionPipeline,
+            IFInpaintingPipeline,
+            IFInpaintingSuperResolutionPipeline,
+            IFPipeline,
+            IFSuperResolutionPipeline,
+        )
+        from .kandinsky import (
+            KandinskyCombinedPipeline,
+            KandinskyImg2ImgCombinedPipeline,
+            KandinskyImg2ImgPipeline,
+            KandinskyInpaintCombinedPipeline,
+            KandinskyInpaintPipeline,
+            KandinskyPipeline,
+            KandinskyPriorPipeline,
+        )
+        from .kandinsky2_2 import (
+            KandinskyV22CombinedPipeline,
+            KandinskyV22ControlnetImg2ImgPipeline,
+            KandinskyV22ControlnetPipeline,
+            KandinskyV22Img2ImgCombinedPipeline,
+            KandinskyV22Img2ImgPipeline,
+            KandinskyV22InpaintCombinedPipeline,
+            KandinskyV22InpaintPipeline,
+            KandinskyV22Pipeline,
+            KandinskyV22PriorEmb2EmbPipeline,
+            KandinskyV22PriorPipeline,
+        )
+        from .latent_diffusion import LDMTextToImagePipeline
+        from .musicldm import MusicLDMPipeline
+        from .paint_by_example import PaintByExamplePipeline
+        from .semantic_stable_diffusion import SemanticStableDiffusionPipeline
+        from .shap_e import ShapEImg2ImgPipeline, ShapEPipeline
+        from .stable_diffusion import (
+            CLIPImageProjection,
+            CycleDiffusionPipeline,
+            StableDiffusionAttendAndExcitePipeline,
+            StableDiffusionDepth2ImgPipeline,
+            StableDiffusionDiffEditPipeline,
+            StableDiffusionGLIGENPipeline,
+            StableDiffusionGLIGENTextImagePipeline,
+            StableDiffusionImageVariationPipeline,
+            StableDiffusionImg2ImgPipeline,
+            StableDiffusionInpaintPipeline,
+            StableDiffusionInpaintPipelineLegacy,
+            StableDiffusionInstructPix2PixPipeline,
+            StableDiffusionLatentUpscalePipeline,
+            StableDiffusionLDM3DPipeline,
+            StableDiffusionModelEditingPipeline,
+            StableDiffusionPanoramaPipeline,
+            StableDiffusionParadigmsPipeline,
+            StableDiffusionPipeline,
+            StableDiffusionPix2PixZeroPipeline,
+            StableDiffusionSAGPipeline,
+            StableDiffusionUpscalePipeline,
+            StableUnCLIPImg2ImgPipeline,
+            StableUnCLIPPipeline,
+        )
+        from .stable_diffusion_safe import StableDiffusionPipelineSafe
+        from .stable_diffusion_xl import (
+            StableDiffusionXLImg2ImgPipeline,
+            StableDiffusionXLInpaintPipeline,
+            StableDiffusionXLInstructPix2PixPipeline,
+            StableDiffusionXLPipeline,
+        )
+        from .t2i_adapter import StableDiffusionAdapterPipeline, StableDiffusionXLAdapterPipeline
+        from .text_to_video_synthesis import (
+            TextToVideoSDPipeline,
+            TextToVideoZeroPipeline,
+            VideoToVideoSDPipeline,
+        )
+        from .unclip import UnCLIPImageVariationPipeline, UnCLIPPipeline
+        from .unidiffuser import (
+            ImageTextPipelineOutput,
+            UniDiffuserModel,
+            UniDiffuserPipeline,
+            UniDiffuserTextDecoder,
+        )
+        from .versatile_diffusion import (
+            VersatileDiffusionDualGuidedPipeline,
+            VersatileDiffusionImageVariationPipeline,
+            VersatileDiffusionPipeline,
+            VersatileDiffusionTextToImagePipeline,
+        )
+        from .vq_diffusion import VQDiffusionPipeline
+        from .wuerstchen import (
+            WuerstchenCombinedPipeline,
+            WuerstchenDecoderPipeline,
+            WuerstchenPriorPipeline,
+        )
+
+        try:
+            if not is_onnx_available():
+                raise OptionalDependencyNotAvailable()
+        except OptionalDependencyNotAvailable:
+            from ..utils.dummy_onnx_objects import *  # noqa F403
+
+        else:
+            from .onnx_utils import OnnxRuntimeModel
+
+        try:
+            if not (is_torch_available() and is_transformers_available() and is_onnx_available()):
+                raise OptionalDependencyNotAvailable()
+        except OptionalDependencyNotAvailable:
+            from ..utils.dummy_torch_and_transformers_and_onnx_objects import *
+        else:
+            from .stable_diffusion import (
+                OnnxStableDiffusionImg2ImgPipeline,
+                OnnxStableDiffusionInpaintPipeline,
+                OnnxStableDiffusionInpaintPipelineLegacy,
+                OnnxStableDiffusionPipeline,
+                OnnxStableDiffusionUpscalePipeline,
+                StableDiffusionOnnxPipeline,
+            )
+
+        try:
+            if not (is_torch_available() and is_transformers_available() and is_k_diffusion_available()):
+                raise OptionalDependencyNotAvailable()
+        except OptionalDependencyNotAvailable:
+            from ..utils.dummy_torch_and_transformers_and_k_diffusion_objects import *
+        else:
+            from .stable_diffusion import StableDiffusionKDiffusionPipeline
+
+        try:
+            if not is_flax_available():
+                raise OptionalDependencyNotAvailable()
+        except OptionalDependencyNotAvailable:
+            from ..utils.dummy_flax_objects import *  # noqa F403
+        else:
+            from .pipeline_flax_utils import FlaxDiffusionPipeline
+
+        try:
+            if not (is_flax_available() and is_transformers_available()):
+                raise OptionalDependencyNotAvailable()
+        except OptionalDependencyNotAvailable:
+            from ..utils.dummy_flax_and_transformers_objects import *
+        else:
+            from .controlnet import FlaxStableDiffusionControlNetPipeline
+            from .stable_diffusion import (
+                FlaxStableDiffusionImg2ImgPipeline,
+                FlaxStableDiffusionInpaintPipeline,
+                FlaxStableDiffusionPipeline,
+            )
+
+        try:
+            if not (is_transformers_available() and is_torch_available() and is_note_seq_available()):
+                raise OptionalDependencyNotAvailable()
+        except OptionalDependencyNotAvailable:
+            from ..utils.dummy_transformers_and_torch_and_note_seq_objects import *  # noqa F403
+
+        else:
+            from .spectrogram_diffusion import MidiProcessor, SpectrogramDiffusionPipeline
+
+else:
+    import sys
+
+    sys.modules[__name__] = _LazyModule(
+        __name__,
+        globals()["__file__"],
+        _import_structure,
+        module_spec=__spec__,
+    )
+    for name, value in _dummy_objects.items():
+        setattr(sys.modules[__name__], name, value)