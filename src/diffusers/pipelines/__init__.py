--- conflicted
+++ resolved
@@ -264,15 +264,9 @@
         ]
     )
     _import_structure["latte"] = ["LattePipeline"]
-<<<<<<< HEAD
     _import_structure["ltx"] = ["LTXPipeline", "LTXImageToVideoPipeline", "LTXConditionPipeline"]
-    _import_structure["lumina"] = ["LuminaText2ImgPipeline"]
-    _import_structure["lumina2"] = ["Lumina2Text2ImgPipeline"]
-=======
-    _import_structure["ltx"] = ["LTXPipeline", "LTXImageToVideoPipeline"]
     _import_structure["lumina"] = ["LuminaPipeline", "LuminaText2ImgPipeline"]
     _import_structure["lumina2"] = ["Lumina2Pipeline", "Lumina2Text2ImgPipeline"]
->>>>>>> 2f0f281b
     _import_structure["marigold"].extend(
         [
             "MarigoldDepthPipeline",
@@ -624,15 +618,9 @@
             LEditsPPPipelineStableDiffusion,
             LEditsPPPipelineStableDiffusionXL,
         )
-<<<<<<< HEAD
         from .ltx import LTXConditionPipeline, LTXImageToVideoPipeline, LTXPipeline
-        from .lumina import LuminaText2ImgPipeline
-        from .lumina2 import Lumina2Text2ImgPipeline
-=======
-        from .ltx import LTXImageToVideoPipeline, LTXPipeline
         from .lumina import LuminaPipeline, LuminaText2ImgPipeline
         from .lumina2 import Lumina2Pipeline, Lumina2Text2ImgPipeline
->>>>>>> 2f0f281b
         from .marigold import (
             MarigoldDepthPipeline,
             MarigoldIntrinsicsPipeline,
