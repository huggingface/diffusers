--- conflicted
+++ resolved
@@ -32,12 +32,9 @@
     _import_structure["pipeline_pag_sd"] = ["StableDiffusionPAGPipeline"]
     _import_structure["pipeline_pag_sd_3"] = ["StableDiffusion3PAGPipeline"]
     _import_structure["pipeline_pag_sd_animatediff"] = ["AnimateDiffPAGPipeline"]
-<<<<<<< HEAD
+    _import_structure["pipeline_pag_sd_img2img"] = ["StableDiffusionPAGImg2ImgPipeline"]
     _import_structure["pipeline_pag_sd_inpaint"] = ["StableDiffusionPAGInpaintPipeline"]
 
-=======
-    _import_structure["pipeline_pag_sd_img2img"] = ["StableDiffusionPAGImg2ImgPipeline"]
->>>>>>> 07bd2fab
     _import_structure["pipeline_pag_sd_xl"] = ["StableDiffusionXLPAGPipeline"]
     _import_structure["pipeline_pag_sd_xl_img2img"] = ["StableDiffusionXLPAGImg2ImgPipeline"]
     _import_structure["pipeline_pag_sd_xl_inpaint"] = ["StableDiffusionXLPAGInpaintPipeline"]
@@ -60,11 +57,6 @@
         from .pipeline_pag_sd import StableDiffusionPAGPipeline
         from .pipeline_pag_sd_3 import StableDiffusion3PAGPipeline
         from .pipeline_pag_sd_animatediff import AnimateDiffPAGPipeline
-<<<<<<< HEAD
-        from .pipeline_pag_sd_inpaint import StableDiffusionPAGInpaintPipeline
-=======
-        from .pipeline_pag_sd_img2img import StableDiffusionPAGImg2ImgPipeline
->>>>>>> 07bd2fab
         from .pipeline_pag_sd_xl import StableDiffusionXLPAGPipeline
         from .pipeline_pag_sd_xl_img2img import StableDiffusionXLPAGImg2ImgPipeline
         from .pipeline_pag_sd_xl_inpaint import StableDiffusionXLPAGInpaintPipeline
