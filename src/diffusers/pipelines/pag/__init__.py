--- conflicted
+++ resolved
@@ -24,11 +24,8 @@
 else:
     _import_structure["pipeline_pag_controlnet_sd"] = ["StableDiffusionControlNetPAGPipeline"]
     _import_structure["pipeline_pag_controlnet_sd_xl"] = ["StableDiffusionXLControlNetPAGPipeline"]
-<<<<<<< HEAD
+    _import_structure["pipeline_pag_hunyuandit"] = ["HunyuanDiTPAGPipeline"]
     _import_structure["pipeline_pag_kolors"] = ["KolorsPAGPipeline"]
-=======
-    _import_structure["pipeline_pag_hunyuandit"] = ["HunyuanDiTPAGPipeline"]
->>>>>>> 926daa30
     _import_structure["pipeline_pag_pixart_sigma"] = ["PixArtSigmaPAGPipeline"]
     _import_structure["pipeline_pag_sd"] = ["StableDiffusionPAGPipeline"]
     _import_structure["pipeline_pag_sd_3"] = ["StableDiffusion3PAGPipeline"]
@@ -47,11 +44,8 @@
     else:
         from .pipeline_pag_controlnet_sd import StableDiffusionControlNetPAGPipeline
         from .pipeline_pag_controlnet_sd_xl import StableDiffusionXLControlNetPAGPipeline
-<<<<<<< HEAD
+        from .pipeline_pag_hunyuandit import HunyuanDiTPAGPipeline
         from .pipeline_pag_kolors import KolorsPAGPipeline
-=======
-        from .pipeline_pag_hunyuandit import HunyuanDiTPAGPipeline
->>>>>>> 926daa30
         from .pipeline_pag_pixart_sigma import PixArtSigmaPAGPipeline
         from .pipeline_pag_sd import StableDiffusionPAGPipeline
         from .pipeline_pag_sd_3 import StableDiffusion3PAGPipeline
