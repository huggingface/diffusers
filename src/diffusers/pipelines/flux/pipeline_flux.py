--- conflicted
+++ resolved
@@ -70,9 +70,9 @@
 
 
 def calculate_shift(
-    image_seq_len, 
-    base_seq_len: int = 256, 
-    max_seq_len: int = 4096,  
+    image_seq_len,
+    base_seq_len: int = 256,
+    max_seq_len: int = 4096,
     base_shift: float = 0.5,
     max_shift: float = 1.16,
 ):
@@ -505,20 +505,6 @@
         return self._guidance_scale
 
     @property
-<<<<<<< HEAD
-    def clip_skip(self):
-        return self._clip_skip
-
-    # here `guidance_scale` is defined analog to the guidance weight `w` of equation (2)
-    # of the Imagen paper: https://arxiv.org/pdf/2205.11487.pdf . `guidance_scale = 1`
-    # corresponds to doing no classifier free guidance.
-    @property
-    def do_classifier_free_guidance(self):
-        return False
-
-    @property
-=======
->>>>>>> 53bb756f
     def joint_attention_kwargs(self):
         return self._joint_attention_kwargs
 
@@ -562,9 +548,6 @@
                 instead.
             prompt_2 (`str` or `List[str]`, *optional*):
                 The prompt or prompts to be sent to `tokenizer_2` and `text_encoder_2`. If not defined, `prompt` is
-                will be used instead
-            prompt_3 (`str` or `List[str]`, *optional*):
-                The prompt or prompts to be sent to `tokenizer_3` and `text_encoder_3`. If not defined, `prompt` is
                 will be used instead
             height (`int`, *optional*, defaults to self.unet.config.sample_size * self.vae_scale_factor):
                 The height in pixels of the generated image. This is set to 1024 by default for the best results.
@@ -673,23 +656,7 @@
             lora_scale=lora_scale,
         )
 
-<<<<<<< HEAD
-        if self.do_classifier_free_guidance:
-            prompt_embeds = torch.cat([negative_prompt_embeds, prompt_embeds], dim=0)
-            pooled_prompt_embeds = torch.cat([negative_pooled_prompt_embeds, pooled_prompt_embeds], dim=0)
-
         # 4. Prepare latent variables
-=======
-        # 4. Prepare timesteps
-        sigmas = np.linspace(1.0, 1 / num_inference_steps, num_inference_steps)
-        timesteps, num_inference_steps = retrieve_timesteps(
-            self.scheduler, num_inference_steps, device, timesteps, sigmas
-        )
-        num_warmup_steps = max(len(timesteps) - num_inference_steps * self.scheduler.order, 0)
-        self._num_timesteps = len(timesteps)
-
-        # 5. Prepare latent variables
->>>>>>> 53bb756f
         num_channels_latents = self.transformer.config.in_channels // 4
         latents, latent_image_ids = self.prepare_latents(
             batch_size * num_images_per_prompt,
@@ -705,9 +672,20 @@
         # 5. Prepare timesteps
         sigmas = np.linspace(1.0, 1 / num_inference_steps, num_inference_steps)
         image_seq_len = latents.shape[1]
-        mu = calculate_shift(image_seq_len, self.scheduler.config.base_image_seq_len, self.scheduler.config.max_image_seq_len, self.scheduler.config.base_shift, self.scheduler.max_shift)
+        mu = calculate_shift(
+            image_seq_len,
+            self.scheduler.config.base_image_seq_len,
+            self.scheduler.config.max_image_seq_len,
+            self.scheduler.config.base_shift,
+            self.scheduler.max_shift,
+        )
         timesteps, num_inference_steps = retrieve_timesteps(
-            self.scheduler, num_inference_steps, device, timesteps, sigmas, mu=mu,
+            self.scheduler,
+            num_inference_steps,
+            device,
+            timesteps,
+            sigmas,
+            mu=mu,
         )
         num_warmup_steps = max(len(timesteps) - num_inference_steps * self.scheduler.order, 0)
         self._num_timesteps = len(timesteps)
@@ -718,11 +696,12 @@
                 if self.interrupt:
                     continue
 
-<<<<<<< HEAD
                 # expand the latents if we are doing classifier free guidance
                 latent_model_input = torch.cat([latents] * 2) if self.do_classifier_free_guidance else latents
                 # broadcast to batch dimension in a way that's compatible with ONNX/Core ML
                 timestep = t.expand(latent_model_input.shape[0]).to(latents.dtype)
+
+                # handle guidance
                 if self.transformer.config.guidance_embeds:
                     guidance = torch.tensor([guidance_scale])
                     guidance = guidance.expand(latent_model_input.shape[0])
@@ -732,16 +711,8 @@
                 noise_pred = self.transformer(
                     hidden_states=latent_model_input,
                     # YiYi notes: divide it by 1000 for now because we scale it by 1000 in the transforme rmodel (we should not keep it but I want to keep the inputs same for the model for testing)
-                    timestep=timestep / 1000,  #
+                    timestep=timestep / 1000,
                     guidance=guidance,
-=======
-                # YiYi notes: divide it by 1000 for now because we scale it by 1000 in the transforme rmodel (we should not keep it but I want to keep the inputs same for the model for testing)
-                timestep = t.expand(latents.shape[0]) / 1000
-
-                noise_pred = self.transformer(
-                    hidden_states=latents,
-                    timestep=timestep,
->>>>>>> 53bb756f
                     pooled_projections=pooled_prompt_embeds,
                     encoder_hidden_states=prompt_embeds,
                     txt_ids=text_ids,
