--- conflicted
+++ resolved
@@ -967,26 +967,7 @@
             )
             masked_image_latents = torch.cat((masked_image_latents, mask), dim=-1)
 
-<<<<<<< HEAD
-=======
-        # 6. Prepare timesteps
-        sigmas = np.linspace(1.0, 1 / num_inference_steps, num_inference_steps) if sigmas is None else sigmas
-        image_seq_len = latents.shape[1]
-        mu = calculate_shift(
-            image_seq_len,
-            self.scheduler.config.get("base_image_seq_len", 256),
-            self.scheduler.config.get("max_image_seq_len", 4096),
-            self.scheduler.config.get("base_shift", 0.5),
-            self.scheduler.config.get("max_shift", 1.15),
-        )
-        timesteps, num_inference_steps = retrieve_timesteps(
-            self.scheduler,
-            num_inference_steps,
-            device,
-            sigmas=sigmas,
-            mu=mu,
-        )
->>>>>>> d9023a67
+
         num_warmup_steps = max(len(timesteps) - num_inference_steps * self.scheduler.order, 0)
         self._num_timesteps = len(timesteps)
 
