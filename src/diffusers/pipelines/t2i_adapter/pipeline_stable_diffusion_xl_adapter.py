--- conflicted
+++ resolved
@@ -122,14 +122,8 @@
     noise_cfg = guidance_rescale * noise_pred_rescaled + (1 - guidance_rescale) * noise_cfg
     return noise_cfg
 
-
-<<<<<<< HEAD
-class StableDiffusionXLAdapterPipeline(DiffusionPipeline, FromSingleFileMixin, StableDiffusionXLLoraLoaderMixin):
-=======
-class StableDiffusionXLAdapterPipeline(
-    DiffusionPipeline, FromSingleFileMixin, LoraLoaderMixin, TextualInversionLoaderMixin
-):
->>>>>>> b76274cb
+ 
+class StableDiffusionXLAdapterPipeline(DiffusionPipeline, FromSingleFileMixin, StableDiffusionXLLoraLoaderMixin, TextualInversionLoaderMixin):
     r"""
     Pipeline for text-to-image generation using Stable Diffusion augmented with T2I-Adapter
     https://arxiv.org/abs/2302.08453
