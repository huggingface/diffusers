--- conflicted
+++ resolved
@@ -12,11 +12,7 @@
 # See the License for the specific language governing permissions and
 # limitations under the License.
 
-<<<<<<< HEAD
 from typing import Callable, Dict, List, Optional, Tuple, Union
-=======
-from typing import Callable, Dict, Optional, Union
->>>>>>> 30005517
 
 import torch
 import torch.nn as nn
@@ -585,14 +581,11 @@
         self._free_noise_weighting_scheme = weighting_scheme
         self._free_noise_noise_type = noise_type
         self._free_noise_prompt_interpolation_callback = prompt_interpolation_callback or self._lerp
-<<<<<<< HEAD
-=======
 
         if hasattr(self.unet.mid_block, "motion_modules"):
             blocks = [*self.unet.down_blocks, self.unet.mid_block, *self.unet.up_blocks]
         else:
             blocks = [*self.unet.down_blocks, *self.unet.up_blocks]
->>>>>>> 30005517
 
         for block in blocks:
             self._enable_free_noise_in_block(block)
