# Copyright 2024 Lightricks and The HuggingFace Team. All rights reserved.
#
# Licensed under the Apache License, Version 2.0 (the "License");
# you may not use this file except in compliance with the License.
# You may obtain a copy of the License at
#
#     http://www.apache.org/licenses/LICENSE-2.0
#
# Unless required by applicable law or agreed to in writing, software
# distributed under the License is distributed on an "AS IS" BASIS,
# WITHOUT WARRANTIES OR CONDITIONS OF ANY KIND, either express or implied.
# See the License for the specific language governing permissions and
# limitations under the License.

import inspect
from dataclasses import dataclass
from typing import Any, Callable, Dict, List, Optional, Tuple, Union

import PIL.Image
import torch
from transformers import T5EncoderModel, T5TokenizerFast

from ...callbacks import MultiPipelineCallbacks, PipelineCallback
from ...image_processor import PipelineImageInput
from ...loaders import FromSingleFileMixin, LTXVideoLoraLoaderMixin
from ...models.autoencoders import AutoencoderKLLTXVideo
from ...models.transformers import LTXVideoTransformer3DModel
from ...schedulers import FlowMatchEulerDiscreteScheduler
from ...utils import is_torch_xla_available, logging, replace_example_docstring
from ...utils.torch_utils import randn_tensor
from ...video_processor import VideoProcessor
from ..pipeline_utils import DiffusionPipeline
from .pipeline_output import LTXPipelineOutput


if is_torch_xla_available():
    import torch_xla.core.xla_model as xm

    XLA_AVAILABLE = True
else:
    XLA_AVAILABLE = False

logger = logging.get_logger(__name__)  # pylint: disable=invalid-name

EXAMPLE_DOC_STRING = """
    Examples:
        ```py
        >>> import torch
        >>> from diffusers.pipelines.ltx.pipeline_ltx_condition import LTXConditionPipeline, LTXVideoCondition
        >>> from diffusers.utils import export_to_video, load_video, load_image

        >>> pipe = LTXConditionPipeline.from_pretrained("Lightricks/LTX-Video-0.9.5", torch_dtype=torch.bfloat16)
        >>> pipe.to("cuda")

        >>> # Load input image and video
        >>> video = load_video(
        ...     "https://huggingface.co/datasets/huggingface/documentation-images/resolve/main/diffusers/cosmos/cosmos-video2world-input-vid.mp4"
        ... )
        >>> image = load_image(
        ...     "https://huggingface.co/datasets/huggingface/documentation-images/resolve/main/diffusers/cosmos/cosmos-video2world-input.jpg"
        ... )

        >>> # Create conditioning objects
        >>> condition1 = LTXVideoCondition(
        ...     image=image,
        ...     frame_index=0,
        ... )
        >>> condition2 = LTXVideoCondition(
        ...     video=video,
        ...     frame_index=80,
        ... )

        >>> prompt = "The video depicts a long, straight highway stretching into the distance, flanked by metal guardrails. The road is divided into multiple lanes, with a few vehicles visible in the far distance. The surrounding landscape features dry, grassy fields on one side and rolling hills on the other. The sky is mostly clear with a few scattered clouds, suggesting a bright, sunny day. And then the camera switch to a winding mountain road covered in snow, with a single vehicle traveling along it. The road is flanked by steep, rocky cliffs and sparse vegetation. The landscape is characterized by rugged terrain and a river visible in the distance. The scene captures the solitude and beauty of a winter drive through a mountainous region."
        >>> negative_prompt = "worst quality, inconsistent motion, blurry, jittery, distorted"

        >>> # Generate video
        >>> generator = torch.Generator("cuda").manual_seed(0)
        >>> # Text-only conditioning is also supported without the need to pass `conditions`
        >>> video = pipe(
        ...     conditions=[condition1, condition2],
        ...     prompt=prompt,
        ...     negative_prompt=negative_prompt,
        ...     width=768,
        ...     height=512,
        ...     num_frames=161,
        ...     num_inference_steps=40,
        ...     generator=generator,
        ... ).frames[0]

        >>> export_to_video(video, "output.mp4", fps=24)
        ```
"""


@dataclass
class LTXVideoCondition:
    """
    Defines a single frame-conditioning item for LTX Video - a single frame or a sequence of frames.

    Attributes:
        image (`PIL.Image.Image`):
            The image to condition the video on.
        video (`List[PIL.Image.Image]`):
            The video to condition the video on.
        frame_index (`int`):
            The frame index at which the image or video will conditionally effect the video generation.
        strength (`float`, defaults to `1.0`):
            The strength of the conditioning effect. A value of `1.0` means the conditioning effect is fully applied.
    """

    image: Optional[PIL.Image.Image] = None
    video: Optional[List[PIL.Image.Image]] = None
    frame_index: int = 0
    strength: float = 1.0


# from LTX-Video/ltx_video/schedulers/rf.py
def linear_quadratic_schedule(num_steps, threshold_noise=0.025, linear_steps=None):
    if linear_steps is None:
        linear_steps = num_steps // 2
    if num_steps < 2:
        return torch.tensor([1.0])
    linear_sigma_schedule = [i * threshold_noise / linear_steps for i in range(linear_steps)]
    threshold_noise_step_diff = linear_steps - threshold_noise * num_steps
    quadratic_steps = num_steps - linear_steps
    quadratic_coef = threshold_noise_step_diff / (linear_steps * quadratic_steps**2)
    linear_coef = threshold_noise / linear_steps - 2 * threshold_noise_step_diff / (quadratic_steps**2)
    const = quadratic_coef * (linear_steps**2)
    quadratic_sigma_schedule = [
        quadratic_coef * (i**2) + linear_coef * i + const for i in range(linear_steps, num_steps)
    ]
    sigma_schedule = linear_sigma_schedule + quadratic_sigma_schedule + [1.0]
    sigma_schedule = [1.0 - x for x in sigma_schedule]
    return torch.tensor(sigma_schedule[:-1])


# Copied from diffusers.pipelines.flux.pipeline_flux.calculate_shift
def calculate_shift(
    image_seq_len,
    base_seq_len: int = 256,
    max_seq_len: int = 4096,
    base_shift: float = 0.5,
    max_shift: float = 1.15,
):
    m = (max_shift - base_shift) / (max_seq_len - base_seq_len)
    b = base_shift - m * base_seq_len
    mu = image_seq_len * m + b
    return mu


# Copied from diffusers.pipelines.stable_diffusion.pipeline_stable_diffusion.retrieve_timesteps
def retrieve_timesteps(
    scheduler,
    num_inference_steps: Optional[int] = None,
    device: Optional[Union[str, torch.device]] = None,
    timesteps: Optional[List[int]] = None,
    sigmas: Optional[List[float]] = None,
    **kwargs,
):
    r"""
    Calls the scheduler's `set_timesteps` method and retrieves timesteps from the scheduler after the call. Handles
    custom timesteps. Any kwargs will be supplied to `scheduler.set_timesteps`.

    Args:
        scheduler (`SchedulerMixin`):
            The scheduler to get timesteps from.
        num_inference_steps (`int`):
            The number of diffusion steps used when generating samples with a pre-trained model. If used, `timesteps`
            must be `None`.
        device (`str` or `torch.device`, *optional*):
            The device to which the timesteps should be moved to. If `None`, the timesteps are not moved.
        timesteps (`List[int]`, *optional*):
            Custom timesteps used to override the timestep spacing strategy of the scheduler. If `timesteps` is passed,
            `num_inference_steps` and `sigmas` must be `None`.
        sigmas (`List[float]`, *optional*):
            Custom sigmas used to override the timestep spacing strategy of the scheduler. If `sigmas` is passed,
            `num_inference_steps` and `timesteps` must be `None`.

    Returns:
        `Tuple[torch.Tensor, int]`: A tuple where the first element is the timestep schedule from the scheduler and the
        second element is the number of inference steps.
    """
    if timesteps is not None and sigmas is not None:
        raise ValueError("Only one of `timesteps` or `sigmas` can be passed. Please choose one to set custom values")
    if timesteps is not None:
        accepts_timesteps = "timesteps" in set(inspect.signature(scheduler.set_timesteps).parameters.keys())
        if not accepts_timesteps:
            raise ValueError(
                f"The current scheduler class {scheduler.__class__}'s `set_timesteps` does not support custom"
                f" timestep schedules. Please check whether you are using the correct scheduler."
            )
        scheduler.set_timesteps(timesteps=timesteps, device=device, **kwargs)
        timesteps = scheduler.timesteps
        num_inference_steps = len(timesteps)
    elif sigmas is not None:
        accept_sigmas = "sigmas" in set(inspect.signature(scheduler.set_timesteps).parameters.keys())
        if not accept_sigmas:
            raise ValueError(
                f"The current scheduler class {scheduler.__class__}'s `set_timesteps` does not support custom"
                f" sigmas schedules. Please check whether you are using the correct scheduler."
            )
        scheduler.set_timesteps(sigmas=sigmas, device=device, **kwargs)
        timesteps = scheduler.timesteps
        num_inference_steps = len(timesteps)
    else:
        scheduler.set_timesteps(num_inference_steps, device=device, **kwargs)
        timesteps = scheduler.timesteps
    return timesteps, num_inference_steps


# Copied from diffusers.pipelines.stable_diffusion.pipeline_stable_diffusion_img2img.retrieve_latents
def retrieve_latents(
    encoder_output: torch.Tensor, generator: Optional[torch.Generator] = None, sample_mode: str = "sample"
):
    if hasattr(encoder_output, "latent_dist") and sample_mode == "sample":
        return encoder_output.latent_dist.sample(generator)
    elif hasattr(encoder_output, "latent_dist") and sample_mode == "argmax":
        return encoder_output.latent_dist.mode()
    elif hasattr(encoder_output, "latents"):
        return encoder_output.latents
    else:
        raise AttributeError("Could not access latents of provided encoder_output")


# Copied from diffusers.pipelines.stable_diffusion.pipeline_stable_diffusion.rescale_noise_cfg
def rescale_noise_cfg(noise_cfg, noise_pred_text, guidance_rescale=0.0):
    r"""
    Rescales `noise_cfg` tensor based on `guidance_rescale` to improve image quality and fix overexposure. Based on
    Section 3.4 from [Common Diffusion Noise Schedules and Sample Steps are
    Flawed](https://arxiv.org/pdf/2305.08891.pdf).

    Args:
        noise_cfg (`torch.Tensor`):
            The predicted noise tensor for the guided diffusion process.
        noise_pred_text (`torch.Tensor`):
            The predicted noise tensor for the text-guided diffusion process.
        guidance_rescale (`float`, *optional*, defaults to 0.0):
            A rescale factor applied to the noise predictions.

    Returns:
        noise_cfg (`torch.Tensor`): The rescaled noise prediction tensor.
    """
    std_text = noise_pred_text.std(dim=list(range(1, noise_pred_text.ndim)), keepdim=True)
    std_cfg = noise_cfg.std(dim=list(range(1, noise_cfg.ndim)), keepdim=True)
    # rescale the results from guidance (fixes overexposure)
    noise_pred_rescaled = noise_cfg * (std_text / std_cfg)
    # mix with the original results from guidance by factor guidance_rescale to avoid "plain looking" images
    noise_cfg = guidance_rescale * noise_pred_rescaled + (1 - guidance_rescale) * noise_cfg
    return noise_cfg


class LTXConditionPipeline(DiffusionPipeline, FromSingleFileMixin, LTXVideoLoraLoaderMixin):
    r"""
    Pipeline for text/image/video-to-video generation.

    Reference: https://github.com/Lightricks/LTX-Video

    Args:
        transformer ([`LTXVideoTransformer3DModel`]):
            Conditional Transformer architecture to denoise the encoded video latents.
        scheduler ([`FlowMatchEulerDiscreteScheduler`]):
            A scheduler to be used in combination with `transformer` to denoise the encoded image latents.
        vae ([`AutoencoderKLLTXVideo`]):
            Variational Auto-Encoder (VAE) Model to encode and decode images to and from latent representations.
        text_encoder ([`T5EncoderModel`]):
            [T5](https://huggingface.co/docs/transformers/en/model_doc/t5#transformers.T5EncoderModel), specifically
            the [google/t5-v1_1-xxl](https://huggingface.co/google/t5-v1_1-xxl) variant.
        tokenizer (`CLIPTokenizer`):
            Tokenizer of class
            [CLIPTokenizer](https://huggingface.co/docs/transformers/en/model_doc/clip#transformers.CLIPTokenizer).
        tokenizer (`T5TokenizerFast`):
            Second Tokenizer of class
            [T5TokenizerFast](https://huggingface.co/docs/transformers/en/model_doc/t5#transformers.T5TokenizerFast).
    """

    model_cpu_offload_seq = "text_encoder->transformer->vae"
    _optional_components = []
    _callback_tensor_inputs = ["latents", "prompt_embeds", "negative_prompt_embeds"]

    def __init__(
        self,
        scheduler: FlowMatchEulerDiscreteScheduler,
        vae: AutoencoderKLLTXVideo,
        text_encoder: T5EncoderModel,
        tokenizer: T5TokenizerFast,
        transformer: LTXVideoTransformer3DModel,
    ):
        super().__init__()

        self.register_modules(
            vae=vae,
            text_encoder=text_encoder,
            tokenizer=tokenizer,
            transformer=transformer,
            scheduler=scheduler,
        )

        self.vae_spatial_compression_ratio = (
            self.vae.spatial_compression_ratio if getattr(self, "vae", None) is not None else 32
        )
        self.vae_temporal_compression_ratio = (
            self.vae.temporal_compression_ratio if getattr(self, "vae", None) is not None else 8
        )
        self.transformer_spatial_patch_size = (
            self.transformer.config.patch_size if getattr(self, "transformer", None) is not None else 1
        )
        self.transformer_temporal_patch_size = (
            self.transformer.config.patch_size_t if getattr(self, "transformer") is not None else 1
        )

        self.video_processor = VideoProcessor(vae_scale_factor=self.vae_spatial_compression_ratio)
        self.tokenizer_max_length = (
            self.tokenizer.model_max_length if getattr(self, "tokenizer", None) is not None else 128
        )

        self.default_height = 512
        self.default_width = 704
        self.default_frames = 121

    def _get_t5_prompt_embeds(
        self,
        prompt: Union[str, List[str]] = None,
        num_videos_per_prompt: int = 1,
        max_sequence_length: int = 256,
        device: Optional[torch.device] = None,
        dtype: Optional[torch.dtype] = None,
    ):
        device = device or self._execution_device
        dtype = dtype or self.text_encoder.dtype

        prompt = [prompt] if isinstance(prompt, str) else prompt
        batch_size = len(prompt)

        text_inputs = self.tokenizer(
            prompt,
            padding="max_length",
            max_length=max_sequence_length,
            truncation=True,
            add_special_tokens=True,
            return_tensors="pt",
        )
        text_input_ids = text_inputs.input_ids
        prompt_attention_mask = text_inputs.attention_mask
        prompt_attention_mask = prompt_attention_mask.bool().to(device)

        untruncated_ids = self.tokenizer(prompt, padding="longest", return_tensors="pt").input_ids

        if untruncated_ids.shape[-1] >= text_input_ids.shape[-1] and not torch.equal(text_input_ids, untruncated_ids):
            removed_text = self.tokenizer.batch_decode(untruncated_ids[:, max_sequence_length - 1 : -1])
            logger.warning(
                "The following part of your input was truncated because `max_sequence_length` is set to "
                f" {max_sequence_length} tokens: {removed_text}"
            )

        prompt_embeds = self.text_encoder(text_input_ids.to(device), attention_mask=prompt_attention_mask)[0]
        prompt_embeds = prompt_embeds.to(dtype=dtype, device=device)

        # duplicate text embeddings for each generation per prompt, using mps friendly method
        _, seq_len, _ = prompt_embeds.shape
        prompt_embeds = prompt_embeds.repeat(1, num_videos_per_prompt, 1)
        prompt_embeds = prompt_embeds.view(batch_size * num_videos_per_prompt, seq_len, -1)

        prompt_attention_mask = prompt_attention_mask.view(batch_size, -1)
        prompt_attention_mask = prompt_attention_mask.repeat(num_videos_per_prompt, 1)

        return prompt_embeds, prompt_attention_mask

    # Copied from diffusers.pipelines.mochi.pipeline_mochi.MochiPipeline.encode_prompt
    def encode_prompt(
        self,
        prompt: Union[str, List[str]],
        negative_prompt: Optional[Union[str, List[str]]] = None,
        do_classifier_free_guidance: bool = True,
        num_videos_per_prompt: int = 1,
        prompt_embeds: Optional[torch.Tensor] = None,
        negative_prompt_embeds: Optional[torch.Tensor] = None,
        prompt_attention_mask: Optional[torch.Tensor] = None,
        negative_prompt_attention_mask: Optional[torch.Tensor] = None,
        max_sequence_length: int = 256,
        device: Optional[torch.device] = None,
        dtype: Optional[torch.dtype] = None,
    ):
        r"""
        Encodes the prompt into text encoder hidden states.

        Args:
            prompt (`str` or `List[str]`, *optional*):
                prompt to be encoded
            negative_prompt (`str` or `List[str]`, *optional*):
                The prompt or prompts not to guide the image generation. If not defined, one has to pass
                `negative_prompt_embeds` instead. Ignored when not using guidance (i.e., ignored if `guidance_scale` is
                less than `1`).
            do_classifier_free_guidance (`bool`, *optional*, defaults to `True`):
                Whether to use classifier free guidance or not.
            num_videos_per_prompt (`int`, *optional*, defaults to 1):
                Number of videos that should be generated per prompt. torch device to place the resulting embeddings on
            prompt_embeds (`torch.Tensor`, *optional*):
                Pre-generated text embeddings. Can be used to easily tweak text inputs, *e.g.* prompt weighting. If not
                provided, text embeddings will be generated from `prompt` input argument.
            negative_prompt_embeds (`torch.Tensor`, *optional*):
                Pre-generated negative text embeddings. Can be used to easily tweak text inputs, *e.g.* prompt
                weighting. If not provided, negative_prompt_embeds will be generated from `negative_prompt` input
                argument.
            device: (`torch.device`, *optional*):
                torch device
            dtype: (`torch.dtype`, *optional*):
                torch dtype
        """
        device = device or self._execution_device

        prompt = [prompt] if isinstance(prompt, str) else prompt
        if prompt is not None:
            batch_size = len(prompt)
        else:
            batch_size = prompt_embeds.shape[0]

        if prompt_embeds is None:
            prompt_embeds, prompt_attention_mask = self._get_t5_prompt_embeds(
                prompt=prompt,
                num_videos_per_prompt=num_videos_per_prompt,
                max_sequence_length=max_sequence_length,
                device=device,
                dtype=dtype,
            )

        if do_classifier_free_guidance and negative_prompt_embeds is None:
            negative_prompt = negative_prompt or ""
            negative_prompt = batch_size * [negative_prompt] if isinstance(negative_prompt, str) else negative_prompt

            if prompt is not None and type(prompt) is not type(negative_prompt):
                raise TypeError(
                    f"`negative_prompt` should be the same type to `prompt`, but got {type(negative_prompt)} !="
                    f" {type(prompt)}."
                )
            elif batch_size != len(negative_prompt):
                raise ValueError(
                    f"`negative_prompt`: {negative_prompt} has batch size {len(negative_prompt)}, but `prompt`:"
                    f" {prompt} has batch size {batch_size}. Please make sure that passed `negative_prompt` matches"
                    " the batch size of `prompt`."
                )

            negative_prompt_embeds, negative_prompt_attention_mask = self._get_t5_prompt_embeds(
                prompt=negative_prompt,
                num_videos_per_prompt=num_videos_per_prompt,
                max_sequence_length=max_sequence_length,
                device=device,
                dtype=dtype,
            )

        return prompt_embeds, prompt_attention_mask, negative_prompt_embeds, negative_prompt_attention_mask

    def check_inputs(
        self,
        prompt,
        conditions,
        image,
        video,
        frame_index,
        strength,
        denoise_strength,
        height,
        width,
        callback_on_step_end_tensor_inputs=None,
        prompt_embeds=None,
        negative_prompt_embeds=None,
        prompt_attention_mask=None,
        negative_prompt_attention_mask=None,
    ):
        if height % 32 != 0 or width % 32 != 0:
            raise ValueError(f"`height` and `width` have to be divisible by 32 but are {height} and {width}.")

        if callback_on_step_end_tensor_inputs is not None and not all(
            k in self._callback_tensor_inputs for k in callback_on_step_end_tensor_inputs
        ):
            raise ValueError(
                f"`callback_on_step_end_tensor_inputs` has to be in {self._callback_tensor_inputs}, but found {[k for k in callback_on_step_end_tensor_inputs if k not in self._callback_tensor_inputs]}"
            )

        if prompt is not None and prompt_embeds is not None:
            raise ValueError(
                f"Cannot forward both `prompt`: {prompt} and `prompt_embeds`: {prompt_embeds}. Please make sure to"
                " only forward one of the two."
            )
        elif prompt is None and prompt_embeds is None:
            raise ValueError(
                "Provide either `prompt` or `prompt_embeds`. Cannot leave both `prompt` and `prompt_embeds` undefined."
            )
        elif prompt is not None and (not isinstance(prompt, str) and not isinstance(prompt, list)):
            raise ValueError(f"`prompt` has to be of type `str` or `list` but is {type(prompt)}")

        if prompt_embeds is not None and prompt_attention_mask is None:
            raise ValueError("Must provide `prompt_attention_mask` when specifying `prompt_embeds`.")

        if negative_prompt_embeds is not None and negative_prompt_attention_mask is None:
            raise ValueError("Must provide `negative_prompt_attention_mask` when specifying `negative_prompt_embeds`.")

        if prompt_embeds is not None and negative_prompt_embeds is not None:
            if prompt_embeds.shape != negative_prompt_embeds.shape:
                raise ValueError(
                    "`prompt_embeds` and `negative_prompt_embeds` must have the same shape when passed directly, but"
                    f" got: `prompt_embeds` {prompt_embeds.shape} != `negative_prompt_embeds`"
                    f" {negative_prompt_embeds.shape}."
                )
            if prompt_attention_mask.shape != negative_prompt_attention_mask.shape:
                raise ValueError(
                    "`prompt_attention_mask` and `negative_prompt_attention_mask` must have the same shape when passed directly, but"
                    f" got: `prompt_attention_mask` {prompt_attention_mask.shape} != `negative_prompt_attention_mask`"
                    f" {negative_prompt_attention_mask.shape}."
                )

        if conditions is not None and (image is not None or video is not None):
            raise ValueError("If `conditions` is provided, `image` and `video` must not be provided.")

        if conditions is None:
            if isinstance(image, list) and isinstance(frame_index, list) and len(image) != len(frame_index):
                raise ValueError(
                    "If `conditions` is not provided, `image` and `frame_index` must be of the same length."
                )
            elif isinstance(image, list) and isinstance(strength, list) and len(image) != len(strength):
                raise ValueError("If `conditions` is not provided, `image` and `strength` must be of the same length.")
            elif isinstance(video, list) and isinstance(frame_index, list) and len(video) != len(frame_index):
                raise ValueError(
                    "If `conditions` is not provided, `video` and `frame_index` must be of the same length."
                )
            elif isinstance(video, list) and isinstance(strength, list) and len(video) != len(strength):
                raise ValueError("If `conditions` is not provided, `video` and `strength` must be of the same length.")

        if denoise_strength < 0 or denoise_strength > 1:
            raise ValueError(f"The value of strength should in [0.0, 1.0] but is {denoise_strength}")

    @staticmethod
    def _prepare_video_ids(
        batch_size: int,
        num_frames: int,
        height: int,
        width: int,
        patch_size: int = 1,
        patch_size_t: int = 1,
        device: torch.device = None,
    ) -> torch.Tensor:
        latent_sample_coords = torch.meshgrid(
            torch.arange(0, num_frames, patch_size_t, device=device),
            torch.arange(0, height, patch_size, device=device),
            torch.arange(0, width, patch_size, device=device),
            indexing="ij",
        )
        latent_sample_coords = torch.stack(latent_sample_coords, dim=0)
        latent_coords = latent_sample_coords.unsqueeze(0).repeat(batch_size, 1, 1, 1, 1)
        latent_coords = latent_coords.reshape(batch_size, -1, num_frames * height * width)

        return latent_coords

    @staticmethod
    def _scale_video_ids(
        video_ids: torch.Tensor,
        scale_factor: int = 32,
        scale_factor_t: int = 8,
        frame_index: int = 0,
        device: torch.device = None,
    ) -> torch.Tensor:
        scaled_latent_coords = (
            video_ids
            * torch.tensor([scale_factor_t, scale_factor, scale_factor], device=video_ids.device)[None, :, None]
        )
        scaled_latent_coords[:, 0] = (scaled_latent_coords[:, 0] + 1 - scale_factor_t).clamp(min=0)
        scaled_latent_coords[:, 0] += frame_index

        return scaled_latent_coords

    @staticmethod
    # Copied from diffusers.pipelines.ltx.pipeline_ltx.LTXPipeline._pack_latents
    def _pack_latents(latents: torch.Tensor, patch_size: int = 1, patch_size_t: int = 1) -> torch.Tensor:
        # Unpacked latents of shape are [B, C, F, H, W] are patched into tokens of shape [B, C, F // p_t, p_t, H // p, p, W // p, p].
        # The patch dimensions are then permuted and collapsed into the channel dimension of shape:
        # [B, F // p_t * H // p * W // p, C * p_t * p * p] (an ndim=3 tensor).
        # dim=0 is the batch size, dim=1 is the effective video sequence length, dim=2 is the effective number of input features
        batch_size, num_channels, num_frames, height, width = latents.shape
        post_patch_num_frames = num_frames // patch_size_t
        post_patch_height = height // patch_size
        post_patch_width = width // patch_size
        latents = latents.reshape(
            batch_size,
            -1,
            post_patch_num_frames,
            patch_size_t,
            post_patch_height,
            patch_size,
            post_patch_width,
            patch_size,
        )
        latents = latents.permute(0, 2, 4, 6, 1, 3, 5, 7).flatten(4, 7).flatten(1, 3)
        return latents

    @staticmethod
    # Copied from diffusers.pipelines.ltx.pipeline_ltx.LTXPipeline._unpack_latents
    def _unpack_latents(
        latents: torch.Tensor, num_frames: int, height: int, width: int, patch_size: int = 1, patch_size_t: int = 1
    ) -> torch.Tensor:
        # Packed latents of shape [B, S, D] (S is the effective video sequence length, D is the effective feature dimensions)
        # are unpacked and reshaped into a video tensor of shape [B, C, F, H, W]. This is the inverse operation of
        # what happens in the `_pack_latents` method.
        batch_size = latents.size(0)
        latents = latents.reshape(batch_size, num_frames, height, width, -1, patch_size_t, patch_size, patch_size)
        latents = latents.permute(0, 4, 1, 5, 2, 6, 3, 7).flatten(6, 7).flatten(4, 5).flatten(2, 3)
        return latents

    @staticmethod
    # Copied from diffusers.pipelines.ltx.pipeline_ltx.LTXPipeline._normalize_latents
    def _normalize_latents(
        latents: torch.Tensor, latents_mean: torch.Tensor, latents_std: torch.Tensor, scaling_factor: float = 1.0
    ) -> torch.Tensor:
        # Normalize latents across the channel dimension [B, C, F, H, W]
        latents_mean = latents_mean.view(1, -1, 1, 1, 1).to(latents.device, latents.dtype)
        latents_std = latents_std.view(1, -1, 1, 1, 1).to(latents.device, latents.dtype)
        latents = (latents - latents_mean) * scaling_factor / latents_std
        return latents

    @staticmethod
    # Copied from diffusers.pipelines.ltx.pipeline_ltx.LTXPipeline._denormalize_latents
    def _denormalize_latents(
        latents: torch.Tensor, latents_mean: torch.Tensor, latents_std: torch.Tensor, scaling_factor: float = 1.0
    ) -> torch.Tensor:
        # Denormalize latents across the channel dimension [B, C, F, H, W]
        latents_mean = latents_mean.view(1, -1, 1, 1, 1).to(latents.device, latents.dtype)
        latents_std = latents_std.view(1, -1, 1, 1, 1).to(latents.device, latents.dtype)
        latents = latents * latents_std / scaling_factor + latents_mean
        return latents

    def trim_conditioning_sequence(self, start_frame: int, sequence_num_frames: int, target_num_frames: int):
        """
        Trim a conditioning sequence to the allowed number of frames.

        Args:
            start_frame (int): The target frame number of the first frame in the sequence.
            sequence_num_frames (int): The number of frames in the sequence.
            target_num_frames (int): The target number of frames in the generated video.
        Returns:
            int: updated sequence length
        """
        scale_factor = self.vae_temporal_compression_ratio
        num_frames = min(sequence_num_frames, target_num_frames - start_frame)
        # Trim down to a multiple of temporal_scale_factor frames plus 1
        num_frames = (num_frames - 1) // scale_factor * scale_factor + 1
        return num_frames

    @staticmethod
    def add_noise_to_image_conditioning_latents(
        t: float,
        init_latents: torch.Tensor,
        latents: torch.Tensor,
        noise_scale: float,
        conditioning_mask: torch.Tensor,
        generator,
        eps=1e-6,
    ):
        """
        Add timestep-dependent noise to the hard-conditioning latents. This helps with motion continuity, especially
        when conditioned on a single frame.
        """
        noise = randn_tensor(
            latents.shape,
            generator=generator,
            device=latents.device,
            dtype=latents.dtype,
        )
        # Add noise only to hard-conditioning latents (conditioning_mask = 1.0)
        need_to_noise = (conditioning_mask > 1.0 - eps).unsqueeze(-1)
        noised_latents = init_latents + noise_scale * noise * (t**2)
        latents = torch.where(need_to_noise, noised_latents, latents)
        return latents

    def prepare_latents(
        self,
        conditions: Optional[List[torch.Tensor]] = None,
        condition_strength: Optional[List[float]] = None,
        condition_frame_index: Optional[List[int]] = None,
        batch_size: int = 1,
        num_channels_latents: int = 128,
        height: int = 512,
        width: int = 704,
        num_frames: int = 161,
        num_prefix_latent_frames: int = 2,
        sigma: Optional[torch.Tensor] = None,
        latents: Optional[torch.Tensor] = None,
        generator: Optional[torch.Generator] = None,
        device: Optional[torch.device] = None,
        dtype: Optional[torch.dtype] = None,
    ) -> Tuple[torch.Tensor, torch.Tensor, torch.Tensor, int]:
        num_latent_frames = (num_frames - 1) // self.vae_temporal_compression_ratio + 1
        latent_height = height // self.vae_spatial_compression_ratio
        latent_width = width // self.vae_spatial_compression_ratio

        shape = (batch_size, num_channels_latents, num_latent_frames, latent_height, latent_width)

        noise = randn_tensor(shape, generator=generator, device=device, dtype=dtype)
        if latents is not None and sigma is not None:
            if latents.shape != shape:
                raise ValueError(
                    f"Latents shape {latents.shape} does not match expected shape {shape}. Please check the input."
                )
            latents = latents.to(device=device, dtype=dtype)
            sigma = sigma.to(device=device, dtype=dtype)
            latents = sigma * noise + (1 - sigma) * latents
        else:
            latents = noise

        if len(conditions) > 0:
            condition_latent_frames_mask = torch.zeros(
                (batch_size, num_latent_frames), device=device, dtype=torch.float32
            )

            extra_conditioning_latents = []
            extra_conditioning_video_ids = []
            extra_conditioning_mask = []
            extra_conditioning_num_latents = 0
            for data, strength, frame_index in zip(conditions, condition_strength, condition_frame_index):
                condition_latents = retrieve_latents(self.vae.encode(data), generator=generator)
                condition_latents = self._normalize_latents(
                    condition_latents, self.vae.latents_mean, self.vae.latents_std
                ).to(device, dtype=dtype)

                num_data_frames = data.size(2)
                num_cond_frames = condition_latents.size(2)

                if frame_index == 0:
                    latents[:, :, :num_cond_frames] = torch.lerp(
                        latents[:, :, :num_cond_frames], condition_latents, strength
                    )
                    condition_latent_frames_mask[:, :num_cond_frames] = strength

                else:
                    if num_data_frames > 1:
                        if num_cond_frames < num_prefix_latent_frames:
                            raise ValueError(
                                f"Number of latent frames must be at least {num_prefix_latent_frames} but got {num_data_frames}."
                            )

                        if num_cond_frames > num_prefix_latent_frames:
                            start_frame = frame_index // self.vae_temporal_compression_ratio + num_prefix_latent_frames
                            end_frame = start_frame + num_cond_frames - num_prefix_latent_frames
                            latents[:, :, start_frame:end_frame] = torch.lerp(
                                latents[:, :, start_frame:end_frame],
                                condition_latents[:, :, num_prefix_latent_frames:],
                                strength,
                            )
                            condition_latent_frames_mask[:, start_frame:end_frame] = strength
                            condition_latents = condition_latents[:, :, :num_prefix_latent_frames]

                    noise = randn_tensor(condition_latents.shape, generator=generator, device=device, dtype=dtype)
                    condition_latents = torch.lerp(noise, condition_latents, strength)

                    condition_video_ids = self._prepare_video_ids(
                        batch_size,
                        condition_latents.size(2),
                        latent_height,
                        latent_width,
                        patch_size=self.transformer_spatial_patch_size,
                        patch_size_t=self.transformer_temporal_patch_size,
                        device=device,
                    )
                    condition_video_ids = self._scale_video_ids(
                        condition_video_ids,
                        scale_factor=self.vae_spatial_compression_ratio,
                        scale_factor_t=self.vae_temporal_compression_ratio,
                        frame_index=frame_index,
                        device=device,
                    )
                    condition_latents = self._pack_latents(
                        condition_latents,
                        self.transformer_spatial_patch_size,
                        self.transformer_temporal_patch_size,
                    )
                    condition_conditioning_mask = torch.full(
                        condition_latents.shape[:2], strength, device=device, dtype=dtype
                    )

                    extra_conditioning_latents.append(condition_latents)
                    extra_conditioning_video_ids.append(condition_video_ids)
                    extra_conditioning_mask.append(condition_conditioning_mask)
                    extra_conditioning_num_latents += condition_latents.size(1)

        video_ids = self._prepare_video_ids(
            batch_size,
            num_latent_frames,
            latent_height,
            latent_width,
            patch_size_t=self.transformer_temporal_patch_size,
            patch_size=self.transformer_spatial_patch_size,
            device=device,
        )
        if len(conditions) > 0:
            conditioning_mask = condition_latent_frames_mask.gather(1, video_ids[:, 0])
        else:
            conditioning_mask, extra_conditioning_num_latents = None, 0
        video_ids = self._scale_video_ids(
            video_ids,
            scale_factor=self.vae_spatial_compression_ratio,
            scale_factor_t=self.vae_temporal_compression_ratio,
            frame_index=0,
            device=device,
        )
        latents = self._pack_latents(
            latents, self.transformer_spatial_patch_size, self.transformer_temporal_patch_size
        )

        if len(conditions) > 0 and len(extra_conditioning_latents) > 0:
            latents = torch.cat([*extra_conditioning_latents, latents], dim=1)
            video_ids = torch.cat([*extra_conditioning_video_ids, video_ids], dim=2)
            conditioning_mask = torch.cat([*extra_conditioning_mask, conditioning_mask], dim=1)

        return latents, conditioning_mask, video_ids, extra_conditioning_num_latents

    def get_timesteps(self, sigmas, timesteps, num_inference_steps, strength):
        num_steps = min(int(num_inference_steps * strength), num_inference_steps)
        start_index = max(num_inference_steps - num_steps, 0)
        sigmas = sigmas[start_index:]
        timesteps = timesteps[start_index:]
        return sigmas, timesteps, num_inference_steps - start_index

    @property
    def guidance_scale(self):
        return self._guidance_scale

    @property
    def guidance_rescale(self):
        return self._guidance_rescale

    @property
    def do_classifier_free_guidance(self):
        return self._guidance_scale > 1.0

    @property
    def num_timesteps(self):
        return self._num_timesteps

    @property
    def current_timestep(self):
        return self._current_timestep

    @property
    def attention_kwargs(self):
        return self._attention_kwargs

    @property
    def interrupt(self):
        return self._interrupt

    @torch.no_grad()
    @replace_example_docstring(EXAMPLE_DOC_STRING)
    def __call__(
        self,
        conditions: Union[LTXVideoCondition, List[LTXVideoCondition]] = None,
        image: Union[PipelineImageInput, List[PipelineImageInput]] = None,
        video: List[PipelineImageInput] = None,
        frame_index: Union[int, List[int]] = 0,
        strength: Union[float, List[float]] = 1.0,
        denoise_strength: float = 1.0,
        prompt: Union[str, List[str]] = None,
        negative_prompt: Optional[Union[str, List[str]]] = None,
        height: int = 512,
        width: int = 704,
        num_frames: int = 161,
        frame_rate: int = 25,
        num_inference_steps: int = 50,
        timesteps: List[int] = None,
        guidance_scale: float = 3,
        guidance_rescale: float = 0.0,
        image_cond_noise_scale: float = 0.15,
        num_videos_per_prompt: Optional[int] = 1,
        generator: Optional[Union[torch.Generator, List[torch.Generator]]] = None,
        latents: Optional[torch.Tensor] = None,
        prompt_embeds: Optional[torch.Tensor] = None,
        prompt_attention_mask: Optional[torch.Tensor] = None,
        negative_prompt_embeds: Optional[torch.Tensor] = None,
        negative_prompt_attention_mask: Optional[torch.Tensor] = None,
        decode_timestep: Union[float, List[float]] = 0.0,
        decode_noise_scale: Optional[Union[float, List[float]]] = None,
        output_type: Optional[str] = "pil",
        return_dict: bool = True,
        attention_kwargs: Optional[Dict[str, Any]] = None,
        callback_on_step_end: Optional[Callable[[int, int, Dict], None]] = None,
        callback_on_step_end_tensor_inputs: List[str] = ["latents"],
        max_sequence_length: int = 256,
    ):
        r"""
        Function invoked when calling the pipeline for generation.

        Args:
            conditions (`List[LTXVideoCondition], *optional*`):
                The list of frame-conditioning items for the video generation.If not provided, conditions will be
                created using `image`, `video`, `frame_index` and `strength`.
            image (`PipelineImageInput` or `List[PipelineImageInput]`, *optional*):
                The image or images to condition the video generation. If not provided, one has to pass `video` or
                `conditions`.
            video (`List[PipelineImageInput]`, *optional*):
                The video to condition the video generation. If not provided, one has to pass `image` or `conditions`.
            frame_index (`int` or `List[int]`, *optional*):
                The frame index or frame indices at which the image or video will conditionally effect the video
                generation. If not provided, one has to pass `conditions`.
            strength (`float` or `List[float]`, *optional*):
                The strength or strengths of the conditioning effect. If not provided, one has to pass `conditions`.
            denoise_strength (`float`, defaults to `1.0`):
                The strength of the noise added to the latents for editing. Higher strength leads to more noise added
                to the latents, therefore leading to more differences between original video and generated video. This
                is useful for video-to-video editing.
            prompt (`str` or `List[str]`, *optional*):
                The prompt or prompts to guide the image generation. If not defined, one has to pass `prompt_embeds`.
                instead.
            height (`int`, defaults to `512`):
                The height in pixels of the generated image. This is set to 480 by default for the best results.
            width (`int`, defaults to `704`):
                The width in pixels of the generated image. This is set to 848 by default for the best results.
            num_frames (`int`, defaults to `161`):
                The number of video frames to generate
            num_inference_steps (`int`, *optional*, defaults to 50):
                The number of denoising steps. More denoising steps usually lead to a higher quality image at the
                expense of slower inference.
            timesteps (`List[int]`, *optional*):
                Custom timesteps to use for the denoising process with schedulers which support a `timesteps` argument
                in their `set_timesteps` method. If not defined, the default behavior when `num_inference_steps` is
                passed will be used. Must be in descending order.
            guidance_scale (`float`, defaults to `3 `):
<<<<<<< HEAD
                Guidance scale as defined in [Classifier-Free Diffusion Guidance](https://arxiv.org/abs/2207.12598).
                `guidance_scale` is defined as `w` of equation 2. of [Imagen
                Paper](https://arxiv.org/pdf/2205.11487.pdf). Guidance scale is enabled by setting `guidance_scale >
                1`. Higher guidance scale encourages to generate images that are closely linked to the text `prompt`,
                usually at the expense of lower image quality.
            guidance_rescale (`float`, *optional*, defaults to 0.0):
                Guidance rescale factor proposed by [Common Diffusion Noise Schedules and Sample Steps are
                Flawed](https://arxiv.org/pdf/2305.08891.pdf) `guidance_scale` is defined as `φ` in equation 16. of
                [Common Diffusion Noise Schedules and Sample Steps are Flawed](https://arxiv.org/pdf/2305.08891.pdf).
                Guidance rescale factor should fix overexposure when using zero terminal SNR.
=======
                Guidance scale as defined in [Classifier-Free Diffusion
                Guidance](https://huggingface.co/papers/2207.12598). `guidance_scale` is defined as `w` of equation 2.
                of [Imagen Paper](https://huggingface.co/papers/2205.11487). Guidance scale is enabled by setting
                `guidance_scale > 1`. Higher guidance scale encourages to generate images that are closely linked to
                the text `prompt`, usually at the expense of lower image quality.
>>>>>>> c8bb1ff5
            num_videos_per_prompt (`int`, *optional*, defaults to 1):
                The number of videos to generate per prompt.
            generator (`torch.Generator` or `List[torch.Generator]`, *optional*):
                One or a list of [torch generator(s)](https://pytorch.org/docs/stable/generated/torch.Generator.html)
                to make generation deterministic.
            latents (`torch.Tensor`, *optional*):
                Pre-generated noisy latents, sampled from a Gaussian distribution, to be used as inputs for image
                generation. Can be used to tweak the same generation with different prompts. If not provided, a latents
                tensor will ge generated by sampling using the supplied random `generator`.
            prompt_embeds (`torch.Tensor`, *optional*):
                Pre-generated text embeddings. Can be used to easily tweak text inputs, *e.g.* prompt weighting. If not
                provided, text embeddings will be generated from `prompt` input argument.
            prompt_attention_mask (`torch.Tensor`, *optional*):
                Pre-generated attention mask for text embeddings.
            negative_prompt_embeds (`torch.FloatTensor`, *optional*):
                Pre-generated negative text embeddings. For PixArt-Sigma this negative prompt should be "". If not
                provided, negative_prompt_embeds will be generated from `negative_prompt` input argument.
            negative_prompt_attention_mask (`torch.FloatTensor`, *optional*):
                Pre-generated attention mask for negative text embeddings.
            decode_timestep (`float`, defaults to `0.0`):
                The timestep at which generated video is decoded.
            decode_noise_scale (`float`, defaults to `None`):
                The interpolation factor between random noise and denoised latents at the decode timestep.
            output_type (`str`, *optional*, defaults to `"pil"`):
                The output format of the generate image. Choose between
                [PIL](https://pillow.readthedocs.io/en/stable/): `PIL.Image.Image` or `np.array`.
            return_dict (`bool`, *optional*, defaults to `True`):
                Whether or not to return a [`~pipelines.ltx.LTXPipelineOutput`] instead of a plain tuple.
            attention_kwargs (`dict`, *optional*):
                A kwargs dictionary that if specified is passed along to the `AttentionProcessor` as defined under
                `self.processor` in
                [diffusers.models.attention_processor](https://github.com/huggingface/diffusers/blob/main/src/diffusers/models/attention_processor.py).
            callback_on_step_end (`Callable`, *optional*):
                A function that calls at the end of each denoising steps during the inference. The function is called
                with the following arguments: `callback_on_step_end(self: DiffusionPipeline, step: int, timestep: int,
                callback_kwargs: Dict)`. `callback_kwargs` will include a list of all tensors as specified by
                `callback_on_step_end_tensor_inputs`.
            callback_on_step_end_tensor_inputs (`List`, *optional*):
                The list of tensor inputs for the `callback_on_step_end` function. The tensors specified in the list
                will be passed as `callback_kwargs` argument. You will only be able to include variables listed in the
                `._callback_tensor_inputs` attribute of your pipeline class.
            max_sequence_length (`int` defaults to `128 `):
                Maximum sequence length to use with the `prompt`.

        Examples:

        Returns:
            [`~pipelines.ltx.LTXPipelineOutput`] or `tuple`:
                If `return_dict` is `True`, [`~pipelines.ltx.LTXPipelineOutput`] is returned, otherwise a `tuple` is
                returned where the first element is a list with the generated images.
        """

        if isinstance(callback_on_step_end, (PipelineCallback, MultiPipelineCallbacks)):
            callback_on_step_end_tensor_inputs = callback_on_step_end.tensor_inputs

        # 1. Check inputs. Raise error if not correct
        self.check_inputs(
            prompt=prompt,
            conditions=conditions,
            image=image,
            video=video,
            frame_index=frame_index,
            strength=strength,
            denoise_strength=denoise_strength,
            height=height,
            width=width,
            callback_on_step_end_tensor_inputs=callback_on_step_end_tensor_inputs,
            prompt_embeds=prompt_embeds,
            negative_prompt_embeds=negative_prompt_embeds,
            prompt_attention_mask=prompt_attention_mask,
            negative_prompt_attention_mask=negative_prompt_attention_mask,
        )

        self._guidance_scale = guidance_scale
        self._guidance_rescale = guidance_rescale
        self._attention_kwargs = attention_kwargs
        self._interrupt = False
        self._current_timestep = None

        # 2. Define call parameters
        if prompt is not None and isinstance(prompt, str):
            batch_size = 1
        elif prompt is not None and isinstance(prompt, list):
            batch_size = len(prompt)
        else:
            batch_size = prompt_embeds.shape[0]

        if conditions is not None:
            if not isinstance(conditions, list):
                conditions = [conditions]

            strength = [condition.strength for condition in conditions]
            frame_index = [condition.frame_index for condition in conditions]
            image = [condition.image for condition in conditions]
            video = [condition.video for condition in conditions]
        elif image is not None or video is not None:
            if not isinstance(image, list):
                image = [image]
                num_conditions = 1
            elif isinstance(image, list):
                num_conditions = len(image)
            if not isinstance(video, list):
                video = [video]
                num_conditions = 1
            elif isinstance(video, list):
                num_conditions = len(video)

            if not isinstance(frame_index, list):
                frame_index = [frame_index] * num_conditions
            if not isinstance(strength, list):
                strength = [strength] * num_conditions

        device = self._execution_device
        vae_dtype = self.vae.dtype

        # 3. Prepare text embeddings & conditioning image/video
        (
            prompt_embeds,
            prompt_attention_mask,
            negative_prompt_embeds,
            negative_prompt_attention_mask,
        ) = self.encode_prompt(
            prompt=prompt,
            negative_prompt=negative_prompt,
            do_classifier_free_guidance=self.do_classifier_free_guidance,
            num_videos_per_prompt=num_videos_per_prompt,
            prompt_embeds=prompt_embeds,
            negative_prompt_embeds=negative_prompt_embeds,
            prompt_attention_mask=prompt_attention_mask,
            negative_prompt_attention_mask=negative_prompt_attention_mask,
            max_sequence_length=max_sequence_length,
            device=device,
        )
        if self.do_classifier_free_guidance:
            prompt_embeds = torch.cat([negative_prompt_embeds, prompt_embeds], dim=0)
            prompt_attention_mask = torch.cat([negative_prompt_attention_mask, prompt_attention_mask], dim=0)

        conditioning_tensors = []
        is_conditioning_image_or_video = image is not None or video is not None
        if is_conditioning_image_or_video:
            for condition_image, condition_video, condition_frame_index, condition_strength in zip(
                image, video, frame_index, strength
            ):
                if condition_image is not None:
                    condition_tensor = (
                        self.video_processor.preprocess(condition_image, height, width)
                        .unsqueeze(2)
                        .to(device, dtype=vae_dtype)
                    )
                elif condition_video is not None:
                    condition_tensor = self.video_processor.preprocess_video(condition_video, height, width)
                    num_frames_input = condition_tensor.size(2)
                    num_frames_output = self.trim_conditioning_sequence(
                        condition_frame_index, num_frames_input, num_frames
                    )
                    condition_tensor = condition_tensor[:, :, :num_frames_output]
                    condition_tensor = condition_tensor.to(device, dtype=vae_dtype)
                else:
                    raise ValueError("Either `image` or `video` must be provided for conditioning.")

                if condition_tensor.size(2) % self.vae_temporal_compression_ratio != 1:
                    raise ValueError(
                        f"Number of frames in the video must be of the form (k * {self.vae_temporal_compression_ratio} + 1) "
                        f"but got {condition_tensor.size(2)} frames."
                    )
                conditioning_tensors.append(condition_tensor)

        # 4. Prepare timesteps
        latent_num_frames = (num_frames - 1) // self.vae_temporal_compression_ratio + 1
        latent_height = height // self.vae_spatial_compression_ratio
        latent_width = width // self.vae_spatial_compression_ratio
        if timesteps is None:
            sigmas = linear_quadratic_schedule(num_inference_steps)
            timesteps = sigmas * 1000
        timesteps, num_inference_steps = retrieve_timesteps(self.scheduler, num_inference_steps, device, timesteps)
        sigmas = self.scheduler.sigmas
        num_warmup_steps = max(len(timesteps) - num_inference_steps * self.scheduler.order, 0)

        latent_sigma = None
        if denoise_strength < 1:
            sigmas, timesteps, num_inference_steps = self.get_timesteps(
                sigmas, timesteps, num_inference_steps, denoise_strength
            )
            latent_sigma = sigmas[:1].repeat(batch_size * num_videos_per_prompt)

        self._num_timesteps = len(timesteps)

        # 5. Prepare latent variables
        num_channels_latents = self.transformer.config.in_channels
        latents, conditioning_mask, video_coords, extra_conditioning_num_latents = self.prepare_latents(
            conditioning_tensors,
            strength,
            frame_index,
            batch_size=batch_size * num_videos_per_prompt,
            num_channels_latents=num_channels_latents,
            height=height,
            width=width,
            num_frames=num_frames,
            sigma=latent_sigma,
            latents=latents,
            generator=generator,
            device=device,
            dtype=torch.float32,
        )

        video_coords = video_coords.float()
        video_coords[:, 0] = video_coords[:, 0] * (1.0 / frame_rate)

        init_latents = latents.clone() if is_conditioning_image_or_video else None

        if self.do_classifier_free_guidance:
            video_coords = torch.cat([video_coords, video_coords], dim=0)

        # 6. Denoising loop
        with self.progress_bar(total=num_inference_steps) as progress_bar:
            for i, t in enumerate(timesteps):
                if self.interrupt:
                    continue

                self._current_timestep = t

                if image_cond_noise_scale > 0 and init_latents is not None:
                    # Add timestep-dependent noise to the hard-conditioning latents
                    # This helps with motion continuity, especially when conditioned on a single frame
                    latents = self.add_noise_to_image_conditioning_latents(
                        t / 1000.0,
                        init_latents,
                        latents,
                        image_cond_noise_scale,
                        conditioning_mask,
                        generator,
                    )

                latent_model_input = torch.cat([latents] * 2) if self.do_classifier_free_guidance else latents
                if is_conditioning_image_or_video:
                    conditioning_mask_model_input = (
                        torch.cat([conditioning_mask, conditioning_mask])
                        if self.do_classifier_free_guidance
                        else conditioning_mask
                    )
                latent_model_input = latent_model_input.to(prompt_embeds.dtype)

                # broadcast to batch dimension in a way that's compatible with ONNX/Core ML
                timestep = t.expand(latent_model_input.shape[0]).unsqueeze(-1).float()
                if is_conditioning_image_or_video:
                    timestep = torch.min(timestep, (1 - conditioning_mask_model_input) * 1000.0)

                noise_pred = self.transformer(
                    hidden_states=latent_model_input,
                    encoder_hidden_states=prompt_embeds,
                    timestep=timestep,
                    encoder_attention_mask=prompt_attention_mask,
                    video_coords=video_coords,
                    attention_kwargs=attention_kwargs,
                    return_dict=False,
                )[0]

                if self.do_classifier_free_guidance:
                    noise_pred_uncond, noise_pred_text = noise_pred.chunk(2)
                    noise_pred = noise_pred_uncond + self.guidance_scale * (noise_pred_text - noise_pred_uncond)
                    timestep, _ = timestep.chunk(2)

                    if self.guidance_rescale > 0:
                        # Based on 3.4. in https://arxiv.org/pdf/2305.08891.pdf
                        noise_pred = rescale_noise_cfg(
                            noise_pred, noise_pred_text, guidance_rescale=self.guidance_rescale
                        )

                denoised_latents = self.scheduler.step(
                    -noise_pred, t, latents, per_token_timesteps=timestep, return_dict=False
                )[0]
                if is_conditioning_image_or_video:
                    tokens_to_denoise_mask = (t / 1000 - 1e-6 < (1.0 - conditioning_mask)).unsqueeze(-1)
                    latents = torch.where(tokens_to_denoise_mask, denoised_latents, latents)
                else:
                    latents = denoised_latents

                if callback_on_step_end is not None:
                    callback_kwargs = {}
                    for k in callback_on_step_end_tensor_inputs:
                        callback_kwargs[k] = locals()[k]
                    callback_outputs = callback_on_step_end(self, i, t, callback_kwargs)

                    latents = callback_outputs.pop("latents", latents)
                    prompt_embeds = callback_outputs.pop("prompt_embeds", prompt_embeds)

                # call the callback, if provided
                if i == len(timesteps) - 1 or ((i + 1) > num_warmup_steps and (i + 1) % self.scheduler.order == 0):
                    progress_bar.update()

                if XLA_AVAILABLE:
                    xm.mark_step()

        if is_conditioning_image_or_video:
            latents = latents[:, extra_conditioning_num_latents:]

        latents = self._unpack_latents(
            latents,
            latent_num_frames,
            latent_height,
            latent_width,
            self.transformer_spatial_patch_size,
            self.transformer_temporal_patch_size,
        )

        if output_type == "latent":
            video = latents
        else:
            latents = self._denormalize_latents(
                latents, self.vae.latents_mean, self.vae.latents_std, self.vae.config.scaling_factor
            )
            latents = latents.to(prompt_embeds.dtype)

            if not self.vae.config.timestep_conditioning:
                timestep = None
            else:
                noise = randn_tensor(latents.shape, generator=generator, device=device, dtype=latents.dtype)
                if not isinstance(decode_timestep, list):
                    decode_timestep = [decode_timestep] * batch_size
                if decode_noise_scale is None:
                    decode_noise_scale = decode_timestep
                elif not isinstance(decode_noise_scale, list):
                    decode_noise_scale = [decode_noise_scale] * batch_size

                timestep = torch.tensor(decode_timestep, device=device, dtype=latents.dtype)
                decode_noise_scale = torch.tensor(decode_noise_scale, device=device, dtype=latents.dtype)[
                    :, None, None, None, None
                ]
                latents = (1 - decode_noise_scale) * latents + decode_noise_scale * noise

            video = self.vae.decode(latents, timestep, return_dict=False)[0]
            video = self.video_processor.postprocess_video(video, output_type=output_type)

        # Offload all models
        self.maybe_free_model_hooks()

        if not return_dict:
            return (video,)

        return LTXPipelineOutput(frames=video)<|MERGE_RESOLUTION|>--- conflicted
+++ resolved
@@ -920,24 +920,16 @@
                 in their `set_timesteps` method. If not defined, the default behavior when `num_inference_steps` is
                 passed will be used. Must be in descending order.
             guidance_scale (`float`, defaults to `3 `):
-<<<<<<< HEAD
-                Guidance scale as defined in [Classifier-Free Diffusion Guidance](https://arxiv.org/abs/2207.12598).
-                `guidance_scale` is defined as `w` of equation 2. of [Imagen
-                Paper](https://arxiv.org/pdf/2205.11487.pdf). Guidance scale is enabled by setting `guidance_scale >
-                1`. Higher guidance scale encourages to generate images that are closely linked to the text `prompt`,
-                usually at the expense of lower image quality.
+                Guidance scale as defined in [Classifier-Free Diffusion
+                Guidance](https://huggingface.co/papers/2207.12598). `guidance_scale` is defined as `w` of equation 2.
+                of [Imagen Paper](https://huggingface.co/papers/2205.11487). Guidance scale is enabled by setting
+                `guidance_scale > 1`. Higher guidance scale encourages to generate images that are closely linked to
+                the text `prompt`, usually at the expense of lower image quality.
             guidance_rescale (`float`, *optional*, defaults to 0.0):
                 Guidance rescale factor proposed by [Common Diffusion Noise Schedules and Sample Steps are
                 Flawed](https://arxiv.org/pdf/2305.08891.pdf) `guidance_scale` is defined as `φ` in equation 16. of
                 [Common Diffusion Noise Schedules and Sample Steps are Flawed](https://arxiv.org/pdf/2305.08891.pdf).
                 Guidance rescale factor should fix overexposure when using zero terminal SNR.
-=======
-                Guidance scale as defined in [Classifier-Free Diffusion
-                Guidance](https://huggingface.co/papers/2207.12598). `guidance_scale` is defined as `w` of equation 2.
-                of [Imagen Paper](https://huggingface.co/papers/2205.11487). Guidance scale is enabled by setting
-                `guidance_scale > 1`. Higher guidance scale encourages to generate images that are closely linked to
-                the text `prompt`, usually at the expense of lower image quality.
->>>>>>> c8bb1ff5
             num_videos_per_prompt (`int`, *optional*, defaults to 1):
                 The number of videos to generate per prompt.
             generator (`torch.Generator` or `List[torch.Generator]`, *optional*):
