--- conflicted
+++ resolved
@@ -186,15 +186,10 @@
                 usually at the expense of lower image quality.
             prior_num_inference_steps (`Union[int, Dict[float, int]]`, *optional*, defaults to 30):
                 The number of denoising steps. More denoising steps usually lead to a higher quality image at the
-<<<<<<< HEAD
-                expense of slower inference.
-            decoder_guidance_scale (`float`, *optional*, defaults to 4.0):
-=======
                 expense of slower inference. This pipeline takes an optional dictionary of the form for example
                 `{2 / 3: 20, 0.0: 10}` 20 steps for the first 1/3 of denoising and  10 steps for the last 2/3 of the
                 denoising process.
             guidance_scale (`float`, *optional*, defaults to 4.0):
->>>>>>> d45550b5
                 Guidance scale as defined in [Classifier-Free Diffusion Guidance](https://arxiv.org/abs/2207.12598).
                 `decoder_guidance_scale` is defined as `w` of equation 2. of [Imagen
                 Paper](https://arxiv.org/pdf/2205.11487.pdf). Guidance scale is enabled by setting `decoder_guidance_scale >
