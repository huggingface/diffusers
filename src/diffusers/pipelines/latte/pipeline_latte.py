# Copyright 2024 the Latte Team and The HuggingFace Team.
# All rights reserved.
#
# Licensed under the Apache License, Version 2.0 (the "License");
# you may not use this file except in compliance with the License.
# You may obtain a copy of the License at
#
#     http://www.apache.org/licenses/LICENSE-2.0
#
# Unless required by applicable law or agreed to in writing, software
# distributed under the License is distributed on an "AS IS" BASIS,
# WITHOUT WARRANTIES OR CONDITIONS OF ANY KIND, either express or implied.
# See the License for the specific language governing permissions and
# limitations under the License.

import html
import inspect
import re
import urllib.parse as ul
from dataclasses import dataclass
from typing import Callable, Dict, List, Optional, Tuple, Union

import torch
from transformers import T5EncoderModel, T5Tokenizer

from ...callbacks import MultiPipelineCallbacks, PipelineCallback
from ...models import AutoencoderKL, LatteTransformer3DModel
from ...pipelines.pipeline_utils import DiffusionPipeline
from ...schedulers import KarrasDiffusionSchedulers
from ...utils import (
    BACKENDS_MAPPING,
    BaseOutput,
    is_bs4_available,
    is_ftfy_available,
    is_torch_xla_available,
    logging,
    replace_example_docstring,
)
from ...utils.torch_utils import is_compiled_module, randn_tensor
from ...video_processor import VideoProcessor


if is_torch_xla_available():
    import torch_xla.core.xla_model as xm

    XLA_AVAILABLE = True
else:
    XLA_AVAILABLE = False

logger = logging.get_logger(__name__)  # pylint: disable=invalid-name


if is_bs4_available():
    from bs4 import BeautifulSoup

if is_ftfy_available():
    import ftfy


EXAMPLE_DOC_STRING = """
    Examples:
        ```py
        >>> import torch
        >>> from diffusers import LattePipeline
        >>> from diffusers.utils import export_to_gif

        >>> # You can replace the checkpoint id with "maxin-cn/Latte-1" too.
        >>> pipe = LattePipeline.from_pretrained("maxin-cn/Latte-1", torch_dtype=torch.float16)
        >>> # Enable memory optimizations.
        >>> pipe.enable_model_cpu_offload()

        >>> prompt = "A small cactus with a happy face in the Sahara desert."
        >>> videos = pipe(prompt).frames[0]
        >>> export_to_gif(videos, "latte.gif")
        ```
"""


# Copied from diffusers.pipelines.stable_diffusion.pipeline_stable_diffusion.retrieve_timesteps
def retrieve_timesteps(
    scheduler,
    num_inference_steps: Optional[int] = None,
    device: Optional[Union[str, torch.device]] = None,
    timesteps: Optional[List[int]] = None,
    sigmas: Optional[List[float]] = None,
    **kwargs,
):
    r"""
    Calls the scheduler's `set_timesteps` method and retrieves timesteps from the scheduler after the call. Handles
    custom timesteps. Any kwargs will be supplied to `scheduler.set_timesteps`.

    Args:
        scheduler (`SchedulerMixin`):
            The scheduler to get timesteps from.
        num_inference_steps (`int`):
            The number of diffusion steps used when generating samples with a pre-trained model. If used, `timesteps`
            must be `None`.
        device (`str` or `torch.device`, *optional*):
            The device to which the timesteps should be moved to. If `None`, the timesteps are not moved.
        timesteps (`List[int]`, *optional*):
            Custom timesteps used to override the timestep spacing strategy of the scheduler. If `timesteps` is passed,
            `num_inference_steps` and `sigmas` must be `None`.
        sigmas (`List[float]`, *optional*):
            Custom sigmas used to override the timestep spacing strategy of the scheduler. If `sigmas` is passed,
            `num_inference_steps` and `timesteps` must be `None`.

    Returns:
        `Tuple[torch.Tensor, int]`: A tuple where the first element is the timestep schedule from the scheduler and the
        second element is the number of inference steps.
    """
    if timesteps is not None and sigmas is not None:
        raise ValueError("Only one of `timesteps` or `sigmas` can be passed. Please choose one to set custom values")
    if timesteps is not None:
        accepts_timesteps = "timesteps" in set(inspect.signature(scheduler.set_timesteps).parameters.keys())
        if not accepts_timesteps:
            raise ValueError(
                f"The current scheduler class {scheduler.__class__}'s `set_timesteps` does not support custom"
                f" timestep schedules. Please check whether you are using the correct scheduler."
            )
        scheduler.set_timesteps(timesteps=timesteps, device=device, **kwargs)
        timesteps = scheduler.timesteps
        num_inference_steps = len(timesteps)
    elif sigmas is not None:
        accept_sigmas = "sigmas" in set(inspect.signature(scheduler.set_timesteps).parameters.keys())
        if not accept_sigmas:
            raise ValueError(
                f"The current scheduler class {scheduler.__class__}'s `set_timesteps` does not support custom"
                f" sigmas schedules. Please check whether you are using the correct scheduler."
            )
        scheduler.set_timesteps(sigmas=sigmas, device=device, **kwargs)
        timesteps = scheduler.timesteps
        num_inference_steps = len(timesteps)
    else:
        scheduler.set_timesteps(num_inference_steps, device=device, **kwargs)
        timesteps = scheduler.timesteps
    return timesteps, num_inference_steps


@dataclass
class LattePipelineOutput(BaseOutput):
    frames: torch.Tensor


class LattePipeline(DiffusionPipeline):
    r"""
    Pipeline for text-to-video generation using Latte.

    This model inherits from [`DiffusionPipeline`]. Check the superclass documentation for the generic methods the
    library implements for all the pipelines (such as downloading or saving, running on a particular device, etc.)

    Args:
        vae ([`AutoencoderKL`]):
            Variational Auto-Encoder (VAE) Model to encode and decode videos to and from latent representations.
        text_encoder ([`T5EncoderModel`]):
            Frozen text-encoder. Latte uses
            [T5](https://huggingface.co/docs/transformers/model_doc/t5#transformers.T5EncoderModel), specifically the
            [t5-v1_1-xxl](https://huggingface.co/PixArt-alpha/PixArt-alpha/tree/main/t5-v1_1-xxl) variant.
        tokenizer (`T5Tokenizer`):
            Tokenizer of class
            [T5Tokenizer](https://huggingface.co/docs/transformers/model_doc/t5#transformers.T5Tokenizer).
        transformer ([`LatteTransformer3DModel`]):
            A text conditioned `LatteTransformer3DModel` to denoise the encoded video latents.
        scheduler ([`SchedulerMixin`]):
            A scheduler to be used in combination with `transformer` to denoise the encoded video latents.
    """

    bad_punct_regex = re.compile(r"[#®•©™&@·º½¾¿¡§~\)\(\]\[\}\{\|\\/\\*]{1,}")

    _optional_components = ["tokenizer", "text_encoder"]
    model_cpu_offload_seq = "text_encoder->transformer->vae"

    _callback_tensor_inputs = [
        "latents",
        "prompt_embeds",
        "negative_prompt_embeds",
    ]

    def __init__(
        self,
        tokenizer: T5Tokenizer,
        text_encoder: T5EncoderModel,
        vae: AutoencoderKL,
        transformer: LatteTransformer3DModel,
        scheduler: KarrasDiffusionSchedulers,
    ):
        super().__init__()

        self.register_modules(
            tokenizer=tokenizer, text_encoder=text_encoder, vae=vae, transformer=transformer, scheduler=scheduler
        )

        self.vae_scale_factor = 2 ** (len(self.vae.config.block_out_channels) - 1) if getattr(self, "vae", None) else 8
        self.video_processor = VideoProcessor(vae_scale_factor=self.vae_scale_factor)

    # Adapted from https://github.com/PixArt-alpha/PixArt-alpha/blob/master/diffusion/model/utils.py
    def mask_text_embeddings(self, emb, mask):
        if emb.shape[0] == 1:
            keep_index = mask.sum().item()
            return emb[:, :, :keep_index, :], keep_index  # 1, 120, 4096 -> 1 7 4096
        else:
            masked_feature = emb * mask[:, None, :, None]  # 1 120 4096
            return masked_feature, emb.shape[2]

    # Adapted from diffusers.pipelines.deepfloyd_if.pipeline_if.encode_prompt
    def encode_prompt(
        self,
        prompt: Union[str, List[str]],
        do_classifier_free_guidance: bool = True,
        negative_prompt: str = "",
        num_images_per_prompt: int = 1,
        device: Optional[torch.device] = None,
        prompt_embeds: Optional[torch.FloatTensor] = None,
        negative_prompt_embeds: Optional[torch.FloatTensor] = None,
        clean_caption: bool = False,
        mask_feature: bool = True,
        dtype=None,
    ):
        r"""
        Encodes the prompt into text encoder hidden states.

        Args:
            prompt (`str` or `List[str]`, *optional*):
                prompt to be encoded
            negative_prompt (`str` or `List[str]`, *optional*):
                The prompt not to guide the video generation. If not defined, one has to pass `negative_prompt_embeds`
                instead. Ignored when not using guidance (i.e., ignored if `guidance_scale` is less than `1`). For
                Latte, this should be "".
            do_classifier_free_guidance (`bool`, *optional*, defaults to `True`):
                whether to use classifier free guidance or not
            num_images_per_prompt (`int`, *optional*, defaults to 1):
                number of video that should be generated per prompt
            device: (`torch.device`, *optional*):
                torch device to place the resulting embeddings on
            prompt_embeds (`torch.FloatTensor`, *optional*):
                Pre-generated text embeddings. Can be used to easily tweak text inputs, *e.g.* prompt weighting. If not
                provided, text embeddings will be generated from `prompt` input argument.
            negative_prompt_embeds (`torch.FloatTensor`, *optional*):
                Pre-generated negative text embeddings. For Latte, it's should be the embeddings of the "" string.
            clean_caption (bool, defaults to `False`):
                If `True`, the function will preprocess and clean the provided caption before encoding.
            mask_feature: (bool, defaults to `True`):
                If `True`, the function will mask the text embeddings.
        """
        embeds_initially_provided = prompt_embeds is not None and negative_prompt_embeds is not None

        if device is None:
            device = self._execution_device

        if prompt is not None and isinstance(prompt, str):
            batch_size = 1
        elif prompt is not None and isinstance(prompt, list):
            batch_size = len(prompt)
        else:
            batch_size = prompt_embeds.shape[0]

        max_length = 120
        if prompt_embeds is None:
            prompt = self._text_preprocessing(prompt, clean_caption=clean_caption)
            text_inputs = self.tokenizer(
                prompt,
                padding="max_length",
                max_length=max_length,
                truncation=True,
                return_attention_mask=True,
                add_special_tokens=True,
                return_tensors="pt",
            )
            text_input_ids = text_inputs.input_ids
            untruncated_ids = self.tokenizer(prompt, padding="longest", return_tensors="pt").input_ids

            if untruncated_ids.shape[-1] >= text_input_ids.shape[-1] and not torch.equal(
                text_input_ids, untruncated_ids
            ):
                removed_text = self.tokenizer.batch_decode(untruncated_ids[:, max_length - 1 : -1])
                logger.warning(
                    "The following part of your input was truncated because CLIP can only handle sequences up to"
                    f" {max_length} tokens: {removed_text}"
                )

            attention_mask = text_inputs.attention_mask.to(device)
            prompt_embeds_attention_mask = attention_mask

            prompt_embeds = self.text_encoder(text_input_ids.to(device), attention_mask=attention_mask)
            prompt_embeds = prompt_embeds[0]
        else:
            prompt_embeds_attention_mask = torch.ones_like(prompt_embeds)

        if self.text_encoder is not None:
            dtype = self.text_encoder.dtype
        elif self.transformer is not None:
            dtype = self.transformer.dtype
        else:
            dtype = None

        prompt_embeds = prompt_embeds.to(dtype=dtype, device=device)

        bs_embed, seq_len, _ = prompt_embeds.shape
        # duplicate text embeddings and attention mask for each generation per prompt, using mps friendly method
        prompt_embeds = prompt_embeds.repeat(1, num_images_per_prompt, 1)
        prompt_embeds = prompt_embeds.view(bs_embed * num_images_per_prompt, seq_len, -1)
        prompt_embeds_attention_mask = prompt_embeds_attention_mask.view(bs_embed, -1)
        prompt_embeds_attention_mask = prompt_embeds_attention_mask.repeat(num_images_per_prompt, 1)

        # get unconditional embeddings for classifier free guidance
        if do_classifier_free_guidance and negative_prompt_embeds is None:
            uncond_tokens = [negative_prompt] * batch_size if isinstance(negative_prompt, str) else negative_prompt
            uncond_tokens = self._text_preprocessing(uncond_tokens, clean_caption=clean_caption)
            max_length = prompt_embeds.shape[1]
            uncond_input = self.tokenizer(
                uncond_tokens,
                padding="max_length",
                max_length=max_length,
                truncation=True,
                return_attention_mask=True,
                add_special_tokens=True,
                return_tensors="pt",
            )
            attention_mask = uncond_input.attention_mask.to(device)

            negative_prompt_embeds = self.text_encoder(
                uncond_input.input_ids.to(device),
                attention_mask=attention_mask,
            )
            negative_prompt_embeds = negative_prompt_embeds[0]

        if do_classifier_free_guidance:
            # duplicate unconditional embeddings for each generation per prompt, using mps friendly method
            seq_len = negative_prompt_embeds.shape[1]

            negative_prompt_embeds = negative_prompt_embeds.to(dtype=dtype, device=device)

            negative_prompt_embeds = negative_prompt_embeds.repeat(1, num_images_per_prompt, 1)
            negative_prompt_embeds = negative_prompt_embeds.view(batch_size * num_images_per_prompt, seq_len, -1)

            # For classifier free guidance, we need to do two forward passes.
            # Here we concatenate the unconditional and text embeddings into a single batch
            # to avoid doing two forward passes
        else:
            negative_prompt_embeds = None

        # Perform additional masking.
        if mask_feature and not embeds_initially_provided:
            prompt_embeds = prompt_embeds.unsqueeze(1)
            masked_prompt_embeds, keep_indices = self.mask_text_embeddings(prompt_embeds, prompt_embeds_attention_mask)
            masked_prompt_embeds = masked_prompt_embeds.squeeze(1)
            masked_negative_prompt_embeds = (
                negative_prompt_embeds[:, :keep_indices, :] if negative_prompt_embeds is not None else None
            )

            return masked_prompt_embeds, masked_negative_prompt_embeds

        return prompt_embeds, negative_prompt_embeds

    # Copied from diffusers.pipelines.stable_diffusion.pipeline_stable_diffusion.StableDiffusionPipeline.prepare_extra_step_kwargs
    def prepare_extra_step_kwargs(self, generator, eta):
        # prepare extra kwargs for the scheduler step, since not all schedulers have the same signature
        # eta (η) is only used with the DDIMScheduler, it will be ignored for other schedulers.
        # eta corresponds to η in DDIM paper: https://arxiv.org/abs/2010.02502
        # and should be between [0, 1]

        accepts_eta = "eta" in set(inspect.signature(self.scheduler.step).parameters.keys())
        extra_step_kwargs = {}
        if accepts_eta:
            extra_step_kwargs["eta"] = eta

        # check if the scheduler accepts generator
        accepts_generator = "generator" in set(inspect.signature(self.scheduler.step).parameters.keys())
        if accepts_generator:
            extra_step_kwargs["generator"] = generator
        return extra_step_kwargs

    def check_inputs(
        self,
        prompt,
        height,
        width,
        negative_prompt,
        callback_on_step_end_tensor_inputs,
        prompt_embeds=None,
        negative_prompt_embeds=None,
    ):
        if height % 8 != 0 or width % 8 != 0:
            raise ValueError(f"`height` and `width` have to be divisible by 8 but are {height} and {width}.")

        if callback_on_step_end_tensor_inputs is not None and not all(
            k in self._callback_tensor_inputs for k in callback_on_step_end_tensor_inputs
        ):
            raise ValueError(
                f"`callback_on_step_end_tensor_inputs` has to be in {self._callback_tensor_inputs}, but found {[k for k in callback_on_step_end_tensor_inputs if k not in self._callback_tensor_inputs]}"
            )
        if prompt is not None and prompt_embeds is not None:
            raise ValueError(
                f"Cannot forward both `prompt`: {prompt} and `prompt_embeds`: {prompt_embeds}. Please make sure to"
                " only forward one of the two."
            )
        elif prompt is None and prompt_embeds is None:
            raise ValueError(
                "Provide either `prompt` or `prompt_embeds`. Cannot leave both `prompt` and `prompt_embeds` undefined."
            )
        elif prompt is not None and (not isinstance(prompt, str) and not isinstance(prompt, list)):
            raise ValueError(f"`prompt` has to be of type `str` or `list` but is {type(prompt)}")

        if prompt is not None and negative_prompt_embeds is not None:
            raise ValueError(
                f"Cannot forward both `prompt`: {prompt} and `negative_prompt_embeds`:"
                f" {negative_prompt_embeds}. Please make sure to only forward one of the two."
            )

        if negative_prompt is not None and negative_prompt_embeds is not None:
            raise ValueError(
                f"Cannot forward both `negative_prompt`: {negative_prompt} and `negative_prompt_embeds`:"
                f" {negative_prompt_embeds}. Please make sure to only forward one of the two."
            )

        if prompt_embeds is not None and negative_prompt_embeds is not None:
            if prompt_embeds.shape != negative_prompt_embeds.shape:
                raise ValueError(
                    "`prompt_embeds` and `negative_prompt_embeds` must have the same shape when passed directly, but"
                    f" got: `prompt_embeds` {prompt_embeds.shape} != `negative_prompt_embeds`"
                    f" {negative_prompt_embeds.shape}."
                )

    # Copied from diffusers.pipelines.deepfloyd_if.pipeline_if.IFPipeline._text_preprocessing
    def _text_preprocessing(self, text, clean_caption=False):
        if clean_caption and not is_bs4_available():
            logger.warning(BACKENDS_MAPPING["bs4"][-1].format("Setting `clean_caption=True`"))
            logger.warning("Setting `clean_caption` to False...")
            clean_caption = False

        if clean_caption and not is_ftfy_available():
            logger.warning(BACKENDS_MAPPING["ftfy"][-1].format("Setting `clean_caption=True`"))
            logger.warning("Setting `clean_caption` to False...")
            clean_caption = False

        if not isinstance(text, (tuple, list)):
            text = [text]

        def process(text: str):
            if clean_caption:
                text = self._clean_caption(text)
                text = self._clean_caption(text)
            else:
                text = text.lower().strip()
            return text

        return [process(t) for t in text]

    # Copied from diffusers.pipelines.deepfloyd_if.pipeline_if.IFPipeline._clean_caption
    def _clean_caption(self, caption):
        caption = str(caption)
        caption = ul.unquote_plus(caption)
        caption = caption.strip().lower()
        caption = re.sub("<person>", "person", caption)
        # urls:
        caption = re.sub(
            r"\b((?:https?:(?:\/{1,3}|[a-zA-Z0-9%])|[a-zA-Z0-9.\-]+[.](?:com|co|ru|net|org|edu|gov|it)[\w/-]*\b\/?(?!@)))",  # noqa
            "",
            caption,
        )  # regex for urls
        caption = re.sub(
            r"\b((?:www:(?:\/{1,3}|[a-zA-Z0-9%])|[a-zA-Z0-9.\-]+[.](?:com|co|ru|net|org|edu|gov|it)[\w/-]*\b\/?(?!@)))",  # noqa
            "",
            caption,
        )  # regex for urls
        # html:
        caption = BeautifulSoup(caption, features="html.parser").text

        # @<nickname>
        caption = re.sub(r"@[\w\d]+\b", "", caption)

        # 31C0—31EF CJK Strokes
        # 31F0—31FF Katakana Phonetic Extensions
        # 3200—32FF Enclosed CJK Letters and Months
        # 3300—33FF CJK Compatibility
        # 3400—4DBF CJK Unified Ideographs Extension A
        # 4DC0—4DFF Yijing Hexagram Symbols
        # 4E00—9FFF CJK Unified Ideographs
        caption = re.sub(r"[\u31c0-\u31ef]+", "", caption)
        caption = re.sub(r"[\u31f0-\u31ff]+", "", caption)
        caption = re.sub(r"[\u3200-\u32ff]+", "", caption)
        caption = re.sub(r"[\u3300-\u33ff]+", "", caption)
        caption = re.sub(r"[\u3400-\u4dbf]+", "", caption)
        caption = re.sub(r"[\u4dc0-\u4dff]+", "", caption)
        caption = re.sub(r"[\u4e00-\u9fff]+", "", caption)
        #######################################################

        # все виды тире / all types of dash --> "-"
        caption = re.sub(
            r"[\u002D\u058A\u05BE\u1400\u1806\u2010-\u2015\u2E17\u2E1A\u2E3A\u2E3B\u2E40\u301C\u3030\u30A0\uFE31\uFE32\uFE58\uFE63\uFF0D]+",  # noqa
            "-",
            caption,
        )

        # кавычки к одному стандарту
        caption = re.sub(r"[`´«»“”¨]", '"', caption)
        caption = re.sub(r"[‘’]", "'", caption)

        # &quot;
        caption = re.sub(r"&quot;?", "", caption)
        # &amp
        caption = re.sub(r"&amp", "", caption)

        # ip adresses:
        caption = re.sub(r"\d{1,3}\.\d{1,3}\.\d{1,3}\.\d{1,3}", " ", caption)

        # article ids:
        caption = re.sub(r"\d:\d\d\s+$", "", caption)

        # \n
        caption = re.sub(r"\\n", " ", caption)

        # "#123"
        caption = re.sub(r"#\d{1,3}\b", "", caption)
        # "#12345.."
        caption = re.sub(r"#\d{5,}\b", "", caption)
        # "123456.."
        caption = re.sub(r"\b\d{6,}\b", "", caption)
        # filenames:
        caption = re.sub(r"[\S]+\.(?:png|jpg|jpeg|bmp|webp|eps|pdf|apk|mp4)", "", caption)

        #
        caption = re.sub(r"[\"\']{2,}", r'"', caption)  # """AUSVERKAUFT"""
        caption = re.sub(r"[\.]{2,}", r" ", caption)  # """AUSVERKAUFT"""

        caption = re.sub(self.bad_punct_regex, r" ", caption)  # ***AUSVERKAUFT***, #AUSVERKAUFT
        caption = re.sub(r"\s+\.\s+", r" ", caption)  # " . "

        # this-is-my-cute-cat / this_is_my_cute_cat
        regex2 = re.compile(r"(?:\-|\_)")
        if len(re.findall(regex2, caption)) > 3:
            caption = re.sub(regex2, " ", caption)

        caption = ftfy.fix_text(caption)
        caption = html.unescape(html.unescape(caption))

        caption = re.sub(r"\b[a-zA-Z]{1,3}\d{3,15}\b", "", caption)  # jc6640
        caption = re.sub(r"\b[a-zA-Z]+\d+[a-zA-Z]+\b", "", caption)  # jc6640vc
        caption = re.sub(r"\b\d+[a-zA-Z]+\d+\b", "", caption)  # 6640vc231

        caption = re.sub(r"(worldwide\s+)?(free\s+)?shipping", "", caption)
        caption = re.sub(r"(free\s)?download(\sfree)?", "", caption)
        caption = re.sub(r"\bclick\b\s(?:for|on)\s\w+", "", caption)
        caption = re.sub(r"\b(?:png|jpg|jpeg|bmp|webp|eps|pdf|apk|mp4)(\simage[s]?)?", "", caption)
        caption = re.sub(r"\bpage\s+\d+\b", "", caption)

        caption = re.sub(r"\b\d*[a-zA-Z]+\d+[a-zA-Z]+\d+[a-zA-Z\d]*\b", r" ", caption)  # j2d1a2a...

        caption = re.sub(r"\b\d+\.?\d*[xх×]\d+\.?\d*\b", "", caption)

        caption = re.sub(r"\b\s+\:\s+", r": ", caption)
        caption = re.sub(r"(\D[,\./])\b", r"\1 ", caption)
        caption = re.sub(r"\s+", " ", caption)

        caption.strip()

        caption = re.sub(r"^[\"\']([\w\W]+)[\"\']$", r"\1", caption)
        caption = re.sub(r"^[\'\_,\-\:;]", r"", caption)
        caption = re.sub(r"[\'\_,\-\:\-\+]$", r"", caption)
        caption = re.sub(r"^\.\S+$", "", caption)

        return caption.strip()

    # Copied from diffusers.pipelines.text_to_video_synthesis.pipeline_text_to_video_synth.TextToVideoSDPipeline.prepare_latents
    def prepare_latents(
        self, batch_size, num_channels_latents, num_frames, height, width, dtype, device, generator, latents=None
    ):
        shape = (
            batch_size,
            num_channels_latents,
            num_frames,
            height // self.vae_scale_factor,
            width // self.vae_scale_factor,
        )
        if isinstance(generator, list) and len(generator) != batch_size:
            raise ValueError(
                f"You have passed a list of generators of length {len(generator)}, but requested an effective batch"
                f" size of {batch_size}. Make sure the batch size matches the length of the generators."
            )

        if latents is None:
            latents = randn_tensor(shape, generator=generator, device=device, dtype=dtype)
        else:
            latents = latents.to(device)

        # scale the initial noise by the standard deviation required by the scheduler
        latents = latents * self.scheduler.init_noise_sigma
        return latents

    @property
    def guidance_scale(self):
        return self._guidance_scale

    # here `guidance_scale` is defined analog to the guidance weight `w` of equation (2)
    # of the Imagen paper: https://arxiv.org/pdf/2205.11487.pdf . `guidance_scale = 1`
    # corresponds to doing no classifier free guidance.
    @property
    def do_classifier_free_guidance(self):
        return self._guidance_scale > 1

    @property
    def num_timesteps(self):
        return self._num_timesteps

    @property
    def interrupt(self):
        return self._interrupt

    @torch.no_grad()
    @replace_example_docstring(EXAMPLE_DOC_STRING)
    def __call__(
        self,
        prompt: Union[str, List[str]] = None,
        negative_prompt: str = "",
        num_inference_steps: int = 50,
        timesteps: Optional[List[int]] = None,
        guidance_scale: float = 7.5,
        num_images_per_prompt: int = 1,
        video_length: int = 16,
        height: int = 512,
        width: int = 512,
        eta: float = 0.0,
        generator: Optional[Union[torch.Generator, List[torch.Generator]]] = None,
        latents: Optional[torch.FloatTensor] = None,
        prompt_embeds: Optional[torch.FloatTensor] = None,
        negative_prompt_embeds: Optional[torch.FloatTensor] = None,
        output_type: str = "pil",
        return_dict: bool = True,
        callback_on_step_end: Optional[
            Union[Callable[[int, int, Dict], None], PipelineCallback, MultiPipelineCallbacks]
        ] = None,
        callback_on_step_end_tensor_inputs: List[str] = ["latents"],
        clean_caption: bool = True,
        mask_feature: bool = True,
        enable_temporal_attentions: bool = True,
        decode_chunk_size: Optional[int] = None,
    ) -> Union[LattePipelineOutput, Tuple]:
        """
        Function invoked when calling the pipeline for generation.

        Args:
            prompt (`str` or `List[str]`, *optional*):
                The prompt or prompts to guide the video generation. If not defined, one has to pass `prompt_embeds`.
                instead.
            negative_prompt (`str` or `List[str]`, *optional*):
                The prompt or prompts not to guide the video generation. If not defined, one has to pass
                `negative_prompt_embeds` instead. Ignored when not using guidance (i.e., ignored if `guidance_scale` is
                less than `1`).
            num_inference_steps (`int`, *optional*, defaults to 100):
                The number of denoising steps. More denoising steps usually lead to a higher quality video at the
                expense of slower inference.
            timesteps (`List[int]`, *optional*):
                Custom timesteps to use for the denoising process. If not defined, equal spaced `num_inference_steps`
                timesteps are used. Must be in descending order.
            guidance_scale (`float`, *optional*, defaults to 7.0):
                Guidance scale as defined in [Classifier-Free Diffusion Guidance](https://arxiv.org/abs/2207.12598).
                `guidance_scale` is defined as `w` of equation 2. of [Imagen
                Paper](https://arxiv.org/pdf/2205.11487.pdf). Guidance scale is enabled by setting `guidance_scale >
                1`. Higher guidance scale encourages to generate videos that are closely linked to the text `prompt`,
                usually at the expense of lower video quality.
            video_length (`int`, *optional*, defaults to 16):
                The number of video frames that are generated. Defaults to 16 frames which at 8 frames per seconds
            num_images_per_prompt (`int`, *optional*, defaults to 1):
                The number of videos to generate per prompt.
            height (`int`, *optional*, defaults to self.unet.config.sample_size):
                The height in pixels of the generated video.
            width (`int`, *optional*, defaults to self.unet.config.sample_size):
                The width in pixels of the generated video.
            eta (`float`, *optional*, defaults to 0.0):
                Corresponds to parameter eta (η) in the DDIM paper: https://arxiv.org/abs/2010.02502. Only applies to
                [`schedulers.DDIMScheduler`], will be ignored for others.
            generator (`torch.Generator` or `List[torch.Generator]`, *optional*):
                One or a list of [torch generator(s)](https://pytorch.org/docs/stable/generated/torch.Generator.html)
                to make generation deterministic.
            latents (`torch.FloatTensor`, *optional*):
                Pre-generated noisy latents, sampled from a Gaussian distribution, to be used as inputs for video
                generation. Can be used to tweak the same generation with different prompts. If not provided, a latents
                tensor will ge generated by sampling using the supplied random `generator`.
            prompt_embeds (`torch.FloatTensor`, *optional*):
                Pre-generated text embeddings. Can be used to easily tweak text inputs, *e.g.* prompt weighting. If not
                provided, text embeddings will be generated from `prompt` input argument.
            negative_prompt_embeds (`torch.FloatTensor`, *optional*):
                Pre-generated negative text embeddings. For Latte this negative prompt should be "". If not provided,
                negative_prompt_embeds will be generated from `negative_prompt` input argument.
            output_type (`str`, *optional*, defaults to `"pil"`):
                The output format of the generate video. Choose between
                [PIL](https://pillow.readthedocs.io/en/stable/): `PIL.Image.Image` or `np.array`.
            return_dict (`bool`, *optional*, defaults to `True`):
                Whether or not to return a [`~pipelines.stable_diffusion.IFPipelineOutput`] instead of a plain tuple.
            callback_on_step_end (`Callable[[int, int, Dict], None]`, `PipelineCallback`, `MultiPipelineCallbacks`, *optional*):
                A callback function or a list of callback functions to be called at the end of each denoising step.
            callback_on_step_end_tensor_inputs (`List[str]`, *optional*):
                A list of tensor inputs that should be passed to the callback function. If not defined, all tensor
                inputs will be passed.
            clean_caption (`bool`, *optional*, defaults to `True`):
                Whether or not to clean the caption before creating embeddings. Requires `beautifulsoup4` and `ftfy` to
                be installed. If the dependencies are not installed, the embeddings will be created from the raw
                prompt.
            mask_feature (`bool` defaults to `True`): If set to `True`, the text embeddings will be masked.
            enable_temporal_attentions (`bool`, *optional*, defaults to `True`): Whether to enable temporal attentions
            decode_chunk_size (`int`, *optional*):
                The number of frames to decode at a time. Higher chunk size leads to better temporal consistency at the
                expense of more memory usage. By default, the decoder decodes all frames at once for maximal quality.
                For lower memory usage, reduce `decode_chunk_size`.

        Examples:

        Returns:
            [`~pipelines.latte.pipeline_latte.LattePipelineOutput`] or `tuple`:
                If `return_dict` is `True`, [`~pipelines.latte.pipeline_latte.LattePipelineOutput`] is returned,
                otherwise a `tuple` is returned where the first element is a list with the generated images
        """
        if isinstance(callback_on_step_end, (PipelineCallback, MultiPipelineCallbacks)):
            callback_on_step_end_tensor_inputs = callback_on_step_end.tensor_inputs

        # 0. Default
        decode_chunk_size = decode_chunk_size if decode_chunk_size is not None else video_length

        # 1. Check inputs. Raise error if not correct
        height = height or self.transformer.config.sample_size * self.vae_scale_factor
        width = width or self.transformer.config.sample_size * self.vae_scale_factor
        self.check_inputs(
            prompt,
            height,
            width,
            negative_prompt,
            callback_on_step_end_tensor_inputs,
            prompt_embeds,
            negative_prompt_embeds,
        )
        self._guidance_scale = guidance_scale
        self._interrupt = False

        # 2. Default height and width to transformer
        if prompt is not None and isinstance(prompt, str):
            batch_size = 1
        elif prompt is not None and isinstance(prompt, list):
            batch_size = len(prompt)
        else:
            batch_size = prompt_embeds.shape[0]

        device = self._execution_device

        # here `guidance_scale` is defined analog to the guidance weight `w` of equation (2)
        # of the Imagen paper: https://arxiv.org/pdf/2205.11487.pdf . `guidance_scale = 1`
        # corresponds to doing no classifier free guidance.
        do_classifier_free_guidance = guidance_scale > 1.0

        # 3. Encode input prompt
        prompt_embeds, negative_prompt_embeds = self.encode_prompt(
            prompt,
            do_classifier_free_guidance,
            negative_prompt=negative_prompt,
            num_images_per_prompt=num_images_per_prompt,
            device=device,
            prompt_embeds=prompt_embeds,
            negative_prompt_embeds=negative_prompt_embeds,
            clean_caption=clean_caption,
            mask_feature=mask_feature,
        )
        if do_classifier_free_guidance:
            prompt_embeds = torch.cat([negative_prompt_embeds, prompt_embeds], dim=0)

        # 4. Prepare timesteps
        timesteps, num_inference_steps = retrieve_timesteps(self.scheduler, num_inference_steps, device, timesteps)
        self._num_timesteps = len(timesteps)

        # 5. Prepare latents.
        latent_channels = self.transformer.config.in_channels
        latents = self.prepare_latents(
            batch_size * num_images_per_prompt,
            latent_channels,
            video_length,
            height,
            width,
            prompt_embeds.dtype,
            device,
            generator,
            latents,
        )

        # 6. Prepare extra step kwargs. TODO: Logic should ideally just be moved out of the pipeline
        extra_step_kwargs = self.prepare_extra_step_kwargs(generator, eta)

        # 7. Denoising loop
        num_warmup_steps = max(len(timesteps) - num_inference_steps * self.scheduler.order, 0)

        with self.progress_bar(total=num_inference_steps) as progress_bar:
            for i, t in enumerate(timesteps):
                if self.interrupt:
                    continue

                latent_model_input = torch.cat([latents] * 2) if do_classifier_free_guidance else latents
                latent_model_input = self.scheduler.scale_model_input(latent_model_input, t)

                current_timestep = t
                if not torch.is_tensor(current_timestep):
                    # TODO: this requires sync between CPU and GPU. So try to pass timesteps as tensors if you can
                    # This would be a good case for the `match` statement (Python 3.10+)
                    is_mps = latent_model_input.device.type == "mps"
                    if isinstance(current_timestep, float):
                        dtype = torch.float32 if is_mps else torch.float64
                    else:
                        dtype = torch.int32 if is_mps else torch.int64
                    current_timestep = torch.tensor([current_timestep], dtype=dtype, device=latent_model_input.device)
                elif len(current_timestep.shape) == 0:
                    current_timestep = current_timestep[None].to(latent_model_input.device)
                # broadcast to batch dimension in a way that's compatible with ONNX/Core ML
                current_timestep = current_timestep.expand(latent_model_input.shape[0])

                # predict noise model_output
                noise_pred = self.transformer(
                    latent_model_input,
                    encoder_hidden_states=prompt_embeds,
                    timestep=current_timestep,
                    enable_temporal_attentions=enable_temporal_attentions,
                    return_dict=False,
                )[0]

                # perform guidance
                if do_classifier_free_guidance:
                    noise_pred_uncond, noise_pred_text = noise_pred.chunk(2)
                    noise_pred = noise_pred_uncond + guidance_scale * (noise_pred_text - noise_pred_uncond)

                # use learned sigma?
                if not (
                    hasattr(self.scheduler.config, "variance_type")
                    and self.scheduler.config.variance_type in ["learned", "learned_range"]
                ):
                    noise_pred = noise_pred.chunk(2, dim=1)[0]

                # compute previous video: x_t -> x_t-1
                latents = self.scheduler.step(noise_pred, t, latents, **extra_step_kwargs, return_dict=False)[0]

                # call the callback, if provided
                if callback_on_step_end is not None:
                    callback_kwargs = {}
                    for k in callback_on_step_end_tensor_inputs:
                        callback_kwargs[k] = locals()[k]
                    callback_outputs = callback_on_step_end(self, i, t, callback_kwargs)

                    latents = callback_outputs.pop("latents", latents)
                    prompt_embeds = callback_outputs.pop("prompt_embeds", prompt_embeds)
                    negative_prompt_embeds = callback_outputs.pop("negative_prompt_embeds", negative_prompt_embeds)

                if i == len(timesteps) - 1 or ((i + 1) > num_warmup_steps and (i + 1) % self.scheduler.order == 0):
                    progress_bar.update()

<<<<<<< HEAD
        if not output_type == "latent":
=======
                if XLA_AVAILABLE:
                    xm.mark_step()

        if not output_type == "latents":
>>>>>>> 5cda8ea5
            video = self.decode_latents(latents, video_length, decode_chunk_size=14)
            video = self.video_processor.postprocess_video(video=video, output_type=output_type)
        else:
            video = latents

        # Offload all models
        self.maybe_free_model_hooks()

        if not return_dict:
            return (video,)

        return LattePipelineOutput(frames=video)

    # Similar to diffusers.pipelines.stable_video_diffusion.pipeline_stable_video_diffusion.decode_latents
    def decode_latents(self, latents: torch.Tensor, video_length: int, decode_chunk_size: int = 14):
        # [batch, channels, frames, height, width] -> [batch*frames, channels, height, width]
        latents = latents.permute(0, 2, 1, 3, 4).flatten(0, 1)

        latents = 1 / self.vae.config.scaling_factor * latents

        forward_vae_fn = self.vae._orig_mod.forward if is_compiled_module(self.vae) else self.vae.forward
        accepts_num_frames = "num_frames" in set(inspect.signature(forward_vae_fn).parameters.keys())

        # decode decode_chunk_size frames at a time to avoid OOM
        frames = []
        for i in range(0, latents.shape[0], decode_chunk_size):
            num_frames_in = latents[i : i + decode_chunk_size].shape[0]
            decode_kwargs = {}
            if accepts_num_frames:
                # we only pass num_frames_in if it's expected
                decode_kwargs["num_frames"] = num_frames_in

            frame = self.vae.decode(latents[i : i + decode_chunk_size], **decode_kwargs).sample
            frames.append(frame)
        frames = torch.cat(frames, dim=0)

        # [batch*frames, channels, height, width] -> [batch, channels, frames, height, width]
        frames = frames.reshape(-1, video_length, *frames.shape[1:]).permute(0, 2, 1, 3, 4)

        # we always cast to float32 as this does not cause significant overhead and is compatible with bfloa16
        frames = frames.float()
        return frames<|MERGE_RESOLUTION|>--- conflicted
+++ resolved
@@ -845,14 +845,10 @@
                 if i == len(timesteps) - 1 or ((i + 1) > num_warmup_steps and (i + 1) % self.scheduler.order == 0):
                     progress_bar.update()
 
-<<<<<<< HEAD
-        if not output_type == "latent":
-=======
                 if XLA_AVAILABLE:
                     xm.mark_step()
 
-        if not output_type == "latents":
->>>>>>> 5cda8ea5
+        if not output_type == "latent":
             video = self.decode_latents(latents, video_length, decode_chunk_size=14)
             video = self.video_processor.postprocess_video(video=video, output_type=output_type)
         else:
