--- conflicted
+++ resolved
@@ -698,7 +698,6 @@
         # 10. Post-processing
         # make sure the VAE is in float32 mode, as it overflows in float16
         self.vae.to(dtype=torch.float32)
-<<<<<<< HEAD
 
         # TODO(Patrick, William) - clean up when attention is refactored
         use_torch_2_0_attn = hasattr(F, "scaled_dot_product_attention")
@@ -711,16 +710,11 @@
             self.vae.decoder.mid_block.to(latents.dtype)
         else:
             latents = latents.float()
-=======
->>>>>>> da2ce1a6
 
         # 11. Convert to PIL
         if output_type == "pil":
-<<<<<<< HEAD
             image = self.decode_latents(latents)
-=======
-            image = self.decode_latents(latents.float())
->>>>>>> da2ce1a6
+
             image, has_nsfw_concept, _ = self.run_safety_checker(image, device, prompt_embeds.dtype)
 
             image = self.numpy_to_pil(image)
@@ -729,19 +723,11 @@
             if self.watermarker is not None:
                 image = self.watermarker.apply_watermark(image)
         elif output_type == "pt":
-<<<<<<< HEAD
             latents = 1 / self.vae.config.scaling_factor * latents
             image = self.vae.decode(latents).sample
             has_nsfw_concept = None
         else:
             image = self.decode_latents(latents)
-=======
-            latents = 1 / self.vae.config.scaling_factor * latents.float()
-            image = self.vae.decode(latents).sample
-            has_nsfw_concept = None
-        else:
-            image = self.decode_latents(latents.float())
->>>>>>> da2ce1a6
             has_nsfw_concept = None
 
         # Offload last model to CPU
