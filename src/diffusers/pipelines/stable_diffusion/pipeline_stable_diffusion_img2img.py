import inspect
from typing import Callable, List, Optional, Union

import numpy as np
import torch

import PIL
from transformers import CLIPFeatureExtractor, CLIPTextModel, CLIPTokenizer

from ...configuration_utils import FrozenDict
from ...models import AutoencoderKL, UNet2DConditionModel
from ...schedulers import DDIMScheduler, LMSDiscreteScheduler, PNDMScheduler
from ...utils import deprecate, logging
from . import StableDiffusionPipelineOutput
from .pipeline_stable_diffusion import CoreStableDiffusionPipeline
from .safety_checker import StableDiffusionSafetyChecker


logger = logging.get_logger(__name__)  # pylint: disable=invalid-name


def preprocess(image):
    w, h = image.size
    w, h = map(lambda x: x - x % 32, (w, h))  # resize to integer multiple of 32
    image = image.resize((w, h), resample=PIL.Image.LANCZOS)
    image = np.array(image).astype(np.float32) / 255.0
    image = image[None].transpose(0, 3, 1, 2)
    image = torch.from_numpy(image)
    return 2.0 * image - 1.0


class StableDiffusionImg2ImgPipeline(CoreStableDiffusionPipeline):
    r"""
    Pipeline for text-guided image to image generation using Stable Diffusion.

    This model inherits from [`DiffusionPipeline`]. Check the superclass documentation for the generic methods the
    library implements for all the pipelines (such as downloading or saving, running on a particular device, etc.)

    Args:
        vae ([`AutoencoderKL`]):
            Variational Auto-Encoder (VAE) Model to encode and decode images to and from latent representations.
        text_encoder ([`CLIPTextModel`]):
            Frozen text-encoder. Stable Diffusion uses the text portion of
            [CLIP](https://huggingface.co/docs/transformers/model_doc/clip#transformers.CLIPTextModel), specifically
            the [clip-vit-large-patch14](https://huggingface.co/openai/clip-vit-large-patch14) variant.
        tokenizer (`CLIPTokenizer`):
            Tokenizer of class
            [CLIPTokenizer](https://huggingface.co/docs/transformers/v4.21.0/en/model_doc/clip#transformers.CLIPTokenizer).
        unet ([`UNet2DConditionModel`]): Conditional U-Net architecture to denoise the encoded image latents.
        scheduler ([`SchedulerMixin`]):
            A scheduler to be used in combination with `unet` to denoise the encoded image latens. Can be one of
            [`DDIMScheduler`], [`LMSDiscreteScheduler`], or [`PNDMScheduler`].
        safety_checker ([`StableDiffusionSafetyChecker`]):
            Classification module that estimates whether generated images could be considered offensive or harmful.
            Please, refer to the [model card](https://huggingface.co/CompVis/stable-diffusion-v1-4) for details.
        feature_extractor ([`CLIPFeatureExtractor`]):
            Model that extracts features from generated images to be used as inputs for the `safety_checker`.
    """

    def __init__(
        self,
        vae: AutoencoderKL,
        text_encoder: CLIPTextModel,
        tokenizer: CLIPTokenizer,
        unet: UNet2DConditionModel,
        scheduler: Union[DDIMScheduler, PNDMScheduler, LMSDiscreteScheduler],
        safety_checker: StableDiffusionSafetyChecker,
        feature_extractor: CLIPFeatureExtractor,
    ):
        super().__init__()

        if hasattr(scheduler.config, "steps_offset") and scheduler.config.steps_offset != 1:
            deprecation_message = (
                f"The configuration file of this scheduler: {scheduler} is outdated. `steps_offset`"
                f" should be set to 1 instead of {scheduler.config.steps_offset}. Please make sure "
                "to update the config accordingly as leaving `steps_offset` might led to incorrect results"
                " in future versions. If you have downloaded this checkpoint from the Hugging Face Hub,"
                " it would be very nice if you could open a Pull request for the `scheduler/scheduler_config.json`"
                " file"
            )
            deprecate("steps_offset!=1", "1.0.0", deprecation_message, standard_warn=False)
            new_config = dict(scheduler.config)
            new_config["steps_offset"] = 1
            scheduler._internal_dict = FrozenDict(new_config)

        self.register_modules(
            vae=vae,
            text_encoder=text_encoder,
            tokenizer=tokenizer,
            unet=unet,
            scheduler=scheduler,
            safety_checker=safety_checker,
            feature_extractor=feature_extractor,
        )

    @torch.no_grad()
    def __call__(
        self,
        prompt: Union[str, List[str]],
        init_image: Union[torch.FloatTensor, PIL.Image.Image],
        strength: float = 0.8,
        num_inference_steps: Optional[int] = 50,
        guidance_scale: Optional[float] = 7.5,
        negative_prompt: Optional[Union[str, List[str]]] = None,
        eta: Optional[float] = 0.0,
        generator: Optional[torch.Generator] = None,
        output_type: Optional[str] = "pil",
        return_dict: bool = True,
        callback: Optional[Callable[[int, int, torch.FloatTensor], None]] = None,
        callback_steps: Optional[int] = 1,
        **kwargs,
    ):
        r"""
        Function invoked when calling the pipeline for generation.

        Args:
            prompt (`str` or `List[str]`):
                The prompt or prompts to guide the image generation.
            init_image (`torch.FloatTensor` or `PIL.Image.Image`):
                `Image`, or tensor representing an image batch, that will be used as the starting point for the
                process.
            strength (`float`, *optional*, defaults to 0.8):
                Conceptually, indicates how much to transform the reference `init_image`. Must be between 0 and 1.
                `init_image` will be used as a starting point, adding more noise to it the larger the `strength`. The
                number of denoising steps depends on the amount of noise initially added. When `strength` is 1, added
                noise will be maximum and the denoising process will run for the full number of iterations specified in
                `num_inference_steps`. A value of 1, therefore, essentially ignores `init_image`.
            num_inference_steps (`int`, *optional*, defaults to 50):
                The number of denoising steps. More denoising steps usually lead to a higher quality image at the
                expense of slower inference. This parameter will be modulated by `strength`.
            guidance_scale (`float`, *optional*, defaults to 7.5):
                Guidance scale as defined in [Classifier-Free Diffusion Guidance](https://arxiv.org/abs/2207.12598).
                `guidance_scale` is defined as `w` of equation 2. of [Imagen
                Paper](https://arxiv.org/pdf/2205.11487.pdf). Guidance scale is enabled by setting `guidance_scale >
                1`. Higher guidance scale encourages to generate images that are closely linked to the text `prompt`,
                usually at the expense of lower image quality.
            negative_prompt (`str` or `List[str]`, *optional*):
                The prompt or prompts not to guide the image generation. Ignored when not using guidance (i.e., ignored
                if `guidance_scale` is less than `1`).
            eta (`float`, *optional*, defaults to 0.0):
                Corresponds to parameter eta (η) in the DDIM paper: https://arxiv.org/abs/2010.02502. Only applies to
                [`schedulers.DDIMScheduler`], will be ignored for others.
            generator (`torch.Generator`, *optional*):
                A [torch generator](https://pytorch.org/docs/stable/generated/torch.Generator.html) to make generation
                deterministic.
            output_type (`str`, *optional*, defaults to `"pil"`):
                The output format of the generate image. Choose between
                [PIL](https://pillow.readthedocs.io/en/stable/): `PIL.Image.Image` or `np.array`.
            return_dict (`bool`, *optional*, defaults to `True`):
                Whether or not to return a [`~pipelines.stable_diffusion.StableDiffusionPipelineOutput`] instead of a
                plain tuple.
            callback (`Callable`, *optional*):
                A function that will be called every `callback_steps` steps during inference. The function will be
                called with the following arguments: `callback(step: int, timestep: int, latents: torch.FloatTensor)`.
            callback_steps (`int`, *optional*, defaults to 1):
                The frequency at which the `callback` function will be called. If not specified, the callback will be
                called at every step.

        Returns:
            [`~pipelines.stable_diffusion.StableDiffusionPipelineOutput`] or `tuple`:
            [`~pipelines.stable_diffusion.StableDiffusionPipelineOutput`] if `return_dict` is True, otherwise a `tuple.
            When returning a tuple, the first element is a list with the generated images, and the second element is a
            list of `bool`s denoting whether the corresponding generated image likely represents "not-safe-for-work"
            (nsfw) content, according to the `safety_checker`.
        """
        batch_size = self._validate_prompt(prompt)

        if strength < 0 or strength > 1:
            raise ValueError(f"The value of strength should in [0.0, 1.0] but is {strength}")

        if (callback_steps is None) or (
            callback_steps is not None and (not isinstance(callback_steps, int) or callback_steps <= 0)
        ):
            raise ValueError(
                f"`callback_steps` has to be a positive integer but is {callback_steps} of type"
                f" {type(callback_steps)}."
            )

        # set timesteps
        self.scheduler.set_timesteps(num_inference_steps)

        if isinstance(init_image, PIL.Image.Image):
            init_image = preprocess(init_image)

        # encode the init image into latents and scale the latents
        init_latent_dist = self.vae.encode(init_image.to(self.device)).latent_dist
        init_latents = init_latent_dist.sample(generator=generator)
        init_latents = 0.18215 * init_latents

        # expand init_latents for batch_size
        init_latents = torch.cat([init_latents] * batch_size)

        # get the original timestep using init_timestep
        offset = self.scheduler.config.get("steps_offset", 0)
        init_timestep = int(num_inference_steps * strength) + offset
        init_timestep = min(init_timestep, num_inference_steps)
        if isinstance(self.scheduler, LMSDiscreteScheduler):
            timesteps = torch.tensor(
                [num_inference_steps - init_timestep] * batch_size, dtype=torch.long, device=self.device
            )
        else:
            timesteps = self.scheduler.timesteps[-init_timestep]
            timesteps = torch.tensor([timesteps] * batch_size, dtype=torch.long, device=self.device)

        # add noise to latents using the timesteps
        noise = torch.randn(init_latents.shape, generator=generator, device=self.device)
        init_latents = self.scheduler.add_noise(init_latents, noise, timesteps)

<<<<<<< HEAD
        text_embeddings, do_classifier_free_guidance = self._get_text_embeddings(prompt, batch_size, guidance_scale)
=======
        # get prompt text embeddings
        text_inputs = self.tokenizer(
            prompt,
            padding="max_length",
            max_length=self.tokenizer.model_max_length,
            return_tensors="pt",
        )
        text_input_ids = text_inputs.input_ids

        if text_input_ids.shape[-1] > self.tokenizer.model_max_length:
            removed_text = self.tokenizer.batch_decode(text_input_ids[:, self.tokenizer.model_max_length :])
            logger.warning(
                "The following part of your input was truncated because CLIP can only handle sequences up to"
                f" {self.tokenizer.model_max_length} tokens: {removed_text}"
            )
            text_input_ids = text_input_ids[:, : self.tokenizer.model_max_length]
        text_embeddings = self.text_encoder(text_input_ids.to(self.device))[0]

        # here `guidance_scale` is defined analog to the guidance weight `w` of equation (2)
        # of the Imagen paper: https://arxiv.org/pdf/2205.11487.pdf . `guidance_scale = 1`
        # corresponds to doing no classifier free guidance.
        do_classifier_free_guidance = guidance_scale > 1.0
        # get unconditional embeddings for classifier free guidance
        if do_classifier_free_guidance:
            uncond_tokens: List[str]
            if negative_prompt is None:
                uncond_tokens = [""] * batch_size
            elif type(prompt) is not type(negative_prompt):
                raise TypeError(
                    "`negative_prompt` should be the same type to `prompt`, but got {type(negative_prompt)} !="
                    " {type(prompt)}."
                )
            elif isinstance(negative_prompt, str):
                uncond_tokens = [negative_prompt] * batch_size
            elif batch_size != len(negative_prompt):
                raise ValueError("The length of `negative_prompt` should be equal to batch_size.")
            else:
                uncond_tokens = negative_prompt

            max_length = text_input_ids.shape[-1]
            uncond_input = self.tokenizer(
                uncond_tokens,
                padding="max_length",
                max_length=max_length,
                truncation=True,
                return_tensors="pt",
            )
            uncond_embeddings = self.text_encoder(uncond_input.input_ids.to(self.device))[0]

            # For classifier free guidance, we need to do two forward passes.
            # Here we concatenate the unconditional and text embeddings into a single batch
            # to avoid doing two forward passes
            text_embeddings = torch.cat([uncond_embeddings, text_embeddings])
>>>>>>> 6b221920

        # prepare extra kwargs for the scheduler step, since not all schedulers have the same signature
        # eta (η) is only used with the DDIMScheduler, it will be ignored for other schedulers.
        # eta corresponds to η in DDIM paper: https://arxiv.org/abs/2010.02502
        # and should be between [0, 1]
        accepts_eta = "eta" in set(inspect.signature(self.scheduler.step).parameters.keys())
        extra_step_kwargs = {}
        if accepts_eta:
            extra_step_kwargs["eta"] = eta

        latents = init_latents

        t_start = max(num_inference_steps - init_timestep + offset, 0)

        # Some schedulers like PNDM have timesteps as arrays
        # It's more optimzed to move all timesteps to correct device beforehand
        timesteps_tensor = torch.tensor(self.scheduler.timesteps[t_start:], device=self.device)

        for i, t in enumerate(self.progress_bar(timesteps_tensor)):
            t_index = t_start + i

            # expand the latents if we are doing classifier free guidance
            latent_model_input = torch.cat([latents] * 2) if do_classifier_free_guidance else latents

            # if we use LMSDiscreteScheduler, let's make sure latents are multiplied by sigmas
            if isinstance(self.scheduler, LMSDiscreteScheduler):
                sigma = self.scheduler.sigmas[t_index]
                # the model input needs to be scaled to match the continuous ODE formulation in K-LMS
                latent_model_input = latent_model_input / ((sigma**2 + 1) ** 0.5)

            # predict the noise residual
            noise_pred = self.unet(latent_model_input, t, encoder_hidden_states=text_embeddings).sample

            # perform guidance
            if do_classifier_free_guidance:
                noise_pred_uncond, noise_pred_text = noise_pred.chunk(2)
                noise_pred = noise_pred_uncond + guidance_scale * (noise_pred_text - noise_pred_uncond)

            # compute the previous noisy sample x_t -> x_t-1
            if isinstance(self.scheduler, LMSDiscreteScheduler):
                latents = self.scheduler.step(noise_pred, t_index, latents, **extra_step_kwargs).prev_sample
            else:
                latents = self.scheduler.step(noise_pred, t, latents, **extra_step_kwargs).prev_sample

            # call the callback, if provided
            if callback is not None and i % callback_steps == 0:
                callback(i, t, latents)

        image = self._decode_image(latents)

        image, has_nsfw_concept = self._run_safety_checker(image)

        if output_type == "pil":
            image = self.numpy_to_pil(image)

        if not return_dict:
            return (image, has_nsfw_concept)

        return StableDiffusionPipelineOutput(images=image, nsfw_content_detected=has_nsfw_concept)<|MERGE_RESOLUTION|>--- conflicted
+++ resolved
@@ -101,7 +101,6 @@
         strength: float = 0.8,
         num_inference_steps: Optional[int] = 50,
         guidance_scale: Optional[float] = 7.5,
-        negative_prompt: Optional[Union[str, List[str]]] = None,
         eta: Optional[float] = 0.0,
         generator: Optional[torch.Generator] = None,
         output_type: Optional[str] = "pil",
@@ -206,63 +205,7 @@
         noise = torch.randn(init_latents.shape, generator=generator, device=self.device)
         init_latents = self.scheduler.add_noise(init_latents, noise, timesteps)
 
-<<<<<<< HEAD
         text_embeddings, do_classifier_free_guidance = self._get_text_embeddings(prompt, batch_size, guidance_scale)
-=======
-        # get prompt text embeddings
-        text_inputs = self.tokenizer(
-            prompt,
-            padding="max_length",
-            max_length=self.tokenizer.model_max_length,
-            return_tensors="pt",
-        )
-        text_input_ids = text_inputs.input_ids
-
-        if text_input_ids.shape[-1] > self.tokenizer.model_max_length:
-            removed_text = self.tokenizer.batch_decode(text_input_ids[:, self.tokenizer.model_max_length :])
-            logger.warning(
-                "The following part of your input was truncated because CLIP can only handle sequences up to"
-                f" {self.tokenizer.model_max_length} tokens: {removed_text}"
-            )
-            text_input_ids = text_input_ids[:, : self.tokenizer.model_max_length]
-        text_embeddings = self.text_encoder(text_input_ids.to(self.device))[0]
-
-        # here `guidance_scale` is defined analog to the guidance weight `w` of equation (2)
-        # of the Imagen paper: https://arxiv.org/pdf/2205.11487.pdf . `guidance_scale = 1`
-        # corresponds to doing no classifier free guidance.
-        do_classifier_free_guidance = guidance_scale > 1.0
-        # get unconditional embeddings for classifier free guidance
-        if do_classifier_free_guidance:
-            uncond_tokens: List[str]
-            if negative_prompt is None:
-                uncond_tokens = [""] * batch_size
-            elif type(prompt) is not type(negative_prompt):
-                raise TypeError(
-                    "`negative_prompt` should be the same type to `prompt`, but got {type(negative_prompt)} !="
-                    " {type(prompt)}."
-                )
-            elif isinstance(negative_prompt, str):
-                uncond_tokens = [negative_prompt] * batch_size
-            elif batch_size != len(negative_prompt):
-                raise ValueError("The length of `negative_prompt` should be equal to batch_size.")
-            else:
-                uncond_tokens = negative_prompt
-
-            max_length = text_input_ids.shape[-1]
-            uncond_input = self.tokenizer(
-                uncond_tokens,
-                padding="max_length",
-                max_length=max_length,
-                truncation=True,
-                return_tensors="pt",
-            )
-            uncond_embeddings = self.text_encoder(uncond_input.input_ids.to(self.device))[0]
-
-            # For classifier free guidance, we need to do two forward passes.
-            # Here we concatenate the unconditional and text embeddings into a single batch
-            # to avoid doing two forward passes
-            text_embeddings = torch.cat([uncond_embeddings, text_embeddings])
->>>>>>> 6b221920
 
         # prepare extra kwargs for the scheduler step, since not all schedulers have the same signature
         # eta (η) is only used with the DDIMScheduler, it will be ignored for other schedulers.
