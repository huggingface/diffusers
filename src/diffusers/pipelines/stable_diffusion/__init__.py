--- conflicted
+++ resolved
@@ -74,22 +74,6 @@
     )
 else:
     _import_structure["pipeline_stable_diffusion_depth2img"] = ["StableDiffusionDepth2ImgPipeline"]
-<<<<<<< HEAD
-try:
-    if not (
-        is_torch_available()
-        and is_transformers_available()
-        and is_k_diffusion_available()
-        and is_k_diffusion_version(">=", "0.0.12")
-    ):
-        raise OptionalDependencyNotAvailable()
-except OptionalDependencyNotAvailable:
-    from ...utils import (
-        dummy_torch_and_transformers_and_k_diffusion_objects,
-    )
-=======
-    _import_structure["pipeline_stable_diffusion_pix2pix_zero"] = ["StableDiffusionPix2PixZeroPipeline"]
->>>>>>> 2c34c7d6
 
 try:
     if not (is_transformers_available() and is_onnx_available()):
