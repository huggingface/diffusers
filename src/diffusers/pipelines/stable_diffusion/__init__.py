from typing import TYPE_CHECKING

from ...utils import (
    DIFFUSERS_SLOW_IMPORT,
    OptionalDependencyNotAvailable,
    _LazyModule,
    get_objects_from_module,
    is_flax_available,
    is_k_diffusion_available,
    is_k_diffusion_version,
    is_onnx_available,
    is_torch_available,
    is_transformers_available,
    is_transformers_version,
)


_dummy_objects = {}
_additional_imports = {}
_import_structure = {"pipeline_output": ["StableDiffusionPipelineOutput"]}

if is_transformers_available() and is_flax_available():
    _import_structure["pipeline_output"].extend(["FlaxStableDiffusionPipelineOutput"])
try:
    if not (is_transformers_available() and is_torch_available()):
        raise OptionalDependencyNotAvailable()
except OptionalDependencyNotAvailable:
<<<<<<< HEAD
    from ...utils.dummy_torch_and_transformers_objects import *  # noqa F403
else:
    from .clip_image_project_model import CLIPImageProjection
    from .pipeline_cycle_diffusion import CycleDiffusionPipeline
    from .pipeline_stable_diffusion import StableDiffusionPipeline
    from .pipeline_stable_diffusion_attend_and_excite import StableDiffusionAttendAndExcitePipeline
    from .pipeline_stable_diffusion_gligen import StableDiffusionGLIGENPipeline
    from .pipeline_stable_diffusion_gligen_text_image import StableDiffusionGLIGENTextImagePipeline
    from .pipeline_stable_diffusion_img2img import StableDiffusionImg2ImgPipeline
    from .pipeline_stable_diffusion_inpaint import StableDiffusionInpaintPipeline
    from .pipeline_stable_diffusion_inpaint_legacy import StableDiffusionInpaintPipelineLegacy
    from .pipeline_stable_diffusion_instruct_pix2pix import StableDiffusionInstructPix2PixPipeline
    from .pipeline_stable_diffusion_latent_upscale import StableDiffusionLatentUpscalePipeline
    from .pipeline_stable_diffusion_ldm3d import StableDiffusionLDM3DPipeline
    from .pipeline_stable_diffusion_upscale_ldm3d import StableDiffusionUpscaleLDM3DPipeline
    from .pipeline_stable_diffusion_model_editing import StableDiffusionModelEditingPipeline
    from .pipeline_stable_diffusion_panorama import StableDiffusionPanoramaPipeline
    from .pipeline_stable_diffusion_paradigms import StableDiffusionParadigmsPipeline
    from .pipeline_stable_diffusion_sag import StableDiffusionSAGPipeline
    from .pipeline_stable_diffusion_upscale import StableDiffusionUpscalePipeline
    from .pipeline_stable_unclip import StableUnCLIPPipeline
    from .pipeline_stable_unclip_img2img import StableUnCLIPImg2ImgPipeline
    from .safety_checker import StableDiffusionSafetyChecker
    from .stable_unclip_image_normalizer import StableUnCLIPImageNormalizer
=======
    from ...utils import dummy_torch_and_transformers_objects  # noqa F403
>>>>>>> 080081bd

    _dummy_objects.update(get_objects_from_module(dummy_torch_and_transformers_objects))
else:
    _import_structure["clip_image_project_model"] = ["CLIPImageProjection"]
    _import_structure["pipeline_cycle_diffusion"] = ["CycleDiffusionPipeline"]
    _import_structure["pipeline_stable_diffusion"] = ["StableDiffusionPipeline"]
    _import_structure["pipeline_stable_diffusion_attend_and_excite"] = ["StableDiffusionAttendAndExcitePipeline"]
    _import_structure["pipeline_stable_diffusion_gligen"] = ["StableDiffusionGLIGENPipeline"]
    _import_structure["pipeline_stable_diffusion_gligen"] = ["StableDiffusionGLIGENPipeline"]
    _import_structure["pipeline_stable_diffusion_gligen_text_image"] = ["StableDiffusionGLIGENTextImagePipeline"]
    _import_structure["pipeline_stable_diffusion_img2img"] = ["StableDiffusionImg2ImgPipeline"]
    _import_structure["pipeline_stable_diffusion_inpaint"] = ["StableDiffusionInpaintPipeline"]
    _import_structure["pipeline_stable_diffusion_inpaint_legacy"] = ["StableDiffusionInpaintPipelineLegacy"]
    _import_structure["pipeline_stable_diffusion_instruct_pix2pix"] = ["StableDiffusionInstructPix2PixPipeline"]
    _import_structure["pipeline_stable_diffusion_latent_upscale"] = ["StableDiffusionLatentUpscalePipeline"]
    _import_structure["pipeline_stable_diffusion_ldm3d"] = ["StableDiffusionLDM3DPipeline"]
    _import_structure["pipeline_stable_diffusion_model_editing"] = ["StableDiffusionModelEditingPipeline"]
    _import_structure["pipeline_stable_diffusion_panorama"] = ["StableDiffusionPanoramaPipeline"]
    _import_structure["pipeline_stable_diffusion_paradigms"] = ["StableDiffusionParadigmsPipeline"]
    _import_structure["pipeline_stable_diffusion_sag"] = ["StableDiffusionSAGPipeline"]
    _import_structure["pipeline_stable_diffusion_upscale"] = ["StableDiffusionUpscalePipeline"]
    _import_structure["pipeline_stable_unclip"] = ["StableUnCLIPPipeline"]
    _import_structure["pipeline_stable_unclip_img2img"] = ["StableUnCLIPImg2ImgPipeline"]
    _import_structure["safety_checker"] = ["StableDiffusionSafetyChecker"]
    _import_structure["stable_unclip_image_normalizer"] = ["StableUnCLIPImageNormalizer"]
try:
    if not (is_transformers_available() and is_torch_available() and is_transformers_version(">=", "4.25.0")):
        raise OptionalDependencyNotAvailable()
except OptionalDependencyNotAvailable:
    from ...utils.dummy_torch_and_transformers_objects import StableDiffusionImageVariationPipeline

    _dummy_objects.update({"StableDiffusionImageVariationPipeline": StableDiffusionImageVariationPipeline})
else:
    _import_structure["pipeline_stable_diffusion_image_variation"] = ["StableDiffusionImageVariationPipeline"]
try:
    if not (is_transformers_available() and is_torch_available() and is_transformers_version(">=", "4.26.0")):
        raise OptionalDependencyNotAvailable()
except OptionalDependencyNotAvailable:
    from ...utils.dummy_torch_and_transformers_objects import (
        StableDiffusionDepth2ImgPipeline,
        StableDiffusionDiffEditPipeline,
        StableDiffusionPix2PixZeroPipeline,
    )

    _dummy_objects.update(
        {
            "StableDiffusionDepth2ImgPipeline": StableDiffusionDepth2ImgPipeline,
            "StableDiffusionDiffEditPipeline": StableDiffusionDiffEditPipeline,
            "StableDiffusionPix2PixZeroPipeline": StableDiffusionPix2PixZeroPipeline,
        }
    )
else:
    _import_structure["pipeline_stable_diffusion_depth2img"] = ["StableDiffusionDepth2ImgPipeline"]
    _import_structure["pipeline_stable_diffusion_diffedit"] = ["StableDiffusionDiffEditPipeline"]
    _import_structure["pipeline_stable_diffusion_pix2pix_zero"] = ["StableDiffusionPix2PixZeroPipeline"]
try:
    if not (
        is_torch_available()
        and is_transformers_available()
        and is_k_diffusion_available()
        and is_k_diffusion_version(">=", "0.0.12")
    ):
        raise OptionalDependencyNotAvailable()
except OptionalDependencyNotAvailable:
    from ...utils import dummy_torch_and_transformers_and_k_diffusion_objects  # noqa F403

    _dummy_objects.update(get_objects_from_module(dummy_torch_and_transformers_and_k_diffusion_objects))
else:
    _import_structure["pipeline_stable_diffusion_k_diffusion"] = ["StableDiffusionKDiffusionPipeline"]
try:
    if not (is_transformers_available() and is_onnx_available()):
        raise OptionalDependencyNotAvailable()
except OptionalDependencyNotAvailable:
    from ...utils import dummy_onnx_objects  # noqa F403

    _dummy_objects.update(get_objects_from_module(dummy_onnx_objects))
else:
    _import_structure["pipeline_onnx_stable_diffusion"] = [
        "OnnxStableDiffusionPipeline",
        "StableDiffusionOnnxPipeline",
    ]
    _import_structure["pipeline_onnx_stable_diffusion_img2img"] = ["OnnxStableDiffusionImg2ImgPipeline"]
    _import_structure["pipeline_onnx_stable_diffusion_inpaint"] = ["OnnxStableDiffusionInpaintPipeline"]
    _import_structure["pipeline_onnx_stable_diffusion_inpaint_legacy"] = ["OnnxStableDiffusionInpaintPipelineLegacy"]
    _import_structure["pipeline_onnx_stable_diffusion_upscale"] = ["OnnxStableDiffusionUpscalePipeline"]

if is_transformers_available() and is_flax_available():
    from ...schedulers.scheduling_pndm_flax import PNDMSchedulerState

    _additional_imports.update({"PNDMSchedulerState": PNDMSchedulerState})
    _import_structure["pipeline_flax_stable_diffusion"] = ["FlaxStableDiffusionPipeline"]
    _import_structure["pipeline_flax_stable_diffusion_img2img"] = ["FlaxStableDiffusionImg2ImgPipeline"]
    _import_structure["pipeline_flax_stable_diffusion_inpaint"] = ["FlaxStableDiffusionInpaintPipeline"]
    _import_structure["safety_checker_flax"] = ["FlaxStableDiffusionSafetyChecker"]

if TYPE_CHECKING or DIFFUSERS_SLOW_IMPORT:
    try:
        if not (is_transformers_available() and is_torch_available()):
            raise OptionalDependencyNotAvailable()

    except OptionalDependencyNotAvailable:
        from ...utils.dummy_torch_and_transformers_objects import *

    else:
        from .clip_image_project_model import CLIPImageProjection
        from .pipeline_cycle_diffusion import CycleDiffusionPipeline
        from .pipeline_stable_diffusion import (
            StableDiffusionPipeline,
            StableDiffusionPipelineOutput,
            StableDiffusionSafetyChecker,
        )
        from .pipeline_stable_diffusion_attend_and_excite import StableDiffusionAttendAndExcitePipeline
        from .pipeline_stable_diffusion_gligen import StableDiffusionGLIGENPipeline
        from .pipeline_stable_diffusion_gligen_text_image import StableDiffusionGLIGENTextImagePipeline
        from .pipeline_stable_diffusion_img2img import StableDiffusionImg2ImgPipeline
        from .pipeline_stable_diffusion_inpaint import StableDiffusionInpaintPipeline
        from .pipeline_stable_diffusion_inpaint_legacy import StableDiffusionInpaintPipelineLegacy
        from .pipeline_stable_diffusion_instruct_pix2pix import StableDiffusionInstructPix2PixPipeline
        from .pipeline_stable_diffusion_latent_upscale import StableDiffusionLatentUpscalePipeline
        from .pipeline_stable_diffusion_ldm3d import StableDiffusionLDM3DPipeline
        from .pipeline_stable_diffusion_model_editing import StableDiffusionModelEditingPipeline
        from .pipeline_stable_diffusion_panorama import StableDiffusionPanoramaPipeline
        from .pipeline_stable_diffusion_paradigms import StableDiffusionParadigmsPipeline
        from .pipeline_stable_diffusion_sag import StableDiffusionSAGPipeline
        from .pipeline_stable_diffusion_upscale import StableDiffusionUpscalePipeline
        from .pipeline_stable_unclip import StableUnCLIPPipeline
        from .pipeline_stable_unclip_img2img import StableUnCLIPImg2ImgPipeline
        from .safety_checker import StableDiffusionSafetyChecker
        from .stable_unclip_image_normalizer import StableUnCLIPImageNormalizer

    try:
        if not (is_transformers_available() and is_torch_available() and is_transformers_version(">=", "4.25.0")):
            raise OptionalDependencyNotAvailable()
    except OptionalDependencyNotAvailable:
        from ...utils.dummy_torch_and_transformers_objects import StableDiffusionImageVariationPipeline
    else:
        from .pipeline_stable_diffusion_image_variation import StableDiffusionImageVariationPipeline

    try:
        if not (is_transformers_available() and is_torch_available() and is_transformers_version(">=", "4.26.0")):
            raise OptionalDependencyNotAvailable()
    except OptionalDependencyNotAvailable:
        from ...utils.dummy_torch_and_transformers_objects import (
            StableDiffusionDepth2ImgPipeline,
            StableDiffusionDiffEditPipeline,
            StableDiffusionPix2PixZeroPipeline,
        )
    else:
        from .pipeline_stable_diffusion_depth2img import StableDiffusionDepth2ImgPipeline
        from .pipeline_stable_diffusion_diffedit import StableDiffusionDiffEditPipeline
        from .pipeline_stable_diffusion_pix2pix_zero import StableDiffusionPix2PixZeroPipeline

    try:
        if not (
            is_torch_available()
            and is_transformers_available()
            and is_k_diffusion_available()
            and is_k_diffusion_version(">=", "0.0.12")
        ):
            raise OptionalDependencyNotAvailable()
    except OptionalDependencyNotAvailable:
        from ...utils.dummy_torch_and_transformers_and_k_diffusion_objects import *
    else:
        from .pipeline_stable_diffusion_k_diffusion import StableDiffusionKDiffusionPipeline

    try:
        if not (is_transformers_available() and is_onnx_available()):
            raise OptionalDependencyNotAvailable()
    except OptionalDependencyNotAvailable:
        from ...utils.dummy_onnx_objects import *
    else:
        from .pipeline_onnx_stable_diffusion import OnnxStableDiffusionPipeline, StableDiffusionOnnxPipeline
        from .pipeline_onnx_stable_diffusion_img2img import OnnxStableDiffusionImg2ImgPipeline
        from .pipeline_onnx_stable_diffusion_inpaint import OnnxStableDiffusionInpaintPipeline
        from .pipeline_onnx_stable_diffusion_inpaint_legacy import OnnxStableDiffusionInpaintPipelineLegacy
        from .pipeline_onnx_stable_diffusion_upscale import OnnxStableDiffusionUpscalePipeline

    try:
        if not (is_transformers_available() and is_flax_available()):
            raise OptionalDependencyNotAvailable()
    except OptionalDependencyNotAvailable:
        from ...utils.dummy_flax_objects import *
    else:
        from .pipeline_flax_stable_diffusion import FlaxStableDiffusionPipeline
        from .pipeline_flax_stable_diffusion_img2img import FlaxStableDiffusionImg2ImgPipeline
        from .pipeline_flax_stable_diffusion_inpaint import FlaxStableDiffusionInpaintPipeline
        from .pipeline_output import FlaxStableDiffusionPipelineOutput
        from .safety_checker_flax import FlaxStableDiffusionSafetyChecker

else:
    import sys

    sys.modules[__name__] = _LazyModule(
        __name__,
        globals()["__file__"],
        _import_structure,
        module_spec=__spec__,
    )

    for name, value in _dummy_objects.items():
        setattr(sys.modules[__name__], name, value)
    for name, value in _additional_imports.items():
        setattr(sys.modules[__name__], name, value)<|MERGE_RESOLUTION|>--- conflicted
+++ resolved
@@ -25,34 +25,7 @@
     if not (is_transformers_available() and is_torch_available()):
         raise OptionalDependencyNotAvailable()
 except OptionalDependencyNotAvailable:
-<<<<<<< HEAD
-    from ...utils.dummy_torch_and_transformers_objects import *  # noqa F403
-else:
-    from .clip_image_project_model import CLIPImageProjection
-    from .pipeline_cycle_diffusion import CycleDiffusionPipeline
-    from .pipeline_stable_diffusion import StableDiffusionPipeline
-    from .pipeline_stable_diffusion_attend_and_excite import StableDiffusionAttendAndExcitePipeline
-    from .pipeline_stable_diffusion_gligen import StableDiffusionGLIGENPipeline
-    from .pipeline_stable_diffusion_gligen_text_image import StableDiffusionGLIGENTextImagePipeline
-    from .pipeline_stable_diffusion_img2img import StableDiffusionImg2ImgPipeline
-    from .pipeline_stable_diffusion_inpaint import StableDiffusionInpaintPipeline
-    from .pipeline_stable_diffusion_inpaint_legacy import StableDiffusionInpaintPipelineLegacy
-    from .pipeline_stable_diffusion_instruct_pix2pix import StableDiffusionInstructPix2PixPipeline
-    from .pipeline_stable_diffusion_latent_upscale import StableDiffusionLatentUpscalePipeline
-    from .pipeline_stable_diffusion_ldm3d import StableDiffusionLDM3DPipeline
-    from .pipeline_stable_diffusion_upscale_ldm3d import StableDiffusionUpscaleLDM3DPipeline
-    from .pipeline_stable_diffusion_model_editing import StableDiffusionModelEditingPipeline
-    from .pipeline_stable_diffusion_panorama import StableDiffusionPanoramaPipeline
-    from .pipeline_stable_diffusion_paradigms import StableDiffusionParadigmsPipeline
-    from .pipeline_stable_diffusion_sag import StableDiffusionSAGPipeline
-    from .pipeline_stable_diffusion_upscale import StableDiffusionUpscalePipeline
-    from .pipeline_stable_unclip import StableUnCLIPPipeline
-    from .pipeline_stable_unclip_img2img import StableUnCLIPImg2ImgPipeline
-    from .safety_checker import StableDiffusionSafetyChecker
-    from .stable_unclip_image_normalizer import StableUnCLIPImageNormalizer
-=======
     from ...utils import dummy_torch_and_transformers_objects  # noqa F403
->>>>>>> 080081bd
 
     _dummy_objects.update(get_objects_from_module(dummy_torch_and_transformers_objects))
 else:
@@ -69,6 +42,7 @@
     _import_structure["pipeline_stable_diffusion_instruct_pix2pix"] = ["StableDiffusionInstructPix2PixPipeline"]
     _import_structure["pipeline_stable_diffusion_latent_upscale"] = ["StableDiffusionLatentUpscalePipeline"]
     _import_structure["pipeline_stable_diffusion_ldm3d"] = ["StableDiffusionLDM3DPipeline"]
+    _import_structure["pipeline_stable_diffusion_upscale_ldm3d"] = ["StableDiffusionUpscaleLDM3DPipeline"]
     _import_structure["pipeline_stable_diffusion_model_editing"] = ["StableDiffusionModelEditingPipeline"]
     _import_structure["pipeline_stable_diffusion_panorama"] = ["StableDiffusionPanoramaPipeline"]
     _import_structure["pipeline_stable_diffusion_paradigms"] = ["StableDiffusionParadigmsPipeline"]
@@ -173,6 +147,7 @@
         from .pipeline_stable_diffusion_instruct_pix2pix import StableDiffusionInstructPix2PixPipeline
         from .pipeline_stable_diffusion_latent_upscale import StableDiffusionLatentUpscalePipeline
         from .pipeline_stable_diffusion_ldm3d import StableDiffusionLDM3DPipeline
+        from .pipeline_stable_diffusion_upscale_ldm3d import StableDiffusionUpscaleLDM3DPipeline
         from .pipeline_stable_diffusion_model_editing import StableDiffusionModelEditingPipeline
         from .pipeline_stable_diffusion_panorama import StableDiffusionPanoramaPipeline
         from .pipeline_stable_diffusion_paradigms import StableDiffusionParadigmsPipeline
