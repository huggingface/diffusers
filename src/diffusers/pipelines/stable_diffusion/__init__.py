--- conflicted
+++ resolved
@@ -1,40 +1,8 @@
 from dataclasses import dataclass
-<<<<<<< HEAD
-from typing import List, Union
+from typing import List, Optional, Union
 
 import numpy as np
 
-import PIL
-from PIL import Image
-
-from ...utils import BaseOutput, is_flax_available, is_onnx_available, is_transformers_available
-
-
-@dataclass
-class StableDiffusionPipelineOutput(BaseOutput):
-    """
-    Output class for Stable Diffusion pipelines.
-
-    Args:
-        images (`List[PIL.Image.Image]` or `np.ndarray`)
-            List of denoised PIL images of length `batch_size` or numpy array of shape `(batch_size, height, width,
-            num_channels)`. PIL images or numpy array present the denoised images of the diffusion pipeline.
-        nsfw_content_detected (`List[bool]`)
-            List of flags denoting whether the corresponding generated image likely represents "not-safe-for-work"
-            (nsfw) content.
-    """
-
-    images: Union[List[PIL.Image.Image], np.ndarray]
-    nsfw_content_detected: List[bool]
-=======
-from typing import List, Optional, Union
->>>>>>> 147b9fda
-
-import numpy as np
-
-<<<<<<< HEAD
-if is_transformers_available():
-=======
 import PIL
 from PIL import Image
 
@@ -60,7 +28,6 @@
 
 
 if is_transformers_available() and is_torch_available():
->>>>>>> 147b9fda
     from .pipeline_stable_diffusion import StableDiffusionPipeline
     from .pipeline_stable_diffusion_img2img import StableDiffusionImg2ImgPipeline
     from .pipeline_stable_diffusion_inpaint import StableDiffusionInpaintPipeline
@@ -89,9 +56,6 @@
         images: Union[List[PIL.Image.Image], np.ndarray]
         nsfw_content_detected: List[bool]
 
-<<<<<<< HEAD
-=======
     from ...schedulers.scheduling_pndm_flax import PNDMSchedulerState
->>>>>>> 147b9fda
     from .pipeline_flax_stable_diffusion import FlaxStableDiffusionPipeline
     from .safety_checker_flax import FlaxStableDiffusionSafetyChecker