from typing import Dict, List, Optional, Union

import jax
import jax.numpy as jnp
import numpy as np
from jax import pmap
from flax.core.frozen_dict import FrozenDict
from flax.jax_utils import replicate, unreplicate
from flax.training.common_utils import shard

from PIL import Image
from transformers import CLIPFeatureExtractor, CLIPTokenizer, FlaxCLIPTextModel

from ...models import FlaxAutoencoderKL, FlaxUNet2DConditionModel
from ...pipeline_flax_utils import FlaxDiffusionPipeline
from ...schedulers import FlaxDDIMScheduler, FlaxLMSDiscreteScheduler, FlaxPNDMScheduler
from . import FlaxStableDiffusionPipelineOutput
from .safety_checker_flax import FlaxStableDiffusionSafetyChecker


class FlaxStableDiffusionPipeline(FlaxDiffusionPipeline):
    r"""
    Pipeline for text-to-image generation using Stable Diffusion.

    This model inherits from [`FlaxDiffusionPipeline`]. Check the superclass documentation for the generic methods the
    library implements for all the pipelines (such as downloading or saving, running on a particular device, etc.)

    Args:
        vae ([`FlaxAutoencoderKL`]):
            Variational Auto-Encoder (VAE) Model to encode and decode images to and from latent representations.
        text_encoder ([`FlaxCLIPTextModel`]):
            Frozen text-encoder. Stable Diffusion uses the text portion of
            [CLIP](https://huggingface.co/docs/transformers/model_doc/clip#transformers.FlaxCLIPTextModel),
            specifically the [clip-vit-large-patch14](https://huggingface.co/openai/clip-vit-large-patch14) variant.
        tokenizer (`CLIPTokenizer`):
            Tokenizer of class
            [CLIPTokenizer](https://huggingface.co/docs/transformers/v4.21.0/en/model_doc/clip#transformers.CLIPTokenizer).
        unet ([`FlaxUNet2DConditionModel`]): Conditional U-Net architecture to denoise the encoded image latents.
        scheduler ([`SchedulerMixin`]):
            A scheduler to be used in combination with `unet` to denoise the encoded image latens. Can be one of
            [`FlaxDDIMScheduler`], [`FlaxLMSDiscreteScheduler`], or [`FlaxPNDMScheduler`].
        safety_checker ([`FlaxStableDiffusionSafetyChecker`]):
            Classification module that estimates whether generated images could be considered offensive or harmful.
            Please, refer to the [model card](https://huggingface.co/CompVis/stable-diffusion-v1-4) for details.
        feature_extractor ([`CLIPFeatureExtractor`]):
            Model that extracts features from generated images to be used as inputs for the `safety_checker`.
    """

    def __init__(
        self,
        vae: FlaxAutoencoderKL,
        text_encoder: FlaxCLIPTextModel,
        tokenizer: CLIPTokenizer,
        unet: FlaxUNet2DConditionModel,
        scheduler: Union[FlaxDDIMScheduler, FlaxPNDMScheduler, FlaxLMSDiscreteScheduler],
        safety_checker: FlaxStableDiffusionSafetyChecker,
        feature_extractor: CLIPFeatureExtractor,
        dtype: jnp.dtype = jnp.float32,
    ):
        super().__init__()
<<<<<<< HEAD
        # TODO: review and adapt to new scheduler API
        # scheduler = scheduler.set_format("np")
=======
>>>>>>> f1d4289b
        self.dtype = dtype

        self.register_modules(
            vae=vae,
            text_encoder=text_encoder,
            tokenizer=tokenizer,
            unet=unet,
            scheduler=scheduler,
            safety_checker=safety_checker,
            feature_extractor=feature_extractor,
        )

    def prepare_inputs(self, prompt: Union[str, List[str]]):
        if not isinstance(prompt, (str, list)):
            raise ValueError(f"`prompt` has to be of type `str` or `list` but is {type(prompt)}")

        text_input = self.tokenizer(
            prompt,
            padding="max_length",
            max_length=self.tokenizer.model_max_length,
            truncation=True,
            return_tensors="np",
        )
        return text_input.input_ids

    def get_safety_scores(self, features, params):
        special_cos_dist, cos_dist = self.safety_checker(features, params)
        return (special_cos_dist, cos_dist)

    def run_safety_checker(self, images, safety_model_params):
        # safety_model_params should already be replicated
        pil_images = [Image.fromarray(image) for image in images]
        jnp_images = jnp.array(images)
        jnp_images = shard(jnp_images)
        features = self.feature_extractor(pil_images, return_tensors="np").pixel_values
    #     features = jnp.transpose(features, (0, 2, 3, 1))
        features = shard(features)

        p_safety_scores = jax.pmap(self.get_safety_scores)
        special_cos_dist, cos_dist = p_safety_scores(features, safety_model_params)
        images, has_nsfw = self.safety_checker.filtered_with_scores(
            unshard(special_cos_dist),
            unshard(cos_dist),
            images,
            params = unreplicate(safety_model_params),
        )
        return images, has_nsfw
        
    def generate(
        self,
        prompt_ids: jnp.array,
        params: Union[Dict, FrozenDict],
        prng_seed: jax.random.PRNGKey,
        num_inference_steps: Optional[int] = 50,
        height: Optional[int] = 512,
        width: Optional[int] = 512,
        guidance_scale: Optional[float] = 7.5,
        latents: Optional[jnp.array] = None,
        debug: bool = False,
    ):
        if height % 8 != 0 or width % 8 != 0:
            raise ValueError(f"`height` and `width` have to be divisible by 8 but are {height} and {width}.")

        # get prompt text embeddings
        text_embeddings = self.text_encoder(prompt_ids, params=params["text_encoder"])[0]

        # TODO: currently it is assumed `do_classifier_free_guidance = guidance_scale > 1.0`
        # implement this conditional `do_classifier_free_guidance = guidance_scale > 1.0`
        batch_size = prompt_ids.shape[0]

        max_length = prompt_ids.shape[-1]
        uncond_input = self.tokenizer(
            [""] * batch_size, padding="max_length", max_length=max_length, return_tensors="np"
        )
        uncond_embeddings = self.text_encoder(uncond_input.input_ids, params=params["text_encoder"])[0]
        context = jnp.concatenate([uncond_embeddings, text_embeddings])

        latents_shape = (
            batch_size,
            self.unet.in_channels,
            self.unet.sample_size,
            self.unet.sample_size,
        )
        if latents is None:
            latents = jax.random.normal(prng_seed, shape=latents_shape, dtype=jnp.float32)
        else:
            if latents.shape != latents_shape:
                raise ValueError(f"Unexpected latents shape, got {latents.shape}, expected {latents_shape}")

        def loop_body(step, args):
            latents, scheduler_state = args
            # For classifier free guidance, we need to do two forward passes.
            # Here we concatenate the unconditional and text embeddings into a single batch
            # to avoid doing two forward passes
            latents_input = jnp.concatenate([latents] * 2)

            t = jnp.array(scheduler_state.timesteps, dtype=jnp.int32)[step]
            timestep = jnp.broadcast_to(t, latents_input.shape[0])

            # predict the noise residual
            noise_pred = self.unet.apply(
                {"params": params["unet"]},
                jnp.array(latents_input),
                jnp.array(timestep, dtype=jnp.int32),
                encoder_hidden_states=context,
            ).sample
            # perform guidance
            noise_pred_uncond, noise_prediction_text = jnp.split(noise_pred, 2, axis=0)
            noise_pred = noise_pred_uncond + guidance_scale * (noise_prediction_text - noise_pred_uncond)

            # compute the previous noisy sample x_t -> x_t-1
            latents, scheduler_state = self.scheduler.step(scheduler_state, noise_pred, t, latents).to_tuple()
            return latents, scheduler_state

        scheduler_state = self.scheduler.set_timesteps(
            params["scheduler"], num_inference_steps=num_inference_steps, shape=latents.shape
        )

        if debug:
            # run with python for loop
            for i in range(num_inference_steps):
                latents, scheduler_state = loop_body(i, (latents, scheduler_state))
        else:
            latents, _ = jax.lax.fori_loop(0, num_inference_steps, loop_body, (latents, scheduler_state))

        # scale and decode the image latents with vae
        latents = 1 / 0.18215 * latents
        image = self.vae.apply({"params": params["vae"]}, latents, method=self.vae.decode).sample

        image = (image / 2 + 0.5).clip(0, 1).transpose(0, 2, 3, 1)
        return image


    def __call__(
        self,
        prompt_ids: jnp.array,
        params: Union[Dict, FrozenDict],
        prng_seed: jax.random.PRNGKey,
        num_inference_steps: int = 50,
        height: int = 512,
        width: int = 512,
        guidance_scale: float = 7.5,
        latents: jnp.array = None,
        return_dict: bool = True,
        debug: bool = False,
        **kwargs,
    ):
        r"""
        Function invoked when calling the pipeline for generation.

        Args:
            prompt (`str` or `List[str]`):
                The prompt or prompts to guide the image generation.
            height (`int`, *optional*, defaults to 512):
                The height in pixels of the generated image.
            width (`int`, *optional*, defaults to 512):
                The width in pixels of the generated image.
            num_inference_steps (`int`, *optional*, defaults to 50):
                The number of denoising steps. More denoising steps usually lead to a higher quality image at the
                expense of slower inference.
            guidance_scale (`float`, *optional*, defaults to 7.5):
                Guidance scale as defined in [Classifier-Free Diffusion Guidance](https://arxiv.org/abs/2207.12598).
                `guidance_scale` is defined as `w` of equation 2. of [Imagen
                Paper](https://arxiv.org/pdf/2205.11487.pdf). Guidance scale is enabled by setting `guidance_scale >
                1`. Higher guidance scale encourages to generate images that are closely linked to the text `prompt`,
                usually at the expense of lower image quality.
            generator (`torch.Generator`, *optional*):
                A [torch generator](https://pytorch.org/docs/stable/generated/torch.Generator.html) to make generation
                deterministic.
            latents (`jnp.array`, *optional*):
                Pre-generated noisy latents, sampled from a Gaussian distribution, to be used as inputs for image
                generation. Can be used to tweak the same generation with different prompts. If not provided, a latents
                tensor will ge generated by sampling using the supplied random `generator`.
            output_type (`str`, *optional*, defaults to `"pil"`):
                The output format of the generate image. Choose between
                [PIL](https://pillow.readthedocs.io/en/stable/): `PIL.Image.Image` or `np.array`.
            return_dict (`bool`, *optional*, defaults to `True`):
                Whether or not to return a [`~pipelines.stable_diffusion.FlaxStableDiffusionPipelineOutput`] instead of
                a plain tuple.

        Returns:
            [`~pipelines.stable_diffusion.FlaxStableDiffusionPipelineOutput`] or `tuple`:
            [`~pipelines.stable_diffusion.FlaxStableDiffusionPipelineOutput`] if `return_dict` is True, otherwise a
            `tuple. When returning a tuple, the first element is a list with the generated images, and the second
            element is a list of `bool`s denoting whether the corresponding generated image likely represents
            "not-safe-for-work" (nsfw) content, according to the `safety_checker`.
        """
        # Delegate to `self.generate` por parallel generation then run safety checker as an additional step

        # TODO: assert dimensions
        params = replicate(params)
        prompt_ids = shard(prompt_ids)
        prng_seed = jax.random.split(prng_seed, jax.device_count())

        p_generate = pmap(self.generate, static_broadcasted_argnums=(3,))
        # TODO: send latents if necessary
        # images = p_generate(prompt_ids, params, prng_seed, num_inference_steps, height, width, guidance_scale, latents, debug)
        images = p_generate(prompt_ids, params, prng_seed, num_inference_steps)

        safety_params = params["safety_checker"]
        images = jnp.clip(images, 0, 1)
        images = (images * 255).round().astype("uint8")
        images = np.asarray(images).reshape(-1, height, width, 3)
        images, has_nsfw_concept = self.run_safety_checker(images, safety_params)

        if not return_dict:
            return (images, has_nsfw_concept)

        return FlaxStableDiffusionPipelineOutput(images=images, nsfw_content_detected=has_nsfw_concept)


def unshard(x: jnp.ndarray):
    # einops.rearrange(x, 'd b ... -> (d b) ...')
    d, b = x.shape[:2]
    rest = x.shape[2:]
    return x.reshape(d*b, *rest)<|MERGE_RESOLUTION|>--- conflicted
+++ resolved
@@ -58,11 +58,6 @@
         dtype: jnp.dtype = jnp.float32,
     ):
         super().__init__()
-<<<<<<< HEAD
-        # TODO: review and adapt to new scheduler API
-        # scheduler = scheduler.set_format("np")
-=======
->>>>>>> f1d4289b
         self.dtype = dtype
 
         self.register_modules(
