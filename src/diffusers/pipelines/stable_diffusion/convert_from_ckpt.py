--- conflicted
+++ resolved
@@ -1077,12 +1077,9 @@
     load_safety_checker: bool = True,
     pipeline_class: DiffusionPipeline = None,
     local_files_only=False,
-<<<<<<< HEAD
     vae_path=None,
-=======
     text_encoder=None,
     tokenizer=None,
->>>>>>> 174dcd69
 ) -> DiffusionPipeline:
     """
     Load a Stable Diffusion pipeline object from a CompVis-style `.ckpt`/`.safetensors` file and (ideally) a `.yaml`
