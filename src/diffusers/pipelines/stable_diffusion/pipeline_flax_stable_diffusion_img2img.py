--- conflicted
+++ resolved
@@ -224,13 +224,8 @@
         # Create init_latents
         init_latent_dist = self.vae.apply({"params": params["vae"]}, image, method=self.vae.encode).latent_dist
         init_latents = init_latent_dist.sample(key=prng_seed).transpose((0, 3, 1, 2))
-<<<<<<< HEAD
         init_latents = self.vae.config.scaling_factor * init_latents
         latents_shape = (batch_size, self.unet.in_channels, height // 8, width // 8)
-        noise = jax.random.normal(prng_seed, shape=latents_shape, dtype=self.dtype)
-=======
-        init_latents = 0.18215 * init_latents
->>>>>>> 08561373
 
         def loop_body(step, args):
             latents, scheduler_state = args
