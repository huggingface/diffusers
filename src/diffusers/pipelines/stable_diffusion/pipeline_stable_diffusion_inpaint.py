import inspect
import warnings
from typing import List, Optional, Union

import numpy as np
import torch

import PIL
from transformers import CLIPFeatureExtractor, CLIPTextModel, CLIPTokenizer

from ...configuration_utils import FrozenDict
from ...models import AutoencoderKL, UNet2DConditionModel
from ...pipeline_utils import DiffusionPipeline
from ...schedulers import DDIMScheduler, LMSDiscreteScheduler, PNDMScheduler
from ...utils import logging
from . import StableDiffusionPipelineOutput
from .safety_checker import StableDiffusionSafetyChecker


logger = logging.get_logger(__name__)


def preprocess_image(image):
    w, h = image.size
    w, h = map(lambda x: x - x % 32, (w, h))  # resize to integer multiple of 32
    image = image.resize((w, h), resample=PIL.Image.LANCZOS)
    image = np.array(image).astype(np.float32) / 255.0
    image = image[None].transpose(0, 3, 1, 2)
    image = torch.from_numpy(image)
    return 2.0 * image - 1.0


def preprocess_mask(mask):
    mask = mask.convert("L")
    w, h = mask.size
    w, h = map(lambda x: x - x % 32, (w, h))  # resize to integer multiple of 32
    mask = mask.resize((w // 8, h // 8), resample=PIL.Image.NEAREST)
    mask = np.array(mask).astype(np.float32) / 255.0
    mask = np.tile(mask, (4, 1, 1))
    mask = mask[None].transpose(0, 1, 2, 3)  # what does this step do?
    mask = 1 - mask  # repaint white, keep black
    mask = torch.from_numpy(mask)
    return mask


class StableDiffusionInpaintPipeline(DiffusionPipeline):
    r"""
    Pipeline for text-guided image inpainting using Stable Diffusion. *This is an experimental feature*.

    This model inherits from [`DiffusionPipeline`]. Check the superclass documentation for the generic methods the
    library implements for all the pipelines (such as downloading or saving, running on a particular device, etc.)

    Args:
        vae ([`AutoencoderKL`]):
            Variational Auto-Encoder (VAE) Model to encode and decode images to and from latent representations.
        text_encoder ([`CLIPTextModel`]):
            Frozen text-encoder. Stable Diffusion uses the text portion of
            [CLIP](https://huggingface.co/docs/transformers/model_doc/clip#transformers.CLIPTextModel), specifically
            the [clip-vit-large-patch14](https://huggingface.co/openai/clip-vit-large-patch14) variant.
        tokenizer (`CLIPTokenizer`):
            Tokenizer of class
            [CLIPTokenizer](https://huggingface.co/docs/transformers/v4.21.0/en/model_doc/clip#transformers.CLIPTokenizer).
        unet ([`UNet2DConditionModel`]): Conditional U-Net architecture to denoise the encoded image latents.
        scheduler ([`SchedulerMixin`]):
            A scheduler to be used in combination with `unet` to denoise the encoded image latens. Can be one of
            [`DDIMScheduler`], [`LMSDiscreteScheduler`], or [`PNDMScheduler`].
        safety_checker ([`StableDiffusionSafetyChecker`]):
            Classification module that estimates whether generated images could be considered offensive or harmful.
            Please, refer to the [model card](https://huggingface.co/CompVis/stable-diffusion-v1-4) for details.
        feature_extractor ([`CLIPFeatureExtractor`]):
            Model that extracts features from generated images to be used as inputs for the `safety_checker`.
    """

    def __init__(
        self,
        vae: AutoencoderKL,
        text_encoder: CLIPTextModel,
        tokenizer: CLIPTokenizer,
        unet: UNet2DConditionModel,
        scheduler: Union[DDIMScheduler, PNDMScheduler, LMSDiscreteScheduler],
        safety_checker: StableDiffusionSafetyChecker,
        feature_extractor: CLIPFeatureExtractor,
    ):
        super().__init__()
        logger.info("`StableDiffusionInpaintPipeline` is experimental and will very likely change in the future.")

        if hasattr(scheduler.config, "steps_offset") and scheduler.config.steps_offset != 1:
            warnings.warn(
                f"The configuration file of this scheduler: {scheduler} is outdated. `steps_offset`"
                f" should be set to 1 instead of {scheduler.config.steps_offset}. Please make sure "
                "to update the config accordingly as leaving `steps_offset` might led to incorrect results"
                " in future versions. If you have downloaded this checkpoint from the Hugging Face Hub,"
                " it would be very nice if you could open a Pull request for the `scheduler/scheduler_config.json`"
                " file",
                DeprecationWarning,
            )
            new_config = dict(scheduler.config)
            new_config["steps_offset"] = 1
            scheduler._internal_dict = FrozenDict(new_config)

        self.register_modules(
            vae=vae,
            text_encoder=text_encoder,
            tokenizer=tokenizer,
            unet=unet,
            scheduler=scheduler,
            safety_checker=safety_checker,
            feature_extractor=feature_extractor,
        )

    def enable_attention_slicing(self, slice_size: Optional[Union[str, int]] = "auto"):
        r"""
        Enable sliced attention computation.

        When this option is enabled, the attention module will split the input tensor in slices, to compute attention
        in several steps. This is useful to save some memory in exchange for a small speed decrease.

        Args:
            slice_size (`str` or `int`, *optional*, defaults to `"auto"`):
                When `"auto"`, halves the input to the attention heads, so attention will be computed in two steps. If
                a number is provided, uses as many slices as `attention_head_dim // slice_size`. In this case,
                `attention_head_dim` must be a multiple of `slice_size`.
        """
        if slice_size == "auto":
            # half the attention head size is usually a good trade-off between
            # speed and memory
            slice_size = self.unet.config.attention_head_dim // 2
        self.unet.set_attention_slice(slice_size)

    def disable_attention_slicing(self):
        r"""
        Disable sliced attention computation. If `enable_attention_slicing` was previously invoked, this method will go
        back to computing attention in one step.
        """
        # set slice_size = `None` to disable `set_attention_slice`
        self.enable_attention_slicing(None)

    @torch.no_grad()
    def __call__(
        self,
        prompt: Union[str, List[str]],
        init_image: Union[torch.FloatTensor, PIL.Image.Image],
        mask_image: Union[torch.FloatTensor, PIL.Image.Image],
        strength: float = 0.8,
        num_inference_steps: Optional[int] = 50,
        guidance_scale: Optional[float] = 7.5,
        eta: Optional[float] = 0.0,
        generator: Optional[torch.Generator] = None,
        output_type: Optional[str] = "pil",
        return_dict: bool = True,
    ):
        r"""
        Function invoked when calling the pipeline for generation.

        Args:
            prompt (`str` or `List[str]`):
                The prompt or prompts to guide the image generation.
            init_image (`torch.FloatTensor` or `PIL.Image.Image`):
                `Image`, or tensor representing an image batch, that will be used as the starting point for the
                process. This is the image whose masked region will be inpainted.
            mask_image (`torch.FloatTensor` or `PIL.Image.Image`):
                `Image`, or tensor representing an image batch, to mask `init_image`. White pixels in the mask will be
                replaced by noise and therefore repainted, while black pixels will be preserved. If `mask_image` is a
                PIL image, it will be converted to a single channel (luminance) before use. If it's a tensor, it should
                contain one color channel (L) instead of 3, so the expected shape would be `(B, H, W, 1)`.
            strength (`float`, *optional*, defaults to 0.8):
                Conceptually, indicates how much to inpaint the masked area. Must be between 0 and 1. When `strength`
                is 1, the denoising process will be run on the masked area for the full number of iterations specified
                in `num_inference_steps`. `init_image` will be used as a reference for the masked area, adding more
                noise to that region the larger the `strength`. If `strength` is 0, no inpainting will occur.
            num_inference_steps (`int`, *optional*, defaults to 50):
                The reference number of denoising steps. More denoising steps usually lead to a higher quality image at
                the expense of slower inference. This parameter will be modulated by `strength`, as explained above.
            guidance_scale (`float`, *optional*, defaults to 7.5):
                Guidance scale as defined in [Classifier-Free Diffusion Guidance](https://arxiv.org/abs/2207.12598).
                `guidance_scale` is defined as `w` of equation 2. of [Imagen
                Paper](https://arxiv.org/pdf/2205.11487.pdf). Guidance scale is enabled by setting `guidance_scale >
                1`. Higher guidance scale encourages to generate images that are closely linked to the text `prompt`,
                usually at the expense of lower image quality.
            eta (`float`, *optional*, defaults to 0.0):
                Corresponds to parameter eta (η) in the DDIM paper: https://arxiv.org/abs/2010.02502. Only applies to
                [`schedulers.DDIMScheduler`], will be ignored for others.
            generator (`torch.Generator`, *optional*):
                A [torch generator](https://pytorch.org/docs/stable/generated/torch.Generator.html) to make generation
                deterministic.
            output_type (`str`, *optional*, defaults to `"pil"`):
                The output format of the generate image. Choose between
                [PIL](https://pillow.readthedocs.io/en/stable/): `PIL.Image.Image` or `np.array`.
            return_dict (`bool`, *optional*, defaults to `True`):
                Whether or not to return a [`~pipelines.stable_diffusion.StableDiffusionPipelineOutput`] instead of a
                plain tuple.

        Returns:
            [`~pipelines.stable_diffusion.StableDiffusionPipelineOutput`] or `tuple`:
            [`~pipelines.stable_diffusion.StableDiffusionPipelineOutput`] if `return_dict` is True, otherwise a `tuple.
            When returning a tuple, the first element is a list with the generated images, and the second element is a
            list of `bool`s denoting whether the corresponding generated image likely represents "not-safe-for-work"
            (nsfw) content, according to the `safety_checker`.
        """
        if isinstance(prompt, str):
            batch_size = 1
        elif isinstance(prompt, list):
            batch_size = len(prompt)
        else:
            raise ValueError(f"`prompt` has to be of type `str` or `list` but is {type(prompt)}")

        if strength < 0 or strength > 1:
            raise ValueError(f"The value of strength should in [0.0, 1.0] but is {strength}")

        # set timesteps
        self.scheduler.set_timesteps(num_inference_steps)

        # preprocess image
        if not isinstance(init_image, torch.FloatTensor):
            init_image = preprocess_image(init_image)
        init_image = init_image.to(self.device)

        # encode the init image into latents and scale the latents
        init_latent_dist = self.vae.encode(init_image).latent_dist
        init_latents = init_latent_dist.sample(generator=generator)

        init_latents = 0.18215 * init_latents

        # Expand init_latents for batch_size
        init_latents = torch.cat([init_latents] * batch_size)
        init_latents_orig = init_latents

        # preprocess mask
        if not isinstance(mask_image, torch.FloatTensor):
            mask_image = preprocess_mask(mask_image)
        mask_image = mask_image.to(self.device)
        mask = torch.cat([mask_image] * batch_size)

        # check sizes
        if not mask.shape == init_latents.shape:
            raise ValueError("The mask and init_image should be the same size!")

        # get the original timestep using init_timestep
        offset = self.scheduler.config.get("steps_offset", 0)
        init_timestep = int(num_inference_steps * strength) + offset
        init_timestep = min(init_timestep, num_inference_steps)
        timesteps = torch.tensor([init_timestep - 1] * batch_size, dtype=torch.long, device=self.device)

        # add noise to latents using the timesteps
        noise = torch.randn(init_latents.shape, generator=generator, device=self.device)
        init_latents = self.scheduler.add_noise(init_latents, noise, timesteps)

        # get prompt text embeddings
        text_inputs = self.tokenizer(
            prompt,
            padding="max_length",
            max_length=self.tokenizer.model_max_length,
            return_tensors="pt",
        )
        text_input_ids = text_inputs.input_ids

        if text_input_ids.shape[-1] > self.tokenizer.model_max_length:
            removed_text = self.tokenizer.batch_decode(text_input_ids[:, self.tokenizer.model_max_length :])
            logger.warning(
                "The following part of your input was truncated because CLIP can only handle sequences up to"
                f" {self.tokenizer.model_max_length} tokens: {removed_text}"
            )
            text_input_ids = text_input_ids[:, : self.tokenizer.model_max_length]
        text_embeddings = self.text_encoder(text_input_ids.to(self.device))[0]

        # here `guidance_scale` is defined analog to the guidance weight `w` of equation (2)
        # of the Imagen paper: https://arxiv.org/pdf/2205.11487.pdf . `guidance_scale = 1`
        # corresponds to doing no classifier free guidance.
        do_classifier_free_guidance = guidance_scale > 1.0
        # get unconditional embeddings for classifier free guidance
        if do_classifier_free_guidance:
            max_length = text_input_ids.shape[-1]
            uncond_input = self.tokenizer(
                [""] * batch_size, padding="max_length", max_length=max_length, return_tensors="pt"
            )
            uncond_embeddings = self.text_encoder(uncond_input.input_ids.to(self.device))[0]

            # For classifier free guidance, we need to do two forward passes.
            # Here we concatenate the unconditional and text embeddings into a single batch
            # to avoid doing two forward passes
            text_embeddings = torch.cat([uncond_embeddings, text_embeddings])

        # prepare extra kwargs for the scheduler step, since not all schedulers have the same signature
        # eta (η) is only used with the DDIMScheduler, it will be ignored for other schedulers.
        # eta corresponds to η in DDIM paper: https://arxiv.org/abs/2010.02502
        # and should be between [0, 1]
        accepts_eta = "eta" in set(inspect.signature(self.scheduler.step).parameters.keys())
        extra_step_kwargs = {}
        if accepts_eta:
            extra_step_kwargs["eta"] = eta

        latents = init_latents
        t_start = max(num_inference_steps - init_timestep + offset, 0)
        for step in self.progress_bar(self.scheduler.timesteps[t_start:]):
            # expand the latents if we are doing classifier free guidance
            latent_model_input = torch.cat([latents] * 2) if do_classifier_free_guidance else latents
            latent_model_input = self.scheduler.scale_model_input(latent_model_input, step)
            t = self.scheduler.get_noise_condition(step)

            # predict the noise residual
            noise_pred = self.unet(latent_model_input, t, encoder_hidden_states=text_embeddings).sample

            # perform guidance
            if do_classifier_free_guidance:
                noise_pred_uncond, noise_pred_text = noise_pred.chunk(2)
                noise_pred = noise_pred_uncond + guidance_scale * (noise_pred_text - noise_pred_uncond)

            # compute the previous noisy sample x_t -> x_t-1
<<<<<<< HEAD
            latents = self.scheduler.step(noise_pred, step, latents, **extra_step_kwargs).prev_sample
            # masking
            init_latents_proper = self.scheduler.add_noise(init_latents_orig, noise, torch.tensor(step))
=======
            if isinstance(self.scheduler, LMSDiscreteScheduler):
                latents = self.scheduler.step(noise_pred, t_index, latents, **extra_step_kwargs).prev_sample
                # masking
                init_latents_proper = self.scheduler.add_noise(init_latents_orig, noise, torch.LongTensor([t_index]))
            else:
                latents = self.scheduler.step(noise_pred, t, latents, **extra_step_kwargs).prev_sample
                # masking
                init_latents_proper = self.scheduler.add_noise(init_latents_orig, noise, torch.LongTensor([t]))
>>>>>>> bd8df2da

            latents = (init_latents_proper * mask) + (latents * (1 - mask))

        # scale and decode the image latents with vae
        latents = 1 / 0.18215 * latents
        image = self.vae.decode(latents).sample

        image = (image / 2 + 0.5).clamp(0, 1)
        image = image.cpu().permute(0, 2, 3, 1).numpy()

        # run safety checker
        safety_checker_input = self.feature_extractor(self.numpy_to_pil(image), return_tensors="pt").to(self.device)
        image, has_nsfw_concept = self.safety_checker(images=image, clip_input=safety_checker_input.pixel_values)

        if output_type == "pil":
            image = self.numpy_to_pil(image)

        if not return_dict:
            return (image, has_nsfw_concept)

        return StableDiffusionPipelineOutput(images=image, nsfw_content_detected=has_nsfw_concept)<|MERGE_RESOLUTION|>--- conflicted
+++ resolved
@@ -306,20 +306,9 @@
                 noise_pred = noise_pred_uncond + guidance_scale * (noise_pred_text - noise_pred_uncond)
 
             # compute the previous noisy sample x_t -> x_t-1
-<<<<<<< HEAD
             latents = self.scheduler.step(noise_pred, step, latents, **extra_step_kwargs).prev_sample
             # masking
             init_latents_proper = self.scheduler.add_noise(init_latents_orig, noise, torch.tensor(step))
-=======
-            if isinstance(self.scheduler, LMSDiscreteScheduler):
-                latents = self.scheduler.step(noise_pred, t_index, latents, **extra_step_kwargs).prev_sample
-                # masking
-                init_latents_proper = self.scheduler.add_noise(init_latents_orig, noise, torch.LongTensor([t_index]))
-            else:
-                latents = self.scheduler.step(noise_pred, t, latents, **extra_step_kwargs).prev_sample
-                # masking
-                init_latents_proper = self.scheduler.add_noise(init_latents_orig, noise, torch.LongTensor([t]))
->>>>>>> bd8df2da
 
             latents = (init_latents_proper * mask) + (latents * (1 - mask))
 
