# Copyright 2023 The HuggingFace Team. All rights reserved.
#
# Licensed under the Apache License, Version 2.0 (the "License");
# you may not use this file except in compliance with the License.
# You may obtain a copy of the License at
#
#     http://www.apache.org/licenses/LICENSE-2.0
#
# Unless required by applicable law or agreed to in writing, software
# distributed under the License is distributed on an "AS IS" BASIS,
# WITHOUT WARRANTIES OR CONDITIONS OF ANY KIND, either express or implied.
# See the License for the specific language governing permissions and
# limitations under the License.

import inspect
from typing import Callable, List, Optional, Union

import numpy as np
import PIL
import torch
from packaging import version
from transformers import CLIPImageProcessor, CLIPTextModel, CLIPTokenizer

from ...configuration_utils import FrozenDict
from ...loaders import TextualInversionLoaderMixin
from ...models import AutoencoderKL, UNet2DConditionModel
from ...schedulers import KarrasDiffusionSchedulers
from ...utils import (
    PIL_INTERPOLATION,
    deprecate,
    is_accelerate_available,
    is_accelerate_version,
    logging,
    randn_tensor,
)
from ..pipeline_utils import DiffusionPipeline
from . import StableDiffusionPipelineOutput
from .convert_from_ckpt import FromCkptMixin
from .safety_checker import StableDiffusionSafetyChecker


logger = logging.get_logger(__name__)


def preprocess_image(image):
    w, h = image.size
    w, h = (x - x % 8 for x in (w, h))  # resize to integer multiple of 8
    image = image.resize((w, h), resample=PIL_INTERPOLATION["lanczos"])
    image = np.array(image).astype(np.float32) / 255.0
    image = image[None].transpose(0, 3, 1, 2)
    image = torch.from_numpy(image)
    return 2.0 * image - 1.0


def preprocess_mask(mask, scale_factor=8):
    if not isinstance(mask, torch.FloatTensor):
        mask = mask.convert("L")
        w, h = mask.size
        w, h = (x - x % 8 for x in (w, h))  # resize to integer multiple of 8
        mask = mask.resize((w // scale_factor, h // scale_factor), resample=PIL_INTERPOLATION["nearest"])
        mask = np.array(mask).astype(np.float32) / 255.0
        mask = np.tile(mask, (4, 1, 1))
        mask = mask[None].transpose(0, 1, 2, 3)  # what does this step do?
        mask = 1 - mask  # repaint white, keep black
        mask = torch.from_numpy(mask)
        return mask

    else:
        valid_mask_channel_sizes = [1, 3]
        # if mask channel is fourth tensor dimension, permute dimensions to pytorch standard (B, C, H, W)
        if mask.shape[3] in valid_mask_channel_sizes:
            mask = mask.permute(0, 3, 1, 2)
        elif mask.shape[1] not in valid_mask_channel_sizes:
            raise ValueError(
                f"Mask channel dimension of size in {valid_mask_channel_sizes} should be second or fourth dimension,"
                f" but received mask of shape {tuple(mask.shape)}"
            )
        # (potentially) reduce mask channel dimension from 3 to 1 for broadcasting to latent shape
        mask = mask.mean(dim=1, keepdim=True)
        h, w = mask.shape[-2:]
        h, w = (x - x % 8 for x in (h, w))  # resize to integer multiple of 8
        mask = torch.nn.functional.interpolate(mask, (h // scale_factor, w // scale_factor))
        return mask


<<<<<<< HEAD
class StableDiffusionInpaintPipelineLegacy(DiffusionPipeline, FromCkptMixin):
=======
class StableDiffusionInpaintPipelineLegacy(DiffusionPipeline, TextualInversionLoaderMixin):
>>>>>>> bdeff4d6
    r"""
    Pipeline for text-guided image inpainting using Stable Diffusion. *This is an experimental feature*.

    This model inherits from [`DiffusionPipeline`]. Check the superclass documentation for the generic methods the
    library implements for all the pipelines (such as downloading or saving, running on a particular device, etc.)

    Args:
        vae ([`AutoencoderKL`]):
            Variational Auto-Encoder (VAE) Model to encode and decode images to and from latent representations.
        text_encoder ([`CLIPTextModel`]):
            Frozen text-encoder. Stable Diffusion uses the text portion of
            [CLIP](https://huggingface.co/docs/transformers/model_doc/clip#transformers.CLIPTextModel), specifically
            the [clip-vit-large-patch14](https://huggingface.co/openai/clip-vit-large-patch14) variant.
        tokenizer (`CLIPTokenizer`):
            Tokenizer of class
            [CLIPTokenizer](https://huggingface.co/docs/transformers/v4.21.0/en/model_doc/clip#transformers.CLIPTokenizer).
        unet ([`UNet2DConditionModel`]): Conditional U-Net architecture to denoise the encoded image latents.
        scheduler ([`SchedulerMixin`]):
            A scheduler to be used in combination with `unet` to denoise the encoded image latents. Can be one of
            [`DDIMScheduler`], [`LMSDiscreteScheduler`], or [`PNDMScheduler`].
        safety_checker ([`StableDiffusionSafetyChecker`]):
            Classification module that estimates whether generated images could be considered offensive or harmful.
            Please, refer to the [model card](https://huggingface.co/runwayml/stable-diffusion-v1-5) for details.
        feature_extractor ([`CLIPImageProcessor`]):
            Model that extracts features from generated images to be used as inputs for the `safety_checker`.
    """
    _optional_components = ["feature_extractor"]

    # Copied from diffusers.pipelines.stable_diffusion.pipeline_stable_diffusion.StableDiffusionPipeline.__init__
    def __init__(
        self,
        vae: AutoencoderKL,
        text_encoder: CLIPTextModel,
        tokenizer: CLIPTokenizer,
        unet: UNet2DConditionModel,
        scheduler: KarrasDiffusionSchedulers,
        safety_checker: StableDiffusionSafetyChecker,
        feature_extractor: CLIPImageProcessor,
        requires_safety_checker: bool = True,
    ):
        super().__init__()

        if hasattr(scheduler.config, "steps_offset") and scheduler.config.steps_offset != 1:
            deprecation_message = (
                f"The configuration file of this scheduler: {scheduler} is outdated. `steps_offset`"
                f" should be set to 1 instead of {scheduler.config.steps_offset}. Please make sure "
                "to update the config accordingly as leaving `steps_offset` might led to incorrect results"
                " in future versions. If you have downloaded this checkpoint from the Hugging Face Hub,"
                " it would be very nice if you could open a Pull request for the `scheduler/scheduler_config.json`"
                " file"
            )
            deprecate("steps_offset!=1", "1.0.0", deprecation_message, standard_warn=False)
            new_config = dict(scheduler.config)
            new_config["steps_offset"] = 1
            scheduler._internal_dict = FrozenDict(new_config)

        if hasattr(scheduler.config, "clip_sample") and scheduler.config.clip_sample is True:
            deprecation_message = (
                f"The configuration file of this scheduler: {scheduler} has not set the configuration `clip_sample`."
                " `clip_sample` should be set to False in the configuration file. Please make sure to update the"
                " config accordingly as not setting `clip_sample` in the config might lead to incorrect results in"
                " future versions. If you have downloaded this checkpoint from the Hugging Face Hub, it would be very"
                " nice if you could open a Pull request for the `scheduler/scheduler_config.json` file"
            )
            deprecate("clip_sample not set", "1.0.0", deprecation_message, standard_warn=False)
            new_config = dict(scheduler.config)
            new_config["clip_sample"] = False
            scheduler._internal_dict = FrozenDict(new_config)

        if safety_checker is None and requires_safety_checker:
            logger.warning(
                f"You have disabled the safety checker for {self.__class__} by passing `safety_checker=None`. Ensure"
                " that you abide to the conditions of the Stable Diffusion license and do not expose unfiltered"
                " results in services or applications open to the public. Both the diffusers team and Hugging Face"
                " strongly recommend to keep the safety filter enabled in all public facing circumstances, disabling"
                " it only for use-cases that involve analyzing network behavior or auditing its results. For more"
                " information, please have a look at https://github.com/huggingface/diffusers/pull/254 ."
            )

        if safety_checker is not None and feature_extractor is None:
            raise ValueError(
                "Make sure to define a feature extractor when loading {self.__class__} if you want to use the safety"
                " checker. If you do not want to use the safety checker, you can pass `'safety_checker=None'` instead."
            )

        is_unet_version_less_0_9_0 = hasattr(unet.config, "_diffusers_version") and version.parse(
            version.parse(unet.config._diffusers_version).base_version
        ) < version.parse("0.9.0.dev0")
        is_unet_sample_size_less_64 = hasattr(unet.config, "sample_size") and unet.config.sample_size < 64
        if is_unet_version_less_0_9_0 and is_unet_sample_size_less_64:
            deprecation_message = (
                "The configuration file of the unet has set the default `sample_size` to smaller than"
                " 64 which seems highly unlikely. If your checkpoint is a fine-tuned version of any of the"
                " following: \n- CompVis/stable-diffusion-v1-4 \n- CompVis/stable-diffusion-v1-3 \n-"
                " CompVis/stable-diffusion-v1-2 \n- CompVis/stable-diffusion-v1-1 \n- runwayml/stable-diffusion-v1-5"
                " \n- runwayml/stable-diffusion-inpainting \n you should change 'sample_size' to 64 in the"
                " configuration file. Please make sure to update the config accordingly as leaving `sample_size=32`"
                " in the config might lead to incorrect results in future versions. If you have downloaded this"
                " checkpoint from the Hugging Face Hub, it would be very nice if you could open a Pull request for"
                " the `unet/config.json` file"
            )
            deprecate("sample_size<64", "1.0.0", deprecation_message, standard_warn=False)
            new_config = dict(unet.config)
            new_config["sample_size"] = 64
            unet._internal_dict = FrozenDict(new_config)

        self.register_modules(
            vae=vae,
            text_encoder=text_encoder,
            tokenizer=tokenizer,
            unet=unet,
            scheduler=scheduler,
            safety_checker=safety_checker,
            feature_extractor=feature_extractor,
        )
        self.vae_scale_factor = 2 ** (len(self.vae.config.block_out_channels) - 1)
        self.register_to_config(requires_safety_checker=requires_safety_checker)

    # Copied from diffusers.pipelines.stable_diffusion.pipeline_stable_diffusion.StableDiffusionPipeline.enable_sequential_cpu_offload
    def enable_sequential_cpu_offload(self, gpu_id=0):
        r"""
        Offloads all models to CPU using accelerate, significantly reducing memory usage. When called, unet,
        text_encoder, vae and safety checker have their state dicts saved to CPU and then are moved to a
        `torch.device('meta') and loaded to GPU only when their specific submodule has its `forward` method called.
        Note that offloading happens on a submodule basis. Memory savings are higher than with
        `enable_model_cpu_offload`, but performance is lower.
        """
        if is_accelerate_available() and is_accelerate_version(">=", "0.14.0"):
            from accelerate import cpu_offload
        else:
            raise ImportError("`enable_sequential_cpu_offload` requires `accelerate v0.14.0` or higher")

        device = torch.device(f"cuda:{gpu_id}")

        if self.device.type != "cpu":
            self.to("cpu", silence_dtype_warnings=True)
            torch.cuda.empty_cache()  # otherwise we don't see the memory savings (but they probably exist)

        for cpu_offloaded_model in [self.unet, self.text_encoder, self.vae]:
            cpu_offload(cpu_offloaded_model, device)

        if self.safety_checker is not None:
            cpu_offload(self.safety_checker, execution_device=device, offload_buffers=True)

    # Copied from diffusers.pipelines.stable_diffusion.pipeline_stable_diffusion.StableDiffusionPipeline.enable_model_cpu_offload
    def enable_model_cpu_offload(self, gpu_id=0):
        r"""
        Offloads all models to CPU using accelerate, reducing memory usage with a low impact on performance. Compared
        to `enable_sequential_cpu_offload`, this method moves one whole model at a time to the GPU when its `forward`
        method is called, and the model remains in GPU until the next model runs. Memory savings are lower than with
        `enable_sequential_cpu_offload`, but performance is much better due to the iterative execution of the `unet`.
        """
        if is_accelerate_available() and is_accelerate_version(">=", "0.17.0.dev0"):
            from accelerate import cpu_offload_with_hook
        else:
            raise ImportError("`enable_model_cpu_offload` requires `accelerate v0.17.0` or higher.")

        device = torch.device(f"cuda:{gpu_id}")

        if self.device.type != "cpu":
            self.to("cpu", silence_dtype_warnings=True)
            torch.cuda.empty_cache()  # otherwise we don't see the memory savings (but they probably exist)

        hook = None
        for cpu_offloaded_model in [self.text_encoder, self.unet, self.vae]:
            _, hook = cpu_offload_with_hook(cpu_offloaded_model, device, prev_module_hook=hook)

        if self.safety_checker is not None:
            _, hook = cpu_offload_with_hook(self.safety_checker, device, prev_module_hook=hook)

        # We'll offload the last model manually.
        self.final_offload_hook = hook

    @property
    # Copied from diffusers.pipelines.stable_diffusion.pipeline_stable_diffusion.StableDiffusionPipeline._execution_device
    def _execution_device(self):
        r"""
        Returns the device on which the pipeline's models will be executed. After calling
        `pipeline.enable_sequential_cpu_offload()` the execution device can only be inferred from Accelerate's module
        hooks.
        """
        if not hasattr(self.unet, "_hf_hook"):
            return self.device
        for module in self.unet.modules():
            if (
                hasattr(module, "_hf_hook")
                and hasattr(module._hf_hook, "execution_device")
                and module._hf_hook.execution_device is not None
            ):
                return torch.device(module._hf_hook.execution_device)
        return self.device

    # Copied from diffusers.pipelines.stable_diffusion.pipeline_stable_diffusion.StableDiffusionPipeline._encode_prompt
    def _encode_prompt(
        self,
        prompt,
        device,
        num_images_per_prompt,
        do_classifier_free_guidance,
        negative_prompt=None,
        prompt_embeds: Optional[torch.FloatTensor] = None,
        negative_prompt_embeds: Optional[torch.FloatTensor] = None,
    ):
        r"""
        Encodes the prompt into text encoder hidden states.

        Args:
             prompt (`str` or `List[str]`, *optional*):
                prompt to be encoded
            device: (`torch.device`):
                torch device
            num_images_per_prompt (`int`):
                number of images that should be generated per prompt
            do_classifier_free_guidance (`bool`):
                whether to use classifier free guidance or not
            negative_prompt (`str` or `List[str]`, *optional*):
                The prompt or prompts not to guide the image generation. If not defined, one has to pass
                `negative_prompt_embeds` instead. Ignored when not using guidance (i.e., ignored if `guidance_scale` is
                less than `1`).
            prompt_embeds (`torch.FloatTensor`, *optional*):
                Pre-generated text embeddings. Can be used to easily tweak text inputs, *e.g.* prompt weighting. If not
                provided, text embeddings will be generated from `prompt` input argument.
            negative_prompt_embeds (`torch.FloatTensor`, *optional*):
                Pre-generated negative text embeddings. Can be used to easily tweak text inputs, *e.g.* prompt
                weighting. If not provided, negative_prompt_embeds will be generated from `negative_prompt` input
                argument.
        """
        if prompt is not None and isinstance(prompt, str):
            batch_size = 1
        elif prompt is not None and isinstance(prompt, list):
            batch_size = len(prompt)
        else:
            batch_size = prompt_embeds.shape[0]

        if prompt_embeds is None:
            # textual inversion: procecss multi-vector tokens if necessary
            if isinstance(self, TextualInversionLoaderMixin):
                prompt = self.maybe_convert_prompt(prompt, self.tokenizer)

            text_inputs = self.tokenizer(
                prompt,
                padding="max_length",
                max_length=self.tokenizer.model_max_length,
                truncation=True,
                return_tensors="pt",
            )
            text_input_ids = text_inputs.input_ids
            untruncated_ids = self.tokenizer(prompt, padding="longest", return_tensors="pt").input_ids

            if untruncated_ids.shape[-1] >= text_input_ids.shape[-1] and not torch.equal(
                text_input_ids, untruncated_ids
            ):
                removed_text = self.tokenizer.batch_decode(
                    untruncated_ids[:, self.tokenizer.model_max_length - 1 : -1]
                )
                logger.warning(
                    "The following part of your input was truncated because CLIP can only handle sequences up to"
                    f" {self.tokenizer.model_max_length} tokens: {removed_text}"
                )

            if hasattr(self.text_encoder.config, "use_attention_mask") and self.text_encoder.config.use_attention_mask:
                attention_mask = text_inputs.attention_mask.to(device)
            else:
                attention_mask = None

            prompt_embeds = self.text_encoder(
                text_input_ids.to(device),
                attention_mask=attention_mask,
            )
            prompt_embeds = prompt_embeds[0]

        prompt_embeds = prompt_embeds.to(dtype=self.text_encoder.dtype, device=device)

        bs_embed, seq_len, _ = prompt_embeds.shape
        # duplicate text embeddings for each generation per prompt, using mps friendly method
        prompt_embeds = prompt_embeds.repeat(1, num_images_per_prompt, 1)
        prompt_embeds = prompt_embeds.view(bs_embed * num_images_per_prompt, seq_len, -1)

        # get unconditional embeddings for classifier free guidance
        if do_classifier_free_guidance and negative_prompt_embeds is None:
            uncond_tokens: List[str]
            if negative_prompt is None:
                uncond_tokens = [""] * batch_size
            elif type(prompt) is not type(negative_prompt):
                raise TypeError(
                    f"`negative_prompt` should be the same type to `prompt`, but got {type(negative_prompt)} !="
                    f" {type(prompt)}."
                )
            elif isinstance(negative_prompt, str):
                uncond_tokens = [negative_prompt]
            elif batch_size != len(negative_prompt):
                raise ValueError(
                    f"`negative_prompt`: {negative_prompt} has batch size {len(negative_prompt)}, but `prompt`:"
                    f" {prompt} has batch size {batch_size}. Please make sure that passed `negative_prompt` matches"
                    " the batch size of `prompt`."
                )
            else:
                uncond_tokens = negative_prompt

            # textual inversion: procecss multi-vector tokens if necessary
            if isinstance(self, TextualInversionLoaderMixin):
                uncond_tokens = self.maybe_convert_prompt(uncond_tokens, self.tokenizer)

            max_length = prompt_embeds.shape[1]
            uncond_input = self.tokenizer(
                uncond_tokens,
                padding="max_length",
                max_length=max_length,
                truncation=True,
                return_tensors="pt",
            )

            if hasattr(self.text_encoder.config, "use_attention_mask") and self.text_encoder.config.use_attention_mask:
                attention_mask = uncond_input.attention_mask.to(device)
            else:
                attention_mask = None

            negative_prompt_embeds = self.text_encoder(
                uncond_input.input_ids.to(device),
                attention_mask=attention_mask,
            )
            negative_prompt_embeds = negative_prompt_embeds[0]

        if do_classifier_free_guidance:
            # duplicate unconditional embeddings for each generation per prompt, using mps friendly method
            seq_len = negative_prompt_embeds.shape[1]

            negative_prompt_embeds = negative_prompt_embeds.to(dtype=self.text_encoder.dtype, device=device)

            negative_prompt_embeds = negative_prompt_embeds.repeat(1, num_images_per_prompt, 1)
            negative_prompt_embeds = negative_prompt_embeds.view(batch_size * num_images_per_prompt, seq_len, -1)

            # For classifier free guidance, we need to do two forward passes.
            # Here we concatenate the unconditional and text embeddings into a single batch
            # to avoid doing two forward passes
            prompt_embeds = torch.cat([negative_prompt_embeds, prompt_embeds])

        return prompt_embeds

    # Copied from diffusers.pipelines.stable_diffusion.pipeline_stable_diffusion.StableDiffusionPipeline.run_safety_checker
    def run_safety_checker(self, image, device, dtype):
        if self.safety_checker is not None:
            safety_checker_input = self.feature_extractor(self.numpy_to_pil(image), return_tensors="pt").to(device)
            image, has_nsfw_concept = self.safety_checker(
                images=image, clip_input=safety_checker_input.pixel_values.to(dtype)
            )
        else:
            has_nsfw_concept = None
        return image, has_nsfw_concept

    # Copied from diffusers.pipelines.stable_diffusion.pipeline_stable_diffusion.StableDiffusionPipeline.decode_latents
    def decode_latents(self, latents):
        latents = 1 / self.vae.config.scaling_factor * latents
        image = self.vae.decode(latents).sample
        image = (image / 2 + 0.5).clamp(0, 1)
        # we always cast to float32 as this does not cause significant overhead and is compatible with bfloat16
        image = image.cpu().permute(0, 2, 3, 1).float().numpy()
        return image

    # Copied from diffusers.pipelines.stable_diffusion.pipeline_stable_diffusion.StableDiffusionPipeline.prepare_extra_step_kwargs
    def prepare_extra_step_kwargs(self, generator, eta):
        # prepare extra kwargs for the scheduler step, since not all schedulers have the same signature
        # eta (η) is only used with the DDIMScheduler, it will be ignored for other schedulers.
        # eta corresponds to η in DDIM paper: https://arxiv.org/abs/2010.02502
        # and should be between [0, 1]

        accepts_eta = "eta" in set(inspect.signature(self.scheduler.step).parameters.keys())
        extra_step_kwargs = {}
        if accepts_eta:
            extra_step_kwargs["eta"] = eta

        # check if the scheduler accepts generator
        accepts_generator = "generator" in set(inspect.signature(self.scheduler.step).parameters.keys())
        if accepts_generator:
            extra_step_kwargs["generator"] = generator
        return extra_step_kwargs

    # Copied from diffusers.pipelines.stable_diffusion.pipeline_stable_diffusion_img2img.StableDiffusionImg2ImgPipeline.check_inputs
    def check_inputs(
        self, prompt, strength, callback_steps, negative_prompt=None, prompt_embeds=None, negative_prompt_embeds=None
    ):
        if strength < 0 or strength > 1:
            raise ValueError(f"The value of strength should in [0.0, 1.0] but is {strength}")

        if (callback_steps is None) or (
            callback_steps is not None and (not isinstance(callback_steps, int) or callback_steps <= 0)
        ):
            raise ValueError(
                f"`callback_steps` has to be a positive integer but is {callback_steps} of type"
                f" {type(callback_steps)}."
            )

        if prompt is not None and prompt_embeds is not None:
            raise ValueError(
                f"Cannot forward both `prompt`: {prompt} and `prompt_embeds`: {prompt_embeds}. Please make sure to"
                " only forward one of the two."
            )
        elif prompt is None and prompt_embeds is None:
            raise ValueError(
                "Provide either `prompt` or `prompt_embeds`. Cannot leave both `prompt` and `prompt_embeds` undefined."
            )
        elif prompt is not None and (not isinstance(prompt, str) and not isinstance(prompt, list)):
            raise ValueError(f"`prompt` has to be of type `str` or `list` but is {type(prompt)}")

        if negative_prompt is not None and negative_prompt_embeds is not None:
            raise ValueError(
                f"Cannot forward both `negative_prompt`: {negative_prompt} and `negative_prompt_embeds`:"
                f" {negative_prompt_embeds}. Please make sure to only forward one of the two."
            )

        if prompt_embeds is not None and negative_prompt_embeds is not None:
            if prompt_embeds.shape != negative_prompt_embeds.shape:
                raise ValueError(
                    "`prompt_embeds` and `negative_prompt_embeds` must have the same shape when passed directly, but"
                    f" got: `prompt_embeds` {prompt_embeds.shape} != `negative_prompt_embeds`"
                    f" {negative_prompt_embeds.shape}."
                )

    # Copied from diffusers.pipelines.stable_diffusion.pipeline_stable_diffusion_img2img.StableDiffusionImg2ImgPipeline.get_timesteps
    def get_timesteps(self, num_inference_steps, strength, device):
        # get the original timestep using init_timestep
        init_timestep = min(int(num_inference_steps * strength), num_inference_steps)

        t_start = max(num_inference_steps - init_timestep, 0)
        timesteps = self.scheduler.timesteps[t_start * self.scheduler.order :]

        return timesteps, num_inference_steps - t_start

    def prepare_latents(self, image, timestep, batch_size, num_images_per_prompt, dtype, device, generator):
        image = image.to(device=self.device, dtype=dtype)
        init_latent_dist = self.vae.encode(image).latent_dist
        init_latents = init_latent_dist.sample(generator=generator)
        init_latents = self.vae.config.scaling_factor * init_latents

        # Expand init_latents for batch_size and num_images_per_prompt
        init_latents = torch.cat([init_latents] * batch_size * num_images_per_prompt, dim=0)
        init_latents_orig = init_latents

        # add noise to latents using the timesteps
        noise = randn_tensor(init_latents.shape, generator=generator, device=self.device, dtype=dtype)
        init_latents = self.scheduler.add_noise(init_latents, noise, timestep)
        latents = init_latents
        return latents, init_latents_orig, noise

    @torch.no_grad()
    def __call__(
        self,
        prompt: Union[str, List[str]] = None,
        image: Union[torch.FloatTensor, PIL.Image.Image] = None,
        mask_image: Union[torch.FloatTensor, PIL.Image.Image] = None,
        strength: float = 0.8,
        num_inference_steps: Optional[int] = 50,
        guidance_scale: Optional[float] = 7.5,
        negative_prompt: Optional[Union[str, List[str]]] = None,
        num_images_per_prompt: Optional[int] = 1,
        add_predicted_noise: Optional[bool] = False,
        eta: Optional[float] = 0.0,
        generator: Optional[Union[torch.Generator, List[torch.Generator]]] = None,
        prompt_embeds: Optional[torch.FloatTensor] = None,
        negative_prompt_embeds: Optional[torch.FloatTensor] = None,
        output_type: Optional[str] = "pil",
        return_dict: bool = True,
        callback: Optional[Callable[[int, int, torch.FloatTensor], None]] = None,
        callback_steps: int = 1,
    ):
        r"""
        Function invoked when calling the pipeline for generation.

        Args:
            prompt (`str` or `List[str]`, *optional*):
                The prompt or prompts to guide the image generation. If not defined, one has to pass `prompt_embeds`.
                instead.
            image (`torch.FloatTensor` or `PIL.Image.Image`):
                `Image`, or tensor representing an image batch, that will be used as the starting point for the
                process. This is the image whose masked region will be inpainted.
            mask_image (`torch.FloatTensor` or `PIL.Image.Image`):
                `Image`, or tensor representing an image batch, to mask `image`. White pixels in the mask will be
                replaced by noise and therefore repainted, while black pixels will be preserved. If `mask_image` is a
                PIL image, it will be converted to a single channel (luminance) before use. If mask is a tensor, the
                expected shape should be either `(B, H, W, C)` or `(B, C, H, W)`, where C is 1 or 3.
            strength (`float`, *optional*, defaults to 0.8):
                Conceptually, indicates how much to inpaint the masked area. Must be between 0 and 1. When `strength`
                is 1, the denoising process will be run on the masked area for the full number of iterations specified
                in `num_inference_steps`. `image` will be used as a reference for the masked area, adding more noise to
                that region the larger the `strength`. If `strength` is 0, no inpainting will occur.
            num_inference_steps (`int`, *optional*, defaults to 50):
                The reference number of denoising steps. More denoising steps usually lead to a higher quality image at
                the expense of slower inference. This parameter will be modulated by `strength`, as explained above.
            guidance_scale (`float`, *optional*, defaults to 7.5):
                Guidance scale as defined in [Classifier-Free Diffusion Guidance](https://arxiv.org/abs/2207.12598).
                `guidance_scale` is defined as `w` of equation 2. of [Imagen
                Paper](https://arxiv.org/pdf/2205.11487.pdf). Guidance scale is enabled by setting `guidance_scale >
                1`. Higher guidance scale encourages to generate images that are closely linked to the text `prompt`,
                usually at the expense of lower image quality.
            negative_prompt (`str` or `List[str]`, *optional*):
                The prompt or prompts not to guide the image generation. If not defined, one has to pass
                `negative_prompt_embeds`. instead. Ignored when not using guidance (i.e., ignored if `guidance_scale`
                is less than `1`).
            num_images_per_prompt (`int`, *optional*, defaults to 1):
                The number of images to generate per prompt.
            add_predicted_noise (`bool`, *optional*, defaults to True):
                Use predicted noise instead of random noise when constructing noisy versions of the original image in
                the reverse diffusion process
            eta (`float`, *optional*, defaults to 0.0):
                Corresponds to parameter eta (η) in the DDIM paper: https://arxiv.org/abs/2010.02502. Only applies to
                [`schedulers.DDIMScheduler`], will be ignored for others.
            generator (`torch.Generator`, *optional*):
                One or a list of [torch generator(s)](https://pytorch.org/docs/stable/generated/torch.Generator.html)
                to make generation deterministic.
            prompt_embeds (`torch.FloatTensor`, *optional*):
                Pre-generated text embeddings. Can be used to easily tweak text inputs, *e.g.* prompt weighting. If not
                provided, text embeddings will be generated from `prompt` input argument.
            negative_prompt_embeds (`torch.FloatTensor`, *optional*):
                Pre-generated negative text embeddings. Can be used to easily tweak text inputs, *e.g.* prompt
                weighting. If not provided, negative_prompt_embeds will be generated from `negative_prompt` input
                argument.
            output_type (`str`, *optional*, defaults to `"pil"`):
                The output format of the generate image. Choose between
                [PIL](https://pillow.readthedocs.io/en/stable/): `PIL.Image.Image` or `np.array`.
            return_dict (`bool`, *optional*, defaults to `True`):
                Whether or not to return a [`~pipelines.stable_diffusion.StableDiffusionPipelineOutput`] instead of a
                plain tuple.
            callback (`Callable`, *optional*):
                A function that will be called every `callback_steps` steps during inference. The function will be
                called with the following arguments: `callback(step: int, timestep: int, latents: torch.FloatTensor)`.
            callback_steps (`int`, *optional*, defaults to 1):
                The frequency at which the `callback` function will be called. If not specified, the callback will be
                called at every step.

        Returns:
            [`~pipelines.stable_diffusion.StableDiffusionPipelineOutput`] or `tuple`:
            [`~pipelines.stable_diffusion.StableDiffusionPipelineOutput`] if `return_dict` is True, otherwise a `tuple.
            When returning a tuple, the first element is a list with the generated images, and the second element is a
            list of `bool`s denoting whether the corresponding generated image likely represents "not-safe-for-work"
            (nsfw) content, according to the `safety_checker`.
        """
        # 1. Check inputs
        self.check_inputs(prompt, strength, callback_steps, negative_prompt, prompt_embeds, negative_prompt_embeds)

        # 2. Define call parameters
        if prompt is not None and isinstance(prompt, str):
            batch_size = 1
        elif prompt is not None and isinstance(prompt, list):
            batch_size = len(prompt)
        else:
            batch_size = prompt_embeds.shape[0]

        device = self._execution_device
        # here `guidance_scale` is defined analog to the guidance weight `w` of equation (2)
        # of the Imagen paper: https://arxiv.org/pdf/2205.11487.pdf . `guidance_scale = 1`
        # corresponds to doing no classifier free guidance.
        do_classifier_free_guidance = guidance_scale > 1.0

        # 3. Encode input prompt
        prompt_embeds = self._encode_prompt(
            prompt,
            device,
            num_images_per_prompt,
            do_classifier_free_guidance,
            negative_prompt,
            prompt_embeds=prompt_embeds,
            negative_prompt_embeds=negative_prompt_embeds,
        )

        # 4. Preprocess image and mask
        if not isinstance(image, torch.FloatTensor):
            image = preprocess_image(image)

        mask_image = preprocess_mask(mask_image, self.vae_scale_factor)

        # 5. set timesteps
        self.scheduler.set_timesteps(num_inference_steps, device=device)
        timesteps, num_inference_steps = self.get_timesteps(num_inference_steps, strength, device)
        latent_timestep = timesteps[:1].repeat(batch_size * num_images_per_prompt)

        # 6. Prepare latent variables
        # encode the init image into latents and scale the latents
        latents, init_latents_orig, noise = self.prepare_latents(
            image, latent_timestep, batch_size, num_images_per_prompt, prompt_embeds.dtype, device, generator
        )

        # 7. Prepare mask latent
        mask = mask_image.to(device=self.device, dtype=latents.dtype)
        mask = torch.cat([mask] * batch_size * num_images_per_prompt)

        # 8. Prepare extra step kwargs. TODO: Logic should ideally just be moved out of the pipeline
        extra_step_kwargs = self.prepare_extra_step_kwargs(generator, eta)

        # 9. Denoising loop
        num_warmup_steps = len(timesteps) - num_inference_steps * self.scheduler.order
        with self.progress_bar(total=num_inference_steps) as progress_bar:
            for i, t in enumerate(timesteps):
                # expand the latents if we are doing classifier free guidance
                latent_model_input = torch.cat([latents] * 2) if do_classifier_free_guidance else latents
                latent_model_input = self.scheduler.scale_model_input(latent_model_input, t)

                # predict the noise residual
                noise_pred = self.unet(latent_model_input, t, encoder_hidden_states=prompt_embeds).sample

                # perform guidance
                if do_classifier_free_guidance:
                    noise_pred_uncond, noise_pred_text = noise_pred.chunk(2)
                    noise_pred = noise_pred_uncond + guidance_scale * (noise_pred_text - noise_pred_uncond)

                # compute the previous noisy sample x_t -> x_t-1
                latents = self.scheduler.step(noise_pred, t, latents, **extra_step_kwargs).prev_sample
                # masking
                if add_predicted_noise:
                    init_latents_proper = self.scheduler.add_noise(
                        init_latents_orig, noise_pred_uncond, torch.tensor([t])
                    )
                else:
                    init_latents_proper = self.scheduler.add_noise(init_latents_orig, noise, torch.tensor([t]))

                latents = (init_latents_proper * mask) + (latents * (1 - mask))

                # call the callback, if provided
                if i == len(timesteps) - 1 or ((i + 1) > num_warmup_steps and (i + 1) % self.scheduler.order == 0):
                    progress_bar.update()
                    if callback is not None and i % callback_steps == 0:
                        callback(i, t, latents)

        # use original latents corresponding to unmasked portions of the image
        latents = (init_latents_orig * mask) + (latents * (1 - mask))

        # 10. Post-processing
        image = self.decode_latents(latents)

        # 11. Run safety checker
        image, has_nsfw_concept = self.run_safety_checker(image, device, prompt_embeds.dtype)

        # 12. Convert to PIL
        if output_type == "pil":
            image = self.numpy_to_pil(image)

        # Offload last model to CPU
        if hasattr(self, "final_offload_hook") and self.final_offload_hook is not None:
            self.final_offload_hook.offload()

        if not return_dict:
            return (image, has_nsfw_concept)

        return StableDiffusionPipelineOutput(images=image, nsfw_content_detected=has_nsfw_concept)<|MERGE_RESOLUTION|>--- conflicted
+++ resolved
@@ -83,11 +83,7 @@
         return mask
 
 
-<<<<<<< HEAD
-class StableDiffusionInpaintPipelineLegacy(DiffusionPipeline, FromCkptMixin):
-=======
-class StableDiffusionInpaintPipelineLegacy(DiffusionPipeline, TextualInversionLoaderMixin):
->>>>>>> bdeff4d6
+class StableDiffusionInpaintPipelineLegacy(DiffusionPipeline, TextualInversionLoaderMixin, FromCkptMixin):
     r"""
     Pipeline for text-guided image inpainting using Stable Diffusion. *This is an experimental feature*.
 
