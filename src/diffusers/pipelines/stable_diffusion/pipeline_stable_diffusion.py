--- conflicted
+++ resolved
@@ -58,17 +58,11 @@
         text_encoder: CLIPTextModel,
         tokenizer: CLIPTokenizer,
         unet: UNet2DConditionModel,
-<<<<<<< HEAD
-        scheduler: Union[DDIMScheduler, PNDMScheduler, LMSDiscreteScheduler],
-        safety_checker: StableDiffusionSafetyChecker = None,
-        feature_extractor: CLIPFeatureExtractor = None,
-=======
         scheduler: Union[
             DDIMScheduler, PNDMScheduler, LMSDiscreteScheduler, EulerDiscreteScheduler, EulerAncestralDiscreteScheduler
         ],
-        safety_checker: StableDiffusionSafetyChecker,
-        feature_extractor: CLIPFeatureExtractor,
->>>>>>> a793b1fe
+        safety_checker: StableDiffusionSafetyChecker = None,
+        feature_extractor: CLIPFeatureExtractor = None,
     ):
         super().__init__()
 
@@ -86,7 +80,19 @@
             new_config["steps_offset"] = 1
             scheduler._internal_dict = FrozenDict(new_config)
 
-<<<<<<< HEAD
+        if hasattr(scheduler.config, "clip_sample") and scheduler.config.clip_sample is True:
+            deprecation_message = (
+                f"The configuration file of this scheduler: {scheduler} has not set the configuration `clip_sample`."
+                " `clip_sample` should be set to False in the configuration file. Please make sure to update the"
+                " config accordingly as not setting `clip_sample` in the config might lead to incorrect results in"
+                " future versions. If you have downloaded this checkpoint from the Hugging Face Hub, it would be very"
+                " nice if you could open a Pull request for the `scheduler/scheduler_config.json` file"
+            )
+            deprecate("clip_sample not set", "1.0.0", deprecation_message, standard_warn=False)
+            new_config = dict(scheduler.config)
+            new_config["clip_sample"] = False
+            scheduler._internal_dict = FrozenDict(new_config)
+
         # if safety_checker is None:
         #     logger.warn(
         #         f"You have disabled the safety checker for {self.__class__} by passing `safety_checker=None`. Ensure"
@@ -96,30 +102,6 @@
         #         " it only for use-cases that involve analyzing network behavior or auditing its results. For more"
         #         " information, please have a look at https://github.com/huggingface/diffusers/pull/254 ."
         #     )
-=======
-        if hasattr(scheduler.config, "clip_sample") and scheduler.config.clip_sample is True:
-            deprecation_message = (
-                f"The configuration file of this scheduler: {scheduler} has not set the configuration `clip_sample`."
-                " `clip_sample` should be set to False in the configuration file. Please make sure to update the"
-                " config accordingly as not setting `clip_sample` in the config might lead to incorrect results in"
-                " future versions. If you have downloaded this checkpoint from the Hugging Face Hub, it would be very"
-                " nice if you could open a Pull request for the `scheduler/scheduler_config.json` file"
-            )
-            deprecate("clip_sample not set", "1.0.0", deprecation_message, standard_warn=False)
-            new_config = dict(scheduler.config)
-            new_config["clip_sample"] = False
-            scheduler._internal_dict = FrozenDict(new_config)
-
-        if safety_checker is None:
-            logger.warn(
-                f"You have disabled the safety checker for {self.__class__} by passing `safety_checker=None`. Ensure"
-                " that you abide to the conditions of the Stable Diffusion license and do not expose unfiltered"
-                " results in services or applications open to the public. Both the diffusers team and Hugging Face"
-                " strongly recommend to keep the safety filter enabled in all public facing circumstances, disabling"
-                " it only for use-cases that involve analyzing network behavior or auditing its results. For more"
-                " information, please have a look at https://github.com/huggingface/diffusers/pull/254 ."
-            )
->>>>>>> a793b1fe
 
         self.register_modules(
             vae=vae,
