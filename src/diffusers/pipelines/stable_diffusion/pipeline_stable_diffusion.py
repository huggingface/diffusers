import inspect
<<<<<<< HEAD
import warnings
from typing import List, Optional, Union
=======
from typing import Callable, List, Optional, Union
>>>>>>> 147b9fda
import random

import torch
import numpy as np
<<<<<<< HEAD
from tqdm import tqdm
=======
from tqdm.auto import tqdm
>>>>>>> 147b9fda

from transformers import CLIPFeatureExtractor, CLIPTextModel, CLIPTokenizer

from ...configuration_utils import FrozenDict
from ...models import AutoencoderKL, UNet2DConditionModel
from ...pipeline_utils import DiffusionPipeline
from ...schedulers import DDIMScheduler, LMSDiscreteScheduler, PNDMScheduler
<<<<<<< HEAD
=======
from ...utils import deprecate, logging
>>>>>>> 147b9fda
from . import StableDiffusionPipelineOutput
from .safety_checker import StableDiffusionSafetyChecker


<<<<<<< HEAD
=======
logger = logging.get_logger(__name__)  # pylint: disable=invalid-name

>>>>>>> 147b9fda

def dynamic_thresholding_(img, quantile):
    # Dynamic thresholding from Imagen paper (May 2022)
    s = np.quantile(np.abs(img.cpu()), quantile, axis=tuple(range(1,img.ndim)))
    s = np.max(np.append(s, 1.0))
    torch.clamp_(img, -1*s, s)
    torch.FloatTensor.div_(img, s)


def dynamic_thresholding_torch(imgs, quantile):
    # Dynamic thresholding from Imagen paper (May 2022)
    #s = torch.quantile(torch.abs(imgs), quantile, dim=tuple(range(1, imgs.ndim)))
    #s = torch.max(torch.cat((s, torch.ones(1, device=imgs.device)), dim=0), dim=0)[0]
    #return torch.clamp(imgs, -s, s) / s
    quant = torch.quantile(imgs.float().abs(), quantile)
    clipped_latent = torch.clip(imgs, -quant, quant) / quant
    return clipped_latent


def minmax(a):
    max_val = a.max()
    min_val = a.min()
    a = (a - min_val) / (max_val - min_val)
    return a


class StableDiffusionPipeline(DiffusionPipeline):
    r"""
    Pipeline for text-to-image generation using Stable Diffusion.

    This model inherits from [`DiffusionPipeline`]. Check the superclass documentation for the generic methods the
    library implements for all the pipelines (such as downloading or saving, running on a particular device, etc.)

    Args:
        vae ([`AutoencoderKL`]):
            Variational Auto-Encoder (VAE) Model to encode and decode images to and from latent representations.
        text_encoder ([`CLIPTextModel`]):
            Frozen text-encoder. Stable Diffusion uses the text portion of
            [CLIP](https://huggingface.co/docs/transformers/model_doc/clip#transformers.CLIPTextModel), specifically
            the [clip-vit-large-patch14](https://huggingface.co/openai/clip-vit-large-patch14) variant.
        tokenizer (`CLIPTokenizer`):
            Tokenizer of class
            [CLIPTokenizer](https://huggingface.co/docs/transformers/v4.21.0/en/model_doc/clip#transformers.CLIPTokenizer).
        unet ([`UNet2DConditionModel`]): Conditional U-Net architecture to denoise the encoded image latents.
        scheduler ([`SchedulerMixin`]):
            A scheduler to be used in combination with `unet` to denoise the encoded image latens. Can be one of
            [`DDIMScheduler`], [`LMSDiscreteScheduler`], or [`PNDMScheduler`].
        safety_checker ([`StableDiffusionSafetyChecker`]):
            Classification module that estimates whether generated images could be considered offensive or harmful.
            Please, refer to the [model card](https://huggingface.co/CompVis/stable-diffusion-v1-4) for details.
        feature_extractor ([`CLIPFeatureExtractor`]):
            Model that extracts features from generated images to be used as inputs for the `safety_checker`.
    """

    def __init__(
        self,
        vae: AutoencoderKL,
        text_encoder: CLIPTextModel,
        tokenizer: CLIPTokenizer,
        unet: UNet2DConditionModel,
        scheduler: Union[DDIMScheduler, PNDMScheduler, LMSDiscreteScheduler],
        safety_checker: StableDiffusionSafetyChecker,
        feature_extractor: CLIPFeatureExtractor,
    ):
        super().__init__()
<<<<<<< HEAD
        scheduler = scheduler.set_format("pt")

        if hasattr(scheduler.config, "steps_offset") and scheduler.config.steps_offset != 1:
            warnings.warn(
=======

        if hasattr(scheduler.config, "steps_offset") and scheduler.config.steps_offset != 1:
            deprecation_message = (
>>>>>>> 147b9fda
                f"The configuration file of this scheduler: {scheduler} is outdated. `steps_offset`"
                f" should be set to 1 instead of {scheduler.config.steps_offset}. Please make sure "
                "to update the config accordingly as leaving `steps_offset` might led to incorrect results"
                " in future versions. If you have downloaded this checkpoint from the Hugging Face Hub,"
                " it would be very nice if you could open a Pull request for the `scheduler/scheduler_config.json`"
<<<<<<< HEAD
                " file",
                DeprecationWarning,
            )
=======
                " file"
            )
            deprecate("steps_offset!=1", "1.0.0", deprecation_message, standard_warn=False)
>>>>>>> 147b9fda
            new_config = dict(scheduler.config)
            new_config["steps_offset"] = 1
            scheduler._internal_dict = FrozenDict(new_config)

<<<<<<< HEAD
=======
        if safety_checker is None:
            logger.warn(
                f"You have disabled the safety checker for {self.__class__} by passing `safety_checker=None`. Ensure"
                " that you abide to the conditions of the Stable Diffusion license and do not expose unfiltered"
                " results in services or applications open to the public. Both the diffusers team and Hugging Face"
                " strongly recommend to keep the safety filter enabled in all public facing circumstances, disabling"
                " it only for use-cases that involve analyzing network behavior or auditing its results. For more"
                " information, please have a look at https://github.com/huggingface/diffusers/pull/254 ."
            )

>>>>>>> 147b9fda
        self.register_modules(
            vae=vae,
            text_encoder=text_encoder,
            tokenizer=tokenizer,
            unet=unet,
            scheduler=scheduler,
            safety_checker=safety_checker,
            feature_extractor=feature_extractor,
        )

    def enable_attention_slicing(self, slice_size: Optional[Union[str, int]] = "auto"):
        r"""
        Enable sliced attention computation.

        When this option is enabled, the attention module will split the input tensor in slices, to compute attention
        in several steps. This is useful to save some memory in exchange for a small speed decrease.

        Args:
            slice_size (`str` or `int`, *optional*, defaults to `"auto"`):
                When `"auto"`, halves the input to the attention heads, so attention will be computed in two steps. If
                a number is provided, uses as many slices as `attention_head_dim // slice_size`. In this case,
                `attention_head_dim` must be a multiple of `slice_size`.
        """
        if slice_size == "auto":
            # half the attention head size is usually a good trade-off between
            # speed and memory
            slice_size = self.unet.config.attention_head_dim // 2
        self.unet.set_attention_slice(slice_size)

    def disable_attention_slicing(self):
        r"""
        Disable sliced attention computation. If `enable_attention_slicing` was previously invoked, this method will go
        back to computing attention in one step.
        """
        # set slice_size = `None` to disable `attention slicing`
        self.enable_attention_slicing(None)

    @torch.no_grad()
    def __call__(
        self,
        prompt: Union[str, List[str]] = None,
        text_embeddings: Optional[torch.Tensor] = None,
<<<<<<< HEAD
        height: Optional[int] = 512,
        width: Optional[int] = 512,
        num_inference_steps: Optional[int] = 50,
        guidance_scale: Optional[float] = 7.5,
        eta: Optional[float] = 0.0,
=======
        height: int = 512,
        width: int = 512,
        num_inference_steps: int = 50,
        guidance_scale: float = 7.5,
        negative_prompt: Optional[Union[str, List[str]]] = None,
        num_images_per_prompt: Optional[int] = 1,
        eta: float = 0.0,
>>>>>>> 147b9fda
        generator: Optional[torch.Generator] = None,
        latents: Optional[torch.FloatTensor] = None,
        output_type: Optional[str] = "pil",
        use_safety: bool = False,
        weights: Optional[List[float]] = None,
        start_img: Optional[torch.Tensor] = None,
        noise_strength: Optional[float] = None,
        noise_step: Optional[int] = None,
        img2img_strength: Optional[float] = None,
        seed=None,
        verbose=True,
        dynamic_thresholding_quant: float = 0.0,
        dynamic_thresholding_steps: int = 0,
        t_start: Optional[int] = 0,
        noise_strength_before_encode = None,
        loss_callbacks: Optional[List] = None,
        noise: Optional[torch.Tensor] = None,
        return_dict: bool = True,
        multiply_latent_by_sigma: bool = False,
        scheduler_step_before_callbacks: bool = True,
        use_callbacks_simple_step: bool = False,
        **kwargs,
    ):
<<<<<<< HEAD
        # set seed 
        if seed is not None:
            self.set_seed(seed)
            
=======
>>>>>>> 147b9fda
        r"""
        Function invoked when calling the pipeline for generation.

        Args:
            prompt (`str` or `List[str]`):
                The prompt or prompts to guide the image generation.
            height (`int`, *optional*, defaults to 512):
                The height in pixels of the generated image.
            width (`int`, *optional*, defaults to 512):
                The width in pixels of the generated image.
            num_inference_steps (`int`, *optional*, defaults to 50):
                The number of denoising steps. More denoising steps usually lead to a higher quality image at the
                expense of slower inference.
            guidance_scale (`float`, *optional*, defaults to 7.5):
                Guidance scale as defined in [Classifier-Free Diffusion Guidance](https://arxiv.org/abs/2207.12598).
                `guidance_scale` is defined as `w` of equation 2. of [Imagen
                Paper](https://arxiv.org/pdf/2205.11487.pdf). Guidance scale is enabled by setting `guidance_scale >
                1`. Higher guidance scale encourages to generate images that are closely linked to the text `prompt`,
                usually at the expense of lower image quality.
<<<<<<< HEAD
=======
            negative_prompt (`str` or `List[str]`, *optional*):
                The prompt or prompts not to guide the image generation. Ignored when not using guidance (i.e., ignored
                if `guidance_scale` is less than `1`).
            num_images_per_prompt (`int`, *optional*, defaults to 1):
                The number of images to generate per prompt.
>>>>>>> 147b9fda
            eta (`float`, *optional*, defaults to 0.0):
                Corresponds to parameter eta (η) in the DDIM paper: https://arxiv.org/abs/2010.02502. Only applies to
                [`schedulers.DDIMScheduler`], will be ignored for others.
            generator (`torch.Generator`, *optional*):
                A [torch generator](https://pytorch.org/docs/stable/generated/torch.Generator.html) to make generation
                deterministic.
            latents (`torch.FloatTensor`, *optional*):
                Pre-generated noisy latents, sampled from a Gaussian distribution, to be used as inputs for image
                generation. Can be used to tweak the same generation with different prompts. If not provided, a latents
                tensor will ge generated by sampling using the supplied random `generator`.
            output_type (`str`, *optional*, defaults to `"pil"`):
                The output format of the generate image. Choose between
                [PIL](https://pillow.readthedocs.io/en/stable/): `PIL.Image.Image` or `np.array`.
            return_dict (`bool`, *optional*, defaults to `True`):
                Whether or not to return a [`~pipelines.stable_diffusion.StableDiffusionPipelineOutput`] instead of a
                plain tuple.
<<<<<<< HEAD
=======
            callback (`Callable`, *optional*):
                A function that will be called every `callback_steps` steps during inference. The function will be
                called with the following arguments: `callback(step: int, timestep: int, latents: torch.FloatTensor)`.
            callback_steps (`int`, *optional*, defaults to 1):
                The frequency at which the `callback` function will be called. If not specified, the callback will be
                called at every step.
>>>>>>> 147b9fda

        Returns:
            [`~pipelines.stable_diffusion.StableDiffusionPipelineOutput`] or `tuple`:
            [`~pipelines.stable_diffusion.StableDiffusionPipelineOutput`] if `return_dict` is True, otherwise a `tuple.
            When returning a tuple, the first element is a list with the generated images, and the second element is a
            list of `bool`s denoting whether the corresponding generated image likely represents "not-safe-for-work"
            (nsfw) content, according to the `safety_checker`.
        """
<<<<<<< HEAD
        

        if "torch_device" in kwargs:
            device = kwargs.pop("torch_device")
            warnings.warn(
                "`torch_device` is deprecated as an input argument to `__call__` and will be removed in v0.3.0."
                " Consider using `pipe.to(torch_device)` instead."
            )
            # Set device as before (to be removed in 0.3.0)
            if device is None:
                device = "cuda" if torch.cuda.is_available() else "cpu"
            self.to(device)

        if height % 8 != 0 or width % 8 != 0:
            raise ValueError(f"`height` and `width` have to be divisible by 8 but are {height} and {width}.")

        # determine batch size
        if prompt is None:
            batch_size = len(text_embeddings)
        else:
            if isinstance(prompt, str):
                batch_size = 1
                prompt = [prompt]
            elif isinstance(prompt, list):
                batch_size = len(prompt)
            else:
                raise ValueError(f"`prompt` has to be of type `str` or `list` but is {type(prompt)}")

        # get prompt text embeddings if not given already
        if text_embeddings is None:
            text_embeddings = self.embed_prompts(prompt, weights=weights)
            
=======

        # set seed 
        if seed is not None:
            self.set_seed(seed)
        
        # determine batch size
        if prompt is None:
            batch_size = len(text_embeddings)
        else:
            if isinstance(prompt, str):
                batch_size = 1
                prompt = [prompt]
            elif isinstance(prompt, list):
                batch_size = len(prompt)
            else:
                raise ValueError(f"`prompt` has to be of type `str` or `list` but is {type(prompt)}")

        if height % 8 != 0 or width % 8 != 0:
            raise ValueError(f"`height` and `width` have to be divisible by 8 but are {height} and {width}.")

        # get prompt text embeddings if not given already
        if text_embeddings is None:
            text_embeddings = self.embed_prompts(prompt, weights=weights)

        # duplicate text embeddings for each generation per prompt, using mps friendly method
        bs_embed, seq_len, _ = text_embeddings.shape
        text_embeddings = text_embeddings.repeat(1, num_images_per_prompt, 1)
        text_embeddings = text_embeddings.view(bs_embed * num_images_per_prompt, seq_len, -1)
        
        
>>>>>>> 147b9fda
        # here `guidance_scale` is defined analog to the guidance weight `w` of equation (2)
        # of the Imagen paper: https://arxiv.org/pdf/2205.11487.pdf . `guidance_scale = 1`
        # corresponds to doing no classifier free guidance.
        do_classifier_free_guidance = guidance_scale != 1.0
        # get unconditional embeddings for classifier free guidance
        if do_classifier_free_guidance:
<<<<<<< HEAD
            uncond_embeddings = self.embed_prompts([""] * batch_size, weights=weights)
=======
            uncond_tokens: List[str]
            if negative_prompt is None:
                uncond_tokens = [""]
            elif type(prompt) is not type(negative_prompt):
                raise TypeError(
                    f"`negative_prompt` should be the same type to `prompt`, but got {type(negative_prompt)} !="
                    f" {type(prompt)}."
                )
            elif isinstance(negative_prompt, str):
                uncond_tokens = [negative_prompt]
            elif batch_size != len(negative_prompt):
                raise ValueError(
                    f"`negative_prompt`: {negative_prompt} has batch size {len(negative_prompt)}, but `prompt`:"
                    f" {prompt} has batch size {batch_size}. Please make sure that passed `negative_prompt` matches"
                    " the batch size of `prompt`."
                )
            else:
                uncond_tokens = negative_prompt

            uncond_embeddings = self.embed_prompts(uncond_tokens)

            # duplicate unconditional embeddings for each generation per prompt, using mps friendly method
            seq_len = uncond_embeddings.shape[1]
            uncond_embeddings = uncond_embeddings.repeat(batch_size, num_images_per_prompt, 1)
            uncond_embeddings = uncond_embeddings.view(batch_size * num_images_per_prompt, seq_len, -1)
>>>>>>> 147b9fda

            # For classifier free guidance, we need to do two forward passes.
            # Here we concatenate the unconditional and text embeddings into a single batch
            # to avoid doing two forward passes
            text_embeddings = torch.cat([uncond_embeddings, text_embeddings])
<<<<<<< HEAD
    
    
        self.use_new_add_noise = self.scheduler.use_new_add_noise
        # set timesteps
        accepts_offset = "offset" in set(inspect.signature(self.scheduler.set_timesteps).parameters.keys())
        extra_set_kwargs = {}
        offset = 0
        if accepts_offset:
            offset = 1
            extra_set_kwargs["offset"] = offset
        self.scheduler.set_timesteps(num_inference_steps, **extra_set_kwargs)
        init_timestep = num_inference_steps
        offset = 0
        # create starting image/noise
        if noise is None:
            noise = self.sample_noise(width, height, batch_size=batch_size, generator=generator)
=======

            
        # set timesteps
        self.scheduler.set_timesteps(num_inference_steps)
            
        # get the initial random noise unless the user supplied it

        # Unlike in other pipelines, latents need to be generated in the target device
        # for 1-to-1 results reproducibility with the CompVis implementation.
        # However this currently doesn't work in `mps`.
        init_timestep = num_inference_steps
        offset = self.scheduler.config.get("steps_offset", 0)
        # create starting image/noise
        if noise is None:
            noise = self.sample_noise(width, height, batch_size=batch_size, generator=generator, dtype=text_embeddings.dtype)
>>>>>>> 147b9fda
            
        if latents is None:
            if start_img is None:
                latents = noise
                # if we use LMSDiscreteScheduler, let's make sure latents are mulitplied by sigmas
                if isinstance(self.scheduler, LMSDiscreteScheduler):
<<<<<<< HEAD
                    latents = latents * ((self.scheduler.sigmas[t_start]**2 + 1) ** 0.5)  
=======
                    latents = latents * self.scheduler.init_noise_sigma#((self.scheduler.sigmas[t_start]**2 + 1) ** 0.5)  
>>>>>>> 147b9fda
                
            else:
                # encode start img with vae
                # make it torch tensor first
                latents = self.encode_image(start_img, noise_strength_before_encode=noise_strength_before_encode)
                # add noise
                if noise_strength is not None and noise_strength != 0:
                    # old method to add noise that ignores noise schedule:
                    latents = latents * (1 - noise_strength) + noise * noise_strength
                elif noise_step is not None and noise_step > 0:
                    # now we use the scheduler to add noise
                    latents = self.scheduler.add_noise(latents, noise, noise_step)
                elif img2img_strength is not None and img2img_strength != 0:
                    # with img2img we skip the first (1-strength) * num_inference_steps steps, so we increase the total step count
                    num_inference_steps = int(np.ceil(num_inference_steps / img2img_strength))
                    # set schedule again according to updated steps
<<<<<<< HEAD
                    self.scheduler.set_timesteps(num_inference_steps, **extra_set_kwargs)
                    # now we calculate how many skeps are skipped (t_start) and at what point the noise is initialized (init_timestep)
                    init_timestep = int(num_inference_steps * img2img_strength) + offset
                    t_start = num_inference_steps - init_timestep + offset
                    timesteps = int(self.scheduler.timesteps[-init_timestep])
                    timesteps = torch.tensor([timesteps] * batch_size, dtype=torch.long, device=self.device)
                    # add noise to latents using the timesteps       
                    if isinstance(self.scheduler, LMSDiscreteScheduler) and self.use_new_add_noise:
                        # new noise add method needs the enumerate time step
                        start_timestep = torch.tensor([t_start] * batch_size, dtype=torch.long, device=self.device)
                    else:
                        start_timestep = timesteps
                    latents = self.scheduler.add_noise(latents, noise, start_timestep)
                    
                    
                    if multiply_latent_by_sigma and isinstance(self.scheduler, LMSDiscreteScheduler):
                        latents = latents * ((self.scheduler.sigmas[t_start]**2 + 1) ** 0.5)  
            
=======
                    self.scheduler.set_timesteps(num_inference_steps)
                    # now we calculate how many skeps are skipped (t_start) and at what point the noise is initialized (init_timestep)
                    init_timestep = int(num_inference_steps * img2img_strength) + offset
                    t_start = num_inference_steps - init_timestep
                    
                    timesteps = self.scheduler.timesteps[-init_timestep]
                    timesteps = torch.tensor([timesteps] * batch_size * num_images_per_prompt, device=self.device)
                    # add noise to latents using the timesteps       
                    #if isinstance(self.scheduler, LMSDiscreteScheduler) and self.use_new_add_noise:
                    #    # new noise add method needs the enumerate time step
                    #    start_timestep = torch.tensor([t_start] * batch_size * num_images_per_prompt,  device=self.device,
                    #                                 dtype=text_embeddings.dtype)
                    #else:
                    start_timestep = timesteps
               
                    latents = self.scheduler.add_noise(latents, noise, start_timestep)
                    
                    if multiply_latent_by_sigma and isinstance(self.scheduler, LMSDiscreteScheduler):
                        # scale the initial noise by the standard deviation required by the scheduler
                        #latents = latents * self.scheduler.init_noise_sigma
                        latents = latents * ((self.scheduler.sigmas[t_start]**2 + 1) ** 0.5)  
                    latents = latents.half()
        

        # Some schedulers like PNDM have timesteps as arrays
        # It's more optimized to move all timesteps to correct device beforehand
        timesteps_tensor = self.scheduler.timesteps.to(self.device)

>>>>>>> 147b9fda
        # prepare extra kwargs for the scheduler step, since not all schedulers have the same signature
        # eta (η) is only used with the DDIMScheduler, it will be ignored for other schedulers.
        # eta corresponds to η in DDIM paper: https://arxiv.org/abs/2010.02502
        # and should be between [0, 1]
        accepts_eta = "eta" in set(inspect.signature(self.scheduler.step).parameters.keys())
        extra_step_kwargs = {}
        if accepts_eta:
            extra_step_kwargs["eta"] = eta
<<<<<<< HEAD

        latent_list = [latents]
        
        #print("Num timesteps: ", len(self.scheduler.timesteps))

        for i, t in tqdm(enumerate(self.scheduler.timesteps[t_start:]), disable=not verbose):
            latent_list.append(latents.cpu())
            
            if isinstance(self.scheduler, LMSDiscreteScheduler):
                count = i + t_start
            else:
                count = t
                
            # expand the latents if we are doing classifier free guidance
            latent_model_input = torch.cat([latents] * 2) if do_classifier_free_guidance else latents
            if isinstance(self.scheduler, LMSDiscreteScheduler):
                sigma = self.scheduler.sigmas[count]

                latent_model_input = latent_model_input / ((sigma**2 + 1) ** 0.5)
=======
            
        
        for i, t in enumerate(tqdm(timesteps_tensor, disable=not verbose)):
            # expand the latents if we are doing classifier free guidance
            latent_model_input = torch.cat([latents] * 2) if do_classifier_free_guidance else latents
            latent_model_input = self.scheduler.scale_model_input(latent_model_input, t)
>>>>>>> 147b9fda

            # predict the noise residual
            noise_pred = self.unet(latent_model_input, t, encoder_hidden_states=text_embeddings).sample

            # perform guidance
            if do_classifier_free_guidance:
                noise_pred_uncond, noise_pred_text = noise_pred.chunk(2)
<<<<<<< HEAD
                noise_pred = noise_pred_uncond + guidance_scale * (noise_pred_text - noise_pred_uncond)            
            
                            
=======
                noise_pred = noise_pred_uncond + guidance_scale * (noise_pred_text - noise_pred_uncond)
                
                
>>>>>>> 147b9fda
            # add dynamic thresholding
            if dynamic_thresholding_steps > 0 and dynamic_thresholding_quant > 0:
                if i % dynamic_thresholding_steps == 0:
                    denoised_images = self.vae.decode(latents / 0.18215) / 2 + 0.5 # (0, 1)
                    #denoised_images_clipped = dynamic_thresholding_torch(denoised_images, dynamic_thresholding_quant)
                    
                    dynamic_thresholding_(denoised_images, dynamic_thresholding_quant)
                    
                    latents = self.vae.encode((minmax(denoised_images) - 0.5) * 2).mean * 0.18215 
<<<<<<< HEAD
                #dynamic_thresholding_(noise_pred, dynamic_thresholding_quant * 100)
            
            
            # TODO: dynamic and static thresholding could simply be applied to decoded latent (==img)
            
            
            if scheduler_step_before_callbacks:
                # compute the previous noisy sample x_t -> x_t-1
                latents = self.scheduler.step(noise_pred, count, latents, **extra_step_kwargs)["prev_sample"]
            
            #### ADDITIONAL GUIDANCE ###
=======
                #dynamic_thresholding_(noise_pred, dynamic_thresholding_quant * 100)  
                
                
            # TODO: dynamic and static thresholding could simply be applied to decoded latent (==img)
            
            if scheduler_step_before_callbacks:
                # compute the previous noisy sample x_t -> x_t-1
                latents = self.scheduler.step(noise_pred, t, latents, **extra_step_kwargs).prev_sample

#### ADDITIONAL GUIDANCE ###
>>>>>>> 147b9fda
            if loss_callbacks is not None:
                with torch.enable_grad():
                    grads = torch.zeros_like(latents)
                    #denoised_images = None
                    for callback_dict in loss_callbacks:
                        if callback_dict["frequency"] is not None and i % callback_dict["frequency"] == 0:
                            # Requires grad on the latents
                            latents = latents.detach().requires_grad_()
                            if callback_dict["apply_to_image"]:
                                # Get the predicted x0:
                                if scheduler_step_before_callbacks:
                                    latents_x0 = latents
                                else:
                                    if use_callbacks_simple_step:
                                        # do simple step
                                        latents_x0 = latents - sigma * noise_pred
                                    else:
                                        # actually use the scheduler step
<<<<<<< HEAD
                                        latents_x0 = self.scheduler.step(noise_pred, count, latents, **extra_step_kwargs)["prev_sample"]
=======
                                        latents_x0 = self.scheduler.step(noise_pred, t, latents, **extra_step_kwargs).prev_sample
>>>>>>> 147b9fda
                                
                                # Decode to image space
                                #denoised_images = self.vae.decode((1 / 0.18215) * latents_x0) / 2 + 0.5  # (0, 1)
                                #if denoised_images is None:  
                                denoised_images = self.vae.decode(latents_x0 / 0.18215)["sample"] / 2 + 0.5  # (0, 1)
<<<<<<< HEAD
=======

                                # Calculate loss
                                loss = callback_dict["loss_function"](denoised_images)
                            else:
                                loss = callback_dict["loss_function"](latents)
                            # Get gradient
                            cond_grad = -torch.autograd.grad(loss * callback_dict["weight"], latents)[0] 
                            # Modify the latents based on this gradient
                            grads += cond_grad * callback_dict["lr"]
                    step_index = self.scheduler.get_current_step(t)
                    sigma = self.scheduler.sigmas[step_index]
                    latents = latents.detach() + grads * sigma**2
                            
            if not scheduler_step_before_callbacks:
                # compute the previous noisy sample x_t -> x_t-1
                latents = self.scheduler.step(noise_pred, t, latents, **extra_step_kwargs).prev_sample
                
>>>>>>> 147b9fda

                                # Calculate loss
                                loss = callback_dict["loss_function"](denoised_images)
                            else:
                                loss = callback_dict["loss_function"](latents)
                            # Get gradient
                            cond_grad = -torch.autograd.grad(loss * callback_dict["weight"], latents)[0] 
                            # Modify the latents based on this gradient
                            grads += cond_grad * callback_dict["lr"]
                    latents = latents.detach() + grads * sigma**2
                            
            if not scheduler_step_before_callbacks:
                # compute the previous noisy sample x_t -> x_t-1
                latents = self.scheduler.step(noise_pred, count, latents, **extra_step_kwargs)["prev_sample"]
            
        # scale and decode the image latents with vae
        image = self.decode_image(latents, output_type=output_type)


        if output_type == "pil" and use_safety:
            # run safety checker
            check_img = self.numpy_to_pil(image.permute(0, 2, 3, 1).numpy())
            safety_checker_input = self.feature_extractor(check_img, return_tensors="pt").to(self.device)
            image, has_nsfw_concept = self.safety_checker(images=image, clip_input=safety_checker_input.pixel_values)
        else:
            has_nsfw_concept = False

<<<<<<< HEAD
            

        if not return_dict:
            return (image, has_nsfw_concept)

        return StableDiffusionPipelineOutput(images=image, nsfw_content_detected=has_nsfw_concept)
            
    
    def sample_noise(self, width=512, height=512, batch_size=1, generator=None):
        latents = torch.randn(batch_size, self.unet.in_channels,
                                  height // 8, width // 8, generator=generator, device=self.device)
        return latents
    
    def embed_prompts(self, prompts, weights=None, device=None):
        if device is None:
            device = self.device
=======
        if not return_dict:
            return (image, has_nsfw_concept)

        return StableDiffusionPipelineOutput(images=image, nsfw_content_detected=has_nsfw_concept)

    def sample_noise(self, width=512, height=512, batch_size=1, generator=None, dtype=None):
        latents = torch.randn(batch_size, self.unet.in_channels,
                                  height // 8, width // 8, generator=generator, device=self.device, dtype=dtype)
        return latents
    
    @torch.no_grad()
    def embed_prompts(self, prompts, weights=None):
>>>>>>> 147b9fda
        if not isinstance(prompts, list):
            prompts = [prompts]
        text_embeddings = []
        for prompt in prompts:
            text_input = self.tokenizer(
                prompt,
                padding="max_length",
                max_length=self.tokenizer.model_max_length,
<<<<<<< HEAD
                truncation=True,
                return_tensors="pt",
            )
            text_input = text_input.input_ids.to(device)
            text_embedding = self.text_encoder(text_input)[0]
=======
                return_tensors="pt",
            )
            text_input_ids = text_input.input_ids
            # check for truncation
            if text_input_ids.shape[-1] > self.tokenizer.model_max_length:
                removed_text = self.tokenizer.batch_decode(text_input_ids[:, self.tokenizer.model_max_length :])
                logger.warning(
                    "The following part of your input was truncated because CLIP can only handle sequences up to"
                    f" {self.tokenizer.model_max_length} tokens: {removed_text}"
                )
                text_input_ids = text_input_ids[:, : self.tokenizer.model_max_length]
            
            
            text_embedding = self.text_encoder(text_input_ids.to(self.device))[0]
>>>>>>> 147b9fda
            
            text_embeddings.append(text_embedding)
        if weights is None:
            text_embeddings = torch.mean(torch.stack(text_embeddings), 0)
        else:
            weights = torch.tensor(weights, device=text_embedding.device)
            normed_weights = weights / torch.sum(weights)
            text_embeddings = torch.sum(torch.stack(text_embeddings) * normed_weights, 0)
        return text_embeddings
    
<<<<<<< HEAD
=======
    @torch.no_grad()
>>>>>>> 147b9fda
    def encode_image(self, image, torch_device=None, noise_strength_before_encode=None):
        if torch_device is None:
            torch_device = "cuda" if torch.cuda.is_available() else "cpu"
        if not torch.is_tensor(image):
            if not isinstance(image, np.ndarray):
                image = np.array(image)
            image = torch.from_numpy(image)
        if image.ndim == 3:
            image = image.unsqueeze(0)
        # reverse channel dimension
        if image.shape[-1] == 3:
            image = image.permute(0, 3, 1, 2)
        # make it float tensor between 0 and 1
        image = minmax(image).float()
        # add noise
        if noise_strength_before_encode is not None and noise_strength_before_encode > 0:
            image = (1 - noise_strength_before_encode) * image + noise_strength_before_encode * torch.randn_like(image)
        # clip to [0, 1]
        image = torch.clamp(image, 0, 1)
        # move to -1 to 1 for vae
        image = (image - 0.5) * 2
        # encode image
<<<<<<< HEAD
        latents = self.vae.encode(image.to(torch_device))["latent_dist"]
=======
        latents = self.vae.encode(image.to(torch_device).half())["latent_dist"]
>>>>>>> 147b9fda
        # encoded img is DiagonalGaussianDistribution, need to sample from it or we take the mean instead
        #latents = latents.sample()
        latents = latents.mean
        # norm latents
        latents = latents * 0.18215
        return latents
<<<<<<< HEAD

=======
    
>>>>>>> 147b9fda
    def decode_image(self, latents, output_type="pil", device=None):
        if device is None:
            device = self.device
        if output_type == "latent":
            return latents.detach().cpu()
        latents = latents / 0.18215
        image = self.vae.decode(latents.to(device))["sample"]
<<<<<<< HEAD
        image = (image / 2 + 0.5).clamp(0, 1)
=======
        image = (image / 2 + 0.5).float().clamp(0, 1)
>>>>>>> 147b9fda
        image = image.cpu()
        
        if output_type == "pil":
            image = self.numpy_to_pil(image.permute(0, 2, 3, 1).numpy())
        elif output_type == "numpy":
            image = image.permute(0, 2, 3, 1).numpy()
        return image
    
    def set_seed(self, seed):
        torch.manual_seed(seed)
        torch.cuda.manual_seed(seed)
        np.random.seed(seed)
<<<<<<< HEAD
        random.seed(seed)
=======
        random.seed(seed)
>>>>>>> 147b9fda
<|MERGE_RESOLUTION|>--- conflicted
+++ resolved
@@ -1,19 +1,10 @@
 import inspect
-<<<<<<< HEAD
-import warnings
-from typing import List, Optional, Union
-=======
 from typing import Callable, List, Optional, Union
->>>>>>> 147b9fda
 import random
 
 import torch
 import numpy as np
-<<<<<<< HEAD
-from tqdm import tqdm
-=======
 from tqdm.auto import tqdm
->>>>>>> 147b9fda
 
 from transformers import CLIPFeatureExtractor, CLIPTextModel, CLIPTokenizer
 
@@ -21,19 +12,13 @@
 from ...models import AutoencoderKL, UNet2DConditionModel
 from ...pipeline_utils import DiffusionPipeline
 from ...schedulers import DDIMScheduler, LMSDiscreteScheduler, PNDMScheduler
-<<<<<<< HEAD
-=======
 from ...utils import deprecate, logging
->>>>>>> 147b9fda
 from . import StableDiffusionPipelineOutput
 from .safety_checker import StableDiffusionSafetyChecker
 
 
-<<<<<<< HEAD
-=======
 logger = logging.get_logger(__name__)  # pylint: disable=invalid-name
 
->>>>>>> 147b9fda
 
 def dynamic_thresholding_(img, quantile):
     # Dynamic thresholding from Imagen paper (May 2022)
@@ -99,36 +84,21 @@
         feature_extractor: CLIPFeatureExtractor,
     ):
         super().__init__()
-<<<<<<< HEAD
-        scheduler = scheduler.set_format("pt")
-
-        if hasattr(scheduler.config, "steps_offset") and scheduler.config.steps_offset != 1:
-            warnings.warn(
-=======
 
         if hasattr(scheduler.config, "steps_offset") and scheduler.config.steps_offset != 1:
             deprecation_message = (
->>>>>>> 147b9fda
                 f"The configuration file of this scheduler: {scheduler} is outdated. `steps_offset`"
                 f" should be set to 1 instead of {scheduler.config.steps_offset}. Please make sure "
                 "to update the config accordingly as leaving `steps_offset` might led to incorrect results"
                 " in future versions. If you have downloaded this checkpoint from the Hugging Face Hub,"
                 " it would be very nice if you could open a Pull request for the `scheduler/scheduler_config.json`"
-<<<<<<< HEAD
-                " file",
-                DeprecationWarning,
-            )
-=======
                 " file"
             )
             deprecate("steps_offset!=1", "1.0.0", deprecation_message, standard_warn=False)
->>>>>>> 147b9fda
             new_config = dict(scheduler.config)
             new_config["steps_offset"] = 1
             scheduler._internal_dict = FrozenDict(new_config)
 
-<<<<<<< HEAD
-=======
         if safety_checker is None:
             logger.warn(
                 f"You have disabled the safety checker for {self.__class__} by passing `safety_checker=None`. Ensure"
@@ -139,7 +109,6 @@
                 " information, please have a look at https://github.com/huggingface/diffusers/pull/254 ."
             )
 
->>>>>>> 147b9fda
         self.register_modules(
             vae=vae,
             text_encoder=text_encoder,
@@ -182,13 +151,6 @@
         self,
         prompt: Union[str, List[str]] = None,
         text_embeddings: Optional[torch.Tensor] = None,
-<<<<<<< HEAD
-        height: Optional[int] = 512,
-        width: Optional[int] = 512,
-        num_inference_steps: Optional[int] = 50,
-        guidance_scale: Optional[float] = 7.5,
-        eta: Optional[float] = 0.0,
-=======
         height: int = 512,
         width: int = 512,
         num_inference_steps: int = 50,
@@ -196,7 +158,6 @@
         negative_prompt: Optional[Union[str, List[str]]] = None,
         num_images_per_prompt: Optional[int] = 1,
         eta: float = 0.0,
->>>>>>> 147b9fda
         generator: Optional[torch.Generator] = None,
         latents: Optional[torch.FloatTensor] = None,
         output_type: Optional[str] = "pil",
@@ -220,13 +181,6 @@
         use_callbacks_simple_step: bool = False,
         **kwargs,
     ):
-<<<<<<< HEAD
-        # set seed 
-        if seed is not None:
-            self.set_seed(seed)
-            
-=======
->>>>>>> 147b9fda
         r"""
         Function invoked when calling the pipeline for generation.
 
@@ -246,14 +200,11 @@
                 Paper](https://arxiv.org/pdf/2205.11487.pdf). Guidance scale is enabled by setting `guidance_scale >
                 1`. Higher guidance scale encourages to generate images that are closely linked to the text `prompt`,
                 usually at the expense of lower image quality.
-<<<<<<< HEAD
-=======
             negative_prompt (`str` or `List[str]`, *optional*):
                 The prompt or prompts not to guide the image generation. Ignored when not using guidance (i.e., ignored
                 if `guidance_scale` is less than `1`).
             num_images_per_prompt (`int`, *optional*, defaults to 1):
                 The number of images to generate per prompt.
->>>>>>> 147b9fda
             eta (`float`, *optional*, defaults to 0.0):
                 Corresponds to parameter eta (η) in the DDIM paper: https://arxiv.org/abs/2010.02502. Only applies to
                 [`schedulers.DDIMScheduler`], will be ignored for others.
@@ -270,15 +221,12 @@
             return_dict (`bool`, *optional*, defaults to `True`):
                 Whether or not to return a [`~pipelines.stable_diffusion.StableDiffusionPipelineOutput`] instead of a
                 plain tuple.
-<<<<<<< HEAD
-=======
             callback (`Callable`, *optional*):
                 A function that will be called every `callback_steps` steps during inference. The function will be
                 called with the following arguments: `callback(step: int, timestep: int, latents: torch.FloatTensor)`.
             callback_steps (`int`, *optional*, defaults to 1):
                 The frequency at which the `callback` function will be called. If not specified, the callback will be
                 called at every step.
->>>>>>> 147b9fda
 
         Returns:
             [`~pipelines.stable_diffusion.StableDiffusionPipelineOutput`] or `tuple`:
@@ -287,40 +235,6 @@
             list of `bool`s denoting whether the corresponding generated image likely represents "not-safe-for-work"
             (nsfw) content, according to the `safety_checker`.
         """
-<<<<<<< HEAD
-        
-
-        if "torch_device" in kwargs:
-            device = kwargs.pop("torch_device")
-            warnings.warn(
-                "`torch_device` is deprecated as an input argument to `__call__` and will be removed in v0.3.0."
-                " Consider using `pipe.to(torch_device)` instead."
-            )
-            # Set device as before (to be removed in 0.3.0)
-            if device is None:
-                device = "cuda" if torch.cuda.is_available() else "cpu"
-            self.to(device)
-
-        if height % 8 != 0 or width % 8 != 0:
-            raise ValueError(f"`height` and `width` have to be divisible by 8 but are {height} and {width}.")
-
-        # determine batch size
-        if prompt is None:
-            batch_size = len(text_embeddings)
-        else:
-            if isinstance(prompt, str):
-                batch_size = 1
-                prompt = [prompt]
-            elif isinstance(prompt, list):
-                batch_size = len(prompt)
-            else:
-                raise ValueError(f"`prompt` has to be of type `str` or `list` but is {type(prompt)}")
-
-        # get prompt text embeddings if not given already
-        if text_embeddings is None:
-            text_embeddings = self.embed_prompts(prompt, weights=weights)
-            
-=======
 
         # set seed 
         if seed is not None:
@@ -351,16 +265,12 @@
         text_embeddings = text_embeddings.view(bs_embed * num_images_per_prompt, seq_len, -1)
         
         
->>>>>>> 147b9fda
         # here `guidance_scale` is defined analog to the guidance weight `w` of equation (2)
         # of the Imagen paper: https://arxiv.org/pdf/2205.11487.pdf . `guidance_scale = 1`
         # corresponds to doing no classifier free guidance.
-        do_classifier_free_guidance = guidance_scale != 1.0
+        do_classifier_free_guidance = guidance_scale > 1.0
         # get unconditional embeddings for classifier free guidance
         if do_classifier_free_guidance:
-<<<<<<< HEAD
-            uncond_embeddings = self.embed_prompts([""] * batch_size, weights=weights)
-=======
             uncond_tokens: List[str]
             if negative_prompt is None:
                 uncond_tokens = [""]
@@ -386,30 +296,11 @@
             seq_len = uncond_embeddings.shape[1]
             uncond_embeddings = uncond_embeddings.repeat(batch_size, num_images_per_prompt, 1)
             uncond_embeddings = uncond_embeddings.view(batch_size * num_images_per_prompt, seq_len, -1)
->>>>>>> 147b9fda
 
             # For classifier free guidance, we need to do two forward passes.
             # Here we concatenate the unconditional and text embeddings into a single batch
             # to avoid doing two forward passes
             text_embeddings = torch.cat([uncond_embeddings, text_embeddings])
-<<<<<<< HEAD
-    
-    
-        self.use_new_add_noise = self.scheduler.use_new_add_noise
-        # set timesteps
-        accepts_offset = "offset" in set(inspect.signature(self.scheduler.set_timesteps).parameters.keys())
-        extra_set_kwargs = {}
-        offset = 0
-        if accepts_offset:
-            offset = 1
-            extra_set_kwargs["offset"] = offset
-        self.scheduler.set_timesteps(num_inference_steps, **extra_set_kwargs)
-        init_timestep = num_inference_steps
-        offset = 0
-        # create starting image/noise
-        if noise is None:
-            noise = self.sample_noise(width, height, batch_size=batch_size, generator=generator)
-=======
 
             
         # set timesteps
@@ -425,18 +316,13 @@
         # create starting image/noise
         if noise is None:
             noise = self.sample_noise(width, height, batch_size=batch_size, generator=generator, dtype=text_embeddings.dtype)
->>>>>>> 147b9fda
             
         if latents is None:
             if start_img is None:
                 latents = noise
                 # if we use LMSDiscreteScheduler, let's make sure latents are mulitplied by sigmas
                 if isinstance(self.scheduler, LMSDiscreteScheduler):
-<<<<<<< HEAD
-                    latents = latents * ((self.scheduler.sigmas[t_start]**2 + 1) ** 0.5)  
-=======
                     latents = latents * self.scheduler.init_noise_sigma#((self.scheduler.sigmas[t_start]**2 + 1) ** 0.5)  
->>>>>>> 147b9fda
                 
             else:
                 # encode start img with vae
@@ -453,26 +339,6 @@
                     # with img2img we skip the first (1-strength) * num_inference_steps steps, so we increase the total step count
                     num_inference_steps = int(np.ceil(num_inference_steps / img2img_strength))
                     # set schedule again according to updated steps
-<<<<<<< HEAD
-                    self.scheduler.set_timesteps(num_inference_steps, **extra_set_kwargs)
-                    # now we calculate how many skeps are skipped (t_start) and at what point the noise is initialized (init_timestep)
-                    init_timestep = int(num_inference_steps * img2img_strength) + offset
-                    t_start = num_inference_steps - init_timestep + offset
-                    timesteps = int(self.scheduler.timesteps[-init_timestep])
-                    timesteps = torch.tensor([timesteps] * batch_size, dtype=torch.long, device=self.device)
-                    # add noise to latents using the timesteps       
-                    if isinstance(self.scheduler, LMSDiscreteScheduler) and self.use_new_add_noise:
-                        # new noise add method needs the enumerate time step
-                        start_timestep = torch.tensor([t_start] * batch_size, dtype=torch.long, device=self.device)
-                    else:
-                        start_timestep = timesteps
-                    latents = self.scheduler.add_noise(latents, noise, start_timestep)
-                    
-                    
-                    if multiply_latent_by_sigma and isinstance(self.scheduler, LMSDiscreteScheduler):
-                        latents = latents * ((self.scheduler.sigmas[t_start]**2 + 1) ** 0.5)  
-            
-=======
                     self.scheduler.set_timesteps(num_inference_steps)
                     # now we calculate how many skeps are skipped (t_start) and at what point the noise is initialized (init_timestep)
                     init_timestep = int(num_inference_steps * img2img_strength) + offset
@@ -501,7 +367,6 @@
         # It's more optimized to move all timesteps to correct device beforehand
         timesteps_tensor = self.scheduler.timesteps.to(self.device)
 
->>>>>>> 147b9fda
         # prepare extra kwargs for the scheduler step, since not all schedulers have the same signature
         # eta (η) is only used with the DDIMScheduler, it will be ignored for other schedulers.
         # eta corresponds to η in DDIM paper: https://arxiv.org/abs/2010.02502
@@ -510,34 +375,12 @@
         extra_step_kwargs = {}
         if accepts_eta:
             extra_step_kwargs["eta"] = eta
-<<<<<<< HEAD
-
-        latent_list = [latents]
-        
-        #print("Num timesteps: ", len(self.scheduler.timesteps))
-
-        for i, t in tqdm(enumerate(self.scheduler.timesteps[t_start:]), disable=not verbose):
-            latent_list.append(latents.cpu())
-            
-            if isinstance(self.scheduler, LMSDiscreteScheduler):
-                count = i + t_start
-            else:
-                count = t
-                
-            # expand the latents if we are doing classifier free guidance
-            latent_model_input = torch.cat([latents] * 2) if do_classifier_free_guidance else latents
-            if isinstance(self.scheduler, LMSDiscreteScheduler):
-                sigma = self.scheduler.sigmas[count]
-
-                latent_model_input = latent_model_input / ((sigma**2 + 1) ** 0.5)
-=======
             
         
         for i, t in enumerate(tqdm(timesteps_tensor, disable=not verbose)):
             # expand the latents if we are doing classifier free guidance
             latent_model_input = torch.cat([latents] * 2) if do_classifier_free_guidance else latents
             latent_model_input = self.scheduler.scale_model_input(latent_model_input, t)
->>>>>>> 147b9fda
 
             # predict the noise residual
             noise_pred = self.unet(latent_model_input, t, encoder_hidden_states=text_embeddings).sample
@@ -545,15 +388,9 @@
             # perform guidance
             if do_classifier_free_guidance:
                 noise_pred_uncond, noise_pred_text = noise_pred.chunk(2)
-<<<<<<< HEAD
-                noise_pred = noise_pred_uncond + guidance_scale * (noise_pred_text - noise_pred_uncond)            
-            
-                            
-=======
                 noise_pred = noise_pred_uncond + guidance_scale * (noise_pred_text - noise_pred_uncond)
                 
                 
->>>>>>> 147b9fda
             # add dynamic thresholding
             if dynamic_thresholding_steps > 0 and dynamic_thresholding_quant > 0:
                 if i % dynamic_thresholding_steps == 0:
@@ -563,19 +400,6 @@
                     dynamic_thresholding_(denoised_images, dynamic_thresholding_quant)
                     
                     latents = self.vae.encode((minmax(denoised_images) - 0.5) * 2).mean * 0.18215 
-<<<<<<< HEAD
-                #dynamic_thresholding_(noise_pred, dynamic_thresholding_quant * 100)
-            
-            
-            # TODO: dynamic and static thresholding could simply be applied to decoded latent (==img)
-            
-            
-            if scheduler_step_before_callbacks:
-                # compute the previous noisy sample x_t -> x_t-1
-                latents = self.scheduler.step(noise_pred, count, latents, **extra_step_kwargs)["prev_sample"]
-            
-            #### ADDITIONAL GUIDANCE ###
-=======
                 #dynamic_thresholding_(noise_pred, dynamic_thresholding_quant * 100)  
                 
                 
@@ -586,7 +410,6 @@
                 latents = self.scheduler.step(noise_pred, t, latents, **extra_step_kwargs).prev_sample
 
 #### ADDITIONAL GUIDANCE ###
->>>>>>> 147b9fda
             if loss_callbacks is not None:
                 with torch.enable_grad():
                     grads = torch.zeros_like(latents)
@@ -605,18 +428,12 @@
                                         latents_x0 = latents - sigma * noise_pred
                                     else:
                                         # actually use the scheduler step
-<<<<<<< HEAD
-                                        latents_x0 = self.scheduler.step(noise_pred, count, latents, **extra_step_kwargs)["prev_sample"]
-=======
                                         latents_x0 = self.scheduler.step(noise_pred, t, latents, **extra_step_kwargs).prev_sample
->>>>>>> 147b9fda
                                 
                                 # Decode to image space
                                 #denoised_images = self.vae.decode((1 / 0.18215) * latents_x0) / 2 + 0.5  # (0, 1)
                                 #if denoised_images is None:  
                                 denoised_images = self.vae.decode(latents_x0 / 0.18215)["sample"] / 2 + 0.5  # (0, 1)
-<<<<<<< HEAD
-=======
 
                                 # Calculate loss
                                 loss = callback_dict["loss_function"](denoised_images)
@@ -634,22 +451,7 @@
                 # compute the previous noisy sample x_t -> x_t-1
                 latents = self.scheduler.step(noise_pred, t, latents, **extra_step_kwargs).prev_sample
                 
->>>>>>> 147b9fda
-
-                                # Calculate loss
-                                loss = callback_dict["loss_function"](denoised_images)
-                            else:
-                                loss = callback_dict["loss_function"](latents)
-                            # Get gradient
-                            cond_grad = -torch.autograd.grad(loss * callback_dict["weight"], latents)[0] 
-                            # Modify the latents based on this gradient
-                            grads += cond_grad * callback_dict["lr"]
-                    latents = latents.detach() + grads * sigma**2
-                            
-            if not scheduler_step_before_callbacks:
-                # compute the previous noisy sample x_t -> x_t-1
-                latents = self.scheduler.step(noise_pred, count, latents, **extra_step_kwargs)["prev_sample"]
-            
+
         # scale and decode the image latents with vae
         image = self.decode_image(latents, output_type=output_type)
 
@@ -662,24 +464,6 @@
         else:
             has_nsfw_concept = False
 
-<<<<<<< HEAD
-            
-
-        if not return_dict:
-            return (image, has_nsfw_concept)
-
-        return StableDiffusionPipelineOutput(images=image, nsfw_content_detected=has_nsfw_concept)
-            
-    
-    def sample_noise(self, width=512, height=512, batch_size=1, generator=None):
-        latents = torch.randn(batch_size, self.unet.in_channels,
-                                  height // 8, width // 8, generator=generator, device=self.device)
-        return latents
-    
-    def embed_prompts(self, prompts, weights=None, device=None):
-        if device is None:
-            device = self.device
-=======
         if not return_dict:
             return (image, has_nsfw_concept)
 
@@ -692,7 +476,6 @@
     
     @torch.no_grad()
     def embed_prompts(self, prompts, weights=None):
->>>>>>> 147b9fda
         if not isinstance(prompts, list):
             prompts = [prompts]
         text_embeddings = []
@@ -701,13 +484,6 @@
                 prompt,
                 padding="max_length",
                 max_length=self.tokenizer.model_max_length,
-<<<<<<< HEAD
-                truncation=True,
-                return_tensors="pt",
-            )
-            text_input = text_input.input_ids.to(device)
-            text_embedding = self.text_encoder(text_input)[0]
-=======
                 return_tensors="pt",
             )
             text_input_ids = text_input.input_ids
@@ -722,7 +498,6 @@
             
             
             text_embedding = self.text_encoder(text_input_ids.to(self.device))[0]
->>>>>>> 147b9fda
             
             text_embeddings.append(text_embedding)
         if weights is None:
@@ -733,10 +508,7 @@
             text_embeddings = torch.sum(torch.stack(text_embeddings) * normed_weights, 0)
         return text_embeddings
     
-<<<<<<< HEAD
-=======
     @torch.no_grad()
->>>>>>> 147b9fda
     def encode_image(self, image, torch_device=None, noise_strength_before_encode=None):
         if torch_device is None:
             torch_device = "cuda" if torch.cuda.is_available() else "cpu"
@@ -759,22 +531,14 @@
         # move to -1 to 1 for vae
         image = (image - 0.5) * 2
         # encode image
-<<<<<<< HEAD
-        latents = self.vae.encode(image.to(torch_device))["latent_dist"]
-=======
         latents = self.vae.encode(image.to(torch_device).half())["latent_dist"]
->>>>>>> 147b9fda
         # encoded img is DiagonalGaussianDistribution, need to sample from it or we take the mean instead
         #latents = latents.sample()
         latents = latents.mean
         # norm latents
         latents = latents * 0.18215
         return latents
-<<<<<<< HEAD
-
-=======
     
->>>>>>> 147b9fda
     def decode_image(self, latents, output_type="pil", device=None):
         if device is None:
             device = self.device
@@ -782,11 +546,7 @@
             return latents.detach().cpu()
         latents = latents / 0.18215
         image = self.vae.decode(latents.to(device))["sample"]
-<<<<<<< HEAD
-        image = (image / 2 + 0.5).clamp(0, 1)
-=======
         image = (image / 2 + 0.5).float().clamp(0, 1)
->>>>>>> 147b9fda
         image = image.cpu()
         
         if output_type == "pil":
@@ -799,8 +559,4 @@
         torch.manual_seed(seed)
         torch.cuda.manual_seed(seed)
         np.random.seed(seed)
-<<<<<<< HEAD
-        random.seed(seed)
-=======
-        random.seed(seed)
->>>>>>> 147b9fda
+        random.seed(seed)