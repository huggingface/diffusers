--- conflicted
+++ resolved
@@ -63,14 +63,9 @@
         scheduler: Union[
             DDIMScheduler, PNDMScheduler, LMSDiscreteScheduler, EulerDiscreteScheduler, EulerAncestralDiscreteScheduler
         ],
-<<<<<<< HEAD
         safety_checker: StableDiffusionSafetyChecker = None,
         feature_extractor: CLIPFeatureExtractor = None,
-=======
-        safety_checker: StableDiffusionSafetyChecker,
-        feature_extractor: CLIPFeatureExtractor,
-        requires_safety_checker: bool = True,
->>>>>>> 76845183
+        requires_safety_checker: bool = False,
     ):
         super().__init__()
 
@@ -101,17 +96,6 @@
             new_config["clip_sample"] = False
             scheduler._internal_dict = FrozenDict(new_config)
 
-<<<<<<< HEAD
-        # if safety_checker is None:
-        #     logger.warn(
-        #         f"You have disabled the safety checker for {self.__class__} by passing `safety_checker=None`. Ensure"
-        #         " that you abide to the conditions of the Stable Diffusion license and do not expose unfiltered"
-        #         " results in services or applications open to the public. Both the diffusers team and Hugging Face"
-        #         " strongly recommend to keep the safety filter enabled in all public facing circumstances, disabling"
-        #         " it only for use-cases that involve analyzing network behavior or auditing its results. For more"
-        #         " information, please have a look at https://github.com/huggingface/diffusers/pull/254 ."
-        #     )
-=======
         if safety_checker is None and requires_safety_checker:
             logger.warning(
                 f"You have disabled the safety checker for {self.__class__} by passing `safety_checker=None`. Ensure"
@@ -121,7 +105,6 @@
                 " it only for use-cases that involve analyzing network behavior or auditing its results. For more"
                 " information, please have a look at https://github.com/huggingface/diffusers/pull/254 ."
             )
->>>>>>> 76845183
 
         if safety_checker is not None and feature_extractor is None:
             raise ValueError(
@@ -427,15 +410,9 @@
     @torch.no_grad()
     def __call__(
         self,
-<<<<<<< HEAD
         prompt: Union[str, List[str]] = "",
-        height: int = 512,
-        width: int = 512,
-=======
-        prompt: Union[str, List[str]],
         height: Optional[int] = None,
         width: Optional[int] = None,
->>>>>>> 76845183
         num_inference_steps: int = 50,
         guidance_scale: float = 7.5,
         text_embeddings: Optional[torch.FloatTensor] = None,
