# coding=utf-8
# Copyright 2024 The HuggingFace Inc. team.
#
# Licensed under the Apache License, Version 2.0 (the "License");
# you may not use this file except in compliance with the License.
# You may obtain a copy of the License at
#
#     http://www.apache.org/licenses/LICENSE-2.0
#
# Unless required by applicable law or agreed to in writing, software
# distributed under the License is distributed on an "AS IS" BASIS,
# WITHOUT WARRANTIES OR CONDITIONS OF ANY KIND, either express or implied.
# See the License for the specific language governing permissions and
# limitations under the License.

from collections import OrderedDict

from huggingface_hub.utils import validate_hf_hub_args

from ..configuration_utils import ConfigMixin
from .aura_flow import AuraFlowPipeline
from .controlnet import (
    StableDiffusionControlNetImg2ImgPipeline,
    StableDiffusionControlNetInpaintPipeline,
    StableDiffusionControlNetPipeline,
    StableDiffusionXLControlNetImg2ImgPipeline,
    StableDiffusionXLControlNetInpaintPipeline,
    StableDiffusionXLControlNetPipeline,
)
from .deepfloyd_if import IFImg2ImgPipeline, IFInpaintingPipeline, IFPipeline
from .flux import FluxPipeline
from .hunyuandit import HunyuanDiTPipeline
from .kandinsky import (
    KandinskyCombinedPipeline,
    KandinskyImg2ImgCombinedPipeline,
    KandinskyImg2ImgPipeline,
    KandinskyInpaintCombinedPipeline,
    KandinskyInpaintPipeline,
    KandinskyPipeline,
)
from .kandinsky2_2 import (
    KandinskyV22CombinedPipeline,
    KandinskyV22Img2ImgCombinedPipeline,
    KandinskyV22Img2ImgPipeline,
    KandinskyV22InpaintCombinedPipeline,
    KandinskyV22InpaintPipeline,
    KandinskyV22Pipeline,
)
from .kandinsky3 import Kandinsky3Img2ImgPipeline, Kandinsky3Pipeline
from .kolors import KolorsImg2ImgPipeline, KolorsPipeline
from .latent_consistency_models import LatentConsistencyModelImg2ImgPipeline, LatentConsistencyModelPipeline
from .pag import (
    HunyuanDiTPAGPipeline,
    PixArtSigmaPAGPipeline,
    StableDiffusionControlNetPAGPipeline,
    StableDiffusionPAGPipeline,
    StableDiffusionXLControlNetPAGPipeline,
    StableDiffusionXLPAGImg2ImgPipeline,
    StableDiffusionXLPAGInpaintPipeline,
    StableDiffusionXLPAGPipeline,
    StableDiffusion3PAGPipeline,
)
from .pixart_alpha import PixArtAlphaPipeline, PixArtSigmaPipeline
from .stable_cascade import StableCascadeCombinedPipeline, StableCascadeDecoderPipeline
from .stable_diffusion import (
    StableDiffusionImg2ImgPipeline,
    StableDiffusionInpaintPipeline,
    StableDiffusionPipeline,
)
from .stable_diffusion_3 import (
    StableDiffusion3Img2ImgPipeline,
    StableDiffusion3InpaintPipeline,
    StableDiffusion3Pipeline,
)
from .stable_diffusion_xl import (
    StableDiffusionXLImg2ImgPipeline,
    StableDiffusionXLInpaintPipeline,
    StableDiffusionXLPipeline,
)
from .wuerstchen import WuerstchenCombinedPipeline, WuerstchenDecoderPipeline


AUTO_TEXT2IMAGE_PIPELINES_MAPPING = OrderedDict(
    [
        ("stable-diffusion", StableDiffusionPipeline),
        ("stable-diffusion-xl", StableDiffusionXLPipeline),
        ("stable-diffusion-3", StableDiffusion3Pipeline),
        ("if", IFPipeline),
        ("hunyuan", HunyuanDiTPipeline),
        ("hunyuan-pag", HunyuanDiTPAGPipeline),
        ("kandinsky", KandinskyCombinedPipeline),
        ("kandinsky22", KandinskyV22CombinedPipeline),
        ("kandinsky3", Kandinsky3Pipeline),
        ("stable-diffusion-controlnet", StableDiffusionControlNetPipeline),
        ("stable-diffusion-xl-controlnet", StableDiffusionXLControlNetPipeline),
        ("wuerstchen", WuerstchenCombinedPipeline),
        ("cascade", StableCascadeCombinedPipeline),
        ("lcm", LatentConsistencyModelPipeline),
        ("pixart-alpha", PixArtAlphaPipeline),
        ("pixart-sigma", PixArtSigmaPipeline),
        ("stable-diffusion-pag", StableDiffusionPAGPipeline),
        ("stable-diffusion-controlnet-pag", StableDiffusionControlNetPAGPipeline),
        ("stable-diffusion-xl-pag", StableDiffusionXLPAGPipeline),
        ("stable-diffusion-xl-controlnet-pag", StableDiffusionXLControlNetPAGPipeline),
<<<<<<< HEAD
        ("stable-diffusion-3-medium-diffusers", StableDiffusion3PAGPipeline),
=======
        ("pixart-sigma-pag", PixArtSigmaPAGPipeline),
>>>>>>> b7058d14
        ("auraflow", AuraFlowPipeline),
        ("kolors", KolorsPipeline),
        ("flux", FluxPipeline),
    ]
)

AUTO_IMAGE2IMAGE_PIPELINES_MAPPING = OrderedDict(
    [
        ("stable-diffusion", StableDiffusionImg2ImgPipeline),
        ("stable-diffusion-xl", StableDiffusionXLImg2ImgPipeline),
        ("stable-diffusion-3", StableDiffusion3Img2ImgPipeline),
        ("if", IFImg2ImgPipeline),
        ("kandinsky", KandinskyImg2ImgCombinedPipeline),
        ("kandinsky22", KandinskyV22Img2ImgCombinedPipeline),
        ("kandinsky3", Kandinsky3Img2ImgPipeline),
        ("stable-diffusion-controlnet", StableDiffusionControlNetImg2ImgPipeline),
        ("stable-diffusion-xl-controlnet", StableDiffusionXLControlNetImg2ImgPipeline),
        ("stable-diffusion-xl-pag", StableDiffusionXLPAGImg2ImgPipeline),
        ("lcm", LatentConsistencyModelImg2ImgPipeline),
        ("kolors", KolorsImg2ImgPipeline),
    ]
)

AUTO_INPAINT_PIPELINES_MAPPING = OrderedDict(
    [
        ("stable-diffusion", StableDiffusionInpaintPipeline),
        ("stable-diffusion-xl", StableDiffusionXLInpaintPipeline),
        ("stable-diffusion-3", StableDiffusion3InpaintPipeline),
        ("if", IFInpaintingPipeline),
        ("kandinsky", KandinskyInpaintCombinedPipeline),
        ("kandinsky22", KandinskyV22InpaintCombinedPipeline),
        ("stable-diffusion-controlnet", StableDiffusionControlNetInpaintPipeline),
        ("stable-diffusion-xl-controlnet", StableDiffusionXLControlNetInpaintPipeline),
        ("stable-diffusion-xl-pag", StableDiffusionXLPAGInpaintPipeline),
    ]
)

_AUTO_TEXT2IMAGE_DECODER_PIPELINES_MAPPING = OrderedDict(
    [
        ("kandinsky", KandinskyPipeline),
        ("kandinsky22", KandinskyV22Pipeline),
        ("wuerstchen", WuerstchenDecoderPipeline),
        ("cascade", StableCascadeDecoderPipeline),
    ]
)
_AUTO_IMAGE2IMAGE_DECODER_PIPELINES_MAPPING = OrderedDict(
    [
        ("kandinsky", KandinskyImg2ImgPipeline),
        ("kandinsky22", KandinskyV22Img2ImgPipeline),
    ]
)
_AUTO_INPAINT_DECODER_PIPELINES_MAPPING = OrderedDict(
    [
        ("kandinsky", KandinskyInpaintPipeline),
        ("kandinsky22", KandinskyV22InpaintPipeline),
    ]
)

SUPPORTED_TASKS_MAPPINGS = [
    AUTO_TEXT2IMAGE_PIPELINES_MAPPING,
    AUTO_IMAGE2IMAGE_PIPELINES_MAPPING,
    AUTO_INPAINT_PIPELINES_MAPPING,
    _AUTO_TEXT2IMAGE_DECODER_PIPELINES_MAPPING,
    _AUTO_IMAGE2IMAGE_DECODER_PIPELINES_MAPPING,
    _AUTO_INPAINT_DECODER_PIPELINES_MAPPING,
]


def _get_connected_pipeline(pipeline_cls):
    # for now connected pipelines can only be loaded from decoder pipelines, such as kandinsky-community/kandinsky-2-2-decoder
    if pipeline_cls in _AUTO_TEXT2IMAGE_DECODER_PIPELINES_MAPPING.values():
        return _get_task_class(
            AUTO_TEXT2IMAGE_PIPELINES_MAPPING, pipeline_cls.__name__, throw_error_if_not_exist=False
        )
    if pipeline_cls in _AUTO_IMAGE2IMAGE_DECODER_PIPELINES_MAPPING.values():
        return _get_task_class(
            AUTO_IMAGE2IMAGE_PIPELINES_MAPPING, pipeline_cls.__name__, throw_error_if_not_exist=False
        )
    if pipeline_cls in _AUTO_INPAINT_DECODER_PIPELINES_MAPPING.values():
        return _get_task_class(AUTO_INPAINT_PIPELINES_MAPPING, pipeline_cls.__name__, throw_error_if_not_exist=False)


def _get_task_class(mapping, pipeline_class_name, throw_error_if_not_exist: bool = True):
    def get_model(pipeline_class_name):
        for task_mapping in SUPPORTED_TASKS_MAPPINGS:
            for model_name, pipeline in task_mapping.items():
                if pipeline.__name__ == pipeline_class_name:
                    return model_name

    model_name = get_model(pipeline_class_name)

    if model_name is not None:
        task_class = mapping.get(model_name, None)
        if task_class is not None:
            return task_class

    if throw_error_if_not_exist:
        raise ValueError(f"AutoPipeline can't find a pipeline linked to {pipeline_class_name} for {model_name}")


class AutoPipelineForText2Image(ConfigMixin):
    r"""

    [`AutoPipelineForText2Image`] is a generic pipeline class that instantiates a text-to-image pipeline class. The
    specific underlying pipeline class is automatically selected from either the
    [`~AutoPipelineForText2Image.from_pretrained`] or [`~AutoPipelineForText2Image.from_pipe`] methods.

    This class cannot be instantiated using `__init__()` (throws an error).

    Class attributes:

        - **config_name** (`str`) -- The configuration filename that stores the class and module names of all the
          diffusion pipeline's components.

    """

    config_name = "model_index.json"

    def __init__(self, *args, **kwargs):
        raise EnvironmentError(
            f"{self.__class__.__name__} is designed to be instantiated "
            f"using the `{self.__class__.__name__}.from_pretrained(pretrained_model_name_or_path)` or "
            f"`{self.__class__.__name__}.from_pipe(pipeline)` methods."
        )

    @classmethod
    @validate_hf_hub_args
    def from_pretrained(cls, pretrained_model_or_path, **kwargs):
        r"""
        Instantiates a text-to-image Pytorch diffusion pipeline from pretrained pipeline weight.

        The from_pretrained() method takes care of returning the correct pipeline class instance by:
            1. Detect the pipeline class of the pretrained_model_or_path based on the _class_name property of its
               config object
            2. Find the text-to-image pipeline linked to the pipeline class using pattern matching on pipeline class
               name.

        If a `controlnet` argument is passed, it will instantiate a [`StableDiffusionControlNetPipeline`] object.

        The pipeline is set in evaluation mode (`model.eval()`) by default.

        If you get the error message below, you need to finetune the weights for your downstream task:

        ```
        Some weights of UNet2DConditionModel were not initialized from the model checkpoint at runwayml/stable-diffusion-v1-5 and are newly initialized because the shapes did not match:
        - conv_in.weight: found shape torch.Size([320, 4, 3, 3]) in the checkpoint and torch.Size([320, 9, 3, 3]) in the model instantiated
        You should probably TRAIN this model on a down-stream task to be able to use it for predictions and inference.
        ```

        Parameters:
            pretrained_model_or_path (`str` or `os.PathLike`, *optional*):
                Can be either:

                    - A string, the *repo id* (for example `CompVis/ldm-text2im-large-256`) of a pretrained pipeline
                      hosted on the Hub.
                    - A path to a *directory* (for example `./my_pipeline_directory/`) containing pipeline weights
                      saved using
                    [`~DiffusionPipeline.save_pretrained`].
            torch_dtype (`str` or `torch.dtype`, *optional*):
                Override the default `torch.dtype` and load the model with another dtype. If "auto" is passed, the
                dtype is automatically derived from the model's weights.
            force_download (`bool`, *optional*, defaults to `False`):
                Whether or not to force the (re-)download of the model weights and configuration files, overriding the
                cached versions if they exist.
            cache_dir (`Union[str, os.PathLike]`, *optional*):
                Path to a directory where a downloaded pretrained model configuration is cached if the standard cache
                is not used.

            proxies (`Dict[str, str]`, *optional*):
                A dictionary of proxy servers to use by protocol or endpoint, for example, `{'http': 'foo.bar:3128',
                'http://hostname': 'foo.bar:4012'}`. The proxies are used on each request.
            output_loading_info(`bool`, *optional*, defaults to `False`):
                Whether or not to also return a dictionary containing missing keys, unexpected keys and error messages.
            local_files_only (`bool`, *optional*, defaults to `False`):
                Whether to only load local model weights and configuration files or not. If set to `True`, the model
                won't be downloaded from the Hub.
            token (`str` or *bool*, *optional*):
                The token to use as HTTP bearer authorization for remote files. If `True`, the token generated from
                `diffusers-cli login` (stored in `~/.huggingface`) is used.
            revision (`str`, *optional*, defaults to `"main"`):
                The specific model version to use. It can be a branch name, a tag name, a commit id, or any identifier
                allowed by Git.
            custom_revision (`str`, *optional*, defaults to `"main"`):
                The specific model version to use. It can be a branch name, a tag name, or a commit id similar to
                `revision` when loading a custom pipeline from the Hub. It can be a 🤗 Diffusers version when loading a
                custom pipeline from GitHub, otherwise it defaults to `"main"` when loading from the Hub.
            mirror (`str`, *optional*):
                Mirror source to resolve accessibility issues if you’re downloading a model in China. We do not
                guarantee the timeliness or safety of the source, and you should refer to the mirror site for more
                information.
            device_map (`str` or `Dict[str, Union[int, str, torch.device]]`, *optional*):
                A map that specifies where each submodule should go. It doesn’t need to be defined for each
                parameter/buffer name; once a given module name is inside, every submodule of it will be sent to the
                same device.

                Set `device_map="auto"` to have 🤗 Accelerate automatically compute the most optimized `device_map`. For
                more information about each option see [designing a device
                map](https://hf.co/docs/accelerate/main/en/usage_guides/big_modeling#designing-a-device-map).
            max_memory (`Dict`, *optional*):
                A dictionary device identifier for the maximum memory. Will default to the maximum memory available for
                each GPU and the available CPU RAM if unset.
            offload_folder (`str` or `os.PathLike`, *optional*):
                The path to offload weights if device_map contains the value `"disk"`.
            offload_state_dict (`bool`, *optional*):
                If `True`, temporarily offloads the CPU state dict to the hard drive to avoid running out of CPU RAM if
                the weight of the CPU state dict + the biggest shard of the checkpoint does not fit. Defaults to `True`
                when there is some disk offload.
            low_cpu_mem_usage (`bool`, *optional*, defaults to `True` if torch version >= 1.9.0 else `False`):
                Speed up model loading only loading the pretrained weights and not initializing the weights. This also
                tries to not use more than 1x model size in CPU memory (including peak memory) while loading the model.
                Only supported for PyTorch >= 1.9.0. If you are using an older version of PyTorch, setting this
                argument to `True` will raise an error.
            use_safetensors (`bool`, *optional*, defaults to `None`):
                If set to `None`, the safetensors weights are downloaded if they're available **and** if the
                safetensors library is installed. If set to `True`, the model is forcibly loaded from safetensors
                weights. If set to `False`, safetensors weights are not loaded.
            kwargs (remaining dictionary of keyword arguments, *optional*):
                Can be used to overwrite load and saveable variables (the pipeline components of the specific pipeline
                class). The overwritten components are passed directly to the pipelines `__init__` method. See example
                below for more information.
            variant (`str`, *optional*):
                Load weights from a specified variant filename such as `"fp16"` or `"ema"`. This is ignored when
                loading `from_flax`.

        <Tip>

        To use private or [gated](https://huggingface.co/docs/hub/models-gated#gated-models) models, log-in with
        `huggingface-cli login`.

        </Tip>

        Examples:

        ```py
        >>> from diffusers import AutoPipelineForText2Image

        >>> pipeline = AutoPipelineForText2Image.from_pretrained("runwayml/stable-diffusion-v1-5")
        >>> image = pipeline(prompt).images[0]
        ```
        """
        cache_dir = kwargs.pop("cache_dir", None)
        force_download = kwargs.pop("force_download", False)
        proxies = kwargs.pop("proxies", None)
        token = kwargs.pop("token", None)
        local_files_only = kwargs.pop("local_files_only", False)
        revision = kwargs.pop("revision", None)

        load_config_kwargs = {
            "cache_dir": cache_dir,
            "force_download": force_download,
            "proxies": proxies,
            "token": token,
            "local_files_only": local_files_only,
            "revision": revision,
        }

        config = cls.load_config(pretrained_model_or_path, **load_config_kwargs)
        orig_class_name = config["_class_name"]

        if "controlnet" in kwargs:
            orig_class_name = config["_class_name"].replace("Pipeline", "ControlNetPipeline")
        if "enable_pag" in kwargs:
            enable_pag = kwargs.pop("enable_pag")
            if enable_pag:
                orig_class_name = orig_class_name.replace("Pipeline", "PAGPipeline")

        text_2_image_cls = _get_task_class(AUTO_TEXT2IMAGE_PIPELINES_MAPPING, orig_class_name)

        kwargs = {**load_config_kwargs, **kwargs}
        return text_2_image_cls.from_pretrained(pretrained_model_or_path, **kwargs)

    @classmethod
    def from_pipe(cls, pipeline, **kwargs):
        r"""
        Instantiates a text-to-image Pytorch diffusion pipeline from another instantiated diffusion pipeline class.

        The from_pipe() method takes care of returning the correct pipeline class instance by finding the text-to-image
        pipeline linked to the pipeline class using pattern matching on pipeline class name.

        All the modules the pipeline contains will be used to initialize the new pipeline without reallocating
        additional memory.

        The pipeline is set in evaluation mode (`model.eval()`) by default.

        Parameters:
            pipeline (`DiffusionPipeline`):
                an instantiated `DiffusionPipeline` object

        ```py
        >>> from diffusers import AutoPipelineForText2Image, AutoPipelineForImage2Image

        >>> pipe_i2i = AutoPipelineForImage2Image.from_pretrained(
        ...     "runwayml/stable-diffusion-v1-5", requires_safety_checker=False
        ... )

        >>> pipe_t2i = AutoPipelineForText2Image.from_pipe(pipe_i2i)
        >>> image = pipe_t2i(prompt).images[0]
        ```
        """

        original_config = dict(pipeline.config)
        original_cls_name = pipeline.__class__.__name__

        # derive the pipeline class to instantiate
        text_2_image_cls = _get_task_class(AUTO_TEXT2IMAGE_PIPELINES_MAPPING, original_cls_name)

        if "controlnet" in kwargs:
            if kwargs["controlnet"] is not None:
                to_replace = "PAGPipeline" if "PAG" in text_2_image_cls.__name__ else "Pipeline"
                text_2_image_cls = _get_task_class(
                    AUTO_TEXT2IMAGE_PIPELINES_MAPPING,
                    text_2_image_cls.__name__.replace("ControlNet", "").replace(to_replace, "ControlNet" + to_replace),
                )
            else:
                text_2_image_cls = _get_task_class(
                    AUTO_TEXT2IMAGE_PIPELINES_MAPPING,
                    text_2_image_cls.__name__.replace("ControlNet", ""),
                )

        if "enable_pag" in kwargs:
            enable_pag = kwargs.pop("enable_pag")
            if enable_pag:
                text_2_image_cls = _get_task_class(
                    AUTO_TEXT2IMAGE_PIPELINES_MAPPING,
                    text_2_image_cls.__name__.replace("PAG", "").replace("Pipeline", "PAGPipeline"),
                )
            else:
                text_2_image_cls = _get_task_class(
                    AUTO_TEXT2IMAGE_PIPELINES_MAPPING,
                    text_2_image_cls.__name__.replace("PAG", ""),
                )

        # define expected module and optional kwargs given the pipeline signature
        expected_modules, optional_kwargs = text_2_image_cls._get_signature_keys(text_2_image_cls)

        pretrained_model_name_or_path = original_config.pop("_name_or_path", None)

        # allow users pass modules in `kwargs` to override the original pipeline's components
        passed_class_obj = {k: kwargs.pop(k) for k in expected_modules if k in kwargs}
        original_class_obj = {
            k: pipeline.components[k]
            for k, v in pipeline.components.items()
            if k in expected_modules and k not in passed_class_obj
        }

        # allow users pass optional kwargs to override the original pipelines config attribute
        passed_pipe_kwargs = {k: kwargs.pop(k) for k in optional_kwargs if k in kwargs}
        original_pipe_kwargs = {
            k: original_config[k]
            for k, v in original_config.items()
            if k in optional_kwargs and k not in passed_pipe_kwargs
        }

        # config that were not expected by original pipeline is stored as private attribute
        # we will pass them as optional arguments if they can be accepted by the pipeline
        additional_pipe_kwargs = [
            k[1:]
            for k in original_config.keys()
            if k.startswith("_") and k[1:] in optional_kwargs and k[1:] not in passed_pipe_kwargs
        ]
        for k in additional_pipe_kwargs:
            original_pipe_kwargs[k] = original_config.pop(f"_{k}")

        text_2_image_kwargs = {**passed_class_obj, **original_class_obj, **passed_pipe_kwargs, **original_pipe_kwargs}

        # store unused config as private attribute
        unused_original_config = {
            f"{'' if k.startswith('_') else '_'}{k}": original_config[k]
            for k, v in original_config.items()
            if k not in text_2_image_kwargs
        }

        missing_modules = set(expected_modules) - set(pipeline._optional_components) - set(text_2_image_kwargs.keys())

        if len(missing_modules) > 0:
            raise ValueError(
                f"Pipeline {text_2_image_cls} expected {expected_modules}, but only {set(list(passed_class_obj.keys()) + list(original_class_obj.keys()))} were passed"
            )

        model = text_2_image_cls(**text_2_image_kwargs)
        model.register_to_config(_name_or_path=pretrained_model_name_or_path)
        model.register_to_config(**unused_original_config)

        return model


class AutoPipelineForImage2Image(ConfigMixin):
    r"""

    [`AutoPipelineForImage2Image`] is a generic pipeline class that instantiates an image-to-image pipeline class. The
    specific underlying pipeline class is automatically selected from either the
    [`~AutoPipelineForImage2Image.from_pretrained`] or [`~AutoPipelineForImage2Image.from_pipe`] methods.

    This class cannot be instantiated using `__init__()` (throws an error).

    Class attributes:

        - **config_name** (`str`) -- The configuration filename that stores the class and module names of all the
          diffusion pipeline's components.

    """

    config_name = "model_index.json"

    def __init__(self, *args, **kwargs):
        raise EnvironmentError(
            f"{self.__class__.__name__} is designed to be instantiated "
            f"using the `{self.__class__.__name__}.from_pretrained(pretrained_model_name_or_path)` or "
            f"`{self.__class__.__name__}.from_pipe(pipeline)` methods."
        )

    @classmethod
    @validate_hf_hub_args
    def from_pretrained(cls, pretrained_model_or_path, **kwargs):
        r"""
        Instantiates a image-to-image Pytorch diffusion pipeline from pretrained pipeline weight.

        The from_pretrained() method takes care of returning the correct pipeline class instance by:
            1. Detect the pipeline class of the pretrained_model_or_path based on the _class_name property of its
               config object
            2. Find the image-to-image pipeline linked to the pipeline class using pattern matching on pipeline class
               name.

        If a `controlnet` argument is passed, it will instantiate a [`StableDiffusionControlNetImg2ImgPipeline`]
        object.

        The pipeline is set in evaluation mode (`model.eval()`) by default.

        If you get the error message below, you need to finetune the weights for your downstream task:

        ```
        Some weights of UNet2DConditionModel were not initialized from the model checkpoint at runwayml/stable-diffusion-v1-5 and are newly initialized because the shapes did not match:
        - conv_in.weight: found shape torch.Size([320, 4, 3, 3]) in the checkpoint and torch.Size([320, 9, 3, 3]) in the model instantiated
        You should probably TRAIN this model on a down-stream task to be able to use it for predictions and inference.
        ```

        Parameters:
            pretrained_model_or_path (`str` or `os.PathLike`, *optional*):
                Can be either:

                    - A string, the *repo id* (for example `CompVis/ldm-text2im-large-256`) of a pretrained pipeline
                      hosted on the Hub.
                    - A path to a *directory* (for example `./my_pipeline_directory/`) containing pipeline weights
                      saved using
                    [`~DiffusionPipeline.save_pretrained`].
            torch_dtype (`str` or `torch.dtype`, *optional*):
                Override the default `torch.dtype` and load the model with another dtype. If "auto" is passed, the
                dtype is automatically derived from the model's weights.
            force_download (`bool`, *optional*, defaults to `False`):
                Whether or not to force the (re-)download of the model weights and configuration files, overriding the
                cached versions if they exist.
            cache_dir (`Union[str, os.PathLike]`, *optional*):
                Path to a directory where a downloaded pretrained model configuration is cached if the standard cache
                is not used.

            proxies (`Dict[str, str]`, *optional*):
                A dictionary of proxy servers to use by protocol or endpoint, for example, `{'http': 'foo.bar:3128',
                'http://hostname': 'foo.bar:4012'}`. The proxies are used on each request.
            output_loading_info(`bool`, *optional*, defaults to `False`):
                Whether or not to also return a dictionary containing missing keys, unexpected keys and error messages.
            local_files_only (`bool`, *optional*, defaults to `False`):
                Whether to only load local model weights and configuration files or not. If set to `True`, the model
                won't be downloaded from the Hub.
            token (`str` or *bool*, *optional*):
                The token to use as HTTP bearer authorization for remote files. If `True`, the token generated from
                `diffusers-cli login` (stored in `~/.huggingface`) is used.
            revision (`str`, *optional*, defaults to `"main"`):
                The specific model version to use. It can be a branch name, a tag name, a commit id, or any identifier
                allowed by Git.
            custom_revision (`str`, *optional*, defaults to `"main"`):
                The specific model version to use. It can be a branch name, a tag name, or a commit id similar to
                `revision` when loading a custom pipeline from the Hub. It can be a 🤗 Diffusers version when loading a
                custom pipeline from GitHub, otherwise it defaults to `"main"` when loading from the Hub.
            mirror (`str`, *optional*):
                Mirror source to resolve accessibility issues if you’re downloading a model in China. We do not
                guarantee the timeliness or safety of the source, and you should refer to the mirror site for more
                information.
            device_map (`str` or `Dict[str, Union[int, str, torch.device]]`, *optional*):
                A map that specifies where each submodule should go. It doesn’t need to be defined for each
                parameter/buffer name; once a given module name is inside, every submodule of it will be sent to the
                same device.

                Set `device_map="auto"` to have 🤗 Accelerate automatically compute the most optimized `device_map`. For
                more information about each option see [designing a device
                map](https://hf.co/docs/accelerate/main/en/usage_guides/big_modeling#designing-a-device-map).
            max_memory (`Dict`, *optional*):
                A dictionary device identifier for the maximum memory. Will default to the maximum memory available for
                each GPU and the available CPU RAM if unset.
            offload_folder (`str` or `os.PathLike`, *optional*):
                The path to offload weights if device_map contains the value `"disk"`.
            offload_state_dict (`bool`, *optional*):
                If `True`, temporarily offloads the CPU state dict to the hard drive to avoid running out of CPU RAM if
                the weight of the CPU state dict + the biggest shard of the checkpoint does not fit. Defaults to `True`
                when there is some disk offload.
            low_cpu_mem_usage (`bool`, *optional*, defaults to `True` if torch version >= 1.9.0 else `False`):
                Speed up model loading only loading the pretrained weights and not initializing the weights. This also
                tries to not use more than 1x model size in CPU memory (including peak memory) while loading the model.
                Only supported for PyTorch >= 1.9.0. If you are using an older version of PyTorch, setting this
                argument to `True` will raise an error.
            use_safetensors (`bool`, *optional*, defaults to `None`):
                If set to `None`, the safetensors weights are downloaded if they're available **and** if the
                safetensors library is installed. If set to `True`, the model is forcibly loaded from safetensors
                weights. If set to `False`, safetensors weights are not loaded.
            kwargs (remaining dictionary of keyword arguments, *optional*):
                Can be used to overwrite load and saveable variables (the pipeline components of the specific pipeline
                class). The overwritten components are passed directly to the pipelines `__init__` method. See example
                below for more information.
            variant (`str`, *optional*):
                Load weights from a specified variant filename such as `"fp16"` or `"ema"`. This is ignored when
                loading `from_flax`.

        <Tip>

        To use private or [gated](https://huggingface.co/docs/hub/models-gated#gated-models) models, log-in with
        `huggingface-cli login`.

        </Tip>

        Examples:

        ```py
        >>> from diffusers import AutoPipelineForImage2Image

        >>> pipeline = AutoPipelineForImage2Image.from_pretrained("runwayml/stable-diffusion-v1-5")
        >>> image = pipeline(prompt, image).images[0]
        ```
        """
        cache_dir = kwargs.pop("cache_dir", None)
        force_download = kwargs.pop("force_download", False)
        proxies = kwargs.pop("proxies", None)
        token = kwargs.pop("token", None)
        local_files_only = kwargs.pop("local_files_only", False)
        revision = kwargs.pop("revision", None)

        load_config_kwargs = {
            "cache_dir": cache_dir,
            "force_download": force_download,
            "proxies": proxies,
            "token": token,
            "local_files_only": local_files_only,
            "revision": revision,
        }

        config = cls.load_config(pretrained_model_or_path, **load_config_kwargs)
        orig_class_name = config["_class_name"]

        if "controlnet" in kwargs:
            orig_class_name = config["_class_name"].replace("Pipeline", "ControlNetPipeline")
        if "enable_pag" in kwargs:
            enable_pag = kwargs.pop("enable_pag")
            if enable_pag:
                orig_class_name = orig_class_name.replace("Pipeline", "PAGPipeline")

        image_2_image_cls = _get_task_class(AUTO_IMAGE2IMAGE_PIPELINES_MAPPING, orig_class_name)

        kwargs = {**load_config_kwargs, **kwargs}
        return image_2_image_cls.from_pretrained(pretrained_model_or_path, **kwargs)

    @classmethod
    def from_pipe(cls, pipeline, **kwargs):
        r"""
        Instantiates a image-to-image Pytorch diffusion pipeline from another instantiated diffusion pipeline class.

        The from_pipe() method takes care of returning the correct pipeline class instance by finding the
        image-to-image pipeline linked to the pipeline class using pattern matching on pipeline class name.

        All the modules the pipeline contains will be used to initialize the new pipeline without reallocating
        additional memory.

        The pipeline is set in evaluation mode (`model.eval()`) by default.

        Parameters:
            pipeline (`DiffusionPipeline`):
                an instantiated `DiffusionPipeline` object

        Examples:

        ```py
        >>> from diffusers import AutoPipelineForText2Image, AutoPipelineForImage2Image

        >>> pipe_t2i = AutoPipelineForText2Image.from_pretrained(
        ...     "runwayml/stable-diffusion-v1-5", requires_safety_checker=False
        ... )

        >>> pipe_i2i = AutoPipelineForImage2Image.from_pipe(pipe_t2i)
        >>> image = pipe_i2i(prompt, image).images[0]
        ```
        """

        original_config = dict(pipeline.config)
        original_cls_name = pipeline.__class__.__name__

        # derive the pipeline class to instantiate
        image_2_image_cls = _get_task_class(AUTO_IMAGE2IMAGE_PIPELINES_MAPPING, original_cls_name)

        if "controlnet" in kwargs:
            if kwargs["controlnet"] is not None:
                to_replace = "Img2ImgPipeline"
                if "PAG" in image_2_image_cls.__name__:
                    to_replace = "PAG" + to_replace
                image_2_image_cls = _get_task_class(
                    AUTO_IMAGE2IMAGE_PIPELINES_MAPPING,
                    image_2_image_cls.__name__.replace("ControlNet", "").replace(
                        to_replace, "ControlNet" + to_replace
                    ),
                )
            else:
                image_2_image_cls = _get_task_class(
                    AUTO_IMAGE2IMAGE_PIPELINES_MAPPING,
                    image_2_image_cls.__name__.replace("ControlNet", ""),
                )

        if "enable_pag" in kwargs:
            enable_pag = kwargs.pop("enable_pag")
            if enable_pag:
                image_2_image_cls = _get_task_class(
                    AUTO_IMAGE2IMAGE_PIPELINES_MAPPING,
                    image_2_image_cls.__name__.replace("PAG", "").replace("Img2ImgPipeline", "PAGImg2ImgPipeline"),
                )
            else:
                image_2_image_cls = _get_task_class(
                    AUTO_IMAGE2IMAGE_PIPELINES_MAPPING,
                    image_2_image_cls.__name__.replace("PAG", ""),
                )

        # define expected module and optional kwargs given the pipeline signature
        expected_modules, optional_kwargs = image_2_image_cls._get_signature_keys(image_2_image_cls)

        pretrained_model_name_or_path = original_config.pop("_name_or_path", None)

        # allow users pass modules in `kwargs` to override the original pipeline's components
        passed_class_obj = {k: kwargs.pop(k) for k in expected_modules if k in kwargs}
        original_class_obj = {
            k: pipeline.components[k]
            for k, v in pipeline.components.items()
            if k in expected_modules and k not in passed_class_obj
        }

        # allow users pass optional kwargs to override the original pipelines config attribute
        passed_pipe_kwargs = {k: kwargs.pop(k) for k in optional_kwargs if k in kwargs}
        original_pipe_kwargs = {
            k: original_config[k]
            for k, v in original_config.items()
            if k in optional_kwargs and k not in passed_pipe_kwargs
        }

        # config attribute that were not expected by original pipeline is stored as its private attribute
        # we will pass them as optional arguments if they can be accepted by the pipeline
        additional_pipe_kwargs = [
            k[1:]
            for k in original_config.keys()
            if k.startswith("_") and k[1:] in optional_kwargs and k[1:] not in passed_pipe_kwargs
        ]
        for k in additional_pipe_kwargs:
            original_pipe_kwargs[k] = original_config.pop(f"_{k}")

        image_2_image_kwargs = {**passed_class_obj, **original_class_obj, **passed_pipe_kwargs, **original_pipe_kwargs}

        # store unused config as private attribute
        unused_original_config = {
            f"{'' if k.startswith('_') else '_'}{k}": original_config[k]
            for k, v in original_config.items()
            if k not in image_2_image_kwargs
        }

        missing_modules = set(expected_modules) - set(pipeline._optional_components) - set(image_2_image_kwargs.keys())

        if len(missing_modules) > 0:
            raise ValueError(
                f"Pipeline {image_2_image_cls} expected {expected_modules}, but only {set(list(passed_class_obj.keys()) + list(original_class_obj.keys()))} were passed"
            )

        model = image_2_image_cls(**image_2_image_kwargs)
        model.register_to_config(_name_or_path=pretrained_model_name_or_path)
        model.register_to_config(**unused_original_config)

        return model


class AutoPipelineForInpainting(ConfigMixin):
    r"""

    [`AutoPipelineForInpainting`] is a generic pipeline class that instantiates an inpainting pipeline class. The
    specific underlying pipeline class is automatically selected from either the
    [`~AutoPipelineForInpainting.from_pretrained`] or [`~AutoPipelineForInpainting.from_pipe`] methods.

    This class cannot be instantiated using `__init__()` (throws an error).

    Class attributes:

        - **config_name** (`str`) -- The configuration filename that stores the class and module names of all the
          diffusion pipeline's components.

    """

    config_name = "model_index.json"

    def __init__(self, *args, **kwargs):
        raise EnvironmentError(
            f"{self.__class__.__name__} is designed to be instantiated "
            f"using the `{self.__class__.__name__}.from_pretrained(pretrained_model_name_or_path)` or "
            f"`{self.__class__.__name__}.from_pipe(pipeline)` methods."
        )

    @classmethod
    @validate_hf_hub_args
    def from_pretrained(cls, pretrained_model_or_path, **kwargs):
        r"""
        Instantiates a inpainting Pytorch diffusion pipeline from pretrained pipeline weight.

        The from_pretrained() method takes care of returning the correct pipeline class instance by:
            1. Detect the pipeline class of the pretrained_model_or_path based on the _class_name property of its
               config object
            2. Find the inpainting pipeline linked to the pipeline class using pattern matching on pipeline class name.

        If a `controlnet` argument is passed, it will instantiate a [`StableDiffusionControlNetInpaintPipeline`]
        object.

        The pipeline is set in evaluation mode (`model.eval()`) by default.

        If you get the error message below, you need to finetune the weights for your downstream task:

        ```
        Some weights of UNet2DConditionModel were not initialized from the model checkpoint at runwayml/stable-diffusion-v1-5 and are newly initialized because the shapes did not match:
        - conv_in.weight: found shape torch.Size([320, 4, 3, 3]) in the checkpoint and torch.Size([320, 9, 3, 3]) in the model instantiated
        You should probably TRAIN this model on a down-stream task to be able to use it for predictions and inference.
        ```

        Parameters:
            pretrained_model_or_path (`str` or `os.PathLike`, *optional*):
                Can be either:

                    - A string, the *repo id* (for example `CompVis/ldm-text2im-large-256`) of a pretrained pipeline
                      hosted on the Hub.
                    - A path to a *directory* (for example `./my_pipeline_directory/`) containing pipeline weights
                      saved using
                    [`~DiffusionPipeline.save_pretrained`].
            torch_dtype (`str` or `torch.dtype`, *optional*):
                Override the default `torch.dtype` and load the model with another dtype. If "auto" is passed, the
                dtype is automatically derived from the model's weights.
            force_download (`bool`, *optional*, defaults to `False`):
                Whether or not to force the (re-)download of the model weights and configuration files, overriding the
                cached versions if they exist.
            cache_dir (`Union[str, os.PathLike]`, *optional*):
                Path to a directory where a downloaded pretrained model configuration is cached if the standard cache
                is not used.

            proxies (`Dict[str, str]`, *optional*):
                A dictionary of proxy servers to use by protocol or endpoint, for example, `{'http': 'foo.bar:3128',
                'http://hostname': 'foo.bar:4012'}`. The proxies are used on each request.
            output_loading_info(`bool`, *optional*, defaults to `False`):
                Whether or not to also return a dictionary containing missing keys, unexpected keys and error messages.
            local_files_only (`bool`, *optional*, defaults to `False`):
                Whether to only load local model weights and configuration files or not. If set to `True`, the model
                won't be downloaded from the Hub.
            token (`str` or *bool*, *optional*):
                The token to use as HTTP bearer authorization for remote files. If `True`, the token generated from
                `diffusers-cli login` (stored in `~/.huggingface`) is used.
            revision (`str`, *optional*, defaults to `"main"`):
                The specific model version to use. It can be a branch name, a tag name, a commit id, or any identifier
                allowed by Git.
            custom_revision (`str`, *optional*, defaults to `"main"`):
                The specific model version to use. It can be a branch name, a tag name, or a commit id similar to
                `revision` when loading a custom pipeline from the Hub. It can be a 🤗 Diffusers version when loading a
                custom pipeline from GitHub, otherwise it defaults to `"main"` when loading from the Hub.
            mirror (`str`, *optional*):
                Mirror source to resolve accessibility issues if you’re downloading a model in China. We do not
                guarantee the timeliness or safety of the source, and you should refer to the mirror site for more
                information.
            device_map (`str` or `Dict[str, Union[int, str, torch.device]]`, *optional*):
                A map that specifies where each submodule should go. It doesn’t need to be defined for each
                parameter/buffer name; once a given module name is inside, every submodule of it will be sent to the
                same device.

                Set `device_map="auto"` to have 🤗 Accelerate automatically compute the most optimized `device_map`. For
                more information about each option see [designing a device
                map](https://hf.co/docs/accelerate/main/en/usage_guides/big_modeling#designing-a-device-map).
            max_memory (`Dict`, *optional*):
                A dictionary device identifier for the maximum memory. Will default to the maximum memory available for
                each GPU and the available CPU RAM if unset.
            offload_folder (`str` or `os.PathLike`, *optional*):
                The path to offload weights if device_map contains the value `"disk"`.
            offload_state_dict (`bool`, *optional*):
                If `True`, temporarily offloads the CPU state dict to the hard drive to avoid running out of CPU RAM if
                the weight of the CPU state dict + the biggest shard of the checkpoint does not fit. Defaults to `True`
                when there is some disk offload.
            low_cpu_mem_usage (`bool`, *optional*, defaults to `True` if torch version >= 1.9.0 else `False`):
                Speed up model loading only loading the pretrained weights and not initializing the weights. This also
                tries to not use more than 1x model size in CPU memory (including peak memory) while loading the model.
                Only supported for PyTorch >= 1.9.0. If you are using an older version of PyTorch, setting this
                argument to `True` will raise an error.
            use_safetensors (`bool`, *optional*, defaults to `None`):
                If set to `None`, the safetensors weights are downloaded if they're available **and** if the
                safetensors library is installed. If set to `True`, the model is forcibly loaded from safetensors
                weights. If set to `False`, safetensors weights are not loaded.
            kwargs (remaining dictionary of keyword arguments, *optional*):
                Can be used to overwrite load and saveable variables (the pipeline components of the specific pipeline
                class). The overwritten components are passed directly to the pipelines `__init__` method. See example
                below for more information.
            variant (`str`, *optional*):
                Load weights from a specified variant filename such as `"fp16"` or `"ema"`. This is ignored when
                loading `from_flax`.

        <Tip>

        To use private or [gated](https://huggingface.co/docs/hub/models-gated#gated-models) models, log-in with
        `huggingface-cli login`.

        </Tip>

        Examples:

        ```py
        >>> from diffusers import AutoPipelineForInpainting

        >>> pipeline = AutoPipelineForInpainting.from_pretrained("runwayml/stable-diffusion-v1-5")
        >>> image = pipeline(prompt, image=init_image, mask_image=mask_image).images[0]
        ```
        """
        cache_dir = kwargs.pop("cache_dir", None)
        force_download = kwargs.pop("force_download", False)
        proxies = kwargs.pop("proxies", None)
        token = kwargs.pop("token", None)
        local_files_only = kwargs.pop("local_files_only", False)
        revision = kwargs.pop("revision", None)

        load_config_kwargs = {
            "cache_dir": cache_dir,
            "force_download": force_download,
            "proxies": proxies,
            "token": token,
            "local_files_only": local_files_only,
            "revision": revision,
        }

        config = cls.load_config(pretrained_model_or_path, **load_config_kwargs)
        orig_class_name = config["_class_name"]

        if "controlnet" in kwargs:
            orig_class_name = config["_class_name"].replace("Pipeline", "ControlNetPipeline")
        if "enable_pag" in kwargs:
            enable_pag = kwargs.pop("enable_pag")
            if enable_pag:
                orig_class_name = config["_class_name"].replace("Pipeline", "PAGPipeline")

        inpainting_cls = _get_task_class(AUTO_INPAINT_PIPELINES_MAPPING, orig_class_name)

        kwargs = {**load_config_kwargs, **kwargs}
        return inpainting_cls.from_pretrained(pretrained_model_or_path, **kwargs)

    @classmethod
    def from_pipe(cls, pipeline, **kwargs):
        r"""
        Instantiates a inpainting Pytorch diffusion pipeline from another instantiated diffusion pipeline class.

        The from_pipe() method takes care of returning the correct pipeline class instance by finding the inpainting
        pipeline linked to the pipeline class using pattern matching on pipeline class name.

        All the modules the pipeline class contain will be used to initialize the new pipeline without reallocating
        additional memory.

        The pipeline is set in evaluation mode (`model.eval()`) by default.

        Parameters:
            pipeline (`DiffusionPipeline`):
                an instantiated `DiffusionPipeline` object

        Examples:

        ```py
        >>> from diffusers import AutoPipelineForText2Image, AutoPipelineForInpainting

        >>> pipe_t2i = AutoPipelineForText2Image.from_pretrained(
        ...     "DeepFloyd/IF-I-XL-v1.0", requires_safety_checker=False
        ... )

        >>> pipe_inpaint = AutoPipelineForInpainting.from_pipe(pipe_t2i)
        >>> image = pipe_inpaint(prompt, image=init_image, mask_image=mask_image).images[0]
        ```
        """
        original_config = dict(pipeline.config)
        original_cls_name = pipeline.__class__.__name__

        # derive the pipeline class to instantiate
        inpainting_cls = _get_task_class(AUTO_INPAINT_PIPELINES_MAPPING, original_cls_name)

        if "controlnet" in kwargs:
            if kwargs["controlnet"] is not None:
                inpainting_cls = _get_task_class(
                    AUTO_INPAINT_PIPELINES_MAPPING,
                    inpainting_cls.__name__.replace("ControlNet", "").replace(
                        "InpaintPipeline", "ControlNetInpaintPipeline"
                    ),
                )
            else:
                inpainting_cls = _get_task_class(
                    AUTO_INPAINT_PIPELINES_MAPPING,
                    inpainting_cls.__name__.replace("ControlNetInpaintPipeline", "InpaintPipeline"),
                )

        if "enable_pag" in kwargs:
            enable_pag = kwargs.pop("enable_pag")
            if enable_pag:
                inpainting_cls = _get_task_class(
                    AUTO_INPAINT_PIPELINES_MAPPING,
                    inpainting_cls.__name__.replace("PAG", "").replace("InpaintPipeline", "PAGInpaintPipeline"),
                )
            else:
                inpainting_cls = _get_task_class(
                    AUTO_INPAINT_PIPELINES_MAPPING,
                    inpainting_cls.__name__.replace("PAGInpaintPipeline", "InpaintPipeline"),
                )

        # define expected module and optional kwargs given the pipeline signature
        expected_modules, optional_kwargs = inpainting_cls._get_signature_keys(inpainting_cls)

        pretrained_model_name_or_path = original_config.pop("_name_or_path", None)

        # allow users pass modules in `kwargs` to override the original pipeline's components
        passed_class_obj = {k: kwargs.pop(k) for k in expected_modules if k in kwargs}
        original_class_obj = {
            k: pipeline.components[k]
            for k, v in pipeline.components.items()
            if k in expected_modules and k not in passed_class_obj
        }

        # allow users pass optional kwargs to override the original pipelines config attribute
        passed_pipe_kwargs = {k: kwargs.pop(k) for k in optional_kwargs if k in kwargs}
        original_pipe_kwargs = {
            k: original_config[k]
            for k, v in original_config.items()
            if k in optional_kwargs and k not in passed_pipe_kwargs
        }

        # config that were not expected by original pipeline is stored as private attribute
        # we will pass them as optional arguments if they can be accepted by the pipeline
        additional_pipe_kwargs = [
            k[1:]
            for k in original_config.keys()
            if k.startswith("_") and k[1:] in optional_kwargs and k[1:] not in passed_pipe_kwargs
        ]
        for k in additional_pipe_kwargs:
            original_pipe_kwargs[k] = original_config.pop(f"_{k}")

        inpainting_kwargs = {**passed_class_obj, **original_class_obj, **passed_pipe_kwargs, **original_pipe_kwargs}

        # store unused config as private attribute
        unused_original_config = {
            f"{'' if k.startswith('_') else '_'}{k}": original_config[k]
            for k, v in original_config.items()
            if k not in inpainting_kwargs
        }

        missing_modules = set(expected_modules) - set(pipeline._optional_components) - set(inpainting_kwargs.keys())

        if len(missing_modules) > 0:
            raise ValueError(
                f"Pipeline {inpainting_cls} expected {expected_modules}, but only {set(list(passed_class_obj.keys()) + list(original_class_obj.keys()))} were passed"
            )

        model = inpainting_cls(**inpainting_kwargs)
        model.register_to_config(_name_or_path=pretrained_model_name_or_path)
        model.register_to_config(**unused_original_config)

        return model<|MERGE_RESOLUTION|>--- conflicted
+++ resolved
@@ -102,11 +102,8 @@
         ("stable-diffusion-controlnet-pag", StableDiffusionControlNetPAGPipeline),
         ("stable-diffusion-xl-pag", StableDiffusionXLPAGPipeline),
         ("stable-diffusion-xl-controlnet-pag", StableDiffusionXLControlNetPAGPipeline),
-<<<<<<< HEAD
         ("stable-diffusion-3-medium-diffusers", StableDiffusion3PAGPipeline),
-=======
         ("pixart-sigma-pag", PixArtSigmaPAGPipeline),
->>>>>>> b7058d14
         ("auraflow", AuraFlowPipeline),
         ("kolors", KolorsPipeline),
         ("flux", FluxPipeline),
