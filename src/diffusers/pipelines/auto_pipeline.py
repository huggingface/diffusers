# coding=utf-8
# Copyright 2024 The HuggingFace Inc. team.
#
# Licensed under the Apache License, Version 2.0 (the "License");
# you may not use this file except in compliance with the License.
# You may obtain a copy of the License at
#
#     http://www.apache.org/licenses/LICENSE-2.0
#
# Unless required by applicable law or agreed to in writing, software
# distributed under the License is distributed on an "AS IS" BASIS,
# WITHOUT WARRANTIES OR CONDITIONS OF ANY KIND, either express or implied.
# See the License for the specific language governing permissions and
# limitations under the License.

from collections import OrderedDict

from huggingface_hub.utils import validate_hf_hub_args

from ..configuration_utils import ConfigMixin
from ..utils import is_sentencepiece_available
from .aura_flow import AuraFlowPipeline
from .cogview3 import CogView3PlusPipeline
from .controlnet import (
    StableDiffusionControlNetImg2ImgPipeline,
    StableDiffusionControlNetInpaintPipeline,
    StableDiffusionControlNetPipeline,
    StableDiffusionXLControlNetImg2ImgPipeline,
    StableDiffusionXLControlNetInpaintPipeline,
    StableDiffusionXLControlNetPipeline,
)
from .deepfloyd_if import IFImg2ImgPipeline, IFInpaintingPipeline, IFPipeline
from .flux import (
    FluxControlNetImg2ImgPipeline,
    FluxControlNetInpaintPipeline,
    FluxControlNetPipeline,
    FluxImg2ImgPipeline,
    FluxInpaintPipeline,
    FluxPipeline,
)
from .hunyuandit import HunyuanDiTPipeline
from .kandinsky import (
    KandinskyCombinedPipeline,
    KandinskyImg2ImgCombinedPipeline,
    KandinskyImg2ImgPipeline,
    KandinskyInpaintCombinedPipeline,
    KandinskyInpaintPipeline,
    KandinskyPipeline,
)
from .kandinsky2_2 import (
    KandinskyV22CombinedPipeline,
    KandinskyV22Img2ImgCombinedPipeline,
    KandinskyV22Img2ImgPipeline,
    KandinskyV22InpaintCombinedPipeline,
    KandinskyV22InpaintPipeline,
    KandinskyV22Pipeline,
)
from .kandinsky3 import Kandinsky3Img2ImgPipeline, Kandinsky3Pipeline
from .latent_consistency_models import LatentConsistencyModelImg2ImgPipeline, LatentConsistencyModelPipeline
from .lumina import LuminaText2ImgPipeline
from .pag import (
<<<<<<< HEAD
    StableDiffusionControlNetPAGImg2ImgPipeline,
=======
    HunyuanDiTPAGPipeline,
    PixArtSigmaPAGPipeline,
    StableDiffusion3PAGPipeline,
    StableDiffusionControlNetPAGInpaintPipeline,
>>>>>>> fddbab79
    StableDiffusionControlNetPAGPipeline,
    StableDiffusionPAGImg2ImgPipeline,
    StableDiffusionPAGPipeline,
    StableDiffusionXLControlNetPAGImg2ImgPipeline,
    StableDiffusionXLControlNetPAGPipeline,
    StableDiffusionXLPAGImg2ImgPipeline,
    StableDiffusionXLPAGInpaintPipeline,
    StableDiffusionXLPAGPipeline,
)
from .pixart_alpha import PixArtAlphaPipeline, PixArtSigmaPipeline
from .stable_cascade import StableCascadeCombinedPipeline, StableCascadeDecoderPipeline
from .stable_diffusion import (
    StableDiffusionImg2ImgPipeline,
    StableDiffusionInpaintPipeline,
    StableDiffusionPipeline,
)
from .stable_diffusion_3 import (
    StableDiffusion3Img2ImgPipeline,
    StableDiffusion3InpaintPipeline,
    StableDiffusion3Pipeline,
)
from .stable_diffusion_xl import (
    StableDiffusionXLImg2ImgPipeline,
    StableDiffusionXLInpaintPipeline,
    StableDiffusionXLPipeline,
)
from .wuerstchen import WuerstchenCombinedPipeline, WuerstchenDecoderPipeline


AUTO_TEXT2IMAGE_PIPELINES_MAPPING = OrderedDict(
    [
        ("stable-diffusion", StableDiffusionPipeline),
        ("stable-diffusion-xl", StableDiffusionXLPipeline),
        ("stable-diffusion-3", StableDiffusion3Pipeline),
        ("stable-diffusion-3-pag", StableDiffusion3PAGPipeline),
        ("if", IFPipeline),
        ("hunyuan", HunyuanDiTPipeline),
        ("hunyuan-pag", HunyuanDiTPAGPipeline),
        ("kandinsky", KandinskyCombinedPipeline),
        ("kandinsky22", KandinskyV22CombinedPipeline),
        ("kandinsky3", Kandinsky3Pipeline),
        ("stable-diffusion-controlnet", StableDiffusionControlNetPipeline),
        ("stable-diffusion-xl-controlnet", StableDiffusionXLControlNetPipeline),
        ("wuerstchen", WuerstchenCombinedPipeline),
        ("cascade", StableCascadeCombinedPipeline),
        ("lcm", LatentConsistencyModelPipeline),
        ("pixart-alpha", PixArtAlphaPipeline),
        ("pixart-sigma", PixArtSigmaPipeline),
        ("stable-diffusion-pag", StableDiffusionPAGPipeline),
        ("stable-diffusion-controlnet-pag", StableDiffusionControlNetPAGPipeline),
        ("stable-diffusion-xl-pag", StableDiffusionXLPAGPipeline),
        ("stable-diffusion-xl-controlnet-pag", StableDiffusionXLControlNetPAGPipeline),
        ("pixart-sigma-pag", PixArtSigmaPAGPipeline),
        ("auraflow", AuraFlowPipeline),
        ("flux", FluxPipeline),
        ("flux-controlnet", FluxControlNetPipeline),
        ("lumina", LuminaText2ImgPipeline),
        ("cogview3", CogView3PlusPipeline),
    ]
)

AUTO_IMAGE2IMAGE_PIPELINES_MAPPING = OrderedDict(
    [
        ("stable-diffusion", StableDiffusionImg2ImgPipeline),
        ("stable-diffusion-xl", StableDiffusionXLImg2ImgPipeline),
        ("stable-diffusion-3", StableDiffusion3Img2ImgPipeline),
        ("if", IFImg2ImgPipeline),
        ("kandinsky", KandinskyImg2ImgCombinedPipeline),
        ("kandinsky22", KandinskyV22Img2ImgCombinedPipeline),
        ("kandinsky3", Kandinsky3Img2ImgPipeline),
        ("stable-diffusion-controlnet", StableDiffusionControlNetImg2ImgPipeline),
<<<<<<< HEAD
        ("stable-diffusion-controlnet-pag", StableDiffusionControlNetPAGImg2ImgPipeline),
=======
        ("stable-diffusion-pag", StableDiffusionPAGImg2ImgPipeline),
>>>>>>> fddbab79
        ("stable-diffusion-xl-controlnet", StableDiffusionXLControlNetImg2ImgPipeline),
        ("stable-diffusion-xl-pag", StableDiffusionXLPAGImg2ImgPipeline),
        ("stable-diffusion-xl-controlnet-pag", StableDiffusionXLControlNetPAGImg2ImgPipeline),
        ("lcm", LatentConsistencyModelImg2ImgPipeline),
        ("flux", FluxImg2ImgPipeline),
        ("flux-controlnet", FluxControlNetImg2ImgPipeline),
    ]
)

AUTO_INPAINT_PIPELINES_MAPPING = OrderedDict(
    [
        ("stable-diffusion", StableDiffusionInpaintPipeline),
        ("stable-diffusion-xl", StableDiffusionXLInpaintPipeline),
        ("stable-diffusion-3", StableDiffusion3InpaintPipeline),
        ("if", IFInpaintingPipeline),
        ("kandinsky", KandinskyInpaintCombinedPipeline),
        ("kandinsky22", KandinskyV22InpaintCombinedPipeline),
        ("stable-diffusion-controlnet", StableDiffusionControlNetInpaintPipeline),
        ("stable-diffusion-controlnet-pag", StableDiffusionControlNetPAGInpaintPipeline),
        ("stable-diffusion-xl-controlnet", StableDiffusionXLControlNetInpaintPipeline),
        ("stable-diffusion-xl-pag", StableDiffusionXLPAGInpaintPipeline),
        ("flux", FluxInpaintPipeline),
        ("flux-controlnet", FluxControlNetInpaintPipeline),
    ]
)

_AUTO_TEXT2IMAGE_DECODER_PIPELINES_MAPPING = OrderedDict(
    [
        ("kandinsky", KandinskyPipeline),
        ("kandinsky22", KandinskyV22Pipeline),
        ("wuerstchen", WuerstchenDecoderPipeline),
        ("cascade", StableCascadeDecoderPipeline),
    ]
)
_AUTO_IMAGE2IMAGE_DECODER_PIPELINES_MAPPING = OrderedDict(
    [
        ("kandinsky", KandinskyImg2ImgPipeline),
        ("kandinsky22", KandinskyV22Img2ImgPipeline),
    ]
)
_AUTO_INPAINT_DECODER_PIPELINES_MAPPING = OrderedDict(
    [
        ("kandinsky", KandinskyInpaintPipeline),
        ("kandinsky22", KandinskyV22InpaintPipeline),
    ]
)

if is_sentencepiece_available():
    from .kolors import KolorsImg2ImgPipeline, KolorsPipeline
    from .pag import KolorsPAGPipeline

    AUTO_TEXT2IMAGE_PIPELINES_MAPPING["kolors"] = KolorsPipeline
    AUTO_TEXT2IMAGE_PIPELINES_MAPPING["kolors-pag"] = KolorsPAGPipeline
    AUTO_IMAGE2IMAGE_PIPELINES_MAPPING["kolors"] = KolorsImg2ImgPipeline

SUPPORTED_TASKS_MAPPINGS = [
    AUTO_TEXT2IMAGE_PIPELINES_MAPPING,
    AUTO_IMAGE2IMAGE_PIPELINES_MAPPING,
    AUTO_INPAINT_PIPELINES_MAPPING,
    _AUTO_TEXT2IMAGE_DECODER_PIPELINES_MAPPING,
    _AUTO_IMAGE2IMAGE_DECODER_PIPELINES_MAPPING,
    _AUTO_INPAINT_DECODER_PIPELINES_MAPPING,
]


def _get_connected_pipeline(pipeline_cls):
    # for now connected pipelines can only be loaded from decoder pipelines, such as kandinsky-community/kandinsky-2-2-decoder
    if pipeline_cls in _AUTO_TEXT2IMAGE_DECODER_PIPELINES_MAPPING.values():
        return _get_task_class(
            AUTO_TEXT2IMAGE_PIPELINES_MAPPING, pipeline_cls.__name__, throw_error_if_not_exist=False
        )
    if pipeline_cls in _AUTO_IMAGE2IMAGE_DECODER_PIPELINES_MAPPING.values():
        return _get_task_class(
            AUTO_IMAGE2IMAGE_PIPELINES_MAPPING, pipeline_cls.__name__, throw_error_if_not_exist=False
        )
    if pipeline_cls in _AUTO_INPAINT_DECODER_PIPELINES_MAPPING.values():
        return _get_task_class(AUTO_INPAINT_PIPELINES_MAPPING, pipeline_cls.__name__, throw_error_if_not_exist=False)


def _get_task_class(mapping, pipeline_class_name, throw_error_if_not_exist: bool = True):
    def get_model(pipeline_class_name):
        for task_mapping in SUPPORTED_TASKS_MAPPINGS:
            for model_name, pipeline in task_mapping.items():
                if pipeline.__name__ == pipeline_class_name:
                    return model_name

    model_name = get_model(pipeline_class_name)

    if model_name is not None:
        task_class = mapping.get(model_name, None)
        if task_class is not None:
            return task_class

    if throw_error_if_not_exist:
        raise ValueError(f"AutoPipeline can't find a pipeline linked to {pipeline_class_name} for {model_name}")


class AutoPipelineForText2Image(ConfigMixin):
    r"""

    [`AutoPipelineForText2Image`] is a generic pipeline class that instantiates a text-to-image pipeline class. The
    specific underlying pipeline class is automatically selected from either the
    [`~AutoPipelineForText2Image.from_pretrained`] or [`~AutoPipelineForText2Image.from_pipe`] methods.

    This class cannot be instantiated using `__init__()` (throws an error).

    Class attributes:

        - **config_name** (`str`) -- The configuration filename that stores the class and module names of all the
          diffusion pipeline's components.

    """

    config_name = "model_index.json"

    def __init__(self, *args, **kwargs):
        raise EnvironmentError(
            f"{self.__class__.__name__} is designed to be instantiated "
            f"using the `{self.__class__.__name__}.from_pretrained(pretrained_model_name_or_path)` or "
            f"`{self.__class__.__name__}.from_pipe(pipeline)` methods."
        )

    @classmethod
    @validate_hf_hub_args
    def from_pretrained(cls, pretrained_model_or_path, **kwargs):
        r"""
        Instantiates a text-to-image Pytorch diffusion pipeline from pretrained pipeline weight.

        The from_pretrained() method takes care of returning the correct pipeline class instance by:
            1. Detect the pipeline class of the pretrained_model_or_path based on the _class_name property of its
               config object
            2. Find the text-to-image pipeline linked to the pipeline class using pattern matching on pipeline class
               name.

        If a `controlnet` argument is passed, it will instantiate a [`StableDiffusionControlNetPipeline`] object.

        The pipeline is set in evaluation mode (`model.eval()`) by default.

        If you get the error message below, you need to finetune the weights for your downstream task:

        ```
        Some weights of UNet2DConditionModel were not initialized from the model checkpoint at runwayml/stable-diffusion-v1-5 and are newly initialized because the shapes did not match:
        - conv_in.weight: found shape torch.Size([320, 4, 3, 3]) in the checkpoint and torch.Size([320, 9, 3, 3]) in the model instantiated
        You should probably TRAIN this model on a down-stream task to be able to use it for predictions and inference.
        ```

        Parameters:
            pretrained_model_or_path (`str` or `os.PathLike`, *optional*):
                Can be either:

                    - A string, the *repo id* (for example `CompVis/ldm-text2im-large-256`) of a pretrained pipeline
                      hosted on the Hub.
                    - A path to a *directory* (for example `./my_pipeline_directory/`) containing pipeline weights
                      saved using
                    [`~DiffusionPipeline.save_pretrained`].
            torch_dtype (`str` or `torch.dtype`, *optional*):
                Override the default `torch.dtype` and load the model with another dtype. If "auto" is passed, the
                dtype is automatically derived from the model's weights.
            force_download (`bool`, *optional*, defaults to `False`):
                Whether or not to force the (re-)download of the model weights and configuration files, overriding the
                cached versions if they exist.
            cache_dir (`Union[str, os.PathLike]`, *optional*):
                Path to a directory where a downloaded pretrained model configuration is cached if the standard cache
                is not used.

            proxies (`Dict[str, str]`, *optional*):
                A dictionary of proxy servers to use by protocol or endpoint, for example, `{'http': 'foo.bar:3128',
                'http://hostname': 'foo.bar:4012'}`. The proxies are used on each request.
            output_loading_info(`bool`, *optional*, defaults to `False`):
                Whether or not to also return a dictionary containing missing keys, unexpected keys and error messages.
            local_files_only (`bool`, *optional*, defaults to `False`):
                Whether to only load local model weights and configuration files or not. If set to `True`, the model
                won't be downloaded from the Hub.
            token (`str` or *bool*, *optional*):
                The token to use as HTTP bearer authorization for remote files. If `True`, the token generated from
                `diffusers-cli login` (stored in `~/.huggingface`) is used.
            revision (`str`, *optional*, defaults to `"main"`):
                The specific model version to use. It can be a branch name, a tag name, a commit id, or any identifier
                allowed by Git.
            custom_revision (`str`, *optional*, defaults to `"main"`):
                The specific model version to use. It can be a branch name, a tag name, or a commit id similar to
                `revision` when loading a custom pipeline from the Hub. It can be a 🤗 Diffusers version when loading a
                custom pipeline from GitHub, otherwise it defaults to `"main"` when loading from the Hub.
            mirror (`str`, *optional*):
                Mirror source to resolve accessibility issues if you’re downloading a model in China. We do not
                guarantee the timeliness or safety of the source, and you should refer to the mirror site for more
                information.
            device_map (`str` or `Dict[str, Union[int, str, torch.device]]`, *optional*):
                A map that specifies where each submodule should go. It doesn’t need to be defined for each
                parameter/buffer name; once a given module name is inside, every submodule of it will be sent to the
                same device.

                Set `device_map="auto"` to have 🤗 Accelerate automatically compute the most optimized `device_map`. For
                more information about each option see [designing a device
                map](https://hf.co/docs/accelerate/main/en/usage_guides/big_modeling#designing-a-device-map).
            max_memory (`Dict`, *optional*):
                A dictionary device identifier for the maximum memory. Will default to the maximum memory available for
                each GPU and the available CPU RAM if unset.
            offload_folder (`str` or `os.PathLike`, *optional*):
                The path to offload weights if device_map contains the value `"disk"`.
            offload_state_dict (`bool`, *optional*):
                If `True`, temporarily offloads the CPU state dict to the hard drive to avoid running out of CPU RAM if
                the weight of the CPU state dict + the biggest shard of the checkpoint does not fit. Defaults to `True`
                when there is some disk offload.
            low_cpu_mem_usage (`bool`, *optional*, defaults to `True` if torch version >= 1.9.0 else `False`):
                Speed up model loading only loading the pretrained weights and not initializing the weights. This also
                tries to not use more than 1x model size in CPU memory (including peak memory) while loading the model.
                Only supported for PyTorch >= 1.9.0. If you are using an older version of PyTorch, setting this
                argument to `True` will raise an error.
            use_safetensors (`bool`, *optional*, defaults to `None`):
                If set to `None`, the safetensors weights are downloaded if they're available **and** if the
                safetensors library is installed. If set to `True`, the model is forcibly loaded from safetensors
                weights. If set to `False`, safetensors weights are not loaded.
            kwargs (remaining dictionary of keyword arguments, *optional*):
                Can be used to overwrite load and saveable variables (the pipeline components of the specific pipeline
                class). The overwritten components are passed directly to the pipelines `__init__` method. See example
                below for more information.
            variant (`str`, *optional*):
                Load weights from a specified variant filename such as `"fp16"` or `"ema"`. This is ignored when
                loading `from_flax`.

        <Tip>

        To use private or [gated](https://huggingface.co/docs/hub/models-gated#gated-models) models, log-in with
        `huggingface-cli login`.

        </Tip>

        Examples:

        ```py
        >>> from diffusers import AutoPipelineForText2Image

        >>> pipeline = AutoPipelineForText2Image.from_pretrained("runwayml/stable-diffusion-v1-5")
        >>> image = pipeline(prompt).images[0]
        ```
        """
        cache_dir = kwargs.pop("cache_dir", None)
        force_download = kwargs.pop("force_download", False)
        proxies = kwargs.pop("proxies", None)
        token = kwargs.pop("token", None)
        local_files_only = kwargs.pop("local_files_only", False)
        revision = kwargs.pop("revision", None)

        load_config_kwargs = {
            "cache_dir": cache_dir,
            "force_download": force_download,
            "proxies": proxies,
            "token": token,
            "local_files_only": local_files_only,
            "revision": revision,
        }

        config = cls.load_config(pretrained_model_or_path, **load_config_kwargs)
        orig_class_name = config["_class_name"]

        if "controlnet" in kwargs:
            orig_class_name = config["_class_name"].replace("Pipeline", "ControlNetPipeline")
        if "enable_pag" in kwargs:
            enable_pag = kwargs.pop("enable_pag")
            if enable_pag:
                orig_class_name = orig_class_name.replace("Pipeline", "PAGPipeline")

        text_2_image_cls = _get_task_class(AUTO_TEXT2IMAGE_PIPELINES_MAPPING, orig_class_name)

        kwargs = {**load_config_kwargs, **kwargs}
        return text_2_image_cls.from_pretrained(pretrained_model_or_path, **kwargs)

    @classmethod
    def from_pipe(cls, pipeline, **kwargs):
        r"""
        Instantiates a text-to-image Pytorch diffusion pipeline from another instantiated diffusion pipeline class.

        The from_pipe() method takes care of returning the correct pipeline class instance by finding the text-to-image
        pipeline linked to the pipeline class using pattern matching on pipeline class name.

        All the modules the pipeline contains will be used to initialize the new pipeline without reallocating
        additional memory.

        The pipeline is set in evaluation mode (`model.eval()`) by default.

        Parameters:
            pipeline (`DiffusionPipeline`):
                an instantiated `DiffusionPipeline` object

        ```py
        >>> from diffusers import AutoPipelineForText2Image, AutoPipelineForImage2Image

        >>> pipe_i2i = AutoPipelineForImage2Image.from_pretrained(
        ...     "runwayml/stable-diffusion-v1-5", requires_safety_checker=False
        ... )

        >>> pipe_t2i = AutoPipelineForText2Image.from_pipe(pipe_i2i)
        >>> image = pipe_t2i(prompt).images[0]
        ```
        """

        original_config = dict(pipeline.config)
        original_cls_name = pipeline.__class__.__name__

        # derive the pipeline class to instantiate
        text_2_image_cls = _get_task_class(AUTO_TEXT2IMAGE_PIPELINES_MAPPING, original_cls_name)

        if "controlnet" in kwargs:
            if kwargs["controlnet"] is not None:
                to_replace = "PAGPipeline" if "PAG" in text_2_image_cls.__name__ else "Pipeline"
                text_2_image_cls = _get_task_class(
                    AUTO_TEXT2IMAGE_PIPELINES_MAPPING,
                    text_2_image_cls.__name__.replace("ControlNet", "").replace(to_replace, "ControlNet" + to_replace),
                )
            else:
                text_2_image_cls = _get_task_class(
                    AUTO_TEXT2IMAGE_PIPELINES_MAPPING,
                    text_2_image_cls.__name__.replace("ControlNet", ""),
                )

        if "enable_pag" in kwargs:
            enable_pag = kwargs.pop("enable_pag")
            if enable_pag:
                text_2_image_cls = _get_task_class(
                    AUTO_TEXT2IMAGE_PIPELINES_MAPPING,
                    text_2_image_cls.__name__.replace("PAG", "").replace("Pipeline", "PAGPipeline"),
                )
            else:
                text_2_image_cls = _get_task_class(
                    AUTO_TEXT2IMAGE_PIPELINES_MAPPING,
                    text_2_image_cls.__name__.replace("PAG", ""),
                )

        # define expected module and optional kwargs given the pipeline signature
        expected_modules, optional_kwargs = text_2_image_cls._get_signature_keys(text_2_image_cls)

        pretrained_model_name_or_path = original_config.pop("_name_or_path", None)

        # allow users pass modules in `kwargs` to override the original pipeline's components
        passed_class_obj = {k: kwargs.pop(k) for k in expected_modules if k in kwargs}
        original_class_obj = {
            k: pipeline.components[k]
            for k, v in pipeline.components.items()
            if k in expected_modules and k not in passed_class_obj
        }

        # allow users pass optional kwargs to override the original pipelines config attribute
        passed_pipe_kwargs = {k: kwargs.pop(k) for k in optional_kwargs if k in kwargs}
        original_pipe_kwargs = {
            k: original_config[k]
            for k, v in original_config.items()
            if k in optional_kwargs and k not in passed_pipe_kwargs
        }

        # config that were not expected by original pipeline is stored as private attribute
        # we will pass them as optional arguments if they can be accepted by the pipeline
        additional_pipe_kwargs = [
            k[1:]
            for k in original_config.keys()
            if k.startswith("_") and k[1:] in optional_kwargs and k[1:] not in passed_pipe_kwargs
        ]
        for k in additional_pipe_kwargs:
            original_pipe_kwargs[k] = original_config.pop(f"_{k}")

        text_2_image_kwargs = {**passed_class_obj, **original_class_obj, **passed_pipe_kwargs, **original_pipe_kwargs}

        # store unused config as private attribute
        unused_original_config = {
            f"{'' if k.startswith('_') else '_'}{k}": original_config[k]
            for k, v in original_config.items()
            if k not in text_2_image_kwargs
        }

        missing_modules = set(expected_modules) - set(pipeline._optional_components) - set(text_2_image_kwargs.keys())

        if len(missing_modules) > 0:
            raise ValueError(
                f"Pipeline {text_2_image_cls} expected {expected_modules}, but only {set(list(passed_class_obj.keys()) + list(original_class_obj.keys()))} were passed"
            )

        model = text_2_image_cls(**text_2_image_kwargs)
        model.register_to_config(_name_or_path=pretrained_model_name_or_path)
        model.register_to_config(**unused_original_config)

        return model


class AutoPipelineForImage2Image(ConfigMixin):
    r"""

    [`AutoPipelineForImage2Image`] is a generic pipeline class that instantiates an image-to-image pipeline class. The
    specific underlying pipeline class is automatically selected from either the
    [`~AutoPipelineForImage2Image.from_pretrained`] or [`~AutoPipelineForImage2Image.from_pipe`] methods.

    This class cannot be instantiated using `__init__()` (throws an error).

    Class attributes:

        - **config_name** (`str`) -- The configuration filename that stores the class and module names of all the
          diffusion pipeline's components.

    """

    config_name = "model_index.json"

    def __init__(self, *args, **kwargs):
        raise EnvironmentError(
            f"{self.__class__.__name__} is designed to be instantiated "
            f"using the `{self.__class__.__name__}.from_pretrained(pretrained_model_name_or_path)` or "
            f"`{self.__class__.__name__}.from_pipe(pipeline)` methods."
        )

    @classmethod
    @validate_hf_hub_args
    def from_pretrained(cls, pretrained_model_or_path, **kwargs):
        r"""
        Instantiates a image-to-image Pytorch diffusion pipeline from pretrained pipeline weight.

        The from_pretrained() method takes care of returning the correct pipeline class instance by:
            1. Detect the pipeline class of the pretrained_model_or_path based on the _class_name property of its
               config object
            2. Find the image-to-image pipeline linked to the pipeline class using pattern matching on pipeline class
               name.

        If a `controlnet` argument is passed, it will instantiate a [`StableDiffusionControlNetImg2ImgPipeline`]
        object.

        The pipeline is set in evaluation mode (`model.eval()`) by default.

        If you get the error message below, you need to finetune the weights for your downstream task:

        ```
        Some weights of UNet2DConditionModel were not initialized from the model checkpoint at runwayml/stable-diffusion-v1-5 and are newly initialized because the shapes did not match:
        - conv_in.weight: found shape torch.Size([320, 4, 3, 3]) in the checkpoint and torch.Size([320, 9, 3, 3]) in the model instantiated
        You should probably TRAIN this model on a down-stream task to be able to use it for predictions and inference.
        ```

        Parameters:
            pretrained_model_or_path (`str` or `os.PathLike`, *optional*):
                Can be either:

                    - A string, the *repo id* (for example `CompVis/ldm-text2im-large-256`) of a pretrained pipeline
                      hosted on the Hub.
                    - A path to a *directory* (for example `./my_pipeline_directory/`) containing pipeline weights
                      saved using
                    [`~DiffusionPipeline.save_pretrained`].
            torch_dtype (`str` or `torch.dtype`, *optional*):
                Override the default `torch.dtype` and load the model with another dtype. If "auto" is passed, the
                dtype is automatically derived from the model's weights.
            force_download (`bool`, *optional*, defaults to `False`):
                Whether or not to force the (re-)download of the model weights and configuration files, overriding the
                cached versions if they exist.
            cache_dir (`Union[str, os.PathLike]`, *optional*):
                Path to a directory where a downloaded pretrained model configuration is cached if the standard cache
                is not used.

            proxies (`Dict[str, str]`, *optional*):
                A dictionary of proxy servers to use by protocol or endpoint, for example, `{'http': 'foo.bar:3128',
                'http://hostname': 'foo.bar:4012'}`. The proxies are used on each request.
            output_loading_info(`bool`, *optional*, defaults to `False`):
                Whether or not to also return a dictionary containing missing keys, unexpected keys and error messages.
            local_files_only (`bool`, *optional*, defaults to `False`):
                Whether to only load local model weights and configuration files or not. If set to `True`, the model
                won't be downloaded from the Hub.
            token (`str` or *bool*, *optional*):
                The token to use as HTTP bearer authorization for remote files. If `True`, the token generated from
                `diffusers-cli login` (stored in `~/.huggingface`) is used.
            revision (`str`, *optional*, defaults to `"main"`):
                The specific model version to use. It can be a branch name, a tag name, a commit id, or any identifier
                allowed by Git.
            custom_revision (`str`, *optional*, defaults to `"main"`):
                The specific model version to use. It can be a branch name, a tag name, or a commit id similar to
                `revision` when loading a custom pipeline from the Hub. It can be a 🤗 Diffusers version when loading a
                custom pipeline from GitHub, otherwise it defaults to `"main"` when loading from the Hub.
            mirror (`str`, *optional*):
                Mirror source to resolve accessibility issues if you’re downloading a model in China. We do not
                guarantee the timeliness or safety of the source, and you should refer to the mirror site for more
                information.
            device_map (`str` or `Dict[str, Union[int, str, torch.device]]`, *optional*):
                A map that specifies where each submodule should go. It doesn’t need to be defined for each
                parameter/buffer name; once a given module name is inside, every submodule of it will be sent to the
                same device.

                Set `device_map="auto"` to have 🤗 Accelerate automatically compute the most optimized `device_map`. For
                more information about each option see [designing a device
                map](https://hf.co/docs/accelerate/main/en/usage_guides/big_modeling#designing-a-device-map).
            max_memory (`Dict`, *optional*):
                A dictionary device identifier for the maximum memory. Will default to the maximum memory available for
                each GPU and the available CPU RAM if unset.
            offload_folder (`str` or `os.PathLike`, *optional*):
                The path to offload weights if device_map contains the value `"disk"`.
            offload_state_dict (`bool`, *optional*):
                If `True`, temporarily offloads the CPU state dict to the hard drive to avoid running out of CPU RAM if
                the weight of the CPU state dict + the biggest shard of the checkpoint does not fit. Defaults to `True`
                when there is some disk offload.
            low_cpu_mem_usage (`bool`, *optional*, defaults to `True` if torch version >= 1.9.0 else `False`):
                Speed up model loading only loading the pretrained weights and not initializing the weights. This also
                tries to not use more than 1x model size in CPU memory (including peak memory) while loading the model.
                Only supported for PyTorch >= 1.9.0. If you are using an older version of PyTorch, setting this
                argument to `True` will raise an error.
            use_safetensors (`bool`, *optional*, defaults to `None`):
                If set to `None`, the safetensors weights are downloaded if they're available **and** if the
                safetensors library is installed. If set to `True`, the model is forcibly loaded from safetensors
                weights. If set to `False`, safetensors weights are not loaded.
            kwargs (remaining dictionary of keyword arguments, *optional*):
                Can be used to overwrite load and saveable variables (the pipeline components of the specific pipeline
                class). The overwritten components are passed directly to the pipelines `__init__` method. See example
                below for more information.
            variant (`str`, *optional*):
                Load weights from a specified variant filename such as `"fp16"` or `"ema"`. This is ignored when
                loading `from_flax`.

        <Tip>

        To use private or [gated](https://huggingface.co/docs/hub/models-gated#gated-models) models, log-in with
        `huggingface-cli login`.

        </Tip>

        Examples:

        ```py
        >>> from diffusers import AutoPipelineForImage2Image

        >>> pipeline = AutoPipelineForImage2Image.from_pretrained("runwayml/stable-diffusion-v1-5")
        >>> image = pipeline(prompt, image).images[0]
        ```
        """
        cache_dir = kwargs.pop("cache_dir", None)
        force_download = kwargs.pop("force_download", False)
        proxies = kwargs.pop("proxies", None)
        token = kwargs.pop("token", None)
        local_files_only = kwargs.pop("local_files_only", False)
        revision = kwargs.pop("revision", None)

        load_config_kwargs = {
            "cache_dir": cache_dir,
            "force_download": force_download,
            "proxies": proxies,
            "token": token,
            "local_files_only": local_files_only,
            "revision": revision,
        }

        config = cls.load_config(pretrained_model_or_path, **load_config_kwargs)
        orig_class_name = config["_class_name"]

        # the `orig_class_name` can be:
        # `- *Pipeline` (for regular text-to-image checkpoint)
        # `- *Img2ImgPipeline` (for refiner checkpoint)
        to_replace = "Img2ImgPipeline" if "Img2Img" in config["_class_name"] else "Pipeline"

        if "controlnet" in kwargs:
            orig_class_name = orig_class_name.replace(to_replace, "ControlNet" + to_replace)
        if "enable_pag" in kwargs:
            enable_pag = kwargs.pop("enable_pag")
            if enable_pag:
                orig_class_name = orig_class_name.replace(to_replace, "PAG" + to_replace)

        image_2_image_cls = _get_task_class(AUTO_IMAGE2IMAGE_PIPELINES_MAPPING, orig_class_name)

        kwargs = {**load_config_kwargs, **kwargs}
        return image_2_image_cls.from_pretrained(pretrained_model_or_path, **kwargs)

    @classmethod
    def from_pipe(cls, pipeline, **kwargs):
        r"""
        Instantiates a image-to-image Pytorch diffusion pipeline from another instantiated diffusion pipeline class.

        The from_pipe() method takes care of returning the correct pipeline class instance by finding the
        image-to-image pipeline linked to the pipeline class using pattern matching on pipeline class name.

        All the modules the pipeline contains will be used to initialize the new pipeline without reallocating
        additional memory.

        The pipeline is set in evaluation mode (`model.eval()`) by default.

        Parameters:
            pipeline (`DiffusionPipeline`):
                an instantiated `DiffusionPipeline` object

        Examples:

        ```py
        >>> from diffusers import AutoPipelineForText2Image, AutoPipelineForImage2Image

        >>> pipe_t2i = AutoPipelineForText2Image.from_pretrained(
        ...     "runwayml/stable-diffusion-v1-5", requires_safety_checker=False
        ... )

        >>> pipe_i2i = AutoPipelineForImage2Image.from_pipe(pipe_t2i)
        >>> image = pipe_i2i(prompt, image).images[0]
        ```
        """

        original_config = dict(pipeline.config)
        original_cls_name = pipeline.__class__.__name__

        # derive the pipeline class to instantiate
        image_2_image_cls = _get_task_class(AUTO_IMAGE2IMAGE_PIPELINES_MAPPING, original_cls_name)

        if "controlnet" in kwargs:
            if kwargs["controlnet"] is not None:
                to_replace = "Img2ImgPipeline"
                if "PAG" in image_2_image_cls.__name__:
                    to_replace = "PAG" + to_replace
                image_2_image_cls = _get_task_class(
                    AUTO_IMAGE2IMAGE_PIPELINES_MAPPING,
                    image_2_image_cls.__name__.replace("ControlNet", "").replace(
                        to_replace, "ControlNet" + to_replace
                    ),
                )
            else:
                image_2_image_cls = _get_task_class(
                    AUTO_IMAGE2IMAGE_PIPELINES_MAPPING,
                    image_2_image_cls.__name__.replace("ControlNet", ""),
                )

        if "enable_pag" in kwargs:
            enable_pag = kwargs.pop("enable_pag")
            if enable_pag:
                image_2_image_cls = _get_task_class(
                    AUTO_IMAGE2IMAGE_PIPELINES_MAPPING,
                    image_2_image_cls.__name__.replace("PAG", "").replace("Img2ImgPipeline", "PAGImg2ImgPipeline"),
                )
            else:
                image_2_image_cls = _get_task_class(
                    AUTO_IMAGE2IMAGE_PIPELINES_MAPPING,
                    image_2_image_cls.__name__.replace("PAG", ""),
                )

        # define expected module and optional kwargs given the pipeline signature
        expected_modules, optional_kwargs = image_2_image_cls._get_signature_keys(image_2_image_cls)

        pretrained_model_name_or_path = original_config.pop("_name_or_path", None)

        # allow users pass modules in `kwargs` to override the original pipeline's components
        passed_class_obj = {k: kwargs.pop(k) for k in expected_modules if k in kwargs}
        original_class_obj = {
            k: pipeline.components[k]
            for k, v in pipeline.components.items()
            if k in expected_modules and k not in passed_class_obj
        }

        # allow users pass optional kwargs to override the original pipelines config attribute
        passed_pipe_kwargs = {k: kwargs.pop(k) for k in optional_kwargs if k in kwargs}
        original_pipe_kwargs = {
            k: original_config[k]
            for k, v in original_config.items()
            if k in optional_kwargs and k not in passed_pipe_kwargs
        }

        # config attribute that were not expected by original pipeline is stored as its private attribute
        # we will pass them as optional arguments if they can be accepted by the pipeline
        additional_pipe_kwargs = [
            k[1:]
            for k in original_config.keys()
            if k.startswith("_") and k[1:] in optional_kwargs and k[1:] not in passed_pipe_kwargs
        ]
        for k in additional_pipe_kwargs:
            original_pipe_kwargs[k] = original_config.pop(f"_{k}")

        image_2_image_kwargs = {**passed_class_obj, **original_class_obj, **passed_pipe_kwargs, **original_pipe_kwargs}

        # store unused config as private attribute
        unused_original_config = {
            f"{'' if k.startswith('_') else '_'}{k}": original_config[k]
            for k, v in original_config.items()
            if k not in image_2_image_kwargs
        }

        missing_modules = set(expected_modules) - set(pipeline._optional_components) - set(image_2_image_kwargs.keys())

        if len(missing_modules) > 0:
            raise ValueError(
                f"Pipeline {image_2_image_cls} expected {expected_modules}, but only {set(list(passed_class_obj.keys()) + list(original_class_obj.keys()))} were passed"
            )

        model = image_2_image_cls(**image_2_image_kwargs)
        model.register_to_config(_name_or_path=pretrained_model_name_or_path)
        model.register_to_config(**unused_original_config)

        return model


class AutoPipelineForInpainting(ConfigMixin):
    r"""

    [`AutoPipelineForInpainting`] is a generic pipeline class that instantiates an inpainting pipeline class. The
    specific underlying pipeline class is automatically selected from either the
    [`~AutoPipelineForInpainting.from_pretrained`] or [`~AutoPipelineForInpainting.from_pipe`] methods.

    This class cannot be instantiated using `__init__()` (throws an error).

    Class attributes:

        - **config_name** (`str`) -- The configuration filename that stores the class and module names of all the
          diffusion pipeline's components.

    """

    config_name = "model_index.json"

    def __init__(self, *args, **kwargs):
        raise EnvironmentError(
            f"{self.__class__.__name__} is designed to be instantiated "
            f"using the `{self.__class__.__name__}.from_pretrained(pretrained_model_name_or_path)` or "
            f"`{self.__class__.__name__}.from_pipe(pipeline)` methods."
        )

    @classmethod
    @validate_hf_hub_args
    def from_pretrained(cls, pretrained_model_or_path, **kwargs):
        r"""
        Instantiates a inpainting Pytorch diffusion pipeline from pretrained pipeline weight.

        The from_pretrained() method takes care of returning the correct pipeline class instance by:
            1. Detect the pipeline class of the pretrained_model_or_path based on the _class_name property of its
               config object
            2. Find the inpainting pipeline linked to the pipeline class using pattern matching on pipeline class name.

        If a `controlnet` argument is passed, it will instantiate a [`StableDiffusionControlNetInpaintPipeline`]
        object.

        The pipeline is set in evaluation mode (`model.eval()`) by default.

        If you get the error message below, you need to finetune the weights for your downstream task:

        ```
        Some weights of UNet2DConditionModel were not initialized from the model checkpoint at runwayml/stable-diffusion-v1-5 and are newly initialized because the shapes did not match:
        - conv_in.weight: found shape torch.Size([320, 4, 3, 3]) in the checkpoint and torch.Size([320, 9, 3, 3]) in the model instantiated
        You should probably TRAIN this model on a down-stream task to be able to use it for predictions and inference.
        ```

        Parameters:
            pretrained_model_or_path (`str` or `os.PathLike`, *optional*):
                Can be either:

                    - A string, the *repo id* (for example `CompVis/ldm-text2im-large-256`) of a pretrained pipeline
                      hosted on the Hub.
                    - A path to a *directory* (for example `./my_pipeline_directory/`) containing pipeline weights
                      saved using
                    [`~DiffusionPipeline.save_pretrained`].
            torch_dtype (`str` or `torch.dtype`, *optional*):
                Override the default `torch.dtype` and load the model with another dtype. If "auto" is passed, the
                dtype is automatically derived from the model's weights.
            force_download (`bool`, *optional*, defaults to `False`):
                Whether or not to force the (re-)download of the model weights and configuration files, overriding the
                cached versions if they exist.
            cache_dir (`Union[str, os.PathLike]`, *optional*):
                Path to a directory where a downloaded pretrained model configuration is cached if the standard cache
                is not used.

            proxies (`Dict[str, str]`, *optional*):
                A dictionary of proxy servers to use by protocol or endpoint, for example, `{'http': 'foo.bar:3128',
                'http://hostname': 'foo.bar:4012'}`. The proxies are used on each request.
            output_loading_info(`bool`, *optional*, defaults to `False`):
                Whether or not to also return a dictionary containing missing keys, unexpected keys and error messages.
            local_files_only (`bool`, *optional*, defaults to `False`):
                Whether to only load local model weights and configuration files or not. If set to `True`, the model
                won't be downloaded from the Hub.
            token (`str` or *bool*, *optional*):
                The token to use as HTTP bearer authorization for remote files. If `True`, the token generated from
                `diffusers-cli login` (stored in `~/.huggingface`) is used.
            revision (`str`, *optional*, defaults to `"main"`):
                The specific model version to use. It can be a branch name, a tag name, a commit id, or any identifier
                allowed by Git.
            custom_revision (`str`, *optional*, defaults to `"main"`):
                The specific model version to use. It can be a branch name, a tag name, or a commit id similar to
                `revision` when loading a custom pipeline from the Hub. It can be a 🤗 Diffusers version when loading a
                custom pipeline from GitHub, otherwise it defaults to `"main"` when loading from the Hub.
            mirror (`str`, *optional*):
                Mirror source to resolve accessibility issues if you’re downloading a model in China. We do not
                guarantee the timeliness or safety of the source, and you should refer to the mirror site for more
                information.
            device_map (`str` or `Dict[str, Union[int, str, torch.device]]`, *optional*):
                A map that specifies where each submodule should go. It doesn’t need to be defined for each
                parameter/buffer name; once a given module name is inside, every submodule of it will be sent to the
                same device.

                Set `device_map="auto"` to have 🤗 Accelerate automatically compute the most optimized `device_map`. For
                more information about each option see [designing a device
                map](https://hf.co/docs/accelerate/main/en/usage_guides/big_modeling#designing-a-device-map).
            max_memory (`Dict`, *optional*):
                A dictionary device identifier for the maximum memory. Will default to the maximum memory available for
                each GPU and the available CPU RAM if unset.
            offload_folder (`str` or `os.PathLike`, *optional*):
                The path to offload weights if device_map contains the value `"disk"`.
            offload_state_dict (`bool`, *optional*):
                If `True`, temporarily offloads the CPU state dict to the hard drive to avoid running out of CPU RAM if
                the weight of the CPU state dict + the biggest shard of the checkpoint does not fit. Defaults to `True`
                when there is some disk offload.
            low_cpu_mem_usage (`bool`, *optional*, defaults to `True` if torch version >= 1.9.0 else `False`):
                Speed up model loading only loading the pretrained weights and not initializing the weights. This also
                tries to not use more than 1x model size in CPU memory (including peak memory) while loading the model.
                Only supported for PyTorch >= 1.9.0. If you are using an older version of PyTorch, setting this
                argument to `True` will raise an error.
            use_safetensors (`bool`, *optional*, defaults to `None`):
                If set to `None`, the safetensors weights are downloaded if they're available **and** if the
                safetensors library is installed. If set to `True`, the model is forcibly loaded from safetensors
                weights. If set to `False`, safetensors weights are not loaded.
            kwargs (remaining dictionary of keyword arguments, *optional*):
                Can be used to overwrite load and saveable variables (the pipeline components of the specific pipeline
                class). The overwritten components are passed directly to the pipelines `__init__` method. See example
                below for more information.
            variant (`str`, *optional*):
                Load weights from a specified variant filename such as `"fp16"` or `"ema"`. This is ignored when
                loading `from_flax`.

        <Tip>

        To use private or [gated](https://huggingface.co/docs/hub/models-gated#gated-models) models, log-in with
        `huggingface-cli login`.

        </Tip>

        Examples:

        ```py
        >>> from diffusers import AutoPipelineForInpainting

        >>> pipeline = AutoPipelineForInpainting.from_pretrained("runwayml/stable-diffusion-v1-5")
        >>> image = pipeline(prompt, image=init_image, mask_image=mask_image).images[0]
        ```
        """
        cache_dir = kwargs.pop("cache_dir", None)
        force_download = kwargs.pop("force_download", False)
        proxies = kwargs.pop("proxies", None)
        token = kwargs.pop("token", None)
        local_files_only = kwargs.pop("local_files_only", False)
        revision = kwargs.pop("revision", None)

        load_config_kwargs = {
            "cache_dir": cache_dir,
            "force_download": force_download,
            "proxies": proxies,
            "token": token,
            "local_files_only": local_files_only,
            "revision": revision,
        }

        config = cls.load_config(pretrained_model_or_path, **load_config_kwargs)
        orig_class_name = config["_class_name"]

        # The `orig_class_name`` can be:
        # `- *InpaintPipeline` (for inpaint-specific checkpoint)
        #  - or *Pipeline (for regular text-to-image checkpoint)
        to_replace = "InpaintPipeline" if "Inpaint" in config["_class_name"] else "Pipeline"

        if "controlnet" in kwargs:
            orig_class_name = orig_class_name.replace(to_replace, "ControlNet" + to_replace)
        if "enable_pag" in kwargs:
            enable_pag = kwargs.pop("enable_pag")
            if enable_pag:
                orig_class_name = orig_class_name.replace(to_replace, "PAG" + to_replace)
        inpainting_cls = _get_task_class(AUTO_INPAINT_PIPELINES_MAPPING, orig_class_name)

        kwargs = {**load_config_kwargs, **kwargs}
        return inpainting_cls.from_pretrained(pretrained_model_or_path, **kwargs)

    @classmethod
    def from_pipe(cls, pipeline, **kwargs):
        r"""
        Instantiates a inpainting Pytorch diffusion pipeline from another instantiated diffusion pipeline class.

        The from_pipe() method takes care of returning the correct pipeline class instance by finding the inpainting
        pipeline linked to the pipeline class using pattern matching on pipeline class name.

        All the modules the pipeline class contain will be used to initialize the new pipeline without reallocating
        additional memory.

        The pipeline is set in evaluation mode (`model.eval()`) by default.

        Parameters:
            pipeline (`DiffusionPipeline`):
                an instantiated `DiffusionPipeline` object

        Examples:

        ```py
        >>> from diffusers import AutoPipelineForText2Image, AutoPipelineForInpainting

        >>> pipe_t2i = AutoPipelineForText2Image.from_pretrained(
        ...     "DeepFloyd/IF-I-XL-v1.0", requires_safety_checker=False
        ... )

        >>> pipe_inpaint = AutoPipelineForInpainting.from_pipe(pipe_t2i)
        >>> image = pipe_inpaint(prompt, image=init_image, mask_image=mask_image).images[0]
        ```
        """
        original_config = dict(pipeline.config)
        original_cls_name = pipeline.__class__.__name__

        # derive the pipeline class to instantiate
        inpainting_cls = _get_task_class(AUTO_INPAINT_PIPELINES_MAPPING, original_cls_name)

        if "controlnet" in kwargs:
            if kwargs["controlnet"] is not None:
                inpainting_cls = _get_task_class(
                    AUTO_INPAINT_PIPELINES_MAPPING,
                    inpainting_cls.__name__.replace("ControlNet", "").replace(
                        "InpaintPipeline", "ControlNetInpaintPipeline"
                    ),
                )
            else:
                inpainting_cls = _get_task_class(
                    AUTO_INPAINT_PIPELINES_MAPPING,
                    inpainting_cls.__name__.replace("ControlNetInpaintPipeline", "InpaintPipeline"),
                )

        if "enable_pag" in kwargs:
            enable_pag = kwargs.pop("enable_pag")
            if enable_pag:
                inpainting_cls = _get_task_class(
                    AUTO_INPAINT_PIPELINES_MAPPING,
                    inpainting_cls.__name__.replace("PAG", "").replace("InpaintPipeline", "PAGInpaintPipeline"),
                )
            else:
                inpainting_cls = _get_task_class(
                    AUTO_INPAINT_PIPELINES_MAPPING,
                    inpainting_cls.__name__.replace("PAGInpaintPipeline", "InpaintPipeline"),
                )

        # define expected module and optional kwargs given the pipeline signature
        expected_modules, optional_kwargs = inpainting_cls._get_signature_keys(inpainting_cls)

        pretrained_model_name_or_path = original_config.pop("_name_or_path", None)

        # allow users pass modules in `kwargs` to override the original pipeline's components
        passed_class_obj = {k: kwargs.pop(k) for k in expected_modules if k in kwargs}
        original_class_obj = {
            k: pipeline.components[k]
            for k, v in pipeline.components.items()
            if k in expected_modules and k not in passed_class_obj
        }

        # allow users pass optional kwargs to override the original pipelines config attribute
        passed_pipe_kwargs = {k: kwargs.pop(k) for k in optional_kwargs if k in kwargs}
        original_pipe_kwargs = {
            k: original_config[k]
            for k, v in original_config.items()
            if k in optional_kwargs and k not in passed_pipe_kwargs
        }

        # config that were not expected by original pipeline is stored as private attribute
        # we will pass them as optional arguments if they can be accepted by the pipeline
        additional_pipe_kwargs = [
            k[1:]
            for k in original_config.keys()
            if k.startswith("_") and k[1:] in optional_kwargs and k[1:] not in passed_pipe_kwargs
        ]
        for k in additional_pipe_kwargs:
            original_pipe_kwargs[k] = original_config.pop(f"_{k}")

        inpainting_kwargs = {**passed_class_obj, **original_class_obj, **passed_pipe_kwargs, **original_pipe_kwargs}

        # store unused config as private attribute
        unused_original_config = {
            f"{'' if k.startswith('_') else '_'}{k}": original_config[k]
            for k, v in original_config.items()
            if k not in inpainting_kwargs
        }

        missing_modules = set(expected_modules) - set(pipeline._optional_components) - set(inpainting_kwargs.keys())

        if len(missing_modules) > 0:
            raise ValueError(
                f"Pipeline {inpainting_cls} expected {expected_modules}, but only {set(list(passed_class_obj.keys()) + list(original_class_obj.keys()))} were passed"
            )

        model = inpainting_cls(**inpainting_kwargs)
        model.register_to_config(_name_or_path=pretrained_model_name_or_path)
        model.register_to_config(**unused_original_config)

        return model<|MERGE_RESOLUTION|>--- conflicted
+++ resolved
@@ -59,14 +59,11 @@
 from .latent_consistency_models import LatentConsistencyModelImg2ImgPipeline, LatentConsistencyModelPipeline
 from .lumina import LuminaText2ImgPipeline
 from .pag import (
-<<<<<<< HEAD
     StableDiffusionControlNetPAGImg2ImgPipeline,
-=======
     HunyuanDiTPAGPipeline,
     PixArtSigmaPAGPipeline,
     StableDiffusion3PAGPipeline,
     StableDiffusionControlNetPAGInpaintPipeline,
->>>>>>> fddbab79
     StableDiffusionControlNetPAGPipeline,
     StableDiffusionPAGImg2ImgPipeline,
     StableDiffusionPAGPipeline,
@@ -138,11 +135,8 @@
         ("kandinsky22", KandinskyV22Img2ImgCombinedPipeline),
         ("kandinsky3", Kandinsky3Img2ImgPipeline),
         ("stable-diffusion-controlnet", StableDiffusionControlNetImg2ImgPipeline),
-<<<<<<< HEAD
         ("stable-diffusion-controlnet-pag", StableDiffusionControlNetPAGImg2ImgPipeline),
-=======
         ("stable-diffusion-pag", StableDiffusionPAGImg2ImgPipeline),
->>>>>>> fddbab79
         ("stable-diffusion-xl-controlnet", StableDiffusionXLControlNetImg2ImgPipeline),
         ("stable-diffusion-xl-pag", StableDiffusionXLPAGImg2ImgPipeline),
         ("stable-diffusion-xl-controlnet-pag", StableDiffusionXLControlNetPAGImg2ImgPipeline),
