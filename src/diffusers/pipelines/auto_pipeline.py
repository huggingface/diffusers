--- conflicted
+++ resolved
@@ -51,13 +51,10 @@
 from .latent_consistency_models import LatentConsistencyModelImg2ImgPipeline, LatentConsistencyModelPipeline
 from .lumina import LuminaText2ImgPipeline
 from .pag import (
-<<<<<<< HEAD
     StableDiffusionControlNetPAGInpaintPipeline,
-=======
     HunyuanDiTPAGPipeline,
     PixArtSigmaPAGPipeline,
     StableDiffusion3PAGPipeline,
->>>>>>> 30005517
     StableDiffusionControlNetPAGPipeline,
     StableDiffusionPAGPipeline,
     StableDiffusionXLControlNetPAGImg2ImgPipeline,
@@ -962,12 +959,8 @@
         if "enable_pag" in kwargs:
             enable_pag = kwargs.pop("enable_pag")
             if enable_pag:
-<<<<<<< HEAD
-                orig_class_name = orig_class_name.replace("Pipeline", "PAGPipeline")
-=======
                 to_replace = "InpaintPipeline" if "Inpaint" in config["_class_name"] else "Pipeline"
                 orig_class_name = config["_class_name"].replace(to_replace, "PAG" + to_replace)
->>>>>>> 30005517
 
         inpainting_cls = _get_task_class(AUTO_INPAINT_PIPELINES_MAPPING, orig_class_name)
 
