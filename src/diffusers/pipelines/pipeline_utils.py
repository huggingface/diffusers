--- conflicted
+++ resolved
@@ -1343,10 +1343,6 @@
         offload_to_disk_path: Optional[str] = None,
         exclude_modules: Optional[Union[str, List[str]]] = None,
         pin_groups: Optional[Union[str, Callable]] = None,
-<<<<<<< HEAD
-        pin_first_last: bool = False,
-=======
->>>>>>> 33d8b528
     ) -> None:
         r"""
         Applies group offloading to the internal layers of a torch.nn.Module. To understand what group offloading is,
@@ -1410,11 +1406,6 @@
             pin_groups (`\"first_last\"` | `\"all\"` | `Callable`, *optional*):
                 Optionally keep selected groups on the onload device permanently. See `ModelMixin.enable_group_offload`
                 for details.
-<<<<<<< HEAD
-            pin_first_last (`bool`, *optional*, defaults to `False`):
-                Deprecated alias for `pin_groups=\"first_last\"`.
-=======
->>>>>>> 33d8b528
 
         Example:
             ```python
@@ -1456,10 +1447,6 @@
             "low_cpu_mem_usage": low_cpu_mem_usage,
             "offload_to_disk_path": offload_to_disk_path,
             "pin_groups": pin_groups,
-<<<<<<< HEAD
-            "pin_first_last": pin_first_last,
-=======
->>>>>>> 33d8b528
         }
         for name, component in self.components.items():
             if name not in exclude_modules and isinstance(component, torch.nn.Module):
