# coding=utf-8
# Copyright 2025 The HuggingFace Inc. team.
# Copyright (c) 2022, NVIDIA CORPORATION.  All rights reserved.
#
# Licensed under the Apache License, Version 2.0 (the "License");
# you may not use this file except in compliance with the License.
# You may obtain a copy of the License at
#
#     http://www.apache.org/licenses/LICENSE-2.0
#
# Unless required by applicable law or agreed to in writing, software
# distributed under the License is distributed on an "AS IS" BASIS,
# WITHOUT WARRANTIES OR CONDITIONS OF ANY KIND, either express or implied.
# See the License for the specific language governing permissions and
# limitations under the License.
import enum
import fnmatch
import importlib
import inspect
import os
import re
import sys
from dataclasses import dataclass
from pathlib import Path
from typing import Any, Callable, Dict, List, Optional, Union, get_args, get_origin

import numpy as np
import PIL.Image
import requests
import torch
from huggingface_hub import (
    DDUFEntry,
    ModelCard,
    create_repo,
    hf_hub_download,
    model_info,
    read_dduf_file,
    snapshot_download,
)
from huggingface_hub.utils import OfflineModeIsEnabled, validate_hf_hub_args
from packaging import version
from requests.exceptions import HTTPError
from tqdm.auto import tqdm
from typing_extensions import Self

from .. import __version__
from ..configuration_utils import ConfigMixin
from ..models import AutoencoderKL
from ..models.attention_processor import FusedAttnProcessor2_0
from ..models.modeling_utils import _LOW_CPU_MEM_USAGE_DEFAULT, ModelMixin
from ..quantizers.bitsandbytes.utils import _check_bnb_status
from ..schedulers.scheduling_utils import SCHEDULER_CONFIG_NAME
from ..utils import (
    CONFIG_NAME,
    DEPRECATED_REVISION_ARGS,
    BaseOutput,
    PushToHubMixin,
    is_accelerate_available,
    is_accelerate_version,
    is_torch_npu_available,
    is_torch_version,
    is_transformers_version,
    logging,
    numpy_to_pil,
)
from ..utils.hub_utils import _check_legacy_sharding_variant_format, load_or_create_model_card, populate_model_card
from ..utils.torch_utils import is_compiled_module


if is_torch_npu_available():
    import torch_npu  # noqa: F401

from .pipeline_loading_utils import (
    ALL_IMPORTABLE_CLASSES,
    CONNECTED_PIPES_KEYS,
    CUSTOM_PIPELINE_FILE_NAME,
    LOADABLE_CLASSES,
    _download_dduf_file,
    _fetch_class_library_tuple,
    _get_custom_components_and_folders,
    _get_custom_pipeline_class,
    _get_final_device_map,
    _get_ignore_patterns,
    _get_pipeline_class,
    _identify_model_variants,
    _maybe_raise_error_for_incorrect_transformers,
    _maybe_raise_warning_for_inpainting,
    _resolve_custom_pipeline_and_cls,
    _unwrap_model,
    _update_init_kwargs_with_connected_pipeline,
    filter_model_files,
    load_sub_model,
    maybe_raise_or_warn,
    variant_compatible_siblings,
    warn_deprecated_model_variant,
)


if is_accelerate_available():
    import accelerate


LIBRARIES = []
for library in LOADABLE_CLASSES:
    LIBRARIES.append(library)

SUPPORTED_DEVICE_MAP = ["balanced"]

logger = logging.get_logger(__name__)


@dataclass
class ImagePipelineOutput(BaseOutput):
    """
    Output class for image pipelines.

    Args:
        images (`List[PIL.Image.Image]` or `np.ndarray`)
            List of denoised PIL images of length `batch_size` or NumPy array of shape `(batch_size, height, width,
            num_channels)`.
    """

    images: Union[List[PIL.Image.Image], np.ndarray]


@dataclass
class AudioPipelineOutput(BaseOutput):
    """
    Output class for audio pipelines.

    Args:
        audios (`np.ndarray`)
            List of denoised audio samples of a NumPy array of shape `(batch_size, num_channels, sample_rate)`.
    """

    audios: np.ndarray


class DiffusionPipeline(ConfigMixin, PushToHubMixin):
    r"""
    Base class for all pipelines.

    [`DiffusionPipeline`] stores all components (models, schedulers, and processors) for diffusion pipelines and
    provides methods for loading, downloading and saving models. It also includes methods to:

        - move all PyTorch modules to the device of your choice
        - enable/disable the progress bar for the denoising iteration

    Class attributes:

        - **config_name** (`str`) -- The configuration filename that stores the class and module names of all the
          diffusion pipeline's components.
        - **_optional_components** (`List[str]`) -- List of all optional components that don't have to be passed to the
          pipeline to function (should be overridden by subclasses).
    """

    config_name = "model_index.json"
    model_cpu_offload_seq = None
    hf_device_map = None
    _optional_components = []
    _exclude_from_cpu_offload = []
    _load_connected_pipes = False
    _is_onnx = False

    def register_modules(self, **kwargs):
        for name, module in kwargs.items():
            # retrieve library
            if module is None or isinstance(module, (tuple, list)) and module[0] is None:
                register_dict = {name: (None, None)}
            else:
                library, class_name = _fetch_class_library_tuple(module)
                register_dict = {name: (library, class_name)}

            # save model index config
            self.register_to_config(**register_dict)

            # set models
            setattr(self, name, module)

    def __setattr__(self, name: str, value: Any):
        if name in self.__dict__ and hasattr(self.config, name):
            # We need to overwrite the config if name exists in config
            if isinstance(getattr(self.config, name), (tuple, list)):
                if value is not None and self.config[name][0] is not None:
                    class_library_tuple = _fetch_class_library_tuple(value)
                else:
                    class_library_tuple = (None, None)

                self.register_to_config(**{name: class_library_tuple})
            else:
                self.register_to_config(**{name: value})

        super().__setattr__(name, value)

    def save_pretrained(
        self,
        save_directory: Union[str, os.PathLike],
        safe_serialization: bool = True,
        variant: Optional[str] = None,
        max_shard_size: Optional[Union[int, str]] = None,
        push_to_hub: bool = False,
        **kwargs,
    ):
        """
        Save all saveable variables of the pipeline to a directory. A pipeline variable can be saved and loaded if its
        class implements both a save and loading method. The pipeline is easily reloaded using the
        [`~DiffusionPipeline.from_pretrained`] class method.

        Arguments:
            save_directory (`str` or `os.PathLike`):
                Directory to save a pipeline to. Will be created if it doesn't exist.
            safe_serialization (`bool`, *optional*, defaults to `True`):
                Whether to save the model using `safetensors` or the traditional PyTorch way with `pickle`.
            variant (`str`, *optional*):
                If specified, weights are saved in the format `pytorch_model.<variant>.bin`.
            max_shard_size (`int` or `str`, defaults to `None`):
                The maximum size for a checkpoint before being sharded. Checkpoints shard will then be each of size
                lower than this size. If expressed as a string, needs to be digits followed by a unit (like `"5GB"`).
                If expressed as an integer, the unit is bytes. Note that this limit will be decreased after a certain
                period of time (starting from Oct 2024) to allow users to upgrade to the latest version of `diffusers`.
                This is to establish a common default size for this argument across different libraries in the Hugging
                Face ecosystem (`transformers`, and `accelerate`, for example).
            push_to_hub (`bool`, *optional*, defaults to `False`):
                Whether or not to push your model to the Hugging Face model hub after saving it. You can specify the
                repository you want to push to with `repo_id` (will default to the name of `save_directory` in your
                namespace).

            kwargs (`Dict[str, Any]`, *optional*):
                Additional keyword arguments passed along to the [`~utils.PushToHubMixin.push_to_hub`] method.
        """
        model_index_dict = dict(self.config)
        model_index_dict.pop("_class_name", None)
        model_index_dict.pop("_diffusers_version", None)
        model_index_dict.pop("_module", None)
        model_index_dict.pop("_name_or_path", None)

        if push_to_hub:
            commit_message = kwargs.pop("commit_message", None)
            private = kwargs.pop("private", None)
            create_pr = kwargs.pop("create_pr", False)
            token = kwargs.pop("token", None)
            repo_id = kwargs.pop("repo_id", save_directory.split(os.path.sep)[-1])
            repo_id = create_repo(repo_id, exist_ok=True, private=private, token=token).repo_id

        expected_modules, optional_kwargs = self._get_signature_keys(self)

        def is_saveable_module(name, value):
            if name not in expected_modules:
                return False
            if name in self._optional_components and value[0] is None:
                return False
            return True

        model_index_dict = {k: v for k, v in model_index_dict.items() if is_saveable_module(k, v)}
        for pipeline_component_name in model_index_dict.keys():
            sub_model = getattr(self, pipeline_component_name)
            model_cls = sub_model.__class__

            # Dynamo wraps the original model in a private class.
            # I didn't find a public API to get the original class.
            if is_compiled_module(sub_model):
                sub_model = _unwrap_model(sub_model)
                model_cls = sub_model.__class__

            save_method_name = None
            # search for the model's base class in LOADABLE_CLASSES
            for library_name, library_classes in LOADABLE_CLASSES.items():
                if library_name in sys.modules:
                    library = importlib.import_module(library_name)
                else:
                    logger.info(
                        f"{library_name} is not installed. Cannot save {pipeline_component_name} as {library_classes} from {library_name}"
                    )

                for base_class, save_load_methods in library_classes.items():
                    class_candidate = getattr(library, base_class, None)
                    if class_candidate is not None and issubclass(model_cls, class_candidate):
                        # if we found a suitable base class in LOADABLE_CLASSES then grab its save method
                        save_method_name = save_load_methods[0]
                        break
                if save_method_name is not None:
                    break

            if save_method_name is None:
                logger.warning(
                    f"self.{pipeline_component_name}={sub_model} of type {type(sub_model)} cannot be saved."
                )
                # make sure that unsaveable components are not tried to be loaded afterward
                self.register_to_config(**{pipeline_component_name: (None, None)})
                continue

            save_method = getattr(sub_model, save_method_name)

            # Call the save method with the argument safe_serialization only if it's supported
            save_method_signature = inspect.signature(save_method)
            save_method_accept_safe = "safe_serialization" in save_method_signature.parameters
            save_method_accept_variant = "variant" in save_method_signature.parameters
            save_method_accept_max_shard_size = "max_shard_size" in save_method_signature.parameters

            save_kwargs = {}
            if save_method_accept_safe:
                save_kwargs["safe_serialization"] = safe_serialization
            if save_method_accept_variant:
                save_kwargs["variant"] = variant
            if save_method_accept_max_shard_size and max_shard_size is not None:
                # max_shard_size is expected to not be None in ModelMixin
                save_kwargs["max_shard_size"] = max_shard_size

            save_method(os.path.join(save_directory, pipeline_component_name), **save_kwargs)

        # finally save the config
        self.save_config(save_directory)

        if push_to_hub:
            # Create a new empty model card and eventually tag it
            model_card = load_or_create_model_card(repo_id, token=token, is_pipeline=True)
            model_card = populate_model_card(model_card)
            model_card.save(os.path.join(save_directory, "README.md"))

            self._upload_folder(
                save_directory,
                repo_id,
                token=token,
                commit_message=commit_message,
                create_pr=create_pr,
            )

    def to(self, *args, **kwargs) -> Self:
        r"""
        Performs Pipeline dtype and/or device conversion. A torch.dtype and torch.device are inferred from the
        arguments of `self.to(*args, **kwargs).`

        <Tip>

            If the pipeline already has the correct torch.dtype and torch.device, then it is returned as is. Otherwise,
            the returned pipeline is a copy of self with the desired torch.dtype and torch.device.

        </Tip>


        Here are the ways to call `to`:

        - `to(dtype, silence_dtype_warnings=False) → DiffusionPipeline` to return a pipeline with the specified
          [`dtype`](https://pytorch.org/docs/stable/tensor_attributes.html#torch.dtype)
        - `to(device, silence_dtype_warnings=False) → DiffusionPipeline` to return a pipeline with the specified
          [`device`](https://pytorch.org/docs/stable/tensor_attributes.html#torch.device)
        - `to(device=None, dtype=None, silence_dtype_warnings=False) → DiffusionPipeline` to return a pipeline with the
          specified [`device`](https://pytorch.org/docs/stable/tensor_attributes.html#torch.device) and
          [`dtype`](https://pytorch.org/docs/stable/tensor_attributes.html#torch.dtype)

        Arguments:
            dtype (`torch.dtype`, *optional*):
                Returns a pipeline with the specified
                [`dtype`](https://pytorch.org/docs/stable/tensor_attributes.html#torch.dtype)
            device (`torch.Device`, *optional*):
                Returns a pipeline with the specified
                [`device`](https://pytorch.org/docs/stable/tensor_attributes.html#torch.device)
            silence_dtype_warnings (`str`, *optional*, defaults to `False`):
                Whether to omit warnings if the target `dtype` is not compatible with the target `device`.

        Returns:
            [`DiffusionPipeline`]: The pipeline converted to specified `dtype` and/or `dtype`.
        """
        dtype = kwargs.pop("dtype", None)
        device = kwargs.pop("device", None)
        silence_dtype_warnings = kwargs.pop("silence_dtype_warnings", False)

        dtype_arg = None
        device_arg = None
        if len(args) == 1:
            if isinstance(args[0], torch.dtype):
                dtype_arg = args[0]
            else:
                device_arg = torch.device(args[0]) if args[0] is not None else None
        elif len(args) == 2:
            if isinstance(args[0], torch.dtype):
                raise ValueError(
                    "When passing two arguments, make sure the first corresponds to `device` and the second to `dtype`."
                )
            device_arg = torch.device(args[0]) if args[0] is not None else None
            dtype_arg = args[1]
        elif len(args) > 2:
            raise ValueError("Please make sure to pass at most two arguments (`device` and `dtype`) `.to(...)`")

        if dtype is not None and dtype_arg is not None:
            raise ValueError(
                "You have passed `dtype` both as an argument and as a keyword argument. Please only pass one of the two."
            )

        dtype = dtype or dtype_arg

        if device is not None and device_arg is not None:
            raise ValueError(
                "You have passed `device` both as an argument and as a keyword argument. Please only pass one of the two."
            )

        device = device or device_arg
        device_type = torch.device(device).type if device is not None else None
        pipeline_has_bnb = any(any((_check_bnb_status(module))) for _, module in self.components.items())

        # throw warning if pipeline is in "offloaded"-mode but user tries to manually set to GPU.
        def module_is_sequentially_offloaded(module):
            if not is_accelerate_available() or is_accelerate_version("<", "0.14.0"):
                return False

            return hasattr(module, "_hf_hook") and (
                isinstance(module._hf_hook, accelerate.hooks.AlignDevicesHook)
                or hasattr(module._hf_hook, "hooks")
                and isinstance(module._hf_hook.hooks[0], accelerate.hooks.AlignDevicesHook)
            )

        def module_is_offloaded(module):
            if not is_accelerate_available() or is_accelerate_version("<", "0.17.0.dev0"):
                return False

            return hasattr(module, "_hf_hook") and isinstance(module._hf_hook, accelerate.hooks.CpuOffload)

        # .to("cuda") would raise an error if the pipeline is sequentially offloaded, so we raise our own to make it clearer
        pipeline_is_sequentially_offloaded = any(
            module_is_sequentially_offloaded(module) for _, module in self.components.items()
        )

        is_pipeline_device_mapped = self.hf_device_map is not None and len(self.hf_device_map) > 1
        if is_pipeline_device_mapped:
            raise ValueError(
                "It seems like you have activated a device mapping strategy on the pipeline which doesn't allow explicit device placement using `to()`. You can call `reset_device_map()` to remove the existing device map from the pipeline."
            )

        if device_type == "cuda":
            if pipeline_is_sequentially_offloaded and not pipeline_has_bnb:
                raise ValueError(
                    "It seems like you have activated sequential model offloading by calling `enable_sequential_cpu_offload`, but are now attempting to move the pipeline to GPU. This is not compatible with offloading. Please, move your pipeline `.to('cpu')` or consider removing the move altogether if you use sequential offloading."
                )
            # PR: https://github.com/huggingface/accelerate/pull/3223/
            elif pipeline_has_bnb and is_accelerate_version("<", "1.1.0.dev0"):
                raise ValueError(
                    "You are trying to call `.to('cuda')` on a pipeline that has models quantized with `bitsandbytes`. Your current `accelerate` installation does not support it. Please upgrade the installation."
                )

        # Display a warning in this case (the operation succeeds but the benefits are lost)
        pipeline_is_offloaded = any(module_is_offloaded(module) for _, module in self.components.items())
        if pipeline_is_offloaded and device_type == "cuda":
            logger.warning(
                f"It seems like you have activated model offloading by calling `enable_model_cpu_offload`, but are now manually moving the pipeline to GPU. It is strongly recommended against doing so as memory gains from offloading are likely to be lost. Offloading automatically takes care of moving the individual components {', '.join(self.components.keys())} to GPU when needed. To make sure offloading works as expected, you should consider moving the pipeline back to CPU: `pipeline.to('cpu')` or removing the move altogether if you use offloading."
            )

        module_names, _ = self._get_signature_keys(self)
        modules = [getattr(self, n, None) for n in module_names]
        modules = [m for m in modules if isinstance(m, torch.nn.Module)]

        is_offloaded = pipeline_is_offloaded or pipeline_is_sequentially_offloaded
        for module in modules:
            _, is_loaded_in_4bit_bnb, is_loaded_in_8bit_bnb = _check_bnb_status(module)
            is_group_offloaded = self._maybe_raise_error_if_group_offload_active(module=module)

            if (is_loaded_in_4bit_bnb or is_loaded_in_8bit_bnb) and dtype is not None:
                logger.warning(
                    f"The module '{module.__class__.__name__}' has been loaded in `bitsandbytes` {'4bit' if is_loaded_in_4bit_bnb else '8bit'} and conversion to {dtype} is not supported. Module is still in {'4bit' if is_loaded_in_4bit_bnb else '8bit'} precision."
                )

            if is_loaded_in_8bit_bnb and device is not None:
                logger.warning(
                    f"The module '{module.__class__.__name__}' has been loaded in `bitsandbytes` 8bit and moving it to {device} via `.to()` is not supported. Module is still on {module.device}."
                )

            # Note: we also handle this at the ModelMixin level. The reason for doing it here too is that modeling
            # components can be from outside diffusers too, but still have group offloading enabled.
            if (
                self._maybe_raise_error_if_group_offload_active(raise_error=False, module=module)
                and device is not None
            ):
                logger.warning(
                    f"The module '{module.__class__.__name__}' is group offloaded and moving it to {device} via `.to()` is not supported."
                )

            # This can happen for `transformer` models. CPU placement was added in
            # https://github.com/huggingface/transformers/pull/33122. So, we guard this accordingly.
            if is_loaded_in_4bit_bnb and device is not None and is_transformers_version(">", "4.44.0"):
                module.to(device=device)
            elif not is_loaded_in_4bit_bnb and not is_loaded_in_8bit_bnb and not is_group_offloaded:
                module.to(device, dtype)

            if (
                module.dtype == torch.float16
                and str(device) in ["cpu"]
                and not silence_dtype_warnings
                and not is_offloaded
            ):
                logger.warning(
                    "Pipelines loaded with `dtype=torch.float16` cannot run with `cpu` device. It"
                    " is not recommended to move them to `cpu` as running them will fail. Please make"
                    " sure to use an accelerator to run the pipeline in inference, due to the lack of"
                    " support for`float16` operations on this device in PyTorch. Please, remove the"
                    " `torch_dtype=torch.float16` argument, or use another device for inference."
                )
        return self

    @property
    def device(self) -> torch.device:
        r"""
        Returns:
            `torch.device`: The torch device on which the pipeline is located.
        """
        module_names, _ = self._get_signature_keys(self)
        modules = [getattr(self, n, None) for n in module_names]
        modules = [m for m in modules if isinstance(m, torch.nn.Module)]

        for module in modules:
            return module.device

        return torch.device("cpu")

    @property
    def dtype(self) -> torch.dtype:
        r"""
        Returns:
            `torch.dtype`: The torch dtype on which the pipeline is located.
        """
        module_names, _ = self._get_signature_keys(self)
        modules = [getattr(self, n, None) for n in module_names]
        modules = [m for m in modules if isinstance(m, torch.nn.Module)]

        for module in modules:
            return module.dtype

        return torch.float32

    @classmethod
    @validate_hf_hub_args
    def from_pretrained(cls, pretrained_model_name_or_path: Optional[Union[str, os.PathLike]], **kwargs) -> Self:
        r"""
        Instantiate a PyTorch diffusion pipeline from pretrained pipeline weights.

        The pipeline is set in evaluation mode (`model.eval()`) by default.

        If you get the error message below, you need to finetune the weights for your downstream task:

        ```
        Some weights of UNet2DConditionModel were not initialized from the model checkpoint at stable-diffusion-v1-5/stable-diffusion-v1-5 and are newly initialized because the shapes did not match:
        - conv_in.weight: found shape torch.Size([320, 4, 3, 3]) in the checkpoint and torch.Size([320, 9, 3, 3]) in the model instantiated
        You should probably TRAIN this model on a down-stream task to be able to use it for predictions and inference.
        ```

        Parameters:
            pretrained_model_name_or_path (`str` or `os.PathLike`, *optional*):
                Can be either:

                    - A string, the *repo id* (for example `CompVis/ldm-text2im-large-256`) of a pretrained pipeline
                      hosted on the Hub.
                    - A path to a *directory* (for example `./my_pipeline_directory/`) containing pipeline weights
                      saved using
                    [`~DiffusionPipeline.save_pretrained`].
                    - A path to a *directory* (for example `./my_pipeline_directory/`) containing a dduf file
            torch_dtype (`str` or `torch.dtype`, *optional*):
                Override the default `torch.dtype` and load the model with another dtype. If "auto" is passed, the
                dtype is automatically derived from the model's weights.
            custom_pipeline (`str`, *optional*):

                <Tip warning={true}>

                🧪 This is an experimental feature and may change in the future.

                </Tip>

                Can be either:

                    - A string, the *repo id* (for example `hf-internal-testing/diffusers-dummy-pipeline`) of a custom
                      pipeline hosted on the Hub. The repository must contain a file called pipeline.py that defines
                      the custom pipeline.
                    - A string, the *file name* of a community pipeline hosted on GitHub under
                      [Community](https://github.com/huggingface/diffusers/tree/main/examples/community). Valid file
                      names must match the file name and not the pipeline script (`clip_guided_stable_diffusion`
                      instead of `clip_guided_stable_diffusion.py`). Community pipelines are always loaded from the
                      current main branch of GitHub.
                    - A path to a directory (`./my_pipeline_directory/`) containing a custom pipeline. The directory
                      must contain a file called `pipeline.py` that defines the custom pipeline.

                For more information on how to load and create custom pipelines, please have a look at [Loading and
                Adding Custom
                Pipelines](https://huggingface.co/docs/diffusers/using-diffusers/custom_pipeline_overview)
            force_download (`bool`, *optional*, defaults to `False`):
                Whether or not to force the (re-)download of the model weights and configuration files, overriding the
                cached versions if they exist.
            cache_dir (`Union[str, os.PathLike]`, *optional*):
                Path to a directory where a downloaded pretrained model configuration is cached if the standard cache
                is not used.

            proxies (`Dict[str, str]`, *optional*):
                A dictionary of proxy servers to use by protocol or endpoint, for example, `{'http': 'foo.bar:3128',
                'http://hostname': 'foo.bar:4012'}`. The proxies are used on each request.
            output_loading_info(`bool`, *optional*, defaults to `False`):
                Whether or not to also return a dictionary containing missing keys, unexpected keys and error messages.
            local_files_only (`bool`, *optional*, defaults to `False`):
                Whether to only load local model weights and configuration files or not. If set to `True`, the model
                won't be downloaded from the Hub.
            token (`str` or *bool*, *optional*):
                The token to use as HTTP bearer authorization for remote files. If `True`, the token generated from
                `diffusers-cli login` (stored in `~/.huggingface`) is used.
            revision (`str`, *optional*, defaults to `"main"`):
                The specific model version to use. It can be a branch name, a tag name, a commit id, or any identifier
                allowed by Git.
            custom_revision (`str`, *optional*):
                The specific model version to use. It can be a branch name, a tag name, or a commit id similar to
                `revision` when loading a custom pipeline from the Hub. Defaults to the latest stable 🤗 Diffusers
                version.
            mirror (`str`, *optional*):
                Mirror source to resolve accessibility issues if you’re downloading a model in China. We do not
                guarantee the timeliness or safety of the source, and you should refer to the mirror site for more
                information.
            device_map (`str` or `Dict[str, Union[int, str, torch.device]]`, *optional*):
                A map that specifies where each submodule should go. It doesn’t need to be defined for each
                parameter/buffer name; once a given module name is inside, every submodule of it will be sent to the
                same device.

                Set `device_map="auto"` to have 🤗 Accelerate automatically compute the most optimized `device_map`. For
                more information about each option see [designing a device
                map](https://hf.co/docs/accelerate/main/en/usage_guides/big_modeling#designing-a-device-map).
            max_memory (`Dict`, *optional*):
                A dictionary device identifier for the maximum memory. Will default to the maximum memory available for
                each GPU and the available CPU RAM if unset.
            offload_folder (`str` or `os.PathLike`, *optional*):
                The path to offload weights if device_map contains the value `"disk"`.
            offload_state_dict (`bool`, *optional*):
                If `True`, temporarily offloads the CPU state dict to the hard drive to avoid running out of CPU RAM if
                the weight of the CPU state dict + the biggest shard of the checkpoint does not fit. Defaults to `True`
                when there is some disk offload.
            low_cpu_mem_usage (`bool`, *optional*, defaults to `True` if torch version >= 1.9.0 else `False`):
                Speed up model loading only loading the pretrained weights and not initializing the weights. This also
                tries to not use more than 1x model size in CPU memory (including peak memory) while loading the model.
                Only supported for PyTorch >= 1.9.0. If you are using an older version of PyTorch, setting this
                argument to `True` will raise an error.
            use_safetensors (`bool`, *optional*, defaults to `None`):
                If set to `None`, the safetensors weights are downloaded if they're available **and** if the
                safetensors library is installed. If set to `True`, the model is forcibly loaded from safetensors
                weights. If set to `False`, safetensors weights are not loaded.
            use_onnx (`bool`, *optional*, defaults to `None`):
                If set to `True`, ONNX weights will always be downloaded if present. If set to `False`, ONNX weights
                will never be downloaded. By default `use_onnx` defaults to the `_is_onnx` class attribute which is
                `False` for non-ONNX pipelines and `True` for ONNX pipelines. ONNX weights include both files ending
                with `.onnx` and `.pb`.
            kwargs (remaining dictionary of keyword arguments, *optional*):
                Can be used to overwrite load and saveable variables (the pipeline components of the specific pipeline
                class). The overwritten components are passed directly to the pipelines `__init__` method. See example
                below for more information.
            variant (`str`, *optional*):
                Load weights from a specified variant filename such as `"fp16"` or `"ema"`. This is ignored when
                loading `from_flax`.
            dduf_file(`str`, *optional*):
                Load weights from the specified dduf file.

        <Tip>

        To use private or [gated](https://huggingface.co/docs/hub/models-gated#gated-models) models, log-in with
        `huggingface-cli login`.

        </Tip>

        Examples:

        ```py
        >>> from diffusers import DiffusionPipeline

        >>> # Download pipeline from huggingface.co and cache.
        >>> pipeline = DiffusionPipeline.from_pretrained("CompVis/ldm-text2im-large-256")

        >>> # Download pipeline that requires an authorization token
        >>> # For more information on access tokens, please refer to this section
        >>> # of the documentation](https://huggingface.co/docs/hub/security-tokens)
        >>> pipeline = DiffusionPipeline.from_pretrained("stable-diffusion-v1-5/stable-diffusion-v1-5")

        >>> # Use a different scheduler
        >>> from diffusers import LMSDiscreteScheduler

        >>> scheduler = LMSDiscreteScheduler.from_config(pipeline.scheduler.config)
        >>> pipeline.scheduler = scheduler
        ```
        """
        # Copy the kwargs to re-use during loading connected pipeline.
        kwargs_copied = kwargs.copy()

        cache_dir = kwargs.pop("cache_dir", None)
        force_download = kwargs.pop("force_download", False)
        proxies = kwargs.pop("proxies", None)
        local_files_only = kwargs.pop("local_files_only", None)
        token = kwargs.pop("token", None)
        revision = kwargs.pop("revision", None)
        from_flax = kwargs.pop("from_flax", False)
        torch_dtype = kwargs.pop("torch_dtype", None)
        custom_pipeline = kwargs.pop("custom_pipeline", None)
        custom_revision = kwargs.pop("custom_revision", None)
        provider = kwargs.pop("provider", None)
        sess_options = kwargs.pop("sess_options", None)
        provider_options = kwargs.pop("provider_options", None)
        device_map = kwargs.pop("device_map", None)
        max_memory = kwargs.pop("max_memory", None)
        offload_folder = kwargs.pop("offload_folder", None)
        offload_state_dict = kwargs.pop("offload_state_dict", None)
        low_cpu_mem_usage = kwargs.pop("low_cpu_mem_usage", _LOW_CPU_MEM_USAGE_DEFAULT)
        variant = kwargs.pop("variant", None)
        dduf_file = kwargs.pop("dduf_file", None)
        use_safetensors = kwargs.pop("use_safetensors", None)
        use_onnx = kwargs.pop("use_onnx", None)
        load_connected_pipeline = kwargs.pop("load_connected_pipeline", False)

        if low_cpu_mem_usage and not is_accelerate_available():
            low_cpu_mem_usage = False
            logger.warning(
                "Cannot initialize model with low cpu memory usage because `accelerate` was not found in the"
                " environment. Defaulting to `low_cpu_mem_usage=False`. It is strongly recommended to install"
                " `accelerate` for faster and less memory-intense model loading. You can do so with: \n```\npip"
                " install accelerate\n```\n."
            )

        if low_cpu_mem_usage is True and not is_torch_version(">=", "1.9.0"):
            raise NotImplementedError(
                "Low memory initialization requires torch >= 1.9.0. Please either update your PyTorch version or set"
                " `low_cpu_mem_usage=False`."
            )

        if device_map is not None and not is_torch_version(">=", "1.9.0"):
            raise NotImplementedError(
                "Loading and dispatching requires torch >= 1.9.0. Please either update your PyTorch version or set"
                " `device_map=None`."
            )

        if device_map is not None and not is_accelerate_available():
            raise NotImplementedError(
                "Using `device_map` requires the `accelerate` library. Please install it using: `pip install accelerate`."
            )

        if device_map is not None and not isinstance(device_map, str):
            raise ValueError("`device_map` must be a string.")

        if device_map is not None and device_map not in SUPPORTED_DEVICE_MAP:
            raise NotImplementedError(
                f"{device_map} not supported. Supported strategies are: {', '.join(SUPPORTED_DEVICE_MAP)}"
            )

        if device_map is not None and device_map in SUPPORTED_DEVICE_MAP:
            if is_accelerate_version("<", "0.28.0"):
                raise NotImplementedError("Device placement requires `accelerate` version `0.28.0` or later.")

        if low_cpu_mem_usage is False and device_map is not None:
            raise ValueError(
                f"You cannot set `low_cpu_mem_usage` to False while using device_map={device_map} for loading and"
                " dispatching. Please make sure to set `low_cpu_mem_usage=True`."
            )

        if dduf_file:
            if custom_pipeline:
                raise NotImplementedError("Custom pipelines are not supported with DDUF at the moment.")
            if load_connected_pipeline:
                raise NotImplementedError("Connected pipelines are not supported with DDUF at the moment.")

        # 1. Download the checkpoints and configs
        # use snapshot download here to get it working from from_pretrained
        if not os.path.isdir(pretrained_model_name_or_path):
            if pretrained_model_name_or_path.count("/") > 1:
                raise ValueError(
                    f'The provided pretrained_model_name_or_path "{pretrained_model_name_or_path}"'
                    " is neither a valid local path nor a valid repo id. Please check the parameter."
                )
            cached_folder = cls.download(
                pretrained_model_name_or_path,
                cache_dir=cache_dir,
                force_download=force_download,
                proxies=proxies,
                local_files_only=local_files_only,
                token=token,
                revision=revision,
                from_flax=from_flax,
                use_safetensors=use_safetensors,
                use_onnx=use_onnx,
                custom_pipeline=custom_pipeline,
                custom_revision=custom_revision,
                variant=variant,
                dduf_file=dduf_file,
                load_connected_pipeline=load_connected_pipeline,
                **kwargs,
            )
        else:
            cached_folder = pretrained_model_name_or_path

        # The variant filenames can have the legacy sharding checkpoint format that we check and throw
        # a warning if detected.
        if variant is not None and _check_legacy_sharding_variant_format(folder=cached_folder, variant=variant):
            warn_msg = (
                f"Warning: The repository contains sharded checkpoints for variant '{variant}' maybe in a deprecated format. "
                "Please check your files carefully:\n\n"
                "- Correct format example: diffusion_pytorch_model.fp16-00003-of-00003.safetensors\n"
                "- Deprecated format example: diffusion_pytorch_model-00001-of-00002.fp16.safetensors\n\n"
                "If you find any files in the deprecated format:\n"
                "1. Remove all existing checkpoint files for this variant.\n"
                "2. Re-obtain the correct files by running `save_pretrained()`.\n\n"
                "This will ensure you're using the most up-to-date and compatible checkpoint format."
            )
            logger.warning(warn_msg)

        dduf_entries = None
        if dduf_file:
            dduf_file_path = os.path.join(cached_folder, dduf_file)
            dduf_entries = read_dduf_file(dduf_file_path)
            # The reader contains already all the files needed, no need to check it again
            cached_folder = ""

        config_dict = cls.load_config(cached_folder, dduf_entries=dduf_entries)

        if dduf_file:
            _maybe_raise_error_for_incorrect_transformers(config_dict)

        # pop out "_ignore_files" as it is only needed for download
        config_dict.pop("_ignore_files", None)

        # 2. Define which model components should load variants
        # We retrieve the information by matching whether variant model checkpoints exist in the subfolders.
        # Example: `diffusion_pytorch_model.safetensors` -> `diffusion_pytorch_model.fp16.safetensors`
        # with variant being `"fp16"`.
        model_variants = _identify_model_variants(folder=cached_folder, variant=variant, config=config_dict)
        if len(model_variants) == 0 and variant is not None:
            error_message = f"You are trying to load the model files of the `variant={variant}`, but no such modeling files are available."
            raise ValueError(error_message)

        # 3. Load the pipeline class, if using custom module then load it from the hub
        # if we load from explicit class, let's use it
        custom_pipeline, custom_class_name = _resolve_custom_pipeline_and_cls(
            folder=cached_folder, config=config_dict, custom_pipeline=custom_pipeline
        )
        pipeline_class = _get_pipeline_class(
            cls,
            config=config_dict,
            load_connected_pipeline=load_connected_pipeline,
            custom_pipeline=custom_pipeline,
            class_name=custom_class_name,
            cache_dir=cache_dir,
            revision=custom_revision,
        )

        if device_map is not None and pipeline_class._load_connected_pipes:
            raise NotImplementedError("`device_map` is not yet supported for connected pipelines.")

        # DEPRECATED: To be removed in 1.0.0
        # we are deprecating the `StableDiffusionInpaintPipelineLegacy` pipeline which gets loaded
        # when a user requests for a `StableDiffusionInpaintPipeline` with `diffusers` version being <= 0.5.1.
        _maybe_raise_warning_for_inpainting(
            pipeline_class=pipeline_class,
            pretrained_model_name_or_path=pretrained_model_name_or_path,
            config=config_dict,
        )

        # 4. Define expected modules given pipeline signature
        # and define non-None initialized modules (=`init_kwargs`)

        # some modules can be passed directly to the init
        # in this case they are already instantiated in `kwargs`
        # extract them here
        expected_modules, optional_kwargs = cls._get_signature_keys(pipeline_class)
        expected_types = pipeline_class._get_signature_types()
        passed_class_obj = {k: kwargs.pop(k) for k in expected_modules if k in kwargs}
        passed_pipe_kwargs = {k: kwargs.pop(k) for k in optional_kwargs if k in kwargs}
        init_dict, unused_kwargs, _ = pipeline_class.extract_init_dict(config_dict, **kwargs)

        # define init kwargs and make sure that optional component modules are filtered out
        init_kwargs = {
            k: init_dict.pop(k)
            for k in optional_kwargs
            if k in init_dict and k not in pipeline_class._optional_components
        }
        init_kwargs = {**init_kwargs, **passed_pipe_kwargs}

        # remove `null` components
        def load_module(name, value):
            if value[0] is None:
                return False
            if name in passed_class_obj and passed_class_obj[name] is None:
                return False
            return True

        init_dict = {k: v for k, v in init_dict.items() if load_module(k, v)}

        for key in init_dict.keys():
            if key not in passed_class_obj:
                continue
            if "scheduler" in key:
                continue

            class_obj = passed_class_obj[key]
            _expected_class_types = []
            for expected_type in expected_types[key]:
                if isinstance(expected_type, enum.EnumMeta):
                    _expected_class_types.extend(expected_type.__members__.keys())
                else:
                    _expected_class_types.append(expected_type.__name__)

            _is_valid_type = class_obj.__class__.__name__ in _expected_class_types
            if not _is_valid_type:
                logger.warning(
                    f"Expected types for {key}: {_expected_class_types}, got {class_obj.__class__.__name__}."
                )

        # Special case: safety_checker must be loaded separately when using `from_flax`
        if from_flax and "safety_checker" in init_dict and "safety_checker" not in passed_class_obj:
            raise NotImplementedError(
                "The safety checker cannot be automatically loaded when loading weights `from_flax`."
                " Please, pass `safety_checker=None` to `from_pretrained`, and load the safety checker"
                " separately if you need it."
            )

        # 5. Throw nice warnings / errors for fast accelerate loading
        if len(unused_kwargs) > 0:
            logger.warning(
                f"Keyword arguments {unused_kwargs} are not expected by {pipeline_class.__name__} and will be ignored."
            )

        # import it here to avoid circular import
        from diffusers import pipelines

        # 6. device map delegation
        final_device_map = None
        if device_map is not None:
            final_device_map = _get_final_device_map(
                device_map=device_map,
                pipeline_class=pipeline_class,
                passed_class_obj=passed_class_obj,
                init_dict=init_dict,
                library=library,
                max_memory=max_memory,
                torch_dtype=torch_dtype,
                cached_folder=cached_folder,
                force_download=force_download,
                proxies=proxies,
                local_files_only=local_files_only,
                token=token,
                revision=revision,
            )

        # 7. Load each module in the pipeline
        current_device_map = None
        for name, (library_name, class_name) in logging.tqdm(init_dict.items(), desc="Loading pipeline components..."):
            # 7.1 device_map shenanigans
            if final_device_map is not None and len(final_device_map) > 0:
                component_device = final_device_map.get(name, None)
                if component_device is not None:
                    current_device_map = {"": component_device}
                else:
                    current_device_map = None

            # 7.2 - now that JAX/Flax is an official framework of the library, we might load from Flax names
            class_name = class_name[4:] if class_name.startswith("Flax") else class_name

            # 7.3 Define all importable classes
            is_pipeline_module = hasattr(pipelines, library_name)
            importable_classes = ALL_IMPORTABLE_CLASSES
            loaded_sub_model = None

            # 7.4 Use passed sub model or load class_name from library_name
            if name in passed_class_obj:
                # if the model is in a pipeline module, then we load it from the pipeline
                # check that passed_class_obj has correct parent class
                maybe_raise_or_warn(
                    library_name, library, class_name, importable_classes, passed_class_obj, name, is_pipeline_module
                )

                loaded_sub_model = passed_class_obj[name]
            else:
                # load sub model
                loaded_sub_model = load_sub_model(
                    library_name=library_name,
                    class_name=class_name,
                    importable_classes=importable_classes,
                    pipelines=pipelines,
                    is_pipeline_module=is_pipeline_module,
                    pipeline_class=pipeline_class,
                    torch_dtype=torch_dtype,
                    provider=provider,
                    sess_options=sess_options,
                    device_map=current_device_map,
                    max_memory=max_memory,
                    offload_folder=offload_folder,
                    offload_state_dict=offload_state_dict,
                    model_variants=model_variants,
                    name=name,
                    from_flax=from_flax,
                    variant=variant,
                    low_cpu_mem_usage=low_cpu_mem_usage,
                    cached_folder=cached_folder,
                    use_safetensors=use_safetensors,
                    dduf_entries=dduf_entries,
                    provider_options=provider_options,
                )
                logger.info(
                    f"Loaded {name} as {class_name} from `{name}` subfolder of {pretrained_model_name_or_path}."
                )

            init_kwargs[name] = loaded_sub_model  # UNet(...), # DiffusionSchedule(...)

        # 8. Handle connected pipelines.
        if pipeline_class._load_connected_pipes and os.path.isfile(os.path.join(cached_folder, "README.md")):
            init_kwargs = _update_init_kwargs_with_connected_pipeline(
                init_kwargs=init_kwargs,
                passed_pipe_kwargs=passed_pipe_kwargs,
                passed_class_objs=passed_class_obj,
                folder=cached_folder,
                **kwargs_copied,
            )

        # 9. Potentially add passed objects if expected
        missing_modules = set(expected_modules) - set(init_kwargs.keys())
        passed_modules = list(passed_class_obj.keys())
        optional_modules = pipeline_class._optional_components
        if len(missing_modules) > 0 and missing_modules <= set(passed_modules + optional_modules):
            for module in missing_modules:
                init_kwargs[module] = passed_class_obj.get(module, None)
        elif len(missing_modules) > 0:
            passed_modules = set(list(init_kwargs.keys()) + list(passed_class_obj.keys())) - optional_kwargs
            raise ValueError(
                f"Pipeline {pipeline_class} expected {expected_modules}, but only {passed_modules} were passed."
            )

        # 10. Instantiate the pipeline
        model = pipeline_class(**init_kwargs)

        # 11. Save where the model was instantiated from
        model.register_to_config(_name_or_path=pretrained_model_name_or_path)
        if device_map is not None:
            setattr(model, "hf_device_map", final_device_map)
        return model

    @property
    def name_or_path(self) -> str:
        return getattr(self.config, "_name_or_path", None)

    @property
    def _execution_device(self):
        r"""
        Returns the device on which the pipeline's models will be executed. After calling
        [`~DiffusionPipeline.enable_sequential_cpu_offload`] the execution device can only be inferred from
        Accelerate's module hooks.
        """
        from ..hooks.group_offloading import _get_group_onload_device

        # When apply group offloading at the leaf_level, we're in the same situation as accelerate's sequential
        # offloading. We need to return the onload device of the group offloading hooks so that the intermediates
        # required for computation (latents, prompt embeddings, etc.) can be created on the correct device.
        for name, model in self.components.items():
            if not isinstance(model, torch.nn.Module):
                continue
            try:
                return _get_group_onload_device(model)
            except ValueError:
                pass

        for name, model in self.components.items():
            if not isinstance(model, torch.nn.Module) or name in self._exclude_from_cpu_offload:
                continue

            if not hasattr(model, "_hf_hook"):
                return self.device
            for module in model.modules():
                if (
                    hasattr(module, "_hf_hook")
                    and hasattr(module._hf_hook, "execution_device")
                    and module._hf_hook.execution_device is not None
                ):
                    return torch.device(module._hf_hook.execution_device)
        return self.device

    def remove_all_hooks(self):
        r"""
        Removes all hooks that were added when using `enable_sequential_cpu_offload` or `enable_model_cpu_offload`.
        """
        for _, model in self.components.items():
            if isinstance(model, torch.nn.Module) and hasattr(model, "_hf_hook"):
                accelerate.hooks.remove_hook_from_module(model, recurse=True)
        self._all_hooks = []

    def enable_model_cpu_offload(self, gpu_id: Optional[int] = None, device: Union[torch.device, str] = "cuda"):
        r"""
        Offloads all models to CPU using accelerate, reducing memory usage with a low impact on performance. Compared
        to `enable_sequential_cpu_offload`, this method moves one whole model at a time to the GPU when its `forward`
        method is called, and the model remains in GPU until the next model runs. Memory savings are lower than with
        `enable_sequential_cpu_offload`, but performance is much better due to the iterative execution of the `unet`.

        Arguments:
            gpu_id (`int`, *optional*):
                The ID of the accelerator that shall be used in inference. If not specified, it will default to 0.
            device (`torch.Device` or `str`, *optional*, defaults to "cuda"):
                The PyTorch device type of the accelerator that shall be used in inference. If not specified, it will
                default to "cuda".
        """
        self._maybe_raise_error_if_group_offload_active(raise_error=True)

        is_pipeline_device_mapped = self.hf_device_map is not None and len(self.hf_device_map) > 1
        if is_pipeline_device_mapped:
            raise ValueError(
                "It seems like you have activated a device mapping strategy on the pipeline so calling `enable_model_cpu_offload() isn't allowed. You can call `reset_device_map()` first and then call `enable_model_cpu_offload()`."
            )

        if self.model_cpu_offload_seq is None:
            raise ValueError(
                "Model CPU offload cannot be enabled because no `model_cpu_offload_seq` class attribute is set."
            )

        if is_accelerate_available() and is_accelerate_version(">=", "0.17.0.dev0"):
            from accelerate import cpu_offload_with_hook
        else:
            raise ImportError("`enable_model_cpu_offload` requires `accelerate v0.17.0` or higher.")

        self.remove_all_hooks()

        torch_device = torch.device(device)
        device_index = torch_device.index

        if gpu_id is not None and device_index is not None:
            raise ValueError(
                f"You have passed both `gpu_id`={gpu_id} and an index as part of the passed device `device`={device}"
                f"Cannot pass both. Please make sure to either not define `gpu_id` or not pass the index as part of the device: `device`={torch_device.type}"
            )

        # _offload_gpu_id should be set to passed gpu_id (or id in passed `device`) or default to previously set id or default to 0
        self._offload_gpu_id = gpu_id or torch_device.index or getattr(self, "_offload_gpu_id", 0)

        device_type = torch_device.type
        device = torch.device(f"{device_type}:{self._offload_gpu_id}")
        self._offload_device = device

        self.to("cpu", silence_dtype_warnings=True)
        device_mod = getattr(torch, device.type, None)
        if hasattr(device_mod, "empty_cache") and device_mod.is_available():
            device_mod.empty_cache()  # otherwise we don't see the memory savings (but they probably exist)

        all_model_components = {k: v for k, v in self.components.items() if isinstance(v, torch.nn.Module)}

        self._all_hooks = []
        hook = None
        for model_str in self.model_cpu_offload_seq.split("->"):
            model = all_model_components.pop(model_str, None)

            if not isinstance(model, torch.nn.Module):
                continue

            # This is because the model would already be placed on a CUDA device.
            _, _, is_loaded_in_8bit_bnb = _check_bnb_status(model)
            if is_loaded_in_8bit_bnb:
                logger.info(
                    f"Skipping the hook placement for the {model.__class__.__name__} as it is loaded in `bitsandbytes` 8bit."
                )
                continue

            _, hook = cpu_offload_with_hook(model, device, prev_module_hook=hook)
            self._all_hooks.append(hook)

        # CPU offload models that are not in the seq chain unless they are explicitly excluded
        # these models will stay on CPU until maybe_free_model_hooks is called
        # some models cannot be in the seq chain because they are iteratively called, such as controlnet
        for name, model in all_model_components.items():
            if not isinstance(model, torch.nn.Module):
                continue

            if name in self._exclude_from_cpu_offload:
                model.to(device)
            else:
                _, hook = cpu_offload_with_hook(model, device)
                self._all_hooks.append(hook)

    def maybe_free_model_hooks(self):
        r"""
        Method that performs the following:
        - Offloads all components.
        - Removes all model hooks that were added when using `enable_model_cpu_offload`, and then applies them again.
          In case the model has not been offloaded, this function is a no-op.
        - Resets stateful diffusers hooks of denoiser components if they were added with
          [`~hooks.HookRegistry.register_hook`].

        Make sure to add this function to the end of the `__call__` function of your pipeline so that it functions
        correctly when applying `enable_model_cpu_offload`.
        """
        for component in self.components.values():
            if hasattr(component, "_reset_stateful_cache"):
                component._reset_stateful_cache()

        if not hasattr(self, "_all_hooks") or len(self._all_hooks) == 0:
            # `enable_model_cpu_offload` has not be called, so silently do nothing
            return

        # make sure the model is in the same state as before calling it
        self.enable_model_cpu_offload(device=getattr(self, "_offload_device", "cuda"))

    def enable_sequential_cpu_offload(self, gpu_id: Optional[int] = None, device: Union[torch.device, str] = "cuda"):
        r"""
        Offloads all models to CPU using 🤗 Accelerate, significantly reducing memory usage. When called, the state
        dicts of all `torch.nn.Module` components (except those in `self._exclude_from_cpu_offload`) are saved to CPU
        and then moved to `torch.device('meta')` and loaded to GPU only when their specific submodule has its `forward`
        method called. Offloading happens on a submodule basis. Memory savings are higher than with
        `enable_model_cpu_offload`, but performance is lower.

        Arguments:
            gpu_id (`int`, *optional*):
                The ID of the accelerator that shall be used in inference. If not specified, it will default to 0.
            device (`torch.Device` or `str`, *optional*, defaults to "cuda"):
                The PyTorch device type of the accelerator that shall be used in inference. If not specified, it will
                default to "cuda".
        """
        self._maybe_raise_error_if_group_offload_active(raise_error=True)

        if is_accelerate_available() and is_accelerate_version(">=", "0.14.0"):
            from accelerate import cpu_offload
        else:
            raise ImportError("`enable_sequential_cpu_offload` requires `accelerate v0.14.0` or higher")
        self.remove_all_hooks()

        is_pipeline_device_mapped = self.hf_device_map is not None and len(self.hf_device_map) > 1
        if is_pipeline_device_mapped:
            raise ValueError(
                "It seems like you have activated a device mapping strategy on the pipeline so calling `enable_sequential_cpu_offload() isn't allowed. You can call `reset_device_map()` first and then call `enable_sequential_cpu_offload()`."
            )

        torch_device = torch.device(device)
        device_index = torch_device.index

        if gpu_id is not None and device_index is not None:
            raise ValueError(
                f"You have passed both `gpu_id`={gpu_id} and an index as part of the passed device `device`={device}"
                f"Cannot pass both. Please make sure to either not define `gpu_id` or not pass the index as part of the device: `device`={torch_device.type}"
            )

        # _offload_gpu_id should be set to passed gpu_id (or id in passed `device`) or default to previously set id or default to 0
        self._offload_gpu_id = gpu_id or torch_device.index or getattr(self, "_offload_gpu_id", 0)

        device_type = torch_device.type
        device = torch.device(f"{device_type}:{self._offload_gpu_id}")
        self._offload_device = device

        if self.device.type != "cpu":
            self.to("cpu", silence_dtype_warnings=True)
            device_mod = getattr(torch, self.device.type, None)
            if hasattr(device_mod, "empty_cache") and device_mod.is_available():
                device_mod.empty_cache()  # otherwise we don't see the memory savings (but they probably exist)

        for name, model in self.components.items():
            if not isinstance(model, torch.nn.Module):
                continue

            if name in self._exclude_from_cpu_offload:
                model.to(device)
            else:
                # make sure to offload buffers if not all high level weights
                # are of type nn.Module
                offload_buffers = len(model._parameters) > 0
                cpu_offload(model, device, offload_buffers=offload_buffers)

    def reset_device_map(self):
        r"""
        Resets the device maps (if any) to None.
        """
        if self.hf_device_map is None:
            return
        else:
            self.remove_all_hooks()
            for name, component in self.components.items():
                if isinstance(component, torch.nn.Module):
                    component.to("cpu")
            self.hf_device_map = None

    @classmethod
    @validate_hf_hub_args
    def download(cls, pretrained_model_name, **kwargs) -> Union[str, os.PathLike]:
        r"""
        Download and cache a PyTorch diffusion pipeline from pretrained pipeline weights.

        Parameters:
            pretrained_model_name (`str` or `os.PathLike`, *optional*):
                A string, the *repository id* (for example `CompVis/ldm-text2im-large-256`) of a pretrained pipeline
                hosted on the Hub.
            custom_pipeline (`str`, *optional*):
                Can be either:

                    - A string, the *repository id* (for example `CompVis/ldm-text2im-large-256`) of a pretrained
                      pipeline hosted on the Hub. The repository must contain a file called `pipeline.py` that defines
                      the custom pipeline.

                    - A string, the *file name* of a community pipeline hosted on GitHub under
                      [Community](https://github.com/huggingface/diffusers/tree/main/examples/community). Valid file
                      names must match the file name and not the pipeline script (`clip_guided_stable_diffusion`
                      instead of `clip_guided_stable_diffusion.py`). Community pipelines are always loaded from the
                      current `main` branch of GitHub.

                    - A path to a *directory* (`./my_pipeline_directory/`) containing a custom pipeline. The directory
                      must contain a file called `pipeline.py` that defines the custom pipeline.

                <Tip warning={true}>

                🧪 This is an experimental feature and may change in the future.

                </Tip>

                For more information on how to load and create custom pipelines, take a look at [How to contribute a
                community pipeline](https://huggingface.co/docs/diffusers/main/en/using-diffusers/contribute_pipeline).

            force_download (`bool`, *optional*, defaults to `False`):
                Whether or not to force the (re-)download of the model weights and configuration files, overriding the
                cached versions if they exist.

            proxies (`Dict[str, str]`, *optional*):
                A dictionary of proxy servers to use by protocol or endpoint, for example, `{'http': 'foo.bar:3128',
                'http://hostname': 'foo.bar:4012'}`. The proxies are used on each request.
            output_loading_info(`bool`, *optional*, defaults to `False`):
                Whether or not to also return a dictionary containing missing keys, unexpected keys and error messages.
            local_files_only (`bool`, *optional*, defaults to `False`):
                Whether to only load local model weights and configuration files or not. If set to `True`, the model
                won't be downloaded from the Hub.
            token (`str` or *bool*, *optional*):
                The token to use as HTTP bearer authorization for remote files. If `True`, the token generated from
                `diffusers-cli login` (stored in `~/.huggingface`) is used.
            revision (`str`, *optional*, defaults to `"main"`):
                The specific model version to use. It can be a branch name, a tag name, a commit id, or any identifier
                allowed by Git.
            custom_revision (`str`, *optional*, defaults to `"main"`):
                The specific model version to use. It can be a branch name, a tag name, or a commit id similar to
                `revision` when loading a custom pipeline from the Hub. It can be a 🤗 Diffusers version when loading a
                custom pipeline from GitHub, otherwise it defaults to `"main"` when loading from the Hub.
            mirror (`str`, *optional*):
                Mirror source to resolve accessibility issues if you're downloading a model in China. We do not
                guarantee the timeliness or safety of the source, and you should refer to the mirror site for more
                information.
            variant (`str`, *optional*):
                Load weights from a specified variant filename such as `"fp16"` or `"ema"`. This is ignored when
                loading `from_flax`.
            dduf_file(`str`, *optional*):
                Load weights from the specified DDUF file.
            use_safetensors (`bool`, *optional*, defaults to `None`):
                If set to `None`, the safetensors weights are downloaded if they're available **and** if the
                safetensors library is installed. If set to `True`, the model is forcibly loaded from safetensors
                weights. If set to `False`, safetensors weights are not loaded.
            use_onnx (`bool`, *optional*, defaults to `False`):
                If set to `True`, ONNX weights will always be downloaded if present. If set to `False`, ONNX weights
                will never be downloaded. By default `use_onnx` defaults to the `_is_onnx` class attribute which is
                `False` for non-ONNX pipelines and `True` for ONNX pipelines. ONNX weights include both files ending
                with `.onnx` and `.pb`.
            trust_remote_code (`bool`, *optional*, defaults to `False`):
                Whether or not to allow for custom pipelines and components defined on the Hub in their own files. This
                option should only be set to `True` for repositories you trust and in which you have read the code, as
                it will execute code present on the Hub on your local machine.

        Returns:
            `os.PathLike`:
                A path to the downloaded pipeline.

        <Tip>

        To use private or [gated models](https://huggingface.co/docs/hub/models-gated#gated-models), log-in with
        `huggingface-cli login`.

        </Tip>

        """
        cache_dir = kwargs.pop("cache_dir", None)
        force_download = kwargs.pop("force_download", False)
        proxies = kwargs.pop("proxies", None)
        local_files_only = kwargs.pop("local_files_only", None)
        token = kwargs.pop("token", None)
        revision = kwargs.pop("revision", None)
        from_flax = kwargs.pop("from_flax", False)
        custom_pipeline = kwargs.pop("custom_pipeline", None)
        custom_revision = kwargs.pop("custom_revision", None)
        variant = kwargs.pop("variant", None)
        use_safetensors = kwargs.pop("use_safetensors", None)
        use_onnx = kwargs.pop("use_onnx", None)
        load_connected_pipeline = kwargs.pop("load_connected_pipeline", False)
        trust_remote_code = kwargs.pop("trust_remote_code", False)
        dduf_file: Optional[Dict[str, DDUFEntry]] = kwargs.pop("dduf_file", None)

        if dduf_file:
            if custom_pipeline:
                raise NotImplementedError("Custom pipelines are not supported with DDUF at the moment.")
            if load_connected_pipeline:
                raise NotImplementedError("Connected pipelines are not supported with DDUF at the moment.")
            return _download_dduf_file(
                pretrained_model_name=pretrained_model_name,
                dduf_file=dduf_file,
                pipeline_class_name=cls.__name__,
                cache_dir=cache_dir,
                proxies=proxies,
                local_files_only=local_files_only,
                token=token,
                revision=revision,
            )

        allow_pickle = True if (use_safetensors is None or use_safetensors is False) else False
        use_safetensors = use_safetensors if use_safetensors is not None else True

        allow_patterns = None
        ignore_patterns = None

        model_info_call_error: Optional[Exception] = None
        if not local_files_only:
            try:
                info = model_info(pretrained_model_name, token=token, revision=revision)
            except (HTTPError, OfflineModeIsEnabled, requests.ConnectionError) as e:
                logger.warning(f"Couldn't connect to the Hub: {e}.\nWill try to load from local cache.")
                local_files_only = True
                model_info_call_error = e  # save error to reraise it if model is not cached locally

        if not local_files_only:
            config_file = hf_hub_download(
                pretrained_model_name,
                cls.config_name,
                cache_dir=cache_dir,
                revision=revision,
                proxies=proxies,
                force_download=force_download,
                token=token,
            )
            config_dict = cls._dict_from_json_file(config_file)
            ignore_filenames = config_dict.pop("_ignore_files", [])

            filenames = {sibling.rfilename for sibling in info.siblings}
            if variant is not None and _check_legacy_sharding_variant_format(filenames=filenames, variant=variant):
                warn_msg = (
                    f"Warning: The repository contains sharded checkpoints for variant '{variant}' maybe in a deprecated format. "
                    "Please check your files carefully:\n\n"
                    "- Correct format example: diffusion_pytorch_model.fp16-00003-of-00003.safetensors\n"
                    "- Deprecated format example: diffusion_pytorch_model-00001-of-00002.fp16.safetensors\n\n"
                    "If you find any files in the deprecated format:\n"
                    "1. Remove all existing checkpoint files for this variant.\n"
                    "2. Re-obtain the correct files by running `save_pretrained()`.\n\n"
                    "This will ensure you're using the most up-to-date and compatible checkpoint format."
                )
                logger.warning(warn_msg)

            filenames = set(filenames) - set(ignore_filenames)
            if revision in DEPRECATED_REVISION_ARGS and version.parse(
                version.parse(__version__).base_version
            ) >= version.parse("0.22.0"):
                warn_deprecated_model_variant(pretrained_model_name, token, variant, revision, filenames)

            custom_components, folder_names = _get_custom_components_and_folders(
                pretrained_model_name, config_dict, filenames, variant
            )
            custom_class_name = None
            if custom_pipeline is None and isinstance(config_dict["_class_name"], (list, tuple)):
                custom_pipeline = config_dict["_class_name"][0]
                custom_class_name = config_dict["_class_name"][1]

<<<<<<< HEAD
=======
            # all filenames compatible with variant will be added
            allow_patterns = list(model_filenames)

            # allow all patterns from non-model folders
            # this enables downloading schedulers, tokenizers, ...
            allow_patterns += [f"{k}/*" for k in folder_names if k not in model_folder_names]
            # add custom component files
            allow_patterns += [f"{k}/{f}.py" for k, f in custom_components.items()]
            # add custom pipeline file
            allow_patterns += [f"{custom_pipeline}.py"] if f"{custom_pipeline}.py" in filenames else []
            # also allow downloading config.json files with the model
            allow_patterns += [os.path.join(k, "config.json") for k in model_folder_names]
            # also allow downloading generation_config.json of the transformers model
            allow_patterns += [os.path.join(k, "generation_config.json") for k in model_folder_names]
            allow_patterns += [
                SCHEDULER_CONFIG_NAME,
                CONFIG_NAME,
                cls.config_name,
                CUSTOM_PIPELINE_FILE_NAME,
            ]

>>>>>>> 454f82e6
            load_pipe_from_hub = custom_pipeline is not None and f"{custom_pipeline}.py" in filenames
            load_components_from_hub = len(custom_components) > 0

            if load_pipe_from_hub and not trust_remote_code:
                raise ValueError(
                    f"The repository for {pretrained_model_name} contains custom code in {custom_pipeline}.py which must be executed to correctly "
                    f"load the model. You can inspect the repository content at https://hf.co/{pretrained_model_name}/blob/main/{custom_pipeline}.py.\n"
                    f"Please pass the argument `trust_remote_code=True` to allow custom code to be run."
                )

            if load_components_from_hub and not trust_remote_code:
                raise ValueError(
                    f"The repository for {pretrained_model_name} contains custom code in {'.py, '.join([os.path.join(k, v) for k,v in custom_components.items()])} which must be executed to correctly "
                    f"load the model. You can inspect the repository content at {', '.join([f'https://hf.co/{pretrained_model_name}/{k}/{v}.py' for k,v in custom_components.items()])}.\n"
                    f"Please pass the argument `trust_remote_code=True` to allow custom code to be run."
                )

            # retrieve passed components that should not be downloaded
            pipeline_class = _get_pipeline_class(
                cls,
                config_dict,
                load_connected_pipeline=load_connected_pipeline,
                custom_pipeline=custom_pipeline,
                repo_id=pretrained_model_name if load_pipe_from_hub else None,
                hub_revision=revision,
                class_name=custom_class_name,
                cache_dir=cache_dir,
                revision=custom_revision,
            )
            expected_components, _ = cls._get_signature_keys(pipeline_class)
            passed_components = [k for k in expected_components if k in kwargs]

            # retrieve the names of the folders containing model weights
            model_folder_names = {
                os.path.split(f)[0] for f in filter_model_files(filenames) if os.path.split(f)[0] in folder_names
            }
            # retrieve all patterns that should not be downloaded and error out when needed
            ignore_patterns = _get_ignore_patterns(
                passed_components,
                model_folder_names,
                filenames,
                use_safetensors,
                from_flax,
                allow_pickle,
                use_onnx,
                pipeline_class._is_onnx,
                variant,
            )

            model_filenames, variant_filenames = variant_compatible_siblings(
                filenames, variant=variant, ignore_patterns=ignore_patterns
            )

            # all filenames compatible with variant will be added
            allow_patterns = list(model_filenames)

            # allow all patterns from non-model folders
            # this enables downloading schedulers, tokenizers, ...
            allow_patterns += [f"{k}/*" for k in folder_names if k not in model_folder_names]
            # add custom component files
            allow_patterns += [f"{k}/{f}.py" for k, f in custom_components.items()]
            # add custom pipeline file
            allow_patterns += [f"{custom_pipeline}.py"] if f"{custom_pipeline}.py" in filenames else []
            # also allow downloading config.json files with the model
            allow_patterns += [os.path.join(k, "config.json") for k in model_folder_names]
            allow_patterns += [
                SCHEDULER_CONFIG_NAME,
                CONFIG_NAME,
                cls.config_name,
                CUSTOM_PIPELINE_FILE_NAME,
            ]

            # Don't download any objects that are passed
            allow_patterns = [
                p for p in allow_patterns if not (len(p.split("/")) == 2 and p.split("/")[0] in passed_components)
            ]

            if pipeline_class._load_connected_pipes:
                allow_patterns.append("README.md")

            # Don't download index files of forbidden patterns either
            ignore_patterns = ignore_patterns + [f"{i}.index.*json" for i in ignore_patterns]
            re_ignore_pattern = [re.compile(fnmatch.translate(p)) for p in ignore_patterns]
            re_allow_pattern = [re.compile(fnmatch.translate(p)) for p in allow_patterns]

            expected_files = [f for f in filenames if not any(p.match(f) for p in re_ignore_pattern)]
            expected_files = [f for f in expected_files if any(p.match(f) for p in re_allow_pattern)]

            snapshot_folder = Path(config_file).parent
            pipeline_is_cached = all((snapshot_folder / f).is_file() for f in expected_files)

            if pipeline_is_cached and not force_download:
                # if the pipeline is cached, we can directly return it
                # else call snapshot_download
                return snapshot_folder

        user_agent = {"pipeline_class": cls.__name__}
        if custom_pipeline is not None and not custom_pipeline.endswith(".py"):
            user_agent["custom_pipeline"] = custom_pipeline

        # download all allow_patterns - ignore_patterns
        try:
            cached_folder = snapshot_download(
                pretrained_model_name,
                cache_dir=cache_dir,
                proxies=proxies,
                local_files_only=local_files_only,
                token=token,
                revision=revision,
                allow_patterns=allow_patterns,
                ignore_patterns=ignore_patterns,
                user_agent=user_agent,
            )

            cls_name = cls.load_config(os.path.join(cached_folder, "model_index.json")).get("_class_name", None)
            cls_name = cls_name[4:] if isinstance(cls_name, str) and cls_name.startswith("Flax") else cls_name

            diffusers_module = importlib.import_module(__name__.split(".")[0])
            pipeline_class = getattr(diffusers_module, cls_name, None) if isinstance(cls_name, str) else None

            if pipeline_class is not None and pipeline_class._load_connected_pipes:
                modelcard = ModelCard.load(os.path.join(cached_folder, "README.md"))
                connected_pipes = sum([getattr(modelcard.data, k, []) for k in CONNECTED_PIPES_KEYS], [])
                for connected_pipe_repo_id in connected_pipes:
                    download_kwargs = {
                        "cache_dir": cache_dir,
                        "force_download": force_download,
                        "proxies": proxies,
                        "local_files_only": local_files_only,
                        "token": token,
                        "variant": variant,
                        "use_safetensors": use_safetensors,
                    }
                    DiffusionPipeline.download(connected_pipe_repo_id, **download_kwargs)

            return cached_folder

        except FileNotFoundError:
            # Means we tried to load pipeline with `local_files_only=True` but the files have not been found in local cache.
            # This can happen in two cases:
            # 1. If the user passed `local_files_only=True`                    => we raise the error directly
            # 2. If we forced `local_files_only=True` when `model_info` failed => we raise the initial error
            if model_info_call_error is None:
                # 1. user passed `local_files_only=True`
                raise
            else:
                # 2. we forced `local_files_only=True` when `model_info` failed
                raise EnvironmentError(
                    f"Cannot load model {pretrained_model_name}: model is not cached locally and an error occurred"
                    " while trying to fetch metadata from the Hub. Please check out the root cause in the stacktrace"
                    " above."
                ) from model_info_call_error

    @classmethod
    def _get_signature_keys(cls, obj):
        parameters = inspect.signature(obj.__init__).parameters
        required_parameters = {k: v for k, v in parameters.items() if v.default == inspect._empty}
        optional_parameters = set({k for k, v in parameters.items() if v.default != inspect._empty})
        expected_modules = set(required_parameters.keys()) - {"self"}

        optional_names = list(optional_parameters)
        for name in optional_names:
            if name in cls._optional_components:
                expected_modules.add(name)
                optional_parameters.remove(name)

        return expected_modules, optional_parameters

    @classmethod
    def _get_signature_types(cls):
        signature_types = {}
        for k, v in inspect.signature(cls.__init__).parameters.items():
            if inspect.isclass(v.annotation):
                signature_types[k] = (v.annotation,)
            elif get_origin(v.annotation) == Union:
                signature_types[k] = get_args(v.annotation)
            else:
                logger.warning(f"cannot get type annotation for Parameter {k} of {cls}.")
        return signature_types

    @property
    def components(self) -> Dict[str, Any]:
        r"""
        The `self.components` property can be useful to run different pipelines with the same weights and
        configurations without reallocating additional memory.

        Returns (`dict`):
            A dictionary containing all the modules needed to initialize the pipeline.

        Examples:

        ```py
        >>> from diffusers import (
        ...     StableDiffusionPipeline,
        ...     StableDiffusionImg2ImgPipeline,
        ...     StableDiffusionInpaintPipeline,
        ... )

        >>> text2img = StableDiffusionPipeline.from_pretrained("stable-diffusion-v1-5/stable-diffusion-v1-5")
        >>> img2img = StableDiffusionImg2ImgPipeline(**text2img.components)
        >>> inpaint = StableDiffusionInpaintPipeline(**text2img.components)
        ```
        """
        expected_modules, optional_parameters = self._get_signature_keys(self)
        components = {
            k: getattr(self, k) for k in self.config.keys() if not k.startswith("_") and k not in optional_parameters
        }

        if set(components.keys()) != expected_modules:
            raise ValueError(
                f"{self} has been incorrectly initialized or {self.__class__} is incorrectly implemented. Expected"
                f" {expected_modules} to be defined, but {components.keys()} are defined."
            )

        return components

    @staticmethod
    def numpy_to_pil(images):
        """
        Convert a NumPy image or a batch of images to a PIL image.
        """
        return numpy_to_pil(images)

    @torch.compiler.disable
    def progress_bar(self, iterable=None, total=None):
        if not hasattr(self, "_progress_bar_config"):
            self._progress_bar_config = {}
        elif not isinstance(self._progress_bar_config, dict):
            raise ValueError(
                f"`self._progress_bar_config` should be of type `dict`, but is {type(self._progress_bar_config)}."
            )

        if iterable is not None:
            return tqdm(iterable, **self._progress_bar_config)
        elif total is not None:
            return tqdm(total=total, **self._progress_bar_config)
        else:
            raise ValueError("Either `total` or `iterable` has to be defined.")

    def set_progress_bar_config(self, **kwargs):
        self._progress_bar_config = kwargs

    def enable_xformers_memory_efficient_attention(self, attention_op: Optional[Callable] = None):
        r"""
        Enable memory efficient attention from [xFormers](https://facebookresearch.github.io/xformers/). When this
        option is enabled, you should observe lower GPU memory usage and a potential speed up during inference. Speed
        up during training is not guaranteed.

        <Tip warning={true}>

        ⚠️ When memory efficient attention and sliced attention are both enabled, memory efficient attention takes
        precedent.

        </Tip>

        Parameters:
            attention_op (`Callable`, *optional*):
                Override the default `None` operator for use as `op` argument to the
                [`memory_efficient_attention()`](https://facebookresearch.github.io/xformers/components/ops.html#xformers.ops.memory_efficient_attention)
                function of xFormers.

        Examples:

        ```py
        >>> import torch
        >>> from diffusers import DiffusionPipeline
        >>> from xformers.ops import MemoryEfficientAttentionFlashAttentionOp

        >>> pipe = DiffusionPipeline.from_pretrained("stabilityai/stable-diffusion-2-1", torch_dtype=torch.float16)
        >>> pipe = pipe.to("cuda")
        >>> pipe.enable_xformers_memory_efficient_attention(attention_op=MemoryEfficientAttentionFlashAttentionOp)
        >>> # Workaround for not accepting attention shape using VAE for Flash Attention
        >>> pipe.vae.enable_xformers_memory_efficient_attention(attention_op=None)
        ```
        """
        self.set_use_memory_efficient_attention_xformers(True, attention_op)

    def disable_xformers_memory_efficient_attention(self):
        r"""
        Disable memory efficient attention from [xFormers](https://facebookresearch.github.io/xformers/).
        """
        self.set_use_memory_efficient_attention_xformers(False)

    def set_use_memory_efficient_attention_xformers(
        self, valid: bool, attention_op: Optional[Callable] = None
    ) -> None:
        # Recursively walk through all the children.
        # Any children which exposes the set_use_memory_efficient_attention_xformers method
        # gets the message
        def fn_recursive_set_mem_eff(module: torch.nn.Module):
            if hasattr(module, "set_use_memory_efficient_attention_xformers"):
                module.set_use_memory_efficient_attention_xformers(valid, attention_op)

            for child in module.children():
                fn_recursive_set_mem_eff(child)

        module_names, _ = self._get_signature_keys(self)
        modules = [getattr(self, n, None) for n in module_names]
        modules = [m for m in modules if isinstance(m, torch.nn.Module)]

        for module in modules:
            fn_recursive_set_mem_eff(module)

    def enable_attention_slicing(self, slice_size: Optional[Union[str, int]] = "auto"):
        r"""
        Enable sliced attention computation. When this option is enabled, the attention module splits the input tensor
        in slices to compute attention in several steps. For more than one attention head, the computation is performed
        sequentially over each head. This is useful to save some memory in exchange for a small speed decrease.

        <Tip warning={true}>

        ⚠️ Don't enable attention slicing if you're already using `scaled_dot_product_attention` (SDPA) from PyTorch
        2.0 or xFormers. These attention computations are already very memory efficient so you won't need to enable
        this function. If you enable attention slicing with SDPA or xFormers, it can lead to serious slow downs!

        </Tip>

        Args:
            slice_size (`str` or `int`, *optional*, defaults to `"auto"`):
                When `"auto"`, halves the input to the attention heads, so attention will be computed in two steps. If
                `"max"`, maximum amount of memory will be saved by running only one slice at a time. If a number is
                provided, uses as many slices as `attention_head_dim // slice_size`. In this case, `attention_head_dim`
                must be a multiple of `slice_size`.

        Examples:

        ```py
        >>> import torch
        >>> from diffusers import StableDiffusionPipeline

        >>> pipe = StableDiffusionPipeline.from_pretrained(
        ...     "stable-diffusion-v1-5/stable-diffusion-v1-5",
        ...     torch_dtype=torch.float16,
        ...     use_safetensors=True,
        ... )

        >>> prompt = "a photo of an astronaut riding a horse on mars"
        >>> pipe.enable_attention_slicing()
        >>> image = pipe(prompt).images[0]
        ```
        """
        self.set_attention_slice(slice_size)

    def disable_attention_slicing(self):
        r"""
        Disable sliced attention computation. If `enable_attention_slicing` was previously called, attention is
        computed in one step.
        """
        # set slice_size = `None` to disable `attention slicing`
        self.enable_attention_slicing(None)

    def set_attention_slice(self, slice_size: Optional[int]):
        module_names, _ = self._get_signature_keys(self)
        modules = [getattr(self, n, None) for n in module_names]
        modules = [m for m in modules if isinstance(m, torch.nn.Module) and hasattr(m, "set_attention_slice")]

        for module in modules:
            module.set_attention_slice(slice_size)

    @classmethod
    def from_pipe(cls, pipeline, **kwargs):
        r"""
        Create a new pipeline from a given pipeline. This method is useful to create a new pipeline from the existing
        pipeline components without reallocating additional memory.

        Arguments:
            pipeline (`DiffusionPipeline`):
                The pipeline from which to create a new pipeline.

        Returns:
            `DiffusionPipeline`:
                A new pipeline with the same weights and configurations as `pipeline`.

        Examples:

        ```py
        >>> from diffusers import StableDiffusionPipeline, StableDiffusionSAGPipeline

        >>> pipe = StableDiffusionPipeline.from_pretrained("stable-diffusion-v1-5/stable-diffusion-v1-5")
        >>> new_pipe = StableDiffusionSAGPipeline.from_pipe(pipe)
        ```
        """

        original_config = dict(pipeline.config)
        torch_dtype = kwargs.pop("torch_dtype", None)

        # derive the pipeline class to instantiate
        custom_pipeline = kwargs.pop("custom_pipeline", None)
        custom_revision = kwargs.pop("custom_revision", None)

        if custom_pipeline is not None:
            pipeline_class = _get_custom_pipeline_class(custom_pipeline, revision=custom_revision)
        else:
            pipeline_class = cls

        expected_modules, optional_kwargs = cls._get_signature_keys(pipeline_class)
        # true_optional_modules are optional components with default value in signature so it is ok not to pass them to `__init__`
        # e.g. `image_encoder` for StableDiffusionPipeline
        parameters = inspect.signature(cls.__init__).parameters
        true_optional_modules = set(
            {k for k, v in parameters.items() if v.default != inspect._empty and k in expected_modules}
        )

        # get the class of each component based on its type hint
        # e.g. {"unet": UNet2DConditionModel, "text_encoder": CLIPTextMode}
        component_types = pipeline_class._get_signature_types()

        pretrained_model_name_or_path = original_config.pop("_name_or_path", None)
        # allow users pass modules in `kwargs` to override the original pipeline's components
        passed_class_obj = {k: kwargs.pop(k) for k in expected_modules if k in kwargs}

        original_class_obj = {}
        for name, component in pipeline.components.items():
            if name in expected_modules and name not in passed_class_obj:
                # for model components, we will not switch over if the class does not matches the type hint in the new pipeline's signature
                if (
                    not isinstance(component, ModelMixin)
                    or type(component) in component_types[name]
                    or (component is None and name in cls._optional_components)
                ):
                    original_class_obj[name] = component
                else:
                    logger.warning(
                        f"component {name} is not switched over to new pipeline because type does not match the expected."
                        f" {name} is {type(component)} while the new pipeline expect {component_types[name]}."
                        f" please pass the component of the correct type to the new pipeline. `from_pipe(..., {name}={name})`"
                    )

        # allow users pass optional kwargs to override the original pipelines config attribute
        passed_pipe_kwargs = {k: kwargs.pop(k) for k in optional_kwargs if k in kwargs}
        original_pipe_kwargs = {
            k: original_config[k]
            for k in original_config.keys()
            if k in optional_kwargs and k not in passed_pipe_kwargs
        }

        # config attribute that were not expected by pipeline is stored as its private attribute
        # (i.e. when the original pipeline was also instantiated with `from_pipe` from another pipeline that has this config)
        # in this case, we will pass them as optional arguments if they can be accepted by the new pipeline
        additional_pipe_kwargs = [
            k[1:]
            for k in original_config.keys()
            if k.startswith("_") and k[1:] in optional_kwargs and k[1:] not in passed_pipe_kwargs
        ]
        for k in additional_pipe_kwargs:
            original_pipe_kwargs[k] = original_config.pop(f"_{k}")

        pipeline_kwargs = {
            **passed_class_obj,
            **original_class_obj,
            **passed_pipe_kwargs,
            **original_pipe_kwargs,
            **kwargs,
        }

        # store unused config as private attribute in the new pipeline
        unused_original_config = {
            f"{'' if k.startswith('_') else '_'}{k}": v for k, v in original_config.items() if k not in pipeline_kwargs
        }

        missing_modules = (
            set(expected_modules)
            - set(pipeline._optional_components)
            - set(pipeline_kwargs.keys())
            - set(true_optional_modules)
        )

        if len(missing_modules) > 0:
            raise ValueError(
                f"Pipeline {pipeline_class} expected {expected_modules}, but only {set(list(passed_class_obj.keys()) + list(original_class_obj.keys()))} were passed"
            )

        new_pipeline = pipeline_class(**pipeline_kwargs)
        if pretrained_model_name_or_path is not None:
            new_pipeline.register_to_config(_name_or_path=pretrained_model_name_or_path)
        new_pipeline.register_to_config(**unused_original_config)

        if torch_dtype is not None:
            new_pipeline.to(dtype=torch_dtype)

        return new_pipeline

    def _maybe_raise_error_if_group_offload_active(
        self, raise_error: bool = False, module: Optional[torch.nn.Module] = None
    ) -> bool:
        from ..hooks.group_offloading import _is_group_offload_enabled

        components = self.components.values() if module is None else [module]
        components = [component for component in components if isinstance(component, torch.nn.Module)]
        for component in components:
            if _is_group_offload_enabled(component):
                if raise_error:
                    raise ValueError(
                        "You are trying to apply model/sequential CPU offloading to a pipeline that contains components "
                        "with group offloading enabled. This is not supported. Please disable group offloading for "
                        "components of the pipeline to use other offloading methods."
                    )
                return True
        return False


class StableDiffusionMixin:
    r"""
    Helper for DiffusionPipeline with vae and unet.(mainly for LDM such as stable diffusion)
    """

    def enable_vae_slicing(self):
        r"""
        Enable sliced VAE decoding. When this option is enabled, the VAE will split the input tensor in slices to
        compute decoding in several steps. This is useful to save some memory and allow larger batch sizes.
        """
        self.vae.enable_slicing()

    def disable_vae_slicing(self):
        r"""
        Disable sliced VAE decoding. If `enable_vae_slicing` was previously enabled, this method will go back to
        computing decoding in one step.
        """
        self.vae.disable_slicing()

    def enable_vae_tiling(self):
        r"""
        Enable tiled VAE decoding. When this option is enabled, the VAE will split the input tensor into tiles to
        compute decoding and encoding in several steps. This is useful for saving a large amount of memory and to allow
        processing larger images.
        """
        self.vae.enable_tiling()

    def disable_vae_tiling(self):
        r"""
        Disable tiled VAE decoding. If `enable_vae_tiling` was previously enabled, this method will go back to
        computing decoding in one step.
        """
        self.vae.disable_tiling()

    def enable_freeu(self, s1: float, s2: float, b1: float, b2: float):
        r"""Enables the FreeU mechanism as in https://arxiv.org/abs/2309.11497.

        The suffixes after the scaling factors represent the stages where they are being applied.

        Please refer to the [official repository](https://github.com/ChenyangSi/FreeU) for combinations of the values
        that are known to work well for different pipelines such as Stable Diffusion v1, v2, and Stable Diffusion XL.

        Args:
            s1 (`float`):
                Scaling factor for stage 1 to attenuate the contributions of the skip features. This is done to
                mitigate "oversmoothing effect" in the enhanced denoising process.
            s2 (`float`):
                Scaling factor for stage 2 to attenuate the contributions of the skip features. This is done to
                mitigate "oversmoothing effect" in the enhanced denoising process.
            b1 (`float`): Scaling factor for stage 1 to amplify the contributions of backbone features.
            b2 (`float`): Scaling factor for stage 2 to amplify the contributions of backbone features.
        """
        if not hasattr(self, "unet"):
            raise ValueError("The pipeline must have `unet` for using FreeU.")
        self.unet.enable_freeu(s1=s1, s2=s2, b1=b1, b2=b2)

    def disable_freeu(self):
        """Disables the FreeU mechanism if enabled."""
        self.unet.disable_freeu()

    def fuse_qkv_projections(self, unet: bool = True, vae: bool = True):
        """
        Enables fused QKV projections. For self-attention modules, all projection matrices (i.e., query, key, value)
        are fused. For cross-attention modules, key and value projection matrices are fused.

        <Tip warning={true}>

        This API is 🧪 experimental.

        </Tip>

        Args:
            unet (`bool`, defaults to `True`): To apply fusion on the UNet.
            vae (`bool`, defaults to `True`): To apply fusion on the VAE.
        """
        self.fusing_unet = False
        self.fusing_vae = False

        if unet:
            self.fusing_unet = True
            self.unet.fuse_qkv_projections()
            self.unet.set_attn_processor(FusedAttnProcessor2_0())

        if vae:
            if not isinstance(self.vae, AutoencoderKL):
                raise ValueError("`fuse_qkv_projections()` is only supported for the VAE of type `AutoencoderKL`.")

            self.fusing_vae = True
            self.vae.fuse_qkv_projections()
            self.vae.set_attn_processor(FusedAttnProcessor2_0())

    def unfuse_qkv_projections(self, unet: bool = True, vae: bool = True):
        """Disable QKV projection fusion if enabled.

        <Tip warning={true}>

        This API is 🧪 experimental.

        </Tip>

        Args:
            unet (`bool`, defaults to `True`): To apply fusion on the UNet.
            vae (`bool`, defaults to `True`): To apply fusion on the VAE.

        """
        if unet:
            if not self.fusing_unet:
                logger.warning("The UNet was not initially fused for QKV projections. Doing nothing.")
            else:
                self.unet.unfuse_qkv_projections()
                self.fusing_unet = False

        if vae:
            if not self.fusing_vae:
                logger.warning("The VAE was not initially fused for QKV projections. Doing nothing.")
            else:
                self.vae.unfuse_qkv_projections()
                self.fusing_vae = False<|MERGE_RESOLUTION|>--- conflicted
+++ resolved
@@ -22,21 +22,16 @@
 import sys
 from dataclasses import dataclass
 from pathlib import Path
-from typing import Any, Callable, Dict, List, Optional, Union, get_args, get_origin
+from typing import (Any, Callable, Dict, List, Optional, Union, get_args,
+                    get_origin)
 
 import numpy as np
 import PIL.Image
 import requests
 import torch
-from huggingface_hub import (
-    DDUFEntry,
-    ModelCard,
-    create_repo,
-    hf_hub_download,
-    model_info,
-    read_dduf_file,
-    snapshot_download,
-)
+from huggingface_hub import (DDUFEntry, ModelCard, create_repo,
+                             hf_hub_download, model_info, read_dduf_file,
+                             snapshot_download)
 from huggingface_hub.utils import OfflineModeIsEnabled, validate_hf_hub_args
 from packaging import version
 from requests.exceptions import HTTPError
@@ -50,51 +45,28 @@
 from ..models.modeling_utils import _LOW_CPU_MEM_USAGE_DEFAULT, ModelMixin
 from ..quantizers.bitsandbytes.utils import _check_bnb_status
 from ..schedulers.scheduling_utils import SCHEDULER_CONFIG_NAME
-from ..utils import (
-    CONFIG_NAME,
-    DEPRECATED_REVISION_ARGS,
-    BaseOutput,
-    PushToHubMixin,
-    is_accelerate_available,
-    is_accelerate_version,
-    is_torch_npu_available,
-    is_torch_version,
-    is_transformers_version,
-    logging,
-    numpy_to_pil,
-)
-from ..utils.hub_utils import _check_legacy_sharding_variant_format, load_or_create_model_card, populate_model_card
+from ..utils import (CONFIG_NAME, DEPRECATED_REVISION_ARGS, BaseOutput,
+                     PushToHubMixin, is_accelerate_available,
+                     is_accelerate_version, is_torch_npu_available,
+                     is_torch_version, is_transformers_version, logging,
+                     numpy_to_pil)
+from ..utils.hub_utils import (_check_legacy_sharding_variant_format,
+                               load_or_create_model_card, populate_model_card)
 from ..utils.torch_utils import is_compiled_module
-
 
 if is_torch_npu_available():
     import torch_npu  # noqa: F401
 
 from .pipeline_loading_utils import (
-    ALL_IMPORTABLE_CLASSES,
-    CONNECTED_PIPES_KEYS,
-    CUSTOM_PIPELINE_FILE_NAME,
-    LOADABLE_CLASSES,
-    _download_dduf_file,
-    _fetch_class_library_tuple,
-    _get_custom_components_and_folders,
-    _get_custom_pipeline_class,
-    _get_final_device_map,
-    _get_ignore_patterns,
-    _get_pipeline_class,
-    _identify_model_variants,
-    _maybe_raise_error_for_incorrect_transformers,
-    _maybe_raise_warning_for_inpainting,
-    _resolve_custom_pipeline_and_cls,
-    _unwrap_model,
-    _update_init_kwargs_with_connected_pipeline,
-    filter_model_files,
-    load_sub_model,
-    maybe_raise_or_warn,
-    variant_compatible_siblings,
-    warn_deprecated_model_variant,
-)
-
+    ALL_IMPORTABLE_CLASSES, CONNECTED_PIPES_KEYS, CUSTOM_PIPELINE_FILE_NAME,
+    LOADABLE_CLASSES, _download_dduf_file, _fetch_class_library_tuple,
+    _get_custom_components_and_folders, _get_custom_pipeline_class,
+    _get_final_device_map, _get_ignore_patterns, _get_pipeline_class,
+    _identify_model_variants, _maybe_raise_error_for_incorrect_transformers,
+    _maybe_raise_warning_for_inpainting, _resolve_custom_pipeline_and_cls,
+    _unwrap_model, _update_init_kwargs_with_connected_pipeline,
+    filter_model_files, load_sub_model, maybe_raise_or_warn,
+    variant_compatible_siblings, warn_deprecated_model_variant)
 
 if is_accelerate_available():
     import accelerate
@@ -1441,30 +1413,6 @@
                 custom_pipeline = config_dict["_class_name"][0]
                 custom_class_name = config_dict["_class_name"][1]
 
-<<<<<<< HEAD
-=======
-            # all filenames compatible with variant will be added
-            allow_patterns = list(model_filenames)
-
-            # allow all patterns from non-model folders
-            # this enables downloading schedulers, tokenizers, ...
-            allow_patterns += [f"{k}/*" for k in folder_names if k not in model_folder_names]
-            # add custom component files
-            allow_patterns += [f"{k}/{f}.py" for k, f in custom_components.items()]
-            # add custom pipeline file
-            allow_patterns += [f"{custom_pipeline}.py"] if f"{custom_pipeline}.py" in filenames else []
-            # also allow downloading config.json files with the model
-            allow_patterns += [os.path.join(k, "config.json") for k in model_folder_names]
-            # also allow downloading generation_config.json of the transformers model
-            allow_patterns += [os.path.join(k, "generation_config.json") for k in model_folder_names]
-            allow_patterns += [
-                SCHEDULER_CONFIG_NAME,
-                CONFIG_NAME,
-                cls.config_name,
-                CUSTOM_PIPELINE_FILE_NAME,
-            ]
-
->>>>>>> 454f82e6
             load_pipe_from_hub = custom_pipeline is not None and f"{custom_pipeline}.py" in filenames
             load_components_from_hub = len(custom_components) > 0
 
