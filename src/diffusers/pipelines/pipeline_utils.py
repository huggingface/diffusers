--- conflicted
+++ resolved
@@ -887,27 +887,6 @@
 
         init_dict = {k: v for k, v in init_dict.items() if load_module(k, v)}
 
-<<<<<<< HEAD
-        for key in init_dict.keys():
-            if key not in passed_class_obj:
-                continue
-            if "scheduler" in key:
-                continue
-
-            class_obj = passed_class_obj[key]
-            _expected_class_types = []
-            for expected_type in expected_types[key]:
-                if isinstance(expected_type, enum.EnumMeta):
-                    _expected_class_types.extend(expected_type.__members__.keys())
-                else:
-                    _expected_class_types.append(expected_type.__name__)
-
-            _is_valid_type = class_obj.__class__.__name__ in _expected_class_types
-            if not _is_valid_type:
-                logger.warning(
-                    f"Expected types for {key}: {_expected_class_types}, got {class_obj.__class__.__name__}."
-                )
-
         # Check `torch_dtype` map for unused keys
         if isinstance(torch_dtype, dict):
             extra_keys_dtype = set(torch_dtype.keys()) - set(passed_class_obj.keys())
@@ -922,8 +901,6 @@
                     " using `default` or `torch.float32`."
                 )
 
-=======
->>>>>>> 5dbe4f5d
         # Special case: safety_checker must be loaded separately when using `from_flax`
         if from_flax and "safety_checker" in init_dict and "safety_checker" not in passed_class_obj:
             raise NotImplementedError(
