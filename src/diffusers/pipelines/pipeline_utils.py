# coding=utf-8
# Copyright 2025 The HuggingFace Inc. team.
# Copyright (c) 2022, NVIDIA CORPORATION.  All rights reserved.
#
# Licensed under the Apache License, Version 2.0 (the "License");
# you may not use this file except in compliance with the License.
# You may obtain a copy of the License at
#
#     http://www.apache.org/licenses/LICENSE-2.0
#
# Unless required by applicable law or agreed to in writing, software
# distributed under the License is distributed on an "AS IS" BASIS,
# WITHOUT WARRANTIES OR CONDITIONS OF ANY KIND, either express or implied.
# See the License for the specific language governing permissions and
# limitations under the License.
import enum
import fnmatch
import importlib
import inspect
import os
import re
import sys
from dataclasses import dataclass
from pathlib import Path
from typing import Any, Callable, Dict, List, Optional, Union, get_args, get_origin

import numpy as np
import PIL.Image
import requests
import torch
from huggingface_hub import (
    DDUFEntry,
    ModelCard,
    create_repo,
    hf_hub_download,
    model_info,
    read_dduf_file,
    snapshot_download,
)
from huggingface_hub.utils import OfflineModeIsEnabled, validate_hf_hub_args
from packaging import version
from requests.exceptions import HTTPError
from tqdm.auto import tqdm

from .. import __version__
from ..configuration_utils import ConfigMixin
from ..models import AutoencoderKL
from ..models.attention_processor import FusedAttnProcessor2_0
from ..models.modeling_utils import _LOW_CPU_MEM_USAGE_DEFAULT, ModelMixin
from ..quantizers.bitsandbytes.utils import _check_bnb_status
from ..schedulers.scheduling_utils import SCHEDULER_CONFIG_NAME
from ..utils import (
    CONFIG_NAME,
    DEPRECATED_REVISION_ARGS,
    BaseOutput,
    PushToHubMixin,
    is_accelerate_available,
    is_accelerate_version,
    is_torch_npu_available,
    is_torch_version,
    is_transformers_version,
    logging,
    numpy_to_pil,
)
from ..utils.hub_utils import _check_legacy_sharding_variant_format, load_or_create_model_card, populate_model_card
from ..utils.torch_utils import is_compiled_module


if is_torch_npu_available():
    import torch_npu  # noqa: F401

from .pipeline_loading_utils import (
    ALL_IMPORTABLE_CLASSES,
    CONNECTED_PIPES_KEYS,
    CUSTOM_PIPELINE_FILE_NAME,
    LOADABLE_CLASSES,
    _download_dduf_file,
    _fetch_class_library_tuple,
    _get_custom_components_and_folders,
    _get_custom_pipeline_class,
    _get_final_device_map,
    _get_ignore_patterns,
    _get_pipeline_class,
    _identify_model_variants,
    _maybe_raise_error_for_incorrect_transformers,
    _maybe_raise_warning_for_inpainting,
    _resolve_custom_pipeline_and_cls,
    _unwrap_model,
    _update_init_kwargs_with_connected_pipeline,
    load_sub_model,
    maybe_raise_or_warn,
    variant_compatible_siblings,
    warn_deprecated_model_variant,
)


if is_accelerate_available():
    import accelerate


LIBRARIES = []
for library in LOADABLE_CLASSES:
    LIBRARIES.append(library)

SUPPORTED_DEVICE_MAP = ["balanced"]

logger = logging.get_logger(__name__)


@dataclass
class ImagePipelineOutput(BaseOutput):
    """
    Output class for image pipelines.

    Args:
        images (`List[PIL.Image.Image]` or `np.ndarray`)
            List of denoised PIL images of length `batch_size` or NumPy array of shape `(batch_size, height, width,
            num_channels)`.
    """

    images: Union[List[PIL.Image.Image], np.ndarray]


@dataclass
class AudioPipelineOutput(BaseOutput):
    """
    Output class for audio pipelines.

    Args:
        audios (`np.ndarray`)
            List of denoised audio samples of a NumPy array of shape `(batch_size, num_channels, sample_rate)`.
    """

    audios: np.ndarray


class DiffusionPipeline(ConfigMixin, PushToHubMixin):
    r"""
    Base class for all pipelines.

    [`DiffusionPipeline`] stores all components (models, schedulers, and processors) for diffusion pipelines and
    provides methods for loading, downloading and saving models. It also includes methods to:

        - move all PyTorch modules to the device of your choice
        - enable/disable the progress bar for the denoising iteration

    Class attributes:

        - **config_name** (`str`) -- The configuration filename that stores the class and module names of all the
          diffusion pipeline's components.
        - **_optional_components** (`List[str]`) -- List of all optional components that don't have to be passed to the
          pipeline to function (should be overridden by subclasses).
    """

    config_name = "model_index.json"
    model_cpu_offload_seq = None
    hf_device_map = None
    _optional_components = []
    _exclude_from_cpu_offload = []
    _load_connected_pipes = False
    _is_onnx = False

    def register_modules(self, **kwargs):
        for name, module in kwargs.items():
            # retrieve library
            if module is None or isinstance(module, (tuple, list)) and module[0] is None:
                register_dict = {name: (None, None)}
            else:
                library, class_name = _fetch_class_library_tuple(module)
                register_dict = {name: (library, class_name)}

            # save model index config
            self.register_to_config(**register_dict)

            # set models
            setattr(self, name, module)

    def __setattr__(self, name: str, value: Any):
        if name in self.__dict__ and hasattr(self.config, name):
            # We need to overwrite the config if name exists in config
            if isinstance(getattr(self.config, name), (tuple, list)):
                if value is not None and self.config[name][0] is not None:
                    class_library_tuple = _fetch_class_library_tuple(value)
                else:
                    class_library_tuple = (None, None)

                self.register_to_config(**{name: class_library_tuple})
            else:
                self.register_to_config(**{name: value})

        super().__setattr__(name, value)

    def save_pretrained(
        self,
        save_directory: Union[str, os.PathLike],
        safe_serialization: bool = True,
        variant: Optional[str] = None,
        max_shard_size: Optional[Union[int, str]] = None,
        push_to_hub: bool = False,
        **kwargs,
    ):
        """
        Save all saveable variables of the pipeline to a directory. A pipeline variable can be saved and loaded if its
        class implements both a save and loading method. The pipeline is easily reloaded using the
        [`~DiffusionPipeline.from_pretrained`] class method.

        Arguments:
            save_directory (`str` or `os.PathLike`):
                Directory to save a pipeline to. Will be created if it doesn't exist.
            safe_serialization (`bool`, *optional*, defaults to `True`):
                Whether to save the model using `safetensors` or the traditional PyTorch way with `pickle`.
            variant (`str`, *optional*):
                If specified, weights are saved in the format `pytorch_model.<variant>.bin`.
            max_shard_size (`int` or `str`, defaults to `None`):
                The maximum size for a checkpoint before being sharded. Checkpoints shard will then be each of size
                lower than this size. If expressed as a string, needs to be digits followed by a unit (like `"5GB"`).
                If expressed as an integer, the unit is bytes. Note that this limit will be decreased after a certain
                period of time (starting from Oct 2024) to allow users to upgrade to the latest version of `diffusers`.
                This is to establish a common default size for this argument across different libraries in the Hugging
                Face ecosystem (`transformers`, and `accelerate`, for example).
            push_to_hub (`bool`, *optional*, defaults to `False`):
                Whether or not to push your model to the Hugging Face model hub after saving it. You can specify the
                repository you want to push to with `repo_id` (will default to the name of `save_directory` in your
                namespace).

            kwargs (`Dict[str, Any]`, *optional*):
                Additional keyword arguments passed along to the [`~utils.PushToHubMixin.push_to_hub`] method.
        """
        model_index_dict = dict(self.config)
        model_index_dict.pop("_class_name", None)
        model_index_dict.pop("_diffusers_version", None)
        model_index_dict.pop("_module", None)
        model_index_dict.pop("_name_or_path", None)

        if push_to_hub:
            commit_message = kwargs.pop("commit_message", None)
            private = kwargs.pop("private", None)
            create_pr = kwargs.pop("create_pr", False)
            token = kwargs.pop("token", None)
            repo_id = kwargs.pop("repo_id", save_directory.split(os.path.sep)[-1])
            repo_id = create_repo(repo_id, exist_ok=True, private=private, token=token).repo_id

        expected_modules, optional_kwargs = self._get_signature_keys(self)

        def is_saveable_module(name, value):
            if name not in expected_modules:
                return False
            if name in self._optional_components and value[0] is None:
                return False
            return True

        model_index_dict = {k: v for k, v in model_index_dict.items() if is_saveable_module(k, v)}
        for pipeline_component_name in model_index_dict.keys():
            sub_model = getattr(self, pipeline_component_name)
            model_cls = sub_model.__class__

            # Dynamo wraps the original model in a private class.
            # I didn't find a public API to get the original class.
            if is_compiled_module(sub_model):
                sub_model = _unwrap_model(sub_model)
                model_cls = sub_model.__class__

            save_method_name = None
            # search for the model's base class in LOADABLE_CLASSES
            for library_name, library_classes in LOADABLE_CLASSES.items():
                if library_name in sys.modules:
                    library = importlib.import_module(library_name)
                else:
                    logger.info(
                        f"{library_name} is not installed. Cannot save {pipeline_component_name} as {library_classes} from {library_name}"
                    )

                for base_class, save_load_methods in library_classes.items():
                    class_candidate = getattr(library, base_class, None)
                    if class_candidate is not None and issubclass(model_cls, class_candidate):
                        # if we found a suitable base class in LOADABLE_CLASSES then grab its save method
                        save_method_name = save_load_methods[0]
                        break
                if save_method_name is not None:
                    break

            if save_method_name is None:
                logger.warning(
                    f"self.{pipeline_component_name}={sub_model} of type {type(sub_model)} cannot be saved."
                )
                # make sure that unsaveable components are not tried to be loaded afterward
                self.register_to_config(**{pipeline_component_name: (None, None)})
                continue

            save_method = getattr(sub_model, save_method_name)

            # Call the save method with the argument safe_serialization only if it's supported
            save_method_signature = inspect.signature(save_method)
            save_method_accept_safe = "safe_serialization" in save_method_signature.parameters
            save_method_accept_variant = "variant" in save_method_signature.parameters
            save_method_accept_max_shard_size = "max_shard_size" in save_method_signature.parameters

            save_kwargs = {}
            if save_method_accept_safe:
                save_kwargs["safe_serialization"] = safe_serialization
            if save_method_accept_variant:
                save_kwargs["variant"] = variant
            if save_method_accept_max_shard_size and max_shard_size is not None:
                # max_shard_size is expected to not be None in ModelMixin
                save_kwargs["max_shard_size"] = max_shard_size

            save_method(os.path.join(save_directory, pipeline_component_name), **save_kwargs)

        # finally save the config
        self.save_config(save_directory)

        if push_to_hub:
            # Create a new empty model card and eventually tag it
            model_card = load_or_create_model_card(repo_id, token=token, is_pipeline=True)
            model_card = populate_model_card(model_card)
            model_card.save(os.path.join(save_directory, "README.md"))

            self._upload_folder(
                save_directory,
                repo_id,
                token=token,
                commit_message=commit_message,
                create_pr=create_pr,
            )

    def to(self, *args, **kwargs):
        r"""
        Performs Pipeline dtype and/or device conversion. A torch.dtype and torch.device are inferred from the
        arguments of `self.to(*args, **kwargs).`

        <Tip>

            If the pipeline already has the correct torch.dtype and torch.device, then it is returned as is. Otherwise,
            the returned pipeline is a copy of self with the desired torch.dtype and torch.device.

        </Tip>


        Here are the ways to call `to`:

        - `to(dtype, silence_dtype_warnings=False) → DiffusionPipeline` to return a pipeline with the specified
          [`dtype`](https://pytorch.org/docs/stable/tensor_attributes.html#torch.dtype)
        - `to(device, silence_dtype_warnings=False) → DiffusionPipeline` to return a pipeline with the specified
          [`device`](https://pytorch.org/docs/stable/tensor_attributes.html#torch.device)
        - `to(device=None, dtype=None, silence_dtype_warnings=False) → DiffusionPipeline` to return a pipeline with the
          specified [`device`](https://pytorch.org/docs/stable/tensor_attributes.html#torch.device) and
          [`dtype`](https://pytorch.org/docs/stable/tensor_attributes.html#torch.dtype)

        Arguments:
            dtype (`torch.dtype`, *optional*):
                Returns a pipeline with the specified
                [`dtype`](https://pytorch.org/docs/stable/tensor_attributes.html#torch.dtype)
            device (`torch.Device`, *optional*):
                Returns a pipeline with the specified
                [`device`](https://pytorch.org/docs/stable/tensor_attributes.html#torch.device)
            silence_dtype_warnings (`str`, *optional*, defaults to `False`):
                Whether to omit warnings if the target `dtype` is not compatible with the target `device`.

        Returns:
            [`DiffusionPipeline`]: The pipeline converted to specified `dtype` and/or `dtype`.
        """
        dtype = kwargs.pop("dtype", None)
        device = kwargs.pop("device", None)
        silence_dtype_warnings = kwargs.pop("silence_dtype_warnings", False)

        dtype_arg = None
        device_arg = None
        if len(args) == 1:
            if isinstance(args[0], torch.dtype):
                dtype_arg = args[0]
            else:
                device_arg = torch.device(args[0]) if args[0] is not None else None
        elif len(args) == 2:
            if isinstance(args[0], torch.dtype):
                raise ValueError(
                    "When passing two arguments, make sure the first corresponds to `device` and the second to `dtype`."
                )
            device_arg = torch.device(args[0]) if args[0] is not None else None
            dtype_arg = args[1]
        elif len(args) > 2:
            raise ValueError("Please make sure to pass at most two arguments (`device` and `dtype`) `.to(...)`")

        if dtype is not None and dtype_arg is not None:
            raise ValueError(
                "You have passed `dtype` both as an argument and as a keyword argument. Please only pass one of the two."
            )

        dtype = dtype or dtype_arg

        if device is not None and device_arg is not None:
            raise ValueError(
                "You have passed `device` both as an argument and as a keyword argument. Please only pass one of the two."
            )

        device = device or device_arg
        pipeline_has_bnb = any(any((_check_bnb_status(module))) for _, module in self.components.items())

        # throw warning if pipeline is in "offloaded"-mode but user tries to manually set to GPU.
        def module_is_sequentially_offloaded(module):
            if not is_accelerate_available() or is_accelerate_version("<", "0.14.0"):
                return False

            return hasattr(module, "_hf_hook") and (
                isinstance(module._hf_hook, accelerate.hooks.AlignDevicesHook)
                or hasattr(module._hf_hook, "hooks")
                and isinstance(module._hf_hook.hooks[0], accelerate.hooks.AlignDevicesHook)
            )

        def module_is_offloaded(module):
            if not is_accelerate_available() or is_accelerate_version("<", "0.17.0.dev0"):
                return False

            return hasattr(module, "_hf_hook") and isinstance(module._hf_hook, accelerate.hooks.CpuOffload)

        # .to("cuda") would raise an error if the pipeline is sequentially offloaded, so we raise our own to make it clearer
        pipeline_is_sequentially_offloaded = any(
            module_is_sequentially_offloaded(module) for _, module in self.components.items()
        )

        is_pipeline_device_mapped = self.hf_device_map is not None and len(self.hf_device_map) > 1
        if is_pipeline_device_mapped:
            raise ValueError(
                "It seems like you have activated a device mapping strategy on the pipeline which doesn't allow explicit device placement using `to()`. You can call `reset_device_map()` to remove the existing device map from the pipeline."
            )

        if device and torch.device(device).type == "cuda":
            if pipeline_is_sequentially_offloaded and not pipeline_has_bnb:
                raise ValueError(
                    "It seems like you have activated sequential model offloading by calling `enable_sequential_cpu_offload`, but are now attempting to move the pipeline to GPU. This is not compatible with offloading. Please, move your pipeline `.to('cpu')` or consider removing the move altogether if you use sequential offloading."
                )
            # PR: https://github.com/huggingface/accelerate/pull/3223/
            elif pipeline_has_bnb and is_accelerate_version("<", "1.1.0.dev0"):
                raise ValueError(
                    "You are trying to call `.to('cuda')` on a pipeline that has models quantized with `bitsandbytes`. Your current `accelerate` installation does not support it. Please upgrade the installation."
                )

        # Display a warning in this case (the operation succeeds but the benefits are lost)
        pipeline_is_offloaded = any(module_is_offloaded(module) for _, module in self.components.items())
        if pipeline_is_offloaded and device and torch.device(device).type == "cuda":
            logger.warning(
                f"It seems like you have activated model offloading by calling `enable_model_cpu_offload`, but are now manually moving the pipeline to GPU. It is strongly recommended against doing so as memory gains from offloading are likely to be lost. Offloading automatically takes care of moving the individual components {', '.join(self.components.keys())} to GPU when needed. To make sure offloading works as expected, you should consider moving the pipeline back to CPU: `pipeline.to('cpu')` or removing the move altogether if you use offloading."
            )

        module_names, _ = self._get_signature_keys(self)
        modules = [getattr(self, n, None) for n in module_names]
        modules = [m for m in modules if isinstance(m, torch.nn.Module)]

        is_offloaded = pipeline_is_offloaded or pipeline_is_sequentially_offloaded
        for module in modules:
            _, is_loaded_in_4bit_bnb, is_loaded_in_8bit_bnb = _check_bnb_status(module)

            if (is_loaded_in_4bit_bnb or is_loaded_in_8bit_bnb) and dtype is not None:
                logger.warning(
                    f"The module '{module.__class__.__name__}' has been loaded in `bitsandbytes` {'4bit' if is_loaded_in_4bit_bnb else '8bit'} and conversion to {dtype} is not supported. Module is still in {'4bit' if is_loaded_in_4bit_bnb else '8bit'} precision."
                )

            if is_loaded_in_8bit_bnb and device is not None:
                logger.warning(
                    f"The module '{module.__class__.__name__}' has been loaded in `bitsandbytes` 8bit and moving it to {device} via `.to()` is not supported. Module is still on {module.device}."
                )

            # This can happen for `transformer` models. CPU placement was added in
            # https://github.com/huggingface/transformers/pull/33122. So, we guard this accordingly.
            if is_loaded_in_4bit_bnb and device is not None and is_transformers_version(">", "4.44.0"):
                module.to(device=device)
            elif not is_loaded_in_4bit_bnb and not is_loaded_in_8bit_bnb:
                module.to(device, dtype)

            if (
                module.dtype == torch.float16
                and str(device) in ["cpu"]
                and not silence_dtype_warnings
                and not is_offloaded
            ):
                logger.warning(
                    "Pipelines loaded with `dtype=torch.float16` cannot run with `cpu` device. It"
                    " is not recommended to move them to `cpu` as running them will fail. Please make"
                    " sure to use an accelerator to run the pipeline in inference, due to the lack of"
                    " support for`float16` operations on this device in PyTorch. Please, remove the"
                    " `torch_dtype=torch.float16` argument, or use another device for inference."
                )
        return self

    @property
    def device(self) -> torch.device:
        r"""
        Returns:
            `torch.device`: The torch device on which the pipeline is located.
        """
        module_names, _ = self._get_signature_keys(self)
        modules = [getattr(self, n, None) for n in module_names]
        modules = [m for m in modules if isinstance(m, torch.nn.Module)]

        for module in modules:
            return module.device

        return torch.device("cpu")

    @property
    def dtype(self) -> torch.dtype:
        r"""
        Returns:
            `torch.dtype`: The torch dtype on which the pipeline is located.
        """
        module_names, _ = self._get_signature_keys(self)
        modules = [getattr(self, n, None) for n in module_names]
        modules = [m for m in modules if isinstance(m, torch.nn.Module)]

        for module in modules:
            return module.dtype

        return torch.float32

    @classmethod
    @validate_hf_hub_args
    def from_pretrained(cls, pretrained_model_name_or_path: Optional[Union[str, os.PathLike]], **kwargs):
        r"""
        Instantiate a PyTorch diffusion pipeline from pretrained pipeline weights.

        The pipeline is set in evaluation mode (`model.eval()`) by default.

        If you get the error message below, you need to finetune the weights for your downstream task:

        ```
        Some weights of UNet2DConditionModel were not initialized from the model checkpoint at stable-diffusion-v1-5/stable-diffusion-v1-5 and are newly initialized because the shapes did not match:
        - conv_in.weight: found shape torch.Size([320, 4, 3, 3]) in the checkpoint and torch.Size([320, 9, 3, 3]) in the model instantiated
        You should probably TRAIN this model on a down-stream task to be able to use it for predictions and inference.
        ```

        Parameters:
            pretrained_model_name_or_path (`str` or `os.PathLike`, *optional*):
                Can be either:

                    - A string, the *repo id* (for example `CompVis/ldm-text2im-large-256`) of a pretrained pipeline
                      hosted on the Hub.
                    - A path to a *directory* (for example `./my_pipeline_directory/`) containing pipeline weights
                      saved using
                    [`~DiffusionPipeline.save_pretrained`].
<<<<<<< HEAD
            torch_dtype (`str` or `torch.dtype` or `dict[str, Union[str, torch.dtype]]`, *optional*):
=======
                    - A path to a *directory* (for example `./my_pipeline_directory/`) containing a dduf file
            torch_dtype (`str` or `torch.dtype`, *optional*):
>>>>>>> 9f28f1ab
                Override the default `torch.dtype` and load the model with another dtype. If "auto" is passed, the
                dtype is automatically derived from the model's weights. To load submodels with different dtype pass a
                `dict` (for example `{'transformer': torch.bfloat16, 'vae': torch.float16}`). Set the default dtype for
                unspecified components with `default` (for example `{'transformer': torch.bfloat16, 'default':
                torch.float16}`). If a component is not specified and no default is set, `torch.float32` is used.
            custom_pipeline (`str`, *optional*):

                <Tip warning={true}>

                🧪 This is an experimental feature and may change in the future.

                </Tip>

                Can be either:

                    - A string, the *repo id* (for example `hf-internal-testing/diffusers-dummy-pipeline`) of a custom
                      pipeline hosted on the Hub. The repository must contain a file called pipeline.py that defines
                      the custom pipeline.
                    - A string, the *file name* of a community pipeline hosted on GitHub under
                      [Community](https://github.com/huggingface/diffusers/tree/main/examples/community). Valid file
                      names must match the file name and not the pipeline script (`clip_guided_stable_diffusion`
                      instead of `clip_guided_stable_diffusion.py`). Community pipelines are always loaded from the
                      current main branch of GitHub.
                    - A path to a directory (`./my_pipeline_directory/`) containing a custom pipeline. The directory
                      must contain a file called `pipeline.py` that defines the custom pipeline.

                For more information on how to load and create custom pipelines, please have a look at [Loading and
                Adding Custom
                Pipelines](https://huggingface.co/docs/diffusers/using-diffusers/custom_pipeline_overview)
            force_download (`bool`, *optional*, defaults to `False`):
                Whether or not to force the (re-)download of the model weights and configuration files, overriding the
                cached versions if they exist.
            cache_dir (`Union[str, os.PathLike]`, *optional*):
                Path to a directory where a downloaded pretrained model configuration is cached if the standard cache
                is not used.

            proxies (`Dict[str, str]`, *optional*):
                A dictionary of proxy servers to use by protocol or endpoint, for example, `{'http': 'foo.bar:3128',
                'http://hostname': 'foo.bar:4012'}`. The proxies are used on each request.
            output_loading_info(`bool`, *optional*, defaults to `False`):
                Whether or not to also return a dictionary containing missing keys, unexpected keys and error messages.
            local_files_only (`bool`, *optional*, defaults to `False`):
                Whether to only load local model weights and configuration files or not. If set to `True`, the model
                won't be downloaded from the Hub.
            token (`str` or *bool*, *optional*):
                The token to use as HTTP bearer authorization for remote files. If `True`, the token generated from
                `diffusers-cli login` (stored in `~/.huggingface`) is used.
            revision (`str`, *optional*, defaults to `"main"`):
                The specific model version to use. It can be a branch name, a tag name, a commit id, or any identifier
                allowed by Git.
            custom_revision (`str`, *optional*):
                The specific model version to use. It can be a branch name, a tag name, or a commit id similar to
                `revision` when loading a custom pipeline from the Hub. Defaults to the latest stable 🤗 Diffusers
                version.
            mirror (`str`, *optional*):
                Mirror source to resolve accessibility issues if you’re downloading a model in China. We do not
                guarantee the timeliness or safety of the source, and you should refer to the mirror site for more
                information.
            device_map (`str` or `Dict[str, Union[int, str, torch.device]]`, *optional*):
                A map that specifies where each submodule should go. It doesn’t need to be defined for each
                parameter/buffer name; once a given module name is inside, every submodule of it will be sent to the
                same device.

                Set `device_map="auto"` to have 🤗 Accelerate automatically compute the most optimized `device_map`. For
                more information about each option see [designing a device
                map](https://hf.co/docs/accelerate/main/en/usage_guides/big_modeling#designing-a-device-map).
            max_memory (`Dict`, *optional*):
                A dictionary device identifier for the maximum memory. Will default to the maximum memory available for
                each GPU and the available CPU RAM if unset.
            offload_folder (`str` or `os.PathLike`, *optional*):
                The path to offload weights if device_map contains the value `"disk"`.
            offload_state_dict (`bool`, *optional*):
                If `True`, temporarily offloads the CPU state dict to the hard drive to avoid running out of CPU RAM if
                the weight of the CPU state dict + the biggest shard of the checkpoint does not fit. Defaults to `True`
                when there is some disk offload.
            low_cpu_mem_usage (`bool`, *optional*, defaults to `True` if torch version >= 1.9.0 else `False`):
                Speed up model loading only loading the pretrained weights and not initializing the weights. This also
                tries to not use more than 1x model size in CPU memory (including peak memory) while loading the model.
                Only supported for PyTorch >= 1.9.0. If you are using an older version of PyTorch, setting this
                argument to `True` will raise an error.
            use_safetensors (`bool`, *optional*, defaults to `None`):
                If set to `None`, the safetensors weights are downloaded if they're available **and** if the
                safetensors library is installed. If set to `True`, the model is forcibly loaded from safetensors
                weights. If set to `False`, safetensors weights are not loaded.
            use_onnx (`bool`, *optional*, defaults to `None`):
                If set to `True`, ONNX weights will always be downloaded if present. If set to `False`, ONNX weights
                will never be downloaded. By default `use_onnx` defaults to the `_is_onnx` class attribute which is
                `False` for non-ONNX pipelines and `True` for ONNX pipelines. ONNX weights include both files ending
                with `.onnx` and `.pb`.
            kwargs (remaining dictionary of keyword arguments, *optional*):
                Can be used to overwrite load and saveable variables (the pipeline components of the specific pipeline
                class). The overwritten components are passed directly to the pipelines `__init__` method. See example
                below for more information.
            variant (`str`, *optional*):
                Load weights from a specified variant filename such as `"fp16"` or `"ema"`. This is ignored when
                loading `from_flax`.
            dduf_file(`str`, *optional*):
                Load weights from the specified dduf file.

        <Tip>

        To use private or [gated](https://huggingface.co/docs/hub/models-gated#gated-models) models, log-in with
        `huggingface-cli login`.

        </Tip>

        Examples:

        ```py
        >>> from diffusers import DiffusionPipeline

        >>> # Download pipeline from huggingface.co and cache.
        >>> pipeline = DiffusionPipeline.from_pretrained("CompVis/ldm-text2im-large-256")

        >>> # Download pipeline that requires an authorization token
        >>> # For more information on access tokens, please refer to this section
        >>> # of the documentation](https://huggingface.co/docs/hub/security-tokens)
        >>> pipeline = DiffusionPipeline.from_pretrained("stable-diffusion-v1-5/stable-diffusion-v1-5")

        >>> # Use a different scheduler
        >>> from diffusers import LMSDiscreteScheduler

        >>> scheduler = LMSDiscreteScheduler.from_config(pipeline.scheduler.config)
        >>> pipeline.scheduler = scheduler
        ```
        """
        # Copy the kwargs to re-use during loading connected pipeline.
        kwargs_copied = kwargs.copy()

        cache_dir = kwargs.pop("cache_dir", None)
        force_download = kwargs.pop("force_download", False)
        proxies = kwargs.pop("proxies", None)
        local_files_only = kwargs.pop("local_files_only", None)
        token = kwargs.pop("token", None)
        revision = kwargs.pop("revision", None)
        from_flax = kwargs.pop("from_flax", False)
        torch_dtype = kwargs.pop("torch_dtype", None)
        custom_pipeline = kwargs.pop("custom_pipeline", None)
        custom_revision = kwargs.pop("custom_revision", None)
        provider = kwargs.pop("provider", None)
        sess_options = kwargs.pop("sess_options", None)
        device_map = kwargs.pop("device_map", None)
        max_memory = kwargs.pop("max_memory", None)
        offload_folder = kwargs.pop("offload_folder", None)
        offload_state_dict = kwargs.pop("offload_state_dict", False)
        low_cpu_mem_usage = kwargs.pop("low_cpu_mem_usage", _LOW_CPU_MEM_USAGE_DEFAULT)
        variant = kwargs.pop("variant", None)
        dduf_file = kwargs.pop("dduf_file", None)
        use_safetensors = kwargs.pop("use_safetensors", None)
        use_onnx = kwargs.pop("use_onnx", None)
        load_connected_pipeline = kwargs.pop("load_connected_pipeline", False)

        if low_cpu_mem_usage and not is_accelerate_available():
            low_cpu_mem_usage = False
            logger.warning(
                "Cannot initialize model with low cpu memory usage because `accelerate` was not found in the"
                " environment. Defaulting to `low_cpu_mem_usage=False`. It is strongly recommended to install"
                " `accelerate` for faster and less memory-intense model loading. You can do so with: \n```\npip"
                " install accelerate\n```\n."
            )

        if low_cpu_mem_usage is True and not is_torch_version(">=", "1.9.0"):
            raise NotImplementedError(
                "Low memory initialization requires torch >= 1.9.0. Please either update your PyTorch version or set"
                " `low_cpu_mem_usage=False`."
            )

        if device_map is not None and not is_torch_version(">=", "1.9.0"):
            raise NotImplementedError(
                "Loading and dispatching requires torch >= 1.9.0. Please either update your PyTorch version or set"
                " `device_map=None`."
            )

        if device_map is not None and not is_accelerate_available():
            raise NotImplementedError(
                "Using `device_map` requires the `accelerate` library. Please install it using: `pip install accelerate`."
            )

        if device_map is not None and not isinstance(device_map, str):
            raise ValueError("`device_map` must be a string.")

        if device_map is not None and device_map not in SUPPORTED_DEVICE_MAP:
            raise NotImplementedError(
                f"{device_map} not supported. Supported strategies are: {', '.join(SUPPORTED_DEVICE_MAP)}"
            )

        if device_map is not None and device_map in SUPPORTED_DEVICE_MAP:
            if is_accelerate_version("<", "0.28.0"):
                raise NotImplementedError("Device placement requires `accelerate` version `0.28.0` or later.")

        if low_cpu_mem_usage is False and device_map is not None:
            raise ValueError(
                f"You cannot set `low_cpu_mem_usage` to False while using device_map={device_map} for loading and"
                " dispatching. Please make sure to set `low_cpu_mem_usage=True`."
            )

        if dduf_file:
            if custom_pipeline:
                raise NotImplementedError("Custom pipelines are not supported with DDUF at the moment.")
            if load_connected_pipeline:
                raise NotImplementedError("Connected pipelines are not supported with DDUF at the moment.")

        # 1. Download the checkpoints and configs
        # use snapshot download here to get it working from from_pretrained
        if not os.path.isdir(pretrained_model_name_or_path):
            if pretrained_model_name_or_path.count("/") > 1:
                raise ValueError(
                    f'The provided pretrained_model_name_or_path "{pretrained_model_name_or_path}"'
                    " is neither a valid local path nor a valid repo id. Please check the parameter."
                )
            cached_folder = cls.download(
                pretrained_model_name_or_path,
                cache_dir=cache_dir,
                force_download=force_download,
                proxies=proxies,
                local_files_only=local_files_only,
                token=token,
                revision=revision,
                from_flax=from_flax,
                use_safetensors=use_safetensors,
                use_onnx=use_onnx,
                custom_pipeline=custom_pipeline,
                custom_revision=custom_revision,
                variant=variant,
                dduf_file=dduf_file,
                load_connected_pipeline=load_connected_pipeline,
                **kwargs,
            )
        else:
            cached_folder = pretrained_model_name_or_path

        # The variant filenames can have the legacy sharding checkpoint format that we check and throw
        # a warning if detected.
        if variant is not None and _check_legacy_sharding_variant_format(folder=cached_folder, variant=variant):
            warn_msg = (
                f"Warning: The repository contains sharded checkpoints for variant '{variant}' maybe in a deprecated format. "
                "Please check your files carefully:\n\n"
                "- Correct format example: diffusion_pytorch_model.fp16-00003-of-00003.safetensors\n"
                "- Deprecated format example: diffusion_pytorch_model-00001-of-00002.fp16.safetensors\n\n"
                "If you find any files in the deprecated format:\n"
                "1. Remove all existing checkpoint files for this variant.\n"
                "2. Re-obtain the correct files by running `save_pretrained()`.\n\n"
                "This will ensure you're using the most up-to-date and compatible checkpoint format."
            )
            logger.warning(warn_msg)

        dduf_entries = None
        if dduf_file:
            dduf_file_path = os.path.join(cached_folder, dduf_file)
            dduf_entries = read_dduf_file(dduf_file_path)
            # The reader contains already all the files needed, no need to check it again
            cached_folder = ""

        config_dict = cls.load_config(cached_folder, dduf_entries=dduf_entries)

        if dduf_file:
            _maybe_raise_error_for_incorrect_transformers(config_dict)

        # pop out "_ignore_files" as it is only needed for download
        config_dict.pop("_ignore_files", None)

        # 2. Define which model components should load variants
        # We retrieve the information by matching whether variant model checkpoints exist in the subfolders.
        # Example: `diffusion_pytorch_model.safetensors` -> `diffusion_pytorch_model.fp16.safetensors`
        # with variant being `"fp16"`.
        model_variants = _identify_model_variants(folder=cached_folder, variant=variant, config=config_dict)
        if len(model_variants) == 0 and variant is not None:
            error_message = f"You are trying to load the model files of the `variant={variant}`, but no such modeling files are available."
            raise ValueError(error_message)

        # 3. Load the pipeline class, if using custom module then load it from the hub
        # if we load from explicit class, let's use it
        custom_pipeline, custom_class_name = _resolve_custom_pipeline_and_cls(
            folder=cached_folder, config=config_dict, custom_pipeline=custom_pipeline
        )
        pipeline_class = _get_pipeline_class(
            cls,
            config=config_dict,
            load_connected_pipeline=load_connected_pipeline,
            custom_pipeline=custom_pipeline,
            class_name=custom_class_name,
            cache_dir=cache_dir,
            revision=custom_revision,
        )

        if device_map is not None and pipeline_class._load_connected_pipes:
            raise NotImplementedError("`device_map` is not yet supported for connected pipelines.")

        # DEPRECATED: To be removed in 1.0.0
        # we are deprecating the `StableDiffusionInpaintPipelineLegacy` pipeline which gets loaded
        # when a user requests for a `StableDiffusionInpaintPipeline` with `diffusers` version being <= 0.5.1.
        _maybe_raise_warning_for_inpainting(
            pipeline_class=pipeline_class,
            pretrained_model_name_or_path=pretrained_model_name_or_path,
            config=config_dict,
        )

        # 4. Define expected modules given pipeline signature
        # and define non-None initialized modules (=`init_kwargs`)

        # some modules can be passed directly to the init
        # in this case they are already instantiated in `kwargs`
        # extract them here
        expected_modules, optional_kwargs = cls._get_signature_keys(pipeline_class)
        expected_types = pipeline_class._get_signature_types()
        passed_class_obj = {k: kwargs.pop(k) for k in expected_modules if k in kwargs}
        passed_pipe_kwargs = {k: kwargs.pop(k) for k in optional_kwargs if k in kwargs}
        init_dict, unused_kwargs, _ = pipeline_class.extract_init_dict(config_dict, **kwargs)

        # define init kwargs and make sure that optional component modules are filtered out
        init_kwargs = {
            k: init_dict.pop(k)
            for k in optional_kwargs
            if k in init_dict and k not in pipeline_class._optional_components
        }
        init_kwargs = {**init_kwargs, **passed_pipe_kwargs}

        # remove `null` components
        def load_module(name, value):
            if value[0] is None:
                return False
            if name in passed_class_obj and passed_class_obj[name] is None:
                return False
            return True

        init_dict = {k: v for k, v in init_dict.items() if load_module(k, v)}

        for key in init_dict.keys():
            if key not in passed_class_obj:
                continue
            if "scheduler" in key:
                continue

            class_obj = passed_class_obj[key]
            _expected_class_types = []
            for expected_type in expected_types[key]:
                if isinstance(expected_type, enum.EnumMeta):
                    _expected_class_types.extend(expected_type.__members__.keys())
                else:
                    _expected_class_types.append(expected_type.__name__)

            _is_valid_type = class_obj.__class__.__name__ in _expected_class_types
            if not _is_valid_type:
                logger.warning(
                    f"Expected types for {key}: {_expected_class_types}, got {class_obj.__class__.__name__}."
                )

        # Check `torch_dtype` map for unused keys
        if isinstance(torch_dtype, dict):
            extra_keys_dtype = set(torch_dtype.keys()) - set(passed_class_obj.keys())
            extra_keys_obj = set(passed_class_obj.keys()) - set(torch_dtype.keys())
            if len(extra_keys_dtype) > 0:
                logger.warning(
                    f"Expected `{list(passed_class_obj.keys())}`, got extra `torch_dtype` keys `{extra_keys_dtype}`."
                )
            if len(extra_keys_obj) > 0:
                logger.warning(
                    f"Expected `{list(passed_class_obj.keys())}`, missing `torch_dtype` keys `{extra_keys_dtype}`."
                    " using `default` or `torch.float32`."
                )

        # Special case: safety_checker must be loaded separately when using `from_flax`
        if from_flax and "safety_checker" in init_dict and "safety_checker" not in passed_class_obj:
            raise NotImplementedError(
                "The safety checker cannot be automatically loaded when loading weights `from_flax`."
                " Please, pass `safety_checker=None` to `from_pretrained`, and load the safety checker"
                " separately if you need it."
            )

        # 5. Throw nice warnings / errors for fast accelerate loading
        if len(unused_kwargs) > 0:
            logger.warning(
                f"Keyword arguments {unused_kwargs} are not expected by {pipeline_class.__name__} and will be ignored."
            )

        # import it here to avoid circular import
        from diffusers import pipelines

        # 6. device map delegation
        final_device_map = None
        if device_map is not None:
            final_device_map = _get_final_device_map(
                device_map=device_map,
                pipeline_class=pipeline_class,
                passed_class_obj=passed_class_obj,
                init_dict=init_dict,
                library=library,
                max_memory=max_memory,
                torch_dtype=torch_dtype,
                cached_folder=cached_folder,
                force_download=force_download,
                proxies=proxies,
                local_files_only=local_files_only,
                token=token,
                revision=revision,
            )

        # 7. Load each module in the pipeline
        current_device_map = None
        for name, (library_name, class_name) in logging.tqdm(init_dict.items(), desc="Loading pipeline components..."):
            # 7.1 device_map shenanigans
            if final_device_map is not None and len(final_device_map) > 0:
                component_device = final_device_map.get(name, None)
                if component_device is not None:
                    current_device_map = {"": component_device}
                else:
                    current_device_map = None

            # 7.2 - now that JAX/Flax is an official framework of the library, we might load from Flax names
            class_name = class_name[4:] if class_name.startswith("Flax") else class_name

            # 7.3 Define all importable classes
            is_pipeline_module = hasattr(pipelines, library_name)
            importable_classes = ALL_IMPORTABLE_CLASSES
            loaded_sub_model = None

            # 7.4 Use passed sub model or load class_name from library_name
            if name in passed_class_obj:
                # if the model is in a pipeline module, then we load it from the pipeline
                # check that passed_class_obj has correct parent class
                maybe_raise_or_warn(
                    library_name, library, class_name, importable_classes, passed_class_obj, name, is_pipeline_module
                )

                loaded_sub_model = passed_class_obj[name]
            else:
                # load sub model
                sub_model_dtype = (
                    torch_dtype.get(name, torch_dtype.get("default", torch.float32))
                    if isinstance(torch_dtype, dict)
                    else torch_dtype
                )
                loaded_sub_model = load_sub_model(
                    library_name=library_name,
                    class_name=class_name,
                    importable_classes=importable_classes,
                    pipelines=pipelines,
                    is_pipeline_module=is_pipeline_module,
                    pipeline_class=pipeline_class,
                    torch_dtype=sub_model_dtype,
                    provider=provider,
                    sess_options=sess_options,
                    device_map=current_device_map,
                    max_memory=max_memory,
                    offload_folder=offload_folder,
                    offload_state_dict=offload_state_dict,
                    model_variants=model_variants,
                    name=name,
                    from_flax=from_flax,
                    variant=variant,
                    low_cpu_mem_usage=low_cpu_mem_usage,
                    cached_folder=cached_folder,
                    use_safetensors=use_safetensors,
                    dduf_entries=dduf_entries,
                )
                logger.info(
                    f"Loaded {name} as {class_name} from `{name}` subfolder of {pretrained_model_name_or_path}."
                )

            init_kwargs[name] = loaded_sub_model  # UNet(...), # DiffusionSchedule(...)

        # 8. Handle connected pipelines.
        if pipeline_class._load_connected_pipes and os.path.isfile(os.path.join(cached_folder, "README.md")):
            init_kwargs = _update_init_kwargs_with_connected_pipeline(
                init_kwargs=init_kwargs,
                passed_pipe_kwargs=passed_pipe_kwargs,
                passed_class_objs=passed_class_obj,
                folder=cached_folder,
                **kwargs_copied,
            )

        # 9. Potentially add passed objects if expected
        missing_modules = set(expected_modules) - set(init_kwargs.keys())
        passed_modules = list(passed_class_obj.keys())
        optional_modules = pipeline_class._optional_components
        if len(missing_modules) > 0 and missing_modules <= set(passed_modules + optional_modules):
            for module in missing_modules:
                init_kwargs[module] = passed_class_obj.get(module, None)
        elif len(missing_modules) > 0:
            passed_modules = set(list(init_kwargs.keys()) + list(passed_class_obj.keys())) - optional_kwargs
            raise ValueError(
                f"Pipeline {pipeline_class} expected {expected_modules}, but only {passed_modules} were passed."
            )

        # 10. Instantiate the pipeline
        model = pipeline_class(**init_kwargs)

        # 11. Save where the model was instantiated from
        model.register_to_config(_name_or_path=pretrained_model_name_or_path)
        if device_map is not None:
            setattr(model, "hf_device_map", final_device_map)
        return model

    @property
    def name_or_path(self) -> str:
        return getattr(self.config, "_name_or_path", None)

    @property
    def _execution_device(self):
        r"""
        Returns the device on which the pipeline's models will be executed. After calling
        [`~DiffusionPipeline.enable_sequential_cpu_offload`] the execution device can only be inferred from
        Accelerate's module hooks.
        """
        for name, model in self.components.items():
            if not isinstance(model, torch.nn.Module) or name in self._exclude_from_cpu_offload:
                continue

            if not hasattr(model, "_hf_hook"):
                return self.device
            for module in model.modules():
                if (
                    hasattr(module, "_hf_hook")
                    and hasattr(module._hf_hook, "execution_device")
                    and module._hf_hook.execution_device is not None
                ):
                    return torch.device(module._hf_hook.execution_device)
        return self.device

    def remove_all_hooks(self):
        r"""
        Removes all hooks that were added when using `enable_sequential_cpu_offload` or `enable_model_cpu_offload`.
        """
        for _, model in self.components.items():
            if isinstance(model, torch.nn.Module) and hasattr(model, "_hf_hook"):
                accelerate.hooks.remove_hook_from_module(model, recurse=True)
        self._all_hooks = []

    def enable_model_cpu_offload(self, gpu_id: Optional[int] = None, device: Union[torch.device, str] = "cuda"):
        r"""
        Offloads all models to CPU using accelerate, reducing memory usage with a low impact on performance. Compared
        to `enable_sequential_cpu_offload`, this method moves one whole model at a time to the GPU when its `forward`
        method is called, and the model remains in GPU until the next model runs. Memory savings are lower than with
        `enable_sequential_cpu_offload`, but performance is much better due to the iterative execution of the `unet`.

        Arguments:
            gpu_id (`int`, *optional*):
                The ID of the accelerator that shall be used in inference. If not specified, it will default to 0.
            device (`torch.Device` or `str`, *optional*, defaults to "cuda"):
                The PyTorch device type of the accelerator that shall be used in inference. If not specified, it will
                default to "cuda".
        """
        is_pipeline_device_mapped = self.hf_device_map is not None and len(self.hf_device_map) > 1
        if is_pipeline_device_mapped:
            raise ValueError(
                "It seems like you have activated a device mapping strategy on the pipeline so calling `enable_model_cpu_offload() isn't allowed. You can call `reset_device_map()` first and then call `enable_model_cpu_offload()`."
            )

        if self.model_cpu_offload_seq is None:
            raise ValueError(
                "Model CPU offload cannot be enabled because no `model_cpu_offload_seq` class attribute is set."
            )

        if is_accelerate_available() and is_accelerate_version(">=", "0.17.0.dev0"):
            from accelerate import cpu_offload_with_hook
        else:
            raise ImportError("`enable_model_cpu_offload` requires `accelerate v0.17.0` or higher.")

        self.remove_all_hooks()

        torch_device = torch.device(device)
        device_index = torch_device.index

        if gpu_id is not None and device_index is not None:
            raise ValueError(
                f"You have passed both `gpu_id`={gpu_id} and an index as part of the passed device `device`={device}"
                f"Cannot pass both. Please make sure to either not define `gpu_id` or not pass the index as part of the device: `device`={torch_device.type}"
            )

        # _offload_gpu_id should be set to passed gpu_id (or id in passed `device`) or default to previously set id or default to 0
        self._offload_gpu_id = gpu_id or torch_device.index or getattr(self, "_offload_gpu_id", 0)

        device_type = torch_device.type
        device = torch.device(f"{device_type}:{self._offload_gpu_id}")
        self._offload_device = device

        self.to("cpu", silence_dtype_warnings=True)
        device_mod = getattr(torch, device.type, None)
        if hasattr(device_mod, "empty_cache") and device_mod.is_available():
            device_mod.empty_cache()  # otherwise we don't see the memory savings (but they probably exist)

        all_model_components = {k: v for k, v in self.components.items() if isinstance(v, torch.nn.Module)}

        self._all_hooks = []
        hook = None
        for model_str in self.model_cpu_offload_seq.split("->"):
            model = all_model_components.pop(model_str, None)

            if not isinstance(model, torch.nn.Module):
                continue

            # This is because the model would already be placed on a CUDA device.
            _, _, is_loaded_in_8bit_bnb = _check_bnb_status(model)
            if is_loaded_in_8bit_bnb:
                logger.info(
                    f"Skipping the hook placement for the {model.__class__.__name__} as it is loaded in `bitsandbytes` 8bit."
                )
                continue

            _, hook = cpu_offload_with_hook(model, device, prev_module_hook=hook)
            self._all_hooks.append(hook)

        # CPU offload models that are not in the seq chain unless they are explicitly excluded
        # these models will stay on CPU until maybe_free_model_hooks is called
        # some models cannot be in the seq chain because they are iteratively called, such as controlnet
        for name, model in all_model_components.items():
            if not isinstance(model, torch.nn.Module):
                continue

            if name in self._exclude_from_cpu_offload:
                model.to(device)
            else:
                _, hook = cpu_offload_with_hook(model, device)
                self._all_hooks.append(hook)

    def maybe_free_model_hooks(self):
        r"""
        Method that performs the following:
        - Offloads all components.
        - Removes all model hooks that were added when using `enable_model_cpu_offload`, and then applies them again.
          In case the model has not been offloaded, this function is a no-op.
        - Resets stateful diffusers hooks of denoiser components if they were added with
          [`~hooks.HookRegistry.register_hook`].

        Make sure to add this function to the end of the `__call__` function of your pipeline so that it functions
        correctly when applying `enable_model_cpu_offload`.
        """
        for component in self.components.values():
            if hasattr(component, "_reset_stateful_cache"):
                component._reset_stateful_cache()

        if not hasattr(self, "_all_hooks") or len(self._all_hooks) == 0:
            # `enable_model_cpu_offload` has not be called, so silently do nothing
            return

        # make sure the model is in the same state as before calling it
        self.enable_model_cpu_offload(device=getattr(self, "_offload_device", "cuda"))

    def enable_sequential_cpu_offload(self, gpu_id: Optional[int] = None, device: Union[torch.device, str] = "cuda"):
        r"""
        Offloads all models to CPU using 🤗 Accelerate, significantly reducing memory usage. When called, the state
        dicts of all `torch.nn.Module` components (except those in `self._exclude_from_cpu_offload`) are saved to CPU
        and then moved to `torch.device('meta')` and loaded to GPU only when their specific submodule has its `forward`
        method called. Offloading happens on a submodule basis. Memory savings are higher than with
        `enable_model_cpu_offload`, but performance is lower.

        Arguments:
            gpu_id (`int`, *optional*):
                The ID of the accelerator that shall be used in inference. If not specified, it will default to 0.
            device (`torch.Device` or `str`, *optional*, defaults to "cuda"):
                The PyTorch device type of the accelerator that shall be used in inference. If not specified, it will
                default to "cuda".
        """
        if is_accelerate_available() and is_accelerate_version(">=", "0.14.0"):
            from accelerate import cpu_offload
        else:
            raise ImportError("`enable_sequential_cpu_offload` requires `accelerate v0.14.0` or higher")
        self.remove_all_hooks()

        is_pipeline_device_mapped = self.hf_device_map is not None and len(self.hf_device_map) > 1
        if is_pipeline_device_mapped:
            raise ValueError(
                "It seems like you have activated a device mapping strategy on the pipeline so calling `enable_sequential_cpu_offload() isn't allowed. You can call `reset_device_map()` first and then call `enable_sequential_cpu_offload()`."
            )

        torch_device = torch.device(device)
        device_index = torch_device.index

        if gpu_id is not None and device_index is not None:
            raise ValueError(
                f"You have passed both `gpu_id`={gpu_id} and an index as part of the passed device `device`={device}"
                f"Cannot pass both. Please make sure to either not define `gpu_id` or not pass the index as part of the device: `device`={torch_device.type}"
            )

        # _offload_gpu_id should be set to passed gpu_id (or id in passed `device`) or default to previously set id or default to 0
        self._offload_gpu_id = gpu_id or torch_device.index or getattr(self, "_offload_gpu_id", 0)

        device_type = torch_device.type
        device = torch.device(f"{device_type}:{self._offload_gpu_id}")
        self._offload_device = device

        if self.device.type != "cpu":
            self.to("cpu", silence_dtype_warnings=True)
            device_mod = getattr(torch, self.device.type, None)
            if hasattr(device_mod, "empty_cache") and device_mod.is_available():
                device_mod.empty_cache()  # otherwise we don't see the memory savings (but they probably exist)

        for name, model in self.components.items():
            if not isinstance(model, torch.nn.Module):
                continue

            if name in self._exclude_from_cpu_offload:
                model.to(device)
            else:
                # make sure to offload buffers if not all high level weights
                # are of type nn.Module
                offload_buffers = len(model._parameters) > 0
                cpu_offload(model, device, offload_buffers=offload_buffers)

    def reset_device_map(self):
        r"""
        Resets the device maps (if any) to None.
        """
        if self.hf_device_map is None:
            return
        else:
            self.remove_all_hooks()
            for name, component in self.components.items():
                if isinstance(component, torch.nn.Module):
                    component.to("cpu")
            self.hf_device_map = None

    @classmethod
    @validate_hf_hub_args
    def download(cls, pretrained_model_name, **kwargs) -> Union[str, os.PathLike]:
        r"""
        Download and cache a PyTorch diffusion pipeline from pretrained pipeline weights.

        Parameters:
            pretrained_model_name (`str` or `os.PathLike`, *optional*):
                A string, the *repository id* (for example `CompVis/ldm-text2im-large-256`) of a pretrained pipeline
                hosted on the Hub.
            custom_pipeline (`str`, *optional*):
                Can be either:

                    - A string, the *repository id* (for example `CompVis/ldm-text2im-large-256`) of a pretrained
                      pipeline hosted on the Hub. The repository must contain a file called `pipeline.py` that defines
                      the custom pipeline.

                    - A string, the *file name* of a community pipeline hosted on GitHub under
                      [Community](https://github.com/huggingface/diffusers/tree/main/examples/community). Valid file
                      names must match the file name and not the pipeline script (`clip_guided_stable_diffusion`
                      instead of `clip_guided_stable_diffusion.py`). Community pipelines are always loaded from the
                      current `main` branch of GitHub.

                    - A path to a *directory* (`./my_pipeline_directory/`) containing a custom pipeline. The directory
                      must contain a file called `pipeline.py` that defines the custom pipeline.

                <Tip warning={true}>

                🧪 This is an experimental feature and may change in the future.

                </Tip>

                For more information on how to load and create custom pipelines, take a look at [How to contribute a
                community pipeline](https://huggingface.co/docs/diffusers/main/en/using-diffusers/contribute_pipeline).

            force_download (`bool`, *optional*, defaults to `False`):
                Whether or not to force the (re-)download of the model weights and configuration files, overriding the
                cached versions if they exist.

            proxies (`Dict[str, str]`, *optional*):
                A dictionary of proxy servers to use by protocol or endpoint, for example, `{'http': 'foo.bar:3128',
                'http://hostname': 'foo.bar:4012'}`. The proxies are used on each request.
            output_loading_info(`bool`, *optional*, defaults to `False`):
                Whether or not to also return a dictionary containing missing keys, unexpected keys and error messages.
            local_files_only (`bool`, *optional*, defaults to `False`):
                Whether to only load local model weights and configuration files or not. If set to `True`, the model
                won't be downloaded from the Hub.
            token (`str` or *bool*, *optional*):
                The token to use as HTTP bearer authorization for remote files. If `True`, the token generated from
                `diffusers-cli login` (stored in `~/.huggingface`) is used.
            revision (`str`, *optional*, defaults to `"main"`):
                The specific model version to use. It can be a branch name, a tag name, a commit id, or any identifier
                allowed by Git.
            custom_revision (`str`, *optional*, defaults to `"main"`):
                The specific model version to use. It can be a branch name, a tag name, or a commit id similar to
                `revision` when loading a custom pipeline from the Hub. It can be a 🤗 Diffusers version when loading a
                custom pipeline from GitHub, otherwise it defaults to `"main"` when loading from the Hub.
            mirror (`str`, *optional*):
                Mirror source to resolve accessibility issues if you're downloading a model in China. We do not
                guarantee the timeliness or safety of the source, and you should refer to the mirror site for more
                information.
            variant (`str`, *optional*):
                Load weights from a specified variant filename such as `"fp16"` or `"ema"`. This is ignored when
                loading `from_flax`.
            dduf_file(`str`, *optional*):
                Load weights from the specified DDUF file.
            use_safetensors (`bool`, *optional*, defaults to `None`):
                If set to `None`, the safetensors weights are downloaded if they're available **and** if the
                safetensors library is installed. If set to `True`, the model is forcibly loaded from safetensors
                weights. If set to `False`, safetensors weights are not loaded.
            use_onnx (`bool`, *optional*, defaults to `False`):
                If set to `True`, ONNX weights will always be downloaded if present. If set to `False`, ONNX weights
                will never be downloaded. By default `use_onnx` defaults to the `_is_onnx` class attribute which is
                `False` for non-ONNX pipelines and `True` for ONNX pipelines. ONNX weights include both files ending
                with `.onnx` and `.pb`.
            trust_remote_code (`bool`, *optional*, defaults to `False`):
                Whether or not to allow for custom pipelines and components defined on the Hub in their own files. This
                option should only be set to `True` for repositories you trust and in which you have read the code, as
                it will execute code present on the Hub on your local machine.

        Returns:
            `os.PathLike`:
                A path to the downloaded pipeline.

        <Tip>

        To use private or [gated models](https://huggingface.co/docs/hub/models-gated#gated-models), log-in with
        `huggingface-cli login`.

        </Tip>

        """
        cache_dir = kwargs.pop("cache_dir", None)
        force_download = kwargs.pop("force_download", False)
        proxies = kwargs.pop("proxies", None)
        local_files_only = kwargs.pop("local_files_only", None)
        token = kwargs.pop("token", None)
        revision = kwargs.pop("revision", None)
        from_flax = kwargs.pop("from_flax", False)
        custom_pipeline = kwargs.pop("custom_pipeline", None)
        custom_revision = kwargs.pop("custom_revision", None)
        variant = kwargs.pop("variant", None)
        use_safetensors = kwargs.pop("use_safetensors", None)
        use_onnx = kwargs.pop("use_onnx", None)
        load_connected_pipeline = kwargs.pop("load_connected_pipeline", False)
        trust_remote_code = kwargs.pop("trust_remote_code", False)
        dduf_file: Optional[Dict[str, DDUFEntry]] = kwargs.pop("dduf_file", None)

        if dduf_file:
            if custom_pipeline:
                raise NotImplementedError("Custom pipelines are not supported with DDUF at the moment.")
            if load_connected_pipeline:
                raise NotImplementedError("Connected pipelines are not supported with DDUF at the moment.")
            return _download_dduf_file(
                pretrained_model_name=pretrained_model_name,
                dduf_file=dduf_file,
                pipeline_class_name=cls.__name__,
                cache_dir=cache_dir,
                proxies=proxies,
                local_files_only=local_files_only,
                token=token,
                revision=revision,
            )

        allow_pickle = False
        if use_safetensors is None:
            use_safetensors = True
            allow_pickle = True

        allow_patterns = None
        ignore_patterns = None

        model_info_call_error: Optional[Exception] = None
        if not local_files_only:
            try:
                info = model_info(pretrained_model_name, token=token, revision=revision)
            except (HTTPError, OfflineModeIsEnabled, requests.ConnectionError) as e:
                logger.warning(f"Couldn't connect to the Hub: {e}.\nWill try to load from local cache.")
                local_files_only = True
                model_info_call_error = e  # save error to reraise it if model is not cached locally

        if not local_files_only:
            filenames = {sibling.rfilename for sibling in info.siblings}
            if variant is not None and _check_legacy_sharding_variant_format(filenames=filenames, variant=variant):
                warn_msg = (
                    f"Warning: The repository contains sharded checkpoints for variant '{variant}' maybe in a deprecated format. "
                    "Please check your files carefully:\n\n"
                    "- Correct format example: diffusion_pytorch_model.fp16-00003-of-00003.safetensors\n"
                    "- Deprecated format example: diffusion_pytorch_model-00001-of-00002.fp16.safetensors\n\n"
                    "If you find any files in the deprecated format:\n"
                    "1. Remove all existing checkpoint files for this variant.\n"
                    "2. Re-obtain the correct files by running `save_pretrained()`.\n\n"
                    "This will ensure you're using the most up-to-date and compatible checkpoint format."
                )
                logger.warning(warn_msg)

            model_filenames, variant_filenames = variant_compatible_siblings(filenames, variant=variant)

            config_file = hf_hub_download(
                pretrained_model_name,
                cls.config_name,
                cache_dir=cache_dir,
                revision=revision,
                proxies=proxies,
                force_download=force_download,
                token=token,
            )

            config_dict = cls._dict_from_json_file(config_file)
            ignore_filenames = config_dict.pop("_ignore_files", [])

            # remove ignored filenames
            model_filenames = set(model_filenames) - set(ignore_filenames)
            variant_filenames = set(variant_filenames) - set(ignore_filenames)

            if revision in DEPRECATED_REVISION_ARGS and version.parse(
                version.parse(__version__).base_version
            ) >= version.parse("0.22.0"):
                warn_deprecated_model_variant(pretrained_model_name, token, variant, revision, model_filenames)

            custom_components, folder_names = _get_custom_components_and_folders(
                pretrained_model_name, config_dict, filenames, variant_filenames, variant
            )
            model_folder_names = {os.path.split(f)[0] for f in model_filenames if os.path.split(f)[0] in folder_names}

            custom_class_name = None
            if custom_pipeline is None and isinstance(config_dict["_class_name"], (list, tuple)):
                custom_pipeline = config_dict["_class_name"][0]
                custom_class_name = config_dict["_class_name"][1]

            # all filenames compatible with variant will be added
            allow_patterns = list(model_filenames)

            # allow all patterns from non-model folders
            # this enables downloading schedulers, tokenizers, ...
            allow_patterns += [f"{k}/*" for k in folder_names if k not in model_folder_names]
            # add custom component files
            allow_patterns += [f"{k}/{f}.py" for k, f in custom_components.items()]
            # add custom pipeline file
            allow_patterns += [f"{custom_pipeline}.py"] if f"{custom_pipeline}.py" in filenames else []
            # also allow downloading config.json files with the model
            allow_patterns += [os.path.join(k, "config.json") for k in model_folder_names]
            allow_patterns += [
                SCHEDULER_CONFIG_NAME,
                CONFIG_NAME,
                cls.config_name,
                CUSTOM_PIPELINE_FILE_NAME,
            ]

            load_pipe_from_hub = custom_pipeline is not None and f"{custom_pipeline}.py" in filenames
            load_components_from_hub = len(custom_components) > 0

            if load_pipe_from_hub and not trust_remote_code:
                raise ValueError(
                    f"The repository for {pretrained_model_name} contains custom code in {custom_pipeline}.py which must be executed to correctly "
                    f"load the model. You can inspect the repository content at https://hf.co/{pretrained_model_name}/blob/main/{custom_pipeline}.py.\n"
                    f"Please pass the argument `trust_remote_code=True` to allow custom code to be run."
                )

            if load_components_from_hub and not trust_remote_code:
                raise ValueError(
                    f"The repository for {pretrained_model_name} contains custom code in {'.py, '.join([os.path.join(k, v) for k,v in custom_components.items()])} which must be executed to correctly "
                    f"load the model. You can inspect the repository content at {', '.join([f'https://hf.co/{pretrained_model_name}/{k}/{v}.py' for k,v in custom_components.items()])}.\n"
                    f"Please pass the argument `trust_remote_code=True` to allow custom code to be run."
                )

            # retrieve passed components that should not be downloaded
            pipeline_class = _get_pipeline_class(
                cls,
                config_dict,
                load_connected_pipeline=load_connected_pipeline,
                custom_pipeline=custom_pipeline,
                repo_id=pretrained_model_name if load_pipe_from_hub else None,
                hub_revision=revision,
                class_name=custom_class_name,
                cache_dir=cache_dir,
                revision=custom_revision,
            )
            expected_components, _ = cls._get_signature_keys(pipeline_class)
            passed_components = [k for k in expected_components if k in kwargs]

            # retrieve all patterns that should not be downloaded and error out when needed
            ignore_patterns = _get_ignore_patterns(
                passed_components,
                model_folder_names,
                model_filenames,
                variant_filenames,
                use_safetensors,
                from_flax,
                allow_pickle,
                use_onnx,
                pipeline_class._is_onnx,
                variant,
            )

            # Don't download any objects that are passed
            allow_patterns = [
                p for p in allow_patterns if not (len(p.split("/")) == 2 and p.split("/")[0] in passed_components)
            ]

            if pipeline_class._load_connected_pipes:
                allow_patterns.append("README.md")

            # Don't download index files of forbidden patterns either
            ignore_patterns = ignore_patterns + [f"{i}.index.*json" for i in ignore_patterns]
            re_ignore_pattern = [re.compile(fnmatch.translate(p)) for p in ignore_patterns]
            re_allow_pattern = [re.compile(fnmatch.translate(p)) for p in allow_patterns]

            expected_files = [f for f in filenames if not any(p.match(f) for p in re_ignore_pattern)]
            expected_files = [f for f in expected_files if any(p.match(f) for p in re_allow_pattern)]

            snapshot_folder = Path(config_file).parent
            pipeline_is_cached = all((snapshot_folder / f).is_file() for f in expected_files)

            if pipeline_is_cached and not force_download:
                # if the pipeline is cached, we can directly return it
                # else call snapshot_download
                return snapshot_folder

        user_agent = {"pipeline_class": cls.__name__}
        if custom_pipeline is not None and not custom_pipeline.endswith(".py"):
            user_agent["custom_pipeline"] = custom_pipeline

        # download all allow_patterns - ignore_patterns
        try:
            cached_folder = snapshot_download(
                pretrained_model_name,
                cache_dir=cache_dir,
                proxies=proxies,
                local_files_only=local_files_only,
                token=token,
                revision=revision,
                allow_patterns=allow_patterns,
                ignore_patterns=ignore_patterns,
                user_agent=user_agent,
            )

            cls_name = cls.load_config(os.path.join(cached_folder, "model_index.json")).get("_class_name", None)
            cls_name = cls_name[4:] if isinstance(cls_name, str) and cls_name.startswith("Flax") else cls_name

            diffusers_module = importlib.import_module(__name__.split(".")[0])
            pipeline_class = getattr(diffusers_module, cls_name, None) if isinstance(cls_name, str) else None

            if pipeline_class is not None and pipeline_class._load_connected_pipes:
                modelcard = ModelCard.load(os.path.join(cached_folder, "README.md"))
                connected_pipes = sum([getattr(modelcard.data, k, []) for k in CONNECTED_PIPES_KEYS], [])
                for connected_pipe_repo_id in connected_pipes:
                    download_kwargs = {
                        "cache_dir": cache_dir,
                        "force_download": force_download,
                        "proxies": proxies,
                        "local_files_only": local_files_only,
                        "token": token,
                        "variant": variant,
                        "use_safetensors": use_safetensors,
                    }
                    DiffusionPipeline.download(connected_pipe_repo_id, **download_kwargs)

            return cached_folder

        except FileNotFoundError:
            # Means we tried to load pipeline with `local_files_only=True` but the files have not been found in local cache.
            # This can happen in two cases:
            # 1. If the user passed `local_files_only=True`                    => we raise the error directly
            # 2. If we forced `local_files_only=True` when `model_info` failed => we raise the initial error
            if model_info_call_error is None:
                # 1. user passed `local_files_only=True`
                raise
            else:
                # 2. we forced `local_files_only=True` when `model_info` failed
                raise EnvironmentError(
                    f"Cannot load model {pretrained_model_name}: model is not cached locally and an error occurred"
                    " while trying to fetch metadata from the Hub. Please check out the root cause in the stacktrace"
                    " above."
                ) from model_info_call_error

    @classmethod
    def _get_signature_keys(cls, obj):
        parameters = inspect.signature(obj.__init__).parameters
        required_parameters = {k: v for k, v in parameters.items() if v.default == inspect._empty}
        optional_parameters = set({k for k, v in parameters.items() if v.default != inspect._empty})
        expected_modules = set(required_parameters.keys()) - {"self"}

        optional_names = list(optional_parameters)
        for name in optional_names:
            if name in cls._optional_components:
                expected_modules.add(name)
                optional_parameters.remove(name)

        return expected_modules, optional_parameters

    @classmethod
    def _get_signature_types(cls):
        signature_types = {}
        for k, v in inspect.signature(cls.__init__).parameters.items():
            if inspect.isclass(v.annotation):
                signature_types[k] = (v.annotation,)
            elif get_origin(v.annotation) == Union:
                signature_types[k] = get_args(v.annotation)
            else:
                logger.warning(f"cannot get type annotation for Parameter {k} of {cls}.")
        return signature_types

    @property
    def components(self) -> Dict[str, Any]:
        r"""
        The `self.components` property can be useful to run different pipelines with the same weights and
        configurations without reallocating additional memory.

        Returns (`dict`):
            A dictionary containing all the modules needed to initialize the pipeline.

        Examples:

        ```py
        >>> from diffusers import (
        ...     StableDiffusionPipeline,
        ...     StableDiffusionImg2ImgPipeline,
        ...     StableDiffusionInpaintPipeline,
        ... )

        >>> text2img = StableDiffusionPipeline.from_pretrained("stable-diffusion-v1-5/stable-diffusion-v1-5")
        >>> img2img = StableDiffusionImg2ImgPipeline(**text2img.components)
        >>> inpaint = StableDiffusionInpaintPipeline(**text2img.components)
        ```
        """
        expected_modules, optional_parameters = self._get_signature_keys(self)
        components = {
            k: getattr(self, k) for k in self.config.keys() if not k.startswith("_") and k not in optional_parameters
        }

        if set(components.keys()) != expected_modules:
            raise ValueError(
                f"{self} has been incorrectly initialized or {self.__class__} is incorrectly implemented. Expected"
                f" {expected_modules} to be defined, but {components.keys()} are defined."
            )

        return components

    @staticmethod
    def numpy_to_pil(images):
        """
        Convert a NumPy image or a batch of images to a PIL image.
        """
        return numpy_to_pil(images)

    @torch.compiler.disable
    def progress_bar(self, iterable=None, total=None):
        if not hasattr(self, "_progress_bar_config"):
            self._progress_bar_config = {}
        elif not isinstance(self._progress_bar_config, dict):
            raise ValueError(
                f"`self._progress_bar_config` should be of type `dict`, but is {type(self._progress_bar_config)}."
            )

        if iterable is not None:
            return tqdm(iterable, **self._progress_bar_config)
        elif total is not None:
            return tqdm(total=total, **self._progress_bar_config)
        else:
            raise ValueError("Either `total` or `iterable` has to be defined.")

    def set_progress_bar_config(self, **kwargs):
        self._progress_bar_config = kwargs

    def enable_xformers_memory_efficient_attention(self, attention_op: Optional[Callable] = None):
        r"""
        Enable memory efficient attention from [xFormers](https://facebookresearch.github.io/xformers/). When this
        option is enabled, you should observe lower GPU memory usage and a potential speed up during inference. Speed
        up during training is not guaranteed.

        <Tip warning={true}>

        ⚠️ When memory efficient attention and sliced attention are both enabled, memory efficient attention takes
        precedent.

        </Tip>

        Parameters:
            attention_op (`Callable`, *optional*):
                Override the default `None` operator for use as `op` argument to the
                [`memory_efficient_attention()`](https://facebookresearch.github.io/xformers/components/ops.html#xformers.ops.memory_efficient_attention)
                function of xFormers.

        Examples:

        ```py
        >>> import torch
        >>> from diffusers import DiffusionPipeline
        >>> from xformers.ops import MemoryEfficientAttentionFlashAttentionOp

        >>> pipe = DiffusionPipeline.from_pretrained("stabilityai/stable-diffusion-2-1", torch_dtype=torch.float16)
        >>> pipe = pipe.to("cuda")
        >>> pipe.enable_xformers_memory_efficient_attention(attention_op=MemoryEfficientAttentionFlashAttentionOp)
        >>> # Workaround for not accepting attention shape using VAE for Flash Attention
        >>> pipe.vae.enable_xformers_memory_efficient_attention(attention_op=None)
        ```
        """
        self.set_use_memory_efficient_attention_xformers(True, attention_op)

    def disable_xformers_memory_efficient_attention(self):
        r"""
        Disable memory efficient attention from [xFormers](https://facebookresearch.github.io/xformers/).
        """
        self.set_use_memory_efficient_attention_xformers(False)

    def set_use_memory_efficient_attention_xformers(
        self, valid: bool, attention_op: Optional[Callable] = None
    ) -> None:
        # Recursively walk through all the children.
        # Any children which exposes the set_use_memory_efficient_attention_xformers method
        # gets the message
        def fn_recursive_set_mem_eff(module: torch.nn.Module):
            if hasattr(module, "set_use_memory_efficient_attention_xformers"):
                module.set_use_memory_efficient_attention_xformers(valid, attention_op)

            for child in module.children():
                fn_recursive_set_mem_eff(child)

        module_names, _ = self._get_signature_keys(self)
        modules = [getattr(self, n, None) for n in module_names]
        modules = [m for m in modules if isinstance(m, torch.nn.Module)]

        for module in modules:
            fn_recursive_set_mem_eff(module)

    def enable_attention_slicing(self, slice_size: Optional[Union[str, int]] = "auto"):
        r"""
        Enable sliced attention computation. When this option is enabled, the attention module splits the input tensor
        in slices to compute attention in several steps. For more than one attention head, the computation is performed
        sequentially over each head. This is useful to save some memory in exchange for a small speed decrease.

        <Tip warning={true}>

        ⚠️ Don't enable attention slicing if you're already using `scaled_dot_product_attention` (SDPA) from PyTorch
        2.0 or xFormers. These attention computations are already very memory efficient so you won't need to enable
        this function. If you enable attention slicing with SDPA or xFormers, it can lead to serious slow downs!

        </Tip>

        Args:
            slice_size (`str` or `int`, *optional*, defaults to `"auto"`):
                When `"auto"`, halves the input to the attention heads, so attention will be computed in two steps. If
                `"max"`, maximum amount of memory will be saved by running only one slice at a time. If a number is
                provided, uses as many slices as `attention_head_dim // slice_size`. In this case, `attention_head_dim`
                must be a multiple of `slice_size`.

        Examples:

        ```py
        >>> import torch
        >>> from diffusers import StableDiffusionPipeline

        >>> pipe = StableDiffusionPipeline.from_pretrained(
        ...     "stable-diffusion-v1-5/stable-diffusion-v1-5",
        ...     torch_dtype=torch.float16,
        ...     use_safetensors=True,
        ... )

        >>> prompt = "a photo of an astronaut riding a horse on mars"
        >>> pipe.enable_attention_slicing()
        >>> image = pipe(prompt).images[0]
        ```
        """
        self.set_attention_slice(slice_size)

    def disable_attention_slicing(self):
        r"""
        Disable sliced attention computation. If `enable_attention_slicing` was previously called, attention is
        computed in one step.
        """
        # set slice_size = `None` to disable `attention slicing`
        self.enable_attention_slicing(None)

    def set_attention_slice(self, slice_size: Optional[int]):
        module_names, _ = self._get_signature_keys(self)
        modules = [getattr(self, n, None) for n in module_names]
        modules = [m for m in modules if isinstance(m, torch.nn.Module) and hasattr(m, "set_attention_slice")]

        for module in modules:
            module.set_attention_slice(slice_size)

    @classmethod
    def from_pipe(cls, pipeline, **kwargs):
        r"""
        Create a new pipeline from a given pipeline. This method is useful to create a new pipeline from the existing
        pipeline components without reallocating additional memory.

        Arguments:
            pipeline (`DiffusionPipeline`):
                The pipeline from which to create a new pipeline.

        Returns:
            `DiffusionPipeline`:
                A new pipeline with the same weights and configurations as `pipeline`.

        Examples:

        ```py
        >>> from diffusers import StableDiffusionPipeline, StableDiffusionSAGPipeline

        >>> pipe = StableDiffusionPipeline.from_pretrained("stable-diffusion-v1-5/stable-diffusion-v1-5")
        >>> new_pipe = StableDiffusionSAGPipeline.from_pipe(pipe)
        ```
        """

        original_config = dict(pipeline.config)
        torch_dtype = kwargs.pop("torch_dtype", None)

        # derive the pipeline class to instantiate
        custom_pipeline = kwargs.pop("custom_pipeline", None)
        custom_revision = kwargs.pop("custom_revision", None)

        if custom_pipeline is not None:
            pipeline_class = _get_custom_pipeline_class(custom_pipeline, revision=custom_revision)
        else:
            pipeline_class = cls

        expected_modules, optional_kwargs = cls._get_signature_keys(pipeline_class)
        # true_optional_modules are optional components with default value in signature so it is ok not to pass them to `__init__`
        # e.g. `image_encoder` for StableDiffusionPipeline
        parameters = inspect.signature(cls.__init__).parameters
        true_optional_modules = set(
            {k for k, v in parameters.items() if v.default != inspect._empty and k in expected_modules}
        )

        # get the class of each component based on its type hint
        # e.g. {"unet": UNet2DConditionModel, "text_encoder": CLIPTextMode}
        component_types = pipeline_class._get_signature_types()

        pretrained_model_name_or_path = original_config.pop("_name_or_path", None)
        # allow users pass modules in `kwargs` to override the original pipeline's components
        passed_class_obj = {k: kwargs.pop(k) for k in expected_modules if k in kwargs}

        original_class_obj = {}
        for name, component in pipeline.components.items():
            if name in expected_modules and name not in passed_class_obj:
                # for model components, we will not switch over if the class does not matches the type hint in the new pipeline's signature
                if (
                    not isinstance(component, ModelMixin)
                    or type(component) in component_types[name]
                    or (component is None and name in cls._optional_components)
                ):
                    original_class_obj[name] = component
                else:
                    logger.warning(
                        f"component {name} is not switched over to new pipeline because type does not match the expected."
                        f" {name} is {type(component)} while the new pipeline expect {component_types[name]}."
                        f" please pass the component of the correct type to the new pipeline. `from_pipe(..., {name}={name})`"
                    )

        # allow users pass optional kwargs to override the original pipelines config attribute
        passed_pipe_kwargs = {k: kwargs.pop(k) for k in optional_kwargs if k in kwargs}
        original_pipe_kwargs = {
            k: original_config[k]
            for k in original_config.keys()
            if k in optional_kwargs and k not in passed_pipe_kwargs
        }

        # config attribute that were not expected by pipeline is stored as its private attribute
        # (i.e. when the original pipeline was also instantiated with `from_pipe` from another pipeline that has this config)
        # in this case, we will pass them as optional arguments if they can be accepted by the new pipeline
        additional_pipe_kwargs = [
            k[1:]
            for k in original_config.keys()
            if k.startswith("_") and k[1:] in optional_kwargs and k[1:] not in passed_pipe_kwargs
        ]
        for k in additional_pipe_kwargs:
            original_pipe_kwargs[k] = original_config.pop(f"_{k}")

        pipeline_kwargs = {
            **passed_class_obj,
            **original_class_obj,
            **passed_pipe_kwargs,
            **original_pipe_kwargs,
            **kwargs,
        }

        # store unused config as private attribute in the new pipeline
        unused_original_config = {
            f"{'' if k.startswith('_') else '_'}{k}": v for k, v in original_config.items() if k not in pipeline_kwargs
        }

        missing_modules = (
            set(expected_modules)
            - set(pipeline._optional_components)
            - set(pipeline_kwargs.keys())
            - set(true_optional_modules)
        )

        if len(missing_modules) > 0:
            raise ValueError(
                f"Pipeline {pipeline_class} expected {expected_modules}, but only {set(list(passed_class_obj.keys()) + list(original_class_obj.keys()))} were passed"
            )

        new_pipeline = pipeline_class(**pipeline_kwargs)
        if pretrained_model_name_or_path is not None:
            new_pipeline.register_to_config(_name_or_path=pretrained_model_name_or_path)
        new_pipeline.register_to_config(**unused_original_config)

        if torch_dtype is not None:
            new_pipeline.to(dtype=torch_dtype)

        return new_pipeline


class StableDiffusionMixin:
    r"""
    Helper for DiffusionPipeline with vae and unet.(mainly for LDM such as stable diffusion)
    """

    def enable_vae_slicing(self):
        r"""
        Enable sliced VAE decoding. When this option is enabled, the VAE will split the input tensor in slices to
        compute decoding in several steps. This is useful to save some memory and allow larger batch sizes.
        """
        self.vae.enable_slicing()

    def disable_vae_slicing(self):
        r"""
        Disable sliced VAE decoding. If `enable_vae_slicing` was previously enabled, this method will go back to
        computing decoding in one step.
        """
        self.vae.disable_slicing()

    def enable_vae_tiling(self):
        r"""
        Enable tiled VAE decoding. When this option is enabled, the VAE will split the input tensor into tiles to
        compute decoding and encoding in several steps. This is useful for saving a large amount of memory and to allow
        processing larger images.
        """
        self.vae.enable_tiling()

    def disable_vae_tiling(self):
        r"""
        Disable tiled VAE decoding. If `enable_vae_tiling` was previously enabled, this method will go back to
        computing decoding in one step.
        """
        self.vae.disable_tiling()

    def enable_freeu(self, s1: float, s2: float, b1: float, b2: float):
        r"""Enables the FreeU mechanism as in https://arxiv.org/abs/2309.11497.

        The suffixes after the scaling factors represent the stages where they are being applied.

        Please refer to the [official repository](https://github.com/ChenyangSi/FreeU) for combinations of the values
        that are known to work well for different pipelines such as Stable Diffusion v1, v2, and Stable Diffusion XL.

        Args:
            s1 (`float`):
                Scaling factor for stage 1 to attenuate the contributions of the skip features. This is done to
                mitigate "oversmoothing effect" in the enhanced denoising process.
            s2 (`float`):
                Scaling factor for stage 2 to attenuate the contributions of the skip features. This is done to
                mitigate "oversmoothing effect" in the enhanced denoising process.
            b1 (`float`): Scaling factor for stage 1 to amplify the contributions of backbone features.
            b2 (`float`): Scaling factor for stage 2 to amplify the contributions of backbone features.
        """
        if not hasattr(self, "unet"):
            raise ValueError("The pipeline must have `unet` for using FreeU.")
        self.unet.enable_freeu(s1=s1, s2=s2, b1=b1, b2=b2)

    def disable_freeu(self):
        """Disables the FreeU mechanism if enabled."""
        self.unet.disable_freeu()

    def fuse_qkv_projections(self, unet: bool = True, vae: bool = True):
        """
        Enables fused QKV projections. For self-attention modules, all projection matrices (i.e., query, key, value)
        are fused. For cross-attention modules, key and value projection matrices are fused.

        <Tip warning={true}>

        This API is 🧪 experimental.

        </Tip>

        Args:
            unet (`bool`, defaults to `True`): To apply fusion on the UNet.
            vae (`bool`, defaults to `True`): To apply fusion on the VAE.
        """
        self.fusing_unet = False
        self.fusing_vae = False

        if unet:
            self.fusing_unet = True
            self.unet.fuse_qkv_projections()
            self.unet.set_attn_processor(FusedAttnProcessor2_0())

        if vae:
            if not isinstance(self.vae, AutoencoderKL):
                raise ValueError("`fuse_qkv_projections()` is only supported for the VAE of type `AutoencoderKL`.")

            self.fusing_vae = True
            self.vae.fuse_qkv_projections()
            self.vae.set_attn_processor(FusedAttnProcessor2_0())

    def unfuse_qkv_projections(self, unet: bool = True, vae: bool = True):
        """Disable QKV projection fusion if enabled.

        <Tip warning={true}>

        This API is 🧪 experimental.

        </Tip>

        Args:
            unet (`bool`, defaults to `True`): To apply fusion on the UNet.
            vae (`bool`, defaults to `True`): To apply fusion on the VAE.

        """
        if unet:
            if not self.fusing_unet:
                logger.warning("The UNet was not initially fused for QKV projections. Doing nothing.")
            else:
                self.unet.unfuse_qkv_projections()
                self.fusing_unet = False

        if vae:
            if not self.fusing_vae:
                logger.warning("The VAE was not initially fused for QKV projections. Doing nothing.")
            else:
                self.vae.unfuse_qkv_projections()
                self.fusing_vae = False<|MERGE_RESOLUTION|>--- conflicted
+++ resolved
@@ -536,12 +536,8 @@
                     - A path to a *directory* (for example `./my_pipeline_directory/`) containing pipeline weights
                       saved using
                     [`~DiffusionPipeline.save_pretrained`].
-<<<<<<< HEAD
+                    - A path to a *directory* (for example `./my_pipeline_directory/`) containing a dduf file
             torch_dtype (`str` or `torch.dtype` or `dict[str, Union[str, torch.dtype]]`, *optional*):
-=======
-                    - A path to a *directory* (for example `./my_pipeline_directory/`) containing a dduf file
-            torch_dtype (`str` or `torch.dtype`, *optional*):
->>>>>>> 9f28f1ab
                 Override the default `torch.dtype` and load the model with another dtype. If "auto" is passed, the
                 dtype is automatically derived from the model's weights. To load submodels with different dtype pass a
                 `dict` (for example `{'transformer': torch.bfloat16, 'vae': torch.float16}`). Set the default dtype for
