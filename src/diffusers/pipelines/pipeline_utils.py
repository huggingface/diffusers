# coding=utf-8
# Copyright 2024 The HuggingFace Inc. team.
# Copyright (c) 2022, NVIDIA CORPORATION.  All rights reserved.
#
# Licensed under the Apache License, Version 2.0 (the "License");
# you may not use this file except in compliance with the License.
# You may obtain a copy of the License at
#
#     http://www.apache.org/licenses/LICENSE-2.0
#
# Unless required by applicable law or agreed to in writing, software
# distributed under the License is distributed on an "AS IS" BASIS,
# WITHOUT WARRANTIES OR CONDITIONS OF ANY KIND, either express or implied.
# See the License for the specific language governing permissions and
# limitations under the License.
import fnmatch
import importlib
import inspect
import os
import re
import sys
import warnings
from dataclasses import dataclass
from pathlib import Path
from typing import Any, Callable, Dict, List, Optional, Union

import numpy as np
import PIL.Image
import requests
import torch
from huggingface_hub import (
    ModelCard,
    create_repo,
    hf_hub_download,
    model_info,
    snapshot_download,
)
from huggingface_hub.utils import OfflineModeIsEnabled, validate_hf_hub_args
from packaging import version
from requests.exceptions import HTTPError
from tqdm.auto import tqdm

from .. import __version__
from ..configuration_utils import ConfigMixin
from ..models import AutoencoderKL
from ..models.attention_processor import FusedAttnProcessor2_0
from ..models.modeling_utils import _LOW_CPU_MEM_USAGE_DEFAULT
from ..schedulers.scheduling_utils import SCHEDULER_CONFIG_NAME
from ..utils import (
    CONFIG_NAME,
    DEPRECATED_REVISION_ARGS,
    SAFETENSORS_WEIGHTS_NAME,
    WEIGHTS_NAME,
    BaseOutput,
    deprecate,
    get_class_from_dynamic_module,
    is_accelerate_available,
    is_accelerate_version,
    is_peft_available,
    is_torch_version,
    is_transformers_available,
    logging,
    numpy_to_pil,
)
from ..utils.hub_utils import load_or_create_model_card, populate_model_card
from ..utils.torch_utils import is_compiled_module


if is_transformers_available():
    import transformers
    from transformers import PreTrainedModel
    from transformers.utils import FLAX_WEIGHTS_NAME as TRANSFORMERS_FLAX_WEIGHTS_NAME
    from transformers.utils import SAFE_WEIGHTS_NAME as TRANSFORMERS_SAFE_WEIGHTS_NAME
    from transformers.utils import WEIGHTS_NAME as TRANSFORMERS_WEIGHTS_NAME

from ..utils import FLAX_WEIGHTS_NAME, ONNX_EXTERNAL_WEIGHTS_NAME, ONNX_WEIGHTS_NAME, PushToHubMixin


if is_accelerate_available():
    import accelerate
    from accelerate import dispatch_model
    from accelerate.utils import compute_module_sizes, get_max_memory


INDEX_FILE = "diffusion_pytorch_model.bin"
CUSTOM_PIPELINE_FILE_NAME = "pipeline.py"
DUMMY_MODULES_FOLDER = "diffusers.utils"
TRANSFORMERS_DUMMY_MODULES_FOLDER = "transformers.utils"
CONNECTED_PIPES_KEYS = ["prior"]


logger = logging.get_logger(__name__)


LOADABLE_CLASSES = {
    "diffusers": {
        "ModelMixin": ["save_pretrained", "from_pretrained"],
        "SchedulerMixin": ["save_pretrained", "from_pretrained"],
        "DiffusionPipeline": ["save_pretrained", "from_pretrained"],
        "OnnxRuntimeModel": ["save_pretrained", "from_pretrained"],
    },
    "transformers": {
        "PreTrainedTokenizer": ["save_pretrained", "from_pretrained"],
        "PreTrainedTokenizerFast": ["save_pretrained", "from_pretrained"],
        "PreTrainedModel": ["save_pretrained", "from_pretrained"],
        "FeatureExtractionMixin": ["save_pretrained", "from_pretrained"],
        "ProcessorMixin": ["save_pretrained", "from_pretrained"],
        "ImageProcessingMixin": ["save_pretrained", "from_pretrained"],
    },
    "onnxruntime.training": {
        "ORTModule": ["save_pretrained", "from_pretrained"],
    },
}

ALL_IMPORTABLE_CLASSES = {}
for library in LOADABLE_CLASSES:
    ALL_IMPORTABLE_CLASSES.update(LOADABLE_CLASSES[library])


@dataclass
class ImagePipelineOutput(BaseOutput):
    """
    Output class for image pipelines.

    Args:
        images (`List[PIL.Image.Image]` or `np.ndarray`)
            List of denoised PIL images of length `batch_size` or NumPy array of shape `(batch_size, height, width,
            num_channels)`.
    """

    images: Union[List[PIL.Image.Image], np.ndarray]


@dataclass
class AudioPipelineOutput(BaseOutput):
    """
    Output class for audio pipelines.

    Args:
        audios (`np.ndarray`)
            List of denoised audio samples of a NumPy array of shape `(batch_size, num_channels, sample_rate)`.
    """

    audios: np.ndarray


def is_safetensors_compatible(filenames, variant=None, passed_components=None) -> bool:
    """
    Checking for safetensors compatibility:
    - By default, all models are saved with the default pytorch serialization, so we use the list of default pytorch
      files to know which safetensors files are needed.
    - The model is safetensors compatible only if there is a matching safetensors file for every default pytorch file.

    Converting default pytorch serialized filenames to safetensors serialized filenames:
    - For models from the diffusers library, just replace the ".bin" extension with ".safetensors"
    - For models from the transformers library, the filename changes from "pytorch_model" to "model", and the ".bin"
      extension is replaced with ".safetensors"
    """
    pt_filenames = []

    sf_filenames = set()

    passed_components = passed_components or []

    for filename in filenames:
        _, extension = os.path.splitext(filename)

        if len(filename.split("/")) == 2 and filename.split("/")[0] in passed_components:
            continue

        if extension == ".bin":
            pt_filenames.append(os.path.normpath(filename))
        elif extension == ".safetensors":
            sf_filenames.add(os.path.normpath(filename))

    for filename in pt_filenames:
        #  filename = 'foo/bar/baz.bam' -> path = 'foo/bar', filename = 'baz', extension = '.bam'
        path, filename = os.path.split(filename)
        filename, extension = os.path.splitext(filename)

        if filename.startswith("pytorch_model"):
            filename = filename.replace("pytorch_model", "model")
        else:
            filename = filename

        expected_sf_filename = os.path.normpath(os.path.join(path, filename))
        expected_sf_filename = f"{expected_sf_filename}.safetensors"
        if expected_sf_filename not in sf_filenames:
            logger.warning(f"{expected_sf_filename} not found")
            return False

    return True


def variant_compatible_siblings(filenames, variant=None) -> Union[List[os.PathLike], str]:
    weight_names = [
        WEIGHTS_NAME,
        SAFETENSORS_WEIGHTS_NAME,
        FLAX_WEIGHTS_NAME,
        ONNX_WEIGHTS_NAME,
        ONNX_EXTERNAL_WEIGHTS_NAME,
    ]

    if is_transformers_available():
        weight_names += [TRANSFORMERS_WEIGHTS_NAME, TRANSFORMERS_SAFE_WEIGHTS_NAME, TRANSFORMERS_FLAX_WEIGHTS_NAME]

    # model_pytorch, diffusion_model_pytorch, ...
    weight_prefixes = [w.split(".")[0] for w in weight_names]
    # .bin, .safetensors, ...
    weight_suffixs = [w.split(".")[-1] for w in weight_names]
    # -00001-of-00002
    transformers_index_format = r"\d{5}-of-\d{5}"

    if variant is not None:
        # `diffusion_pytorch_model.fp16.bin` as well as `model.fp16-00001-of-00002.safetensors`
        variant_file_re = re.compile(
            rf"({'|'.join(weight_prefixes)})\.({variant}|{variant}-{transformers_index_format})\.({'|'.join(weight_suffixs)})$"
        )
        # `text_encoder/pytorch_model.bin.index.fp16.json`
        variant_index_re = re.compile(
            rf"({'|'.join(weight_prefixes)})\.({'|'.join(weight_suffixs)})\.index\.{variant}\.json$"
        )

    # `diffusion_pytorch_model.bin` as well as `model-00001-of-00002.safetensors`
    non_variant_file_re = re.compile(
        rf"({'|'.join(weight_prefixes)})(-{transformers_index_format})?\.({'|'.join(weight_suffixs)})$"
    )
    # `text_encoder/pytorch_model.bin.index.json`
    non_variant_index_re = re.compile(rf"({'|'.join(weight_prefixes)})\.({'|'.join(weight_suffixs)})\.index\.json")

    if variant is not None:
        variant_weights = {f for f in filenames if variant_file_re.match(f.split("/")[-1]) is not None}
        variant_indexes = {f for f in filenames if variant_index_re.match(f.split("/")[-1]) is not None}
        variant_filenames = variant_weights | variant_indexes
    else:
        variant_filenames = set()

    non_variant_weights = {f for f in filenames if non_variant_file_re.match(f.split("/")[-1]) is not None}
    non_variant_indexes = {f for f in filenames if non_variant_index_re.match(f.split("/")[-1]) is not None}
    non_variant_filenames = non_variant_weights | non_variant_indexes

    # all variant filenames will be used by default
    usable_filenames = set(variant_filenames)

    def convert_to_variant(filename):
        if "index" in filename:
            variant_filename = filename.replace("index", f"index.{variant}")
        elif re.compile(f"^(.*?){transformers_index_format}").match(filename) is not None:
            variant_filename = f"{filename.split('-')[0]}.{variant}-{'-'.join(filename.split('-')[1:])}"
        else:
            variant_filename = f"{filename.split('.')[0]}.{variant}.{filename.split('.')[1]}"
        return variant_filename

    for f in non_variant_filenames:
        variant_filename = convert_to_variant(f)
        if variant_filename not in usable_filenames:
            usable_filenames.add(f)

    return usable_filenames, variant_filenames


@validate_hf_hub_args
def warn_deprecated_model_variant(pretrained_model_name_or_path, token, variant, revision, model_filenames):
    info = model_info(
        pretrained_model_name_or_path,
        token=token,
        revision=None,
    )
    filenames = {sibling.rfilename for sibling in info.siblings}
    comp_model_filenames, _ = variant_compatible_siblings(filenames, variant=revision)
    comp_model_filenames = [".".join(f.split(".")[:1] + f.split(".")[2:]) for f in comp_model_filenames]

    if set(model_filenames).issubset(set(comp_model_filenames)):
        warnings.warn(
            f"You are loading the variant {revision} from {pretrained_model_name_or_path} via `revision='{revision}'` even though you can load it via `variant=`{revision}`. Loading model variants via `revision='{revision}'` is deprecated and will be removed in diffusers v1. Please use `variant='{revision}'` instead.",
            FutureWarning,
        )
    else:
        warnings.warn(
            f"You are loading the variant {revision} from {pretrained_model_name_or_path} via `revision='{revision}'`. This behavior is deprecated and will be removed in diffusers v1. One should use `variant='{revision}'` instead. However, it appears that {pretrained_model_name_or_path} currently does not have the required variant filenames in the 'main' branch. \n The Diffusers team and community would be very grateful if you could open an issue: https://github.com/huggingface/diffusers/issues/new with the title '{pretrained_model_name_or_path} is missing {revision} files' so that the correct variant file can be added.",
            FutureWarning,
        )


def _unwrap_model(model):
    """Unwraps a model."""
    if is_compiled_module(model):
        model = model._orig_mod

    if is_peft_available():
        from peft import PeftModel

        if isinstance(model, PeftModel):
            model = model.base_model.model

    return model


def maybe_raise_or_warn(
    library_name, library, class_name, importable_classes, passed_class_obj, name, is_pipeline_module
):
    """Simple helper method to raise or warn in case incorrect module has been passed"""
    if not is_pipeline_module:
        library = importlib.import_module(library_name)
        class_obj = getattr(library, class_name)
        class_candidates = {c: getattr(library, c, None) for c in importable_classes.keys()}

        expected_class_obj = None
        for class_name, class_candidate in class_candidates.items():
            if class_candidate is not None and issubclass(class_obj, class_candidate):
                expected_class_obj = class_candidate

        # Dynamo wraps the original model in a private class.
        # I didn't find a public API to get the original class.
        sub_model = passed_class_obj[name]
        unwrapped_sub_model = _unwrap_model(sub_model)
        model_cls = unwrapped_sub_model.__class__

        if not issubclass(model_cls, expected_class_obj):
            raise ValueError(
                f"{passed_class_obj[name]} is of type: {model_cls}, but should be" f" {expected_class_obj}"
            )
    else:
        logger.warning(
            f"You have passed a non-standard module {passed_class_obj[name]}. We cannot verify whether it"
            " has the correct type"
        )


def get_class_obj_and_candidates(
    library_name, class_name, importable_classes, pipelines, is_pipeline_module, component_name=None, cache_dir=None
):
    """Simple helper method to retrieve class object of module as well as potential parent class objects"""
    component_folder = os.path.join(cache_dir, component_name)

    if is_pipeline_module:
        pipeline_module = getattr(pipelines, library_name)

        class_obj = getattr(pipeline_module, class_name)
        class_candidates = {c: class_obj for c in importable_classes.keys()}
    elif os.path.isfile(os.path.join(component_folder, library_name + ".py")):
        # load custom component
        class_obj = get_class_from_dynamic_module(
            component_folder, module_file=library_name + ".py", class_name=class_name
        )
        class_candidates = {c: class_obj for c in importable_classes.keys()}
    else:
        # else we just import it from the library.
        library = importlib.import_module(library_name)

        class_obj = getattr(library, class_name)
        class_candidates = {c: getattr(library, c, None) for c in importable_classes.keys()}

    return class_obj, class_candidates


def _get_pipeline_class(
    class_obj,
    config=None,
    load_connected_pipeline=False,
    custom_pipeline=None,
    repo_id=None,
    hub_revision=None,
    class_name=None,
    cache_dir=None,
    revision=None,
):
    if custom_pipeline is not None:
        if custom_pipeline.endswith(".py"):
            path = Path(custom_pipeline)
            # decompose into folder & file
            file_name = path.name
            custom_pipeline = path.parent.absolute()
        elif repo_id is not None:
            file_name = f"{custom_pipeline}.py"
            custom_pipeline = repo_id
        else:
            file_name = CUSTOM_PIPELINE_FILE_NAME

        if repo_id is not None and hub_revision is not None:
            # if we load the pipeline code from the Hub
            # make sure to overwrite the `revision`
            revision = hub_revision

        return get_class_from_dynamic_module(
            custom_pipeline,
            module_file=file_name,
            class_name=class_name,
            cache_dir=cache_dir,
            revision=revision,
        )

    if class_obj != DiffusionPipeline:
        return class_obj

    diffusers_module = importlib.import_module(class_obj.__module__.split(".")[0])
    class_name = class_name or config["_class_name"]
    if not class_name:
        raise ValueError(
            "The class name could not be found in the configuration file. Please make sure to pass the correct `class_name`."
        )

    class_name = class_name[4:] if class_name.startswith("Flax") else class_name

    pipeline_cls = getattr(diffusers_module, class_name)

    if load_connected_pipeline:
        from .auto_pipeline import _get_connected_pipeline

        connected_pipeline_cls = _get_connected_pipeline(pipeline_cls)
        if connected_pipeline_cls is not None:
            logger.info(
                f"Loading connected pipeline {connected_pipeline_cls.__name__} instead of {pipeline_cls.__name__} as specified via `load_connected_pipeline=True`"
            )
        else:
            logger.info(f"{pipeline_cls.__name__} has no connected pipeline class. Loading {pipeline_cls.__name__}.")

        pipeline_cls = connected_pipeline_cls or pipeline_cls

    return pipeline_cls


def load_sub_model(
    library_name: str,
    class_name: str,
    importable_classes: List[Any],
    pipelines: Any,
    is_pipeline_module: bool,
    pipeline_class: Any,
    torch_dtype: torch.dtype,
    provider: Any,
    sess_options: Any,
    device_map: Optional[Union[Dict[str, torch.device], str]],
    needs_offloading: Optional[bool],
    device_map_strategy: Optional[str],
    max_memory: Optional[Dict[Union[int, str], Union[int, str]]],
    offload_folder: Optional[Union[str, os.PathLike]],
    offload_state_dict: bool,
    model_variants: Dict[str, str],
    name: str,
    from_flax: bool,
    variant: str,
    low_cpu_mem_usage: bool,
    cached_folder: Union[str, os.PathLike],
):
    """Helper method to load the module `name` from `library_name` and `class_name`"""
    # retrieve class candidates
    class_obj, class_candidates = get_class_obj_and_candidates(
        library_name,
        class_name,
        importable_classes,
        pipelines,
        is_pipeline_module,
        component_name=name,
        cache_dir=cached_folder,
    )

    load_method_name = None
    # retrieve load method name
    for class_name, class_candidate in class_candidates.items():
        if class_candidate is not None and issubclass(class_obj, class_candidate):
            load_method_name = importable_classes[class_name][1]

    # if load method name is None, then we have a dummy module -> raise Error
    if load_method_name is None:
        none_module = class_obj.__module__
        is_dummy_path = none_module.startswith(DUMMY_MODULES_FOLDER) or none_module.startswith(
            TRANSFORMERS_DUMMY_MODULES_FOLDER
        )
        if is_dummy_path and "dummy" in none_module:
            # call class_obj for nice error message of missing requirements
            class_obj()

        raise ValueError(
            f"The component {class_obj} of {pipeline_class} cannot be loaded as it does not seem to have"
            f" any of the loading methods defined in {ALL_IMPORTABLE_CLASSES}."
        )

    load_method = getattr(class_obj, load_method_name)

    # add kwargs to loading method
    diffusers_module = importlib.import_module(__name__.split(".")[0])
    loading_kwargs = {}
    if issubclass(class_obj, torch.nn.Module):
        loading_kwargs["torch_dtype"] = torch_dtype
    if issubclass(class_obj, diffusers_module.OnnxRuntimeModel):
        loading_kwargs["provider"] = provider
        loading_kwargs["sess_options"] = sess_options

    is_diffusers_model = issubclass(class_obj, diffusers_module.ModelMixin)

    if is_transformers_available():
        transformers_version = version.parse(version.parse(transformers.__version__).base_version)
    else:
        transformers_version = "N/A"

    is_transformers_model = (
        is_transformers_available()
        and issubclass(class_obj, PreTrainedModel)
        and transformers_version >= version.parse("4.20.0")
    )

    # When loading a transformers model, if the device_map is None, the weights will be initialized as opposed to diffusers.
    # To make default loading faster we set the `low_cpu_mem_usage=low_cpu_mem_usage` flag which is `True` by default.
    # This makes sure that the weights won't be initialized which significantly speeds up loading.
    if is_diffusers_model or is_transformers_model:
        loading_kwargs["device_map"] = device_map
        loading_kwargs["max_memory"] = max_memory
        loading_kwargs["offload_folder"] = offload_folder
        loading_kwargs["offload_state_dict"] = offload_state_dict
        loading_kwargs["variant"] = model_variants.pop(name, None)

        if from_flax:
            loading_kwargs["from_flax"] = True

        # the following can be deleted once the minimum required `transformers` version
        # is higher than 4.27
        if (
            is_transformers_model
            and loading_kwargs["variant"] is not None
            and transformers_version < version.parse("4.27.0")
        ):
            raise ImportError(
                f"When passing `variant='{variant}'`, please make sure to upgrade your `transformers` version to at least 4.27.0.dev0"
            )
        elif is_transformers_model and loading_kwargs["variant"] is None:
            loading_kwargs.pop("variant")

        # if `from_flax` and model is transformer model, can currently not load with `low_cpu_mem_usage`
        if not (from_flax and is_transformers_model):
            loading_kwargs["low_cpu_mem_usage"] = low_cpu_mem_usage
        else:
            loading_kwargs["low_cpu_mem_usage"] = False

    # check if the module is in a subdirectory
    if os.path.isdir(os.path.join(cached_folder, name)):
        loaded_sub_model = load_method(os.path.join(cached_folder, name), **loading_kwargs)
    else:
        # else load from the root directory
        loaded_sub_model = load_method(cached_folder, **loading_kwargs)

    if isinstance(loaded_sub_model, torch.nn.Module) and device_map_strategy == "balanced":
        if needs_offloading:
            dispatch_model(loaded_sub_model, device_map=device_map, force_hooks=True, main_device=0)
        else:
            dispatch_model(loaded_sub_model, device_map=device_map, force_hooks=True)

    return loaded_sub_model


def _load_empty_model(
    library_name: str,
    class_name: str,
    importable_classes: List[Any],
    pipelines: Any,
    is_pipeline_module: bool,
    name: str,
    torch_dtype: Union[str, torch.dtype],
    cached_folder: Union[str, os.PathLike],
    **kwargs,
):
    # retrieve class objects.
    class_obj, _ = get_class_obj_and_candidates(
        library_name,
        class_name,
        importable_classes,
        pipelines,
        is_pipeline_module,
        component_name=name,
        cache_dir=cached_folder,
    )

    if is_transformers_available():
        transformers_version = version.parse(version.parse(transformers.__version__).base_version)
    else:
        transformers_version = "N/A"

    # Determine library.
    is_transformers_model = (
        is_transformers_available()
        and issubclass(class_obj, PreTrainedModel)
        and transformers_version >= version.parse("4.20.0")
    )
    diffusers_module = importlib.import_module(__name__.split(".")[0])
    is_diffusers_model = issubclass(class_obj, diffusers_module.ModelMixin)

    model = None
    config_path = cached_folder
    user_agent = {
        "diffusers": __version__,
        "file_type": "model",
        "framework": "pytorch",
    }

    if is_diffusers_model or is_transformers_model:
        if hasattr(class_obj, "load_config"):
            # Load config and then the model on meta.
            config, unused_kwargs, commit_hash = class_obj.load_config(
                os.path.join(config_path, name),
                cache_dir=cached_folder,
                return_unused_kwargs=True,
                return_commit_hash=True,
                force_download=kwargs.pop("force_download", False),
                resume_download=kwargs.pop("resume_download", False),
                proxies=kwargs.pop("proxies", None),
                local_files_only=kwargs.pop("local_files_only", False),
                token=kwargs.pop("token", None),
                revision=kwargs.pop("revision", None),
                subfolder=kwargs.pop("subfolder", None),
                user_agent=user_agent,
            )
            with accelerate.init_empty_weights():
                model = class_obj.from_config(config, **unused_kwargs)
        else:
            config_class = getattr(class_obj, "config_class", None)
            if config_class is None:
                raise ValueError("`config_class` cannot be None. Please double-check the model.")

            config = config_class.from_pretrained(
                cached_folder,
                subfolder=name,
                force_download=kwargs.pop("force_download", False),
                resume_download=kwargs.pop("resume_download", False),
                proxies=kwargs.pop("proxies", None),
                local_files_only=kwargs.pop("local_files_only", False),
                token=kwargs.pop("token", None),
                revision=kwargs.pop("revision", None),
                user_agent=user_agent,
            )
            with accelerate.init_empty_weights():
                model = class_obj(config)

    if model is not None:
        model = model.to(dtype=torch_dtype)
    return model


def _assign_components_to_devices(
    module_sizes: Dict[str, float], device_memory: Dict[str, float], device_mapping_strategy: str = "balanced"
):
    device_ids = list(device_memory.keys())
    device_cycle = device_ids + device_ids[::-1]

    deivce_id_component_mapping = {}
    needs_offloading_mapping = {}
    current_device_index = 0
    for component in module_sizes:
        device_id = device_cycle[current_device_index % len(device_cycle)]

        component_memory = module_sizes[component]
        curr_device_memory = device_memory[device_id]

        # If the GPU doesn't fit the current component offload to the CPU.
        if component_memory > curr_device_memory:
            needs_offloading_mapping[component] = True
            if device_mapping_strategy != "balanced":
                deivce_id_component_mapping[device_id] = [component]
            else:
                deivce_id_component_mapping["cpu"] = [component]
        else:
            if device_id not in deivce_id_component_mapping:
                deivce_id_component_mapping[device_id] = [component]
            else:
                deivce_id_component_mapping[device_id].append(component)
        current_device_index += 1

    return deivce_id_component_mapping, needs_offloading_mapping


def _fetch_class_library_tuple(module):
    # import it here to avoid circular import
    diffusers_module = importlib.import_module(__name__.split(".")[0])
    pipelines = getattr(diffusers_module, "pipelines")

    # register the config from the original module, not the dynamo compiled one
    not_compiled_module = _unwrap_model(module)
    library = not_compiled_module.__module__.split(".")[0]

    # check if the module is a pipeline module
    module_path_items = not_compiled_module.__module__.split(".")
    pipeline_dir = module_path_items[-2] if len(module_path_items) > 2 else None

    path = not_compiled_module.__module__.split(".")
    is_pipeline_module = pipeline_dir in path and hasattr(pipelines, pipeline_dir)

    # if library is not in LOADABLE_CLASSES, then it is a custom module.
    # Or if it's a pipeline module, then the module is inside the pipeline
    # folder so we set the library to module name.
    if is_pipeline_module:
        library = pipeline_dir
    elif library not in LOADABLE_CLASSES:
        library = not_compiled_module.__module__

    # retrieve class_name
    class_name = not_compiled_module.__class__.__name__

    return (library, class_name)


class DiffusionPipeline(ConfigMixin, PushToHubMixin):
    r"""
    Base class for all pipelines.

    [`DiffusionPipeline`] stores all components (models, schedulers, and processors) for diffusion pipelines and
    provides methods for loading, downloading and saving models. It also includes methods to:

        - move all PyTorch modules to the device of your choice
        - enable/disable the progress bar for the denoising iteration

    Class attributes:

        - **config_name** (`str`) -- The configuration filename that stores the class and module names of all the
          diffusion pipeline's components.
        - **_optional_components** (`List[str]`) -- List of all optional components that don't have to be passed to the
          pipeline to function (should be overridden by subclasses).
    """

    config_name = "model_index.json"
    model_cpu_offload_seq = None
    _optional_components = []
    _exclude_from_cpu_offload = []
    _load_connected_pipes = False
    _is_onnx = False

    def register_modules(self, **kwargs):
        for name, module in kwargs.items():
            # retrieve library
            if module is None or isinstance(module, (tuple, list)) and module[0] is None:
                register_dict = {name: (None, None)}
            else:
                library, class_name = _fetch_class_library_tuple(module)
                register_dict = {name: (library, class_name)}

            # save model index config
            self.register_to_config(**register_dict)

            # set models
            setattr(self, name, module)

    def __setattr__(self, name: str, value: Any):
        if name in self.__dict__ and hasattr(self.config, name):
            # We need to overwrite the config if name exists in config
            if isinstance(getattr(self.config, name), (tuple, list)):
                if value is not None and self.config[name][0] is not None:
                    class_library_tuple = _fetch_class_library_tuple(value)
                else:
                    class_library_tuple = (None, None)

                self.register_to_config(**{name: class_library_tuple})
            else:
                self.register_to_config(**{name: value})

        super().__setattr__(name, value)

    def save_pretrained(
        self,
        save_directory: Union[str, os.PathLike],
        safe_serialization: bool = True,
        variant: Optional[str] = None,
        push_to_hub: bool = False,
        **kwargs,
    ):
        """
        Save all saveable variables of the pipeline to a directory. A pipeline variable can be saved and loaded if its
        class implements both a save and loading method. The pipeline is easily reloaded using the
        [`~DiffusionPipeline.from_pretrained`] class method.

        Arguments:
            save_directory (`str` or `os.PathLike`):
                Directory to save a pipeline to. Will be created if it doesn't exist.
            safe_serialization (`bool`, *optional*, defaults to `True`):
                Whether to save the model using `safetensors` or the traditional PyTorch way with `pickle`.
            variant (`str`, *optional*):
                If specified, weights are saved in the format `pytorch_model.<variant>.bin`.
            push_to_hub (`bool`, *optional*, defaults to `False`):
                Whether or not to push your model to the Hugging Face model hub after saving it. You can specify the
                repository you want to push to with `repo_id` (will default to the name of `save_directory` in your
                namespace).
            kwargs (`Dict[str, Any]`, *optional*):
                Additional keyword arguments passed along to the [`~utils.PushToHubMixin.push_to_hub`] method.
        """
        model_index_dict = dict(self.config)
        model_index_dict.pop("_class_name", None)
        model_index_dict.pop("_diffusers_version", None)
        model_index_dict.pop("_module", None)
        model_index_dict.pop("_name_or_path", None)

        if push_to_hub:
            commit_message = kwargs.pop("commit_message", None)
            private = kwargs.pop("private", False)
            create_pr = kwargs.pop("create_pr", False)
            token = kwargs.pop("token", None)
            repo_id = kwargs.pop("repo_id", save_directory.split(os.path.sep)[-1])
            repo_id = create_repo(repo_id, exist_ok=True, private=private, token=token).repo_id

        expected_modules, optional_kwargs = self._get_signature_keys(self)

        def is_saveable_module(name, value):
            if name not in expected_modules:
                return False
            if name in self._optional_components and value[0] is None:
                return False
            return True

        model_index_dict = {k: v for k, v in model_index_dict.items() if is_saveable_module(k, v)}
        for pipeline_component_name in model_index_dict.keys():
            sub_model = getattr(self, pipeline_component_name)
            model_cls = sub_model.__class__

            # Dynamo wraps the original model in a private class.
            # I didn't find a public API to get the original class.
            if is_compiled_module(sub_model):
                sub_model = _unwrap_model(sub_model)
                model_cls = sub_model.__class__

            save_method_name = None
            # search for the model's base class in LOADABLE_CLASSES
            for library_name, library_classes in LOADABLE_CLASSES.items():
                if library_name in sys.modules:
                    library = importlib.import_module(library_name)
                else:
                    logger.info(
                        f"{library_name} is not installed. Cannot save {pipeline_component_name} as {library_classes} from {library_name}"
                    )

                for base_class, save_load_methods in library_classes.items():
                    class_candidate = getattr(library, base_class, None)
                    if class_candidate is not None and issubclass(model_cls, class_candidate):
                        # if we found a suitable base class in LOADABLE_CLASSES then grab its save method
                        save_method_name = save_load_methods[0]
                        break
                if save_method_name is not None:
                    break

            if save_method_name is None:
                logger.warn(f"self.{pipeline_component_name}={sub_model} of type {type(sub_model)} cannot be saved.")
                # make sure that unsaveable components are not tried to be loaded afterward
                self.register_to_config(**{pipeline_component_name: (None, None)})
                continue

            save_method = getattr(sub_model, save_method_name)

            # Call the save method with the argument safe_serialization only if it's supported
            save_method_signature = inspect.signature(save_method)
            save_method_accept_safe = "safe_serialization" in save_method_signature.parameters
            save_method_accept_variant = "variant" in save_method_signature.parameters

            save_kwargs = {}
            if save_method_accept_safe:
                save_kwargs["safe_serialization"] = safe_serialization
            if save_method_accept_variant:
                save_kwargs["variant"] = variant

            save_method(os.path.join(save_directory, pipeline_component_name), **save_kwargs)

        # finally save the config
        self.save_config(save_directory)

        if push_to_hub:
            # Create a new empty model card and eventually tag it
            model_card = load_or_create_model_card(repo_id, token=token, is_pipeline=True)
            model_card = populate_model_card(model_card)
            model_card.save(os.path.join(save_directory, "README.md"))

            self._upload_folder(
                save_directory,
                repo_id,
                token=token,
                commit_message=commit_message,
                create_pr=create_pr,
            )

    def to(self, *args, **kwargs):
        r"""
        Performs Pipeline dtype and/or device conversion. A torch.dtype and torch.device are inferred from the
        arguments of `self.to(*args, **kwargs).`

        <Tip>

            If the pipeline already has the correct torch.dtype and torch.device, then it is returned as is. Otherwise,
            the returned pipeline is a copy of self with the desired torch.dtype and torch.device.

        </Tip>


        Here are the ways to call `to`:

        - `to(dtype, silence_dtype_warnings=False) → DiffusionPipeline` to return a pipeline with the specified
          [`dtype`](https://pytorch.org/docs/stable/tensor_attributes.html#torch.dtype)
        - `to(device, silence_dtype_warnings=False) → DiffusionPipeline` to return a pipeline with the specified
          [`device`](https://pytorch.org/docs/stable/tensor_attributes.html#torch.device)
        - `to(device=None, dtype=None, silence_dtype_warnings=False) → DiffusionPipeline` to return a pipeline with the
          specified [`device`](https://pytorch.org/docs/stable/tensor_attributes.html#torch.device) and
          [`dtype`](https://pytorch.org/docs/stable/tensor_attributes.html#torch.dtype)

        Arguments:
            dtype (`torch.dtype`, *optional*):
                Returns a pipeline with the specified
                [`dtype`](https://pytorch.org/docs/stable/tensor_attributes.html#torch.dtype)
            device (`torch.Device`, *optional*):
                Returns a pipeline with the specified
                [`device`](https://pytorch.org/docs/stable/tensor_attributes.html#torch.device)
            silence_dtype_warnings (`str`, *optional*, defaults to `False`):
                Whether to omit warnings if the target `dtype` is not compatible with the target `device`.

        Returns:
            [`DiffusionPipeline`]: The pipeline converted to specified `dtype` and/or `dtype`.
        """
        dtype = kwargs.pop("dtype", None)
        device = kwargs.pop("device", None)
        silence_dtype_warnings = kwargs.pop("silence_dtype_warnings", False)

        dtype_arg = None
        device_arg = None
        if len(args) == 1:
            if isinstance(args[0], torch.dtype):
                dtype_arg = args[0]
            else:
                device_arg = torch.device(args[0]) if args[0] is not None else None
        elif len(args) == 2:
            if isinstance(args[0], torch.dtype):
                raise ValueError(
                    "When passing two arguments, make sure the first corresponds to `device` and the second to `dtype`."
                )
            device_arg = torch.device(args[0]) if args[0] is not None else None
            dtype_arg = args[1]
        elif len(args) > 2:
            raise ValueError("Please make sure to pass at most two arguments (`device` and `dtype`) `.to(...)`")

        if dtype is not None and dtype_arg is not None:
            raise ValueError(
                "You have passed `dtype` both as an argument and as a keyword argument. Please only pass one of the two."
            )

        dtype = dtype or dtype_arg

        if device is not None and device_arg is not None:
            raise ValueError(
                "You have passed `device` both as an argument and as a keyword argument. Please only pass one of the two."
            )

        device = device or device_arg

        # throw warning if pipeline is in "offloaded"-mode but user tries to manually set to GPU.
        def module_is_sequentially_offloaded(module):
            if not is_accelerate_available() or is_accelerate_version("<", "0.14.0"):
                return False

            return hasattr(module, "_hf_hook") and not isinstance(
                module._hf_hook, (accelerate.hooks.CpuOffload, accelerate.hooks.AlignDevicesHook)
            )

        def module_is_offloaded(module):
            if not is_accelerate_available() or is_accelerate_version("<", "0.17.0.dev0"):
                return False

            return hasattr(module, "_hf_hook") and isinstance(module._hf_hook, accelerate.hooks.CpuOffload)

        # .to("cuda") would raise an error if the pipeline is sequentially offloaded, so we raise our own to make it clearer
        pipeline_is_sequentially_offloaded = any(
            module_is_sequentially_offloaded(module) for _, module in self.components.items()
        )
        if pipeline_is_sequentially_offloaded and device and torch.device(device).type == "cuda":
            raise ValueError(
                "It seems like you have activated sequential model offloading by calling `enable_sequential_cpu_offload`, but are now attempting to move the pipeline to GPU. This is not compatible with offloading. Please, move your pipeline `.to('cpu')` or consider removing the move altogether if you use sequential offloading."
            )

        # Display a warning in this case (the operation succeeds but the benefits are lost)
        pipeline_is_offloaded = any(module_is_offloaded(module) for _, module in self.components.items())
        if pipeline_is_offloaded and device and torch.device(device).type == "cuda":
            logger.warning(
                f"It seems like you have activated model offloading by calling `enable_model_cpu_offload`, but are now manually moving the pipeline to GPU. It is strongly recommended against doing so as memory gains from offloading are likely to be lost. Offloading automatically takes care of moving the individual components {', '.join(self.components.keys())} to GPU when needed. To make sure offloading works as expected, you should consider moving the pipeline back to CPU: `pipeline.to('cpu')` or removing the move altogether if you use offloading."
            )

        module_names, _ = self._get_signature_keys(self)
        modules = [getattr(self, n, None) for n in module_names]
        modules = [m for m in modules if isinstance(m, torch.nn.Module)]

        is_offloaded = pipeline_is_offloaded or pipeline_is_sequentially_offloaded
        for module in modules:
            is_loaded_in_8bit = hasattr(module, "is_loaded_in_8bit") and module.is_loaded_in_8bit

            if is_loaded_in_8bit and dtype is not None:
                logger.warning(
                    f"The module '{module.__class__.__name__}' has been loaded in 8bit and conversion to {dtype} is not yet supported. Module is still in 8bit precision."
                )

            if is_loaded_in_8bit and device is not None:
                logger.warning(
                    f"The module '{module.__class__.__name__}' has been loaded in 8bit and moving it to {dtype} via `.to()` is not yet supported. Module is still on {module.device}."
                )
            else:
                module.to(device, dtype)

            if (
                module.dtype == torch.float16
                and str(device) in ["cpu"]
                and not silence_dtype_warnings
                and not is_offloaded
            ):
                logger.warning(
                    "Pipelines loaded with `dtype=torch.float16` cannot run with `cpu` device. It"
                    " is not recommended to move them to `cpu` as running them will fail. Please make"
                    " sure to use an accelerator to run the pipeline in inference, due to the lack of"
                    " support for`float16` operations on this device in PyTorch. Please, remove the"
                    " `torch_dtype=torch.float16` argument, or use another device for inference."
                )
        return self

    @property
    def device(self) -> torch.device:
        r"""
        Returns:
            `torch.device`: The torch device on which the pipeline is located.
        """
        module_names, _ = self._get_signature_keys(self)
        modules = [getattr(self, n, None) for n in module_names]
        modules = [m for m in modules if isinstance(m, torch.nn.Module)]

        for module in modules:
            return module.device

        return torch.device("cpu")

    @property
    def dtype(self) -> torch.dtype:
        r"""
        Returns:
            `torch.dtype`: The torch dtype on which the pipeline is located.
        """
        module_names, _ = self._get_signature_keys(self)
        modules = [getattr(self, n, None) for n in module_names]
        modules = [m for m in modules if isinstance(m, torch.nn.Module)]

        for module in modules:
            return module.dtype

        return torch.float32

    @classmethod
    @validate_hf_hub_args
    def from_pretrained(cls, pretrained_model_name_or_path: Optional[Union[str, os.PathLike]], **kwargs):
        r"""
        Instantiate a PyTorch diffusion pipeline from pretrained pipeline weights.

        The pipeline is set in evaluation mode (`model.eval()`) by default.

        If you get the error message below, you need to finetune the weights for your downstream task:

        ```
        Some weights of UNet2DConditionModel were not initialized from the model checkpoint at runwayml/stable-diffusion-v1-5 and are newly initialized because the shapes did not match:
        - conv_in.weight: found shape torch.Size([320, 4, 3, 3]) in the checkpoint and torch.Size([320, 9, 3, 3]) in the model instantiated
        You should probably TRAIN this model on a down-stream task to be able to use it for predictions and inference.
        ```

        Parameters:
            pretrained_model_name_or_path (`str` or `os.PathLike`, *optional*):
                Can be either:

                    - A string, the *repo id* (for example `CompVis/ldm-text2im-large-256`) of a pretrained pipeline
                      hosted on the Hub.
                    - A path to a *directory* (for example `./my_pipeline_directory/`) containing pipeline weights
                      saved using
                    [`~DiffusionPipeline.save_pretrained`].
            torch_dtype (`str` or `torch.dtype`, *optional*):
                Override the default `torch.dtype` and load the model with another dtype. If "auto" is passed, the
                dtype is automatically derived from the model's weights.
            custom_pipeline (`str`, *optional*):

                <Tip warning={true}>

                🧪 This is an experimental feature and may change in the future.

                </Tip>

                Can be either:

                    - A string, the *repo id* (for example `hf-internal-testing/diffusers-dummy-pipeline`) of a custom
                      pipeline hosted on the Hub. The repository must contain a file called pipeline.py that defines
                      the custom pipeline.
                    - A string, the *file name* of a community pipeline hosted on GitHub under
                      [Community](https://github.com/huggingface/diffusers/tree/main/examples/community). Valid file
                      names must match the file name and not the pipeline script (`clip_guided_stable_diffusion`
                      instead of `clip_guided_stable_diffusion.py`). Community pipelines are always loaded from the
                      current main branch of GitHub.
                    - A path to a directory (`./my_pipeline_directory/`) containing a custom pipeline. The directory
                      must contain a file called `pipeline.py` that defines the custom pipeline.

                For more information on how to load and create custom pipelines, please have a look at [Loading and
                Adding Custom
                Pipelines](https://huggingface.co/docs/diffusers/using-diffusers/custom_pipeline_overview)
            force_download (`bool`, *optional*, defaults to `False`):
                Whether or not to force the (re-)download of the model weights and configuration files, overriding the
                cached versions if they exist.
            cache_dir (`Union[str, os.PathLike]`, *optional*):
                Path to a directory where a downloaded pretrained model configuration is cached if the standard cache
                is not used.
            resume_download (`bool`, *optional*, defaults to `False`):
                Whether or not to resume downloading the model weights and configuration files. If set to `False`, any
                incompletely downloaded files are deleted.
            proxies (`Dict[str, str]`, *optional*):
                A dictionary of proxy servers to use by protocol or endpoint, for example, `{'http': 'foo.bar:3128',
                'http://hostname': 'foo.bar:4012'}`. The proxies are used on each request.
            output_loading_info(`bool`, *optional*, defaults to `False`):
                Whether or not to also return a dictionary containing missing keys, unexpected keys and error messages.
            local_files_only (`bool`, *optional*, defaults to `False`):
                Whether to only load local model weights and configuration files or not. If set to `True`, the model
                won't be downloaded from the Hub.
            token (`str` or *bool*, *optional*):
                The token to use as HTTP bearer authorization for remote files. If `True`, the token generated from
                `diffusers-cli login` (stored in `~/.huggingface`) is used.
            revision (`str`, *optional*, defaults to `"main"`):
                The specific model version to use. It can be a branch name, a tag name, a commit id, or any identifier
                allowed by Git.
            custom_revision (`str`, *optional*):
                The specific model version to use. It can be a branch name, a tag name, or a commit id similar to
                `revision` when loading a custom pipeline from the Hub. Defaults to the latest stable 🤗 Diffusers version.
            mirror (`str`, *optional*):
                Mirror source to resolve accessibility issues if you’re downloading a model in China. We do not
                guarantee the timeliness or safety of the source, and you should refer to the mirror site for more
                information.
            device_map (`str` or `Dict[str, Union[int, str, torch.device]]`, *optional*):
                A map that specifies where each submodule should go. It doesn’t need to be defined for each
                parameter/buffer name; once a given module name is inside, every submodule of it will be sent to the
                same device.

                Set `device_map="auto"` to have 🤗 Accelerate automatically compute the most optimized `device_map`. For
                more information about each option see [designing a device
                map](https://hf.co/docs/accelerate/main/en/usage_guides/big_modeling#designing-a-device-map).
            max_memory (`Dict`, *optional*):
                A dictionary device identifier for the maximum memory. Will default to the maximum memory available for
                each GPU and the available CPU RAM if unset.
            offload_folder (`str` or `os.PathLike`, *optional*):
                The path to offload weights if device_map contains the value `"disk"`.
            offload_state_dict (`bool`, *optional*):
                If `True`, temporarily offloads the CPU state dict to the hard drive to avoid running out of CPU RAM if
                the weight of the CPU state dict + the biggest shard of the checkpoint does not fit. Defaults to `True`
                when there is some disk offload.
            low_cpu_mem_usage (`bool`, *optional*, defaults to `True` if torch version >= 1.9.0 else `False`):
                Speed up model loading only loading the pretrained weights and not initializing the weights. This also
                tries to not use more than 1x model size in CPU memory (including peak memory) while loading the model.
                Only supported for PyTorch >= 1.9.0. If you are using an older version of PyTorch, setting this
                argument to `True` will raise an error.
            use_safetensors (`bool`, *optional*, defaults to `None`):
                If set to `None`, the safetensors weights are downloaded if they're available **and** if the
                safetensors library is installed. If set to `True`, the model is forcibly loaded from safetensors
                weights. If set to `False`, safetensors weights are not loaded.
            use_onnx (`bool`, *optional*, defaults to `None`):
                If set to `True`, ONNX weights will always be downloaded if present. If set to `False`, ONNX weights
                will never be downloaded. By default `use_onnx` defaults to the `_is_onnx` class attribute which is
                `False` for non-ONNX pipelines and `True` for ONNX pipelines. ONNX weights include both files ending
                with `.onnx` and `.pb`.
            kwargs (remaining dictionary of keyword arguments, *optional*):
                Can be used to overwrite load and saveable variables (the pipeline components of the specific pipeline
                class). The overwritten components are passed directly to the pipelines `__init__` method. See example
                below for more information.
            variant (`str`, *optional*):
                Load weights from a specified variant filename such as `"fp16"` or `"ema"`. This is ignored when
                loading `from_flax`.

        <Tip>

        To use private or [gated](https://huggingface.co/docs/hub/models-gated#gated-models) models, log-in with
        `huggingface-cli login`.

        </Tip>

        Examples:

        ```py
        >>> from diffusers import DiffusionPipeline

        >>> # Download pipeline from huggingface.co and cache.
        >>> pipeline = DiffusionPipeline.from_pretrained("CompVis/ldm-text2im-large-256")

        >>> # Download pipeline that requires an authorization token
        >>> # For more information on access tokens, please refer to this section
        >>> # of the documentation](https://huggingface.co/docs/hub/security-tokens)
        >>> pipeline = DiffusionPipeline.from_pretrained("runwayml/stable-diffusion-v1-5")

        >>> # Use a different scheduler
        >>> from diffusers import LMSDiscreteScheduler

        >>> scheduler = LMSDiscreteScheduler.from_config(pipeline.scheduler.config)
        >>> pipeline.scheduler = scheduler
        ```
        """
        cache_dir = kwargs.pop("cache_dir", None)
        resume_download = kwargs.pop("resume_download", False)
        force_download = kwargs.pop("force_download", False)
        proxies = kwargs.pop("proxies", None)
        local_files_only = kwargs.pop("local_files_only", None)
        token = kwargs.pop("token", None)
        revision = kwargs.pop("revision", None)
        from_flax = kwargs.pop("from_flax", False)
        torch_dtype = kwargs.pop("torch_dtype", None)
        custom_pipeline = kwargs.pop("custom_pipeline", None)
        custom_revision = kwargs.pop("custom_revision", None)
        provider = kwargs.pop("provider", None)
        sess_options = kwargs.pop("sess_options", None)
        device_map = kwargs.pop("device_map", None)
        max_memory = kwargs.pop("max_memory", None)
        offload_folder = kwargs.pop("offload_folder", None)
        offload_state_dict = kwargs.pop("offload_state_dict", False)
        low_cpu_mem_usage = kwargs.pop("low_cpu_mem_usage", _LOW_CPU_MEM_USAGE_DEFAULT)
        variant = kwargs.pop("variant", None)
        use_safetensors = kwargs.pop("use_safetensors", None)
        use_onnx = kwargs.pop("use_onnx", None)
        load_connected_pipeline = kwargs.pop("load_connected_pipeline", False)

        if low_cpu_mem_usage and not is_accelerate_available():
            low_cpu_mem_usage = False
            logger.warning(
                "Cannot initialize model with low cpu memory usage because `accelerate` was not found in the"
                " environment. Defaulting to `low_cpu_mem_usage=False`. It is strongly recommended to install"
                " `accelerate` for faster and less memory-intense model loading. You can do so with: \n```\npip"
                " install accelerate\n```\n."
            )

        if device_map is not None and not is_torch_version(">=", "1.9.0"):
            raise NotImplementedError(
                "Loading and dispatching requires torch >= 1.9.0. Please either update your PyTorch version or set"
                " `device_map=None`."
            )

        if low_cpu_mem_usage is True and not is_torch_version(">=", "1.9.0"):
            raise NotImplementedError(
                "Low memory initialization requires torch >= 1.9.0. Please either update your PyTorch version or set"
                " `low_cpu_mem_usage=False`."
            )

        if low_cpu_mem_usage is False and device_map is not None:
            raise ValueError(
                f"You cannot set `low_cpu_mem_usage` to False while using device_map={device_map} for loading and"
                " dispatching. Please make sure to set `low_cpu_mem_usage=True`."
            )

        # 1. Download the checkpoints and configs
        # use snapshot download here to get it working from from_pretrained
        if not os.path.isdir(pretrained_model_name_or_path):
            if pretrained_model_name_or_path.count("/") > 1:
                raise ValueError(
                    f'The provided pretrained_model_name_or_path "{pretrained_model_name_or_path}"'
                    " is neither a valid local path nor a valid repo id. Please check the parameter."
                )
            cached_folder = cls.download(
                pretrained_model_name_or_path,
                cache_dir=cache_dir,
                resume_download=resume_download,
                force_download=force_download,
                proxies=proxies,
                local_files_only=local_files_only,
                token=token,
                revision=revision,
                from_flax=from_flax,
                use_safetensors=use_safetensors,
                use_onnx=use_onnx,
                custom_pipeline=custom_pipeline,
                custom_revision=custom_revision,
                variant=variant,
                load_connected_pipeline=load_connected_pipeline,
                **kwargs,
            )
        else:
            cached_folder = pretrained_model_name_or_path

        config_dict = cls.load_config(cached_folder)

        # pop out "_ignore_files" as it is only needed for download
        config_dict.pop("_ignore_files", None)

        # 2. Define which model components should load variants
        # We retrieve the information by matching whether variant
        # model checkpoints exist in the subfolders
        model_variants = {}
        if variant is not None:
            for folder in os.listdir(cached_folder):
                folder_path = os.path.join(cached_folder, folder)
                is_folder = os.path.isdir(folder_path) and folder in config_dict
                variant_exists = is_folder and any(
                    p.split(".")[1].startswith(variant) for p in os.listdir(folder_path)
                )
                if variant_exists:
                    model_variants[folder] = variant

        # 3. Load the pipeline class, if using custom module then load it from the hub
        # if we load from explicit class, let's use it
        custom_class_name = None
        if os.path.isfile(os.path.join(cached_folder, f"{custom_pipeline}.py")):
            custom_pipeline = os.path.join(cached_folder, f"{custom_pipeline}.py")
        elif isinstance(config_dict["_class_name"], (list, tuple)) and os.path.isfile(
            os.path.join(cached_folder, f"{config_dict['_class_name'][0]}.py")
        ):
            custom_pipeline = os.path.join(cached_folder, f"{config_dict['_class_name'][0]}.py")
            custom_class_name = config_dict["_class_name"][1]

        pipeline_class = _get_pipeline_class(
            cls,
            config_dict,
            load_connected_pipeline=load_connected_pipeline,
            custom_pipeline=custom_pipeline,
            class_name=custom_class_name,
            cache_dir=cache_dir,
            revision=custom_revision,
        )

        # DEPRECATED: To be removed in 1.0.0
        if pipeline_class.__name__ == "StableDiffusionInpaintPipeline" and version.parse(
            version.parse(config_dict["_diffusers_version"]).base_version
        ) <= version.parse("0.5.1"):
            from diffusers import StableDiffusionInpaintPipeline, StableDiffusionInpaintPipelineLegacy

            pipeline_class = StableDiffusionInpaintPipelineLegacy

            deprecation_message = (
                "You are using a legacy checkpoint for inpainting with Stable Diffusion, therefore we are loading the"
                f" {StableDiffusionInpaintPipelineLegacy} class instead of {StableDiffusionInpaintPipeline}. For"
                " better inpainting results, we strongly suggest using Stable Diffusion's official inpainting"
                " checkpoint: https://huggingface.co/runwayml/stable-diffusion-inpainting instead or adapting your"
                f" checkpoint {pretrained_model_name_or_path} to the format of"
                " https://huggingface.co/runwayml/stable-diffusion-inpainting. Note that we do not actively maintain"
                " the {StableDiffusionInpaintPipelineLegacy} class and will likely remove it in version 1.0.0."
            )
            deprecate("StableDiffusionInpaintPipelineLegacy", "1.0.0", deprecation_message, standard_warn=False)

        # 4. Define expected modules given pipeline signature
        # and define non-None initialized modules (=`init_kwargs`)

        # some modules can be passed directly to the init
        # in this case they are already instantiated in `kwargs`
        # extract them here
        expected_modules, optional_kwargs = cls._get_signature_keys(pipeline_class)
        passed_class_obj = {k: kwargs.pop(k) for k in expected_modules if k in kwargs}
        passed_pipe_kwargs = {k: kwargs.pop(k) for k in optional_kwargs if k in kwargs}

        init_dict, unused_kwargs, _ = pipeline_class.extract_init_dict(config_dict, **kwargs)

        # define init kwargs and make sure that optional component modules are filtered out
        init_kwargs = {
            k: init_dict.pop(k)
            for k in optional_kwargs
            if k in init_dict and k not in pipeline_class._optional_components
        }
        init_kwargs = {**init_kwargs, **passed_pipe_kwargs}

        # remove `null` components
        def load_module(name, value):
            if value[0] is None:
                return False
            if name in passed_class_obj and passed_class_obj[name] is None:
                return False
            return True

        init_dict = {k: v for k, v in init_dict.items() if load_module(k, v)}

        # Special case: safety_checker must be loaded separately when using `from_flax`
        if from_flax and "safety_checker" in init_dict and "safety_checker" not in passed_class_obj:
            raise NotImplementedError(
                "The safety checker cannot be automatically loaded when loading weights `from_flax`."
                " Please, pass `safety_checker=None` to `from_pretrained`, and load the safety checker"
                " separately if you need it."
            )

        # 5. Throw nice warnings / errors for fast accelerate loading
        if len(unused_kwargs) > 0:
            logger.warning(
                f"Keyword arguments {unused_kwargs} are not expected by {pipeline_class.__name__} and will be ignored."
            )

<<<<<<< HEAD
        if low_cpu_mem_usage and not is_accelerate_available():
            low_cpu_mem_usage = False
            logger.warning(
                "Cannot initialize model with low cpu memory usage because `accelerate` was not found in the"
                " environment. Defaulting to `low_cpu_mem_usage=False`. It is strongly recommended to install"
                " `accelerate` for faster and less memory-intense model loading. You can do so with: \n```\npip"
                " install accelerate\n```\n."
            )

        if low_cpu_mem_usage is True and not is_torch_version(">=", "1.9.0"):
            raise NotImplementedError(
                "Low memory initialization requires torch >= 1.9.0. Please either update your PyTorch version or set"
                " `low_cpu_mem_usage=False`."
            )

        if device_map is not None and not is_accelerate_available():
            raise NotImplementedError(
                "Using `device_map` requires the `accelerate` library. Please install it using: `pip install accelerate`."
            )

        if device_map is not None and not is_torch_version(">=", "1.9.0"):
            raise NotImplementedError(
                "Loading and dispatching requires torch >= 1.9.0. Please either update your PyTorch version or set"
                " `device_map=None`."
            )

        if low_cpu_mem_usage is False and device_map is not None:
            raise ValueError(
                f"You cannot set `low_cpu_mem_usage` to False while using device_map={device_map} for loading and"
                " dispatching. Please make sure to set `low_cpu_mem_usage=True`."
            )

        if device_map is not None and pipeline_class._load_connected_pipes:
            raise NotImplementedError("`device_map` is not yet supported for connected pipelines.")

=======
>>>>>>> 40aa47b9
        # import it here to avoid circular import
        from diffusers import pipelines

        ###### 6. device map delegation ######
        final_device_map = None
        if device_map is not None:
            # Load each module in the pipeline on a meta device so that we can derive the device map.
            init_empty_modules = {}
            for name, (library_name, class_name) in init_dict.items():
                if class_name.startswith("Flax"):
                    raise ValueError("Flax pipelines are not supported with `device_map`.")

                # Define all importable classes
                is_pipeline_module = hasattr(pipelines, library_name)
                importable_classes = ALL_IMPORTABLE_CLASSES
                loaded_sub_model = None

                # Use passed sub model or load class_name from library_name
                if name in passed_class_obj:
                    # if the model is in a pipeline module, then we load it from the pipeline
                    # check that passed_class_obj has correct parent class
                    maybe_raise_or_warn(
                        library_name,
                        library,
                        class_name,
                        importable_classes,
                        passed_class_obj,
                        name,
                        is_pipeline_module,
                    )
                    with accelerate.init_empty_weights():
                        loaded_sub_model = passed_class_obj[name]

                else:
                    loaded_sub_model = _load_empty_model(
                        library_name=library_name,
                        class_name=class_name,
                        importable_classes=importable_classes,
                        pipelines=pipelines,
                        is_pipeline_module=is_pipeline_module,
                        pipeline_class=pipeline_class,
                        name=name,
                        torch_dtype=torch_dtype,
                        cached_folder=cached_folder,
                        force_download=force_download,
                        resume_download=resume_download,
                        proxies=proxies,
                        local_files_only=local_files_only,
                        token=token,
                        revision=revision,
                    )

                if loaded_sub_model is not None:
                    init_empty_modules[name] = loaded_sub_model

            # determine device map
            # Obtain a sorted dictionary for mapping the model-level components
            # to their sizes.
            module_sizes = {
                module_name: compute_module_sizes(module, dtype=torch_dtype)[""]
                for module_name, module in init_empty_modules.items()
                if isinstance(module, torch.nn.Module)
            }
            module_sizes = dict(sorted(module_sizes.items(), key=lambda item: item[1], reverse=True))
            print(module_sizes)

            # Obtain maximum memory available per device (GPUs only).
            max_memory = get_max_memory(max_memory)
            max_memory = dict(sorted(max_memory.items(), key=lambda item: item[1], reverse=True))
            max_memory = {k: v for k, v in max_memory.items() if k != "cpu"}
            print(max_memory)

            # Obtain a dictionary mapping the model-level components to the available
            # devices based on the maximum memory and the model sizes.
            device_id_component_mapping, needs_offloading_mapping = _assign_components_to_devices(
                module_sizes, max_memory, device_mapping_strategy=device_map
            )
            print(device_id_component_mapping, needs_offloading_mapping)

            # Obtain the final device map, e.g., `{"unet": 0, "text_encoder": 1, "vae": 1, ...}`
            final_device_map = {}
            for device_id, components in device_id_component_mapping.items():
                for component in components:
                    final_device_map[component] = device_id
            print(final_device_map)

        ###### End: device map delegation ######

        # 7. Load each module in the pipeline
        current_device_map = None
        needs_offloading = False
        for name, (library_name, class_name) in logging.tqdm(init_dict.items(), desc="Loading pipeline components..."):
            if final_device_map is not None and len(final_device_map) > 0:
                component_device = final_device_map.get(name, None)
                needs_offloading = needs_offloading_mapping.get(name, False)
                if component_device is not None and not needs_offloading:
                    current_device_map = {"": component_device}
                else:
                    current_device_map = None

            # 7.1 - now that JAX/Flax is an official framework of the library, we might load from Flax names
            class_name = class_name[4:] if class_name.startswith("Flax") else class_name

            # 7.2 Define all importable classes
            is_pipeline_module = hasattr(pipelines, library_name)
            importable_classes = ALL_IMPORTABLE_CLASSES
            loaded_sub_model = None

            # 7.3 Use passed sub model or load class_name from library_name
            if name in passed_class_obj:
                # if the model is in a pipeline module, then we load it from the pipeline
                # check that passed_class_obj has correct parent class
                maybe_raise_or_warn(
                    library_name, library, class_name, importable_classes, passed_class_obj, name, is_pipeline_module
                )

                loaded_sub_model = passed_class_obj[name]
            else:
                # load sub model
                loaded_sub_model = load_sub_model(
                    library_name=library_name,
                    class_name=class_name,
                    importable_classes=importable_classes,
                    pipelines=pipelines,
                    is_pipeline_module=is_pipeline_module,
                    pipeline_class=pipeline_class,
                    torch_dtype=torch_dtype,
                    provider=provider,
                    sess_options=sess_options,
                    device_map=current_device_map,
                    needs_offloading=needs_offloading,
                    device_map_strategy=device_map,
                    max_memory=max_memory,
                    offload_folder=offload_folder,
                    offload_state_dict=offload_state_dict,
                    model_variants=model_variants,
                    name=name,
                    from_flax=from_flax,
                    variant=variant,
                    low_cpu_mem_usage=low_cpu_mem_usage,
                    cached_folder=cached_folder,
                )
                logger.info(
                    f"Loaded {name} as {class_name} from `{name}` subfolder of {pretrained_model_name_or_path}."
                )

            init_kwargs[name] = loaded_sub_model  # UNet(...), # DiffusionSchedule(...)

        if pipeline_class._load_connected_pipes and os.path.isfile(os.path.join(cached_folder, "README.md")):
            modelcard = ModelCard.load(os.path.join(cached_folder, "README.md"))
            connected_pipes = {prefix: getattr(modelcard.data, prefix, [None])[0] for prefix in CONNECTED_PIPES_KEYS}
            load_kwargs = {
                "cache_dir": cache_dir,
                "resume_download": resume_download,
                "force_download": force_download,
                "proxies": proxies,
                "local_files_only": local_files_only,
                "token": token,
                "revision": revision,
                "torch_dtype": torch_dtype,
                "custom_pipeline": custom_pipeline,
                "custom_revision": custom_revision,
                "provider": provider,
                "sess_options": sess_options,
                "device_map": device_map,
                "max_memory": max_memory,
                "offload_folder": offload_folder,
                "offload_state_dict": offload_state_dict,
                "low_cpu_mem_usage": low_cpu_mem_usage,
                "variant": variant,
                "use_safetensors": use_safetensors,
            }

            def get_connected_passed_kwargs(prefix):
                connected_passed_class_obj = {
                    k.replace(f"{prefix}_", ""): w for k, w in passed_class_obj.items() if k.split("_")[0] == prefix
                }
                connected_passed_pipe_kwargs = {
                    k.replace(f"{prefix}_", ""): w for k, w in passed_pipe_kwargs.items() if k.split("_")[0] == prefix
                }

                connected_passed_kwargs = {**connected_passed_class_obj, **connected_passed_pipe_kwargs}
                return connected_passed_kwargs

            connected_pipes = {
                prefix: DiffusionPipeline.from_pretrained(
                    repo_id, **load_kwargs.copy(), **get_connected_passed_kwargs(prefix)
                )
                for prefix, repo_id in connected_pipes.items()
                if repo_id is not None
            }

            for prefix, connected_pipe in connected_pipes.items():
                # add connected pipes to `init_kwargs` with <prefix>_<component_name>, e.g. "prior_text_encoder"
                init_kwargs.update(
                    {"_".join([prefix, name]): component for name, component in connected_pipe.components.items()}
                )

        # 8. Potentially add passed objects if expected
        missing_modules = set(expected_modules) - set(init_kwargs.keys())
        passed_modules = list(passed_class_obj.keys())
        optional_modules = pipeline_class._optional_components
        if len(missing_modules) > 0 and missing_modules <= set(passed_modules + optional_modules):
            for module in missing_modules:
                init_kwargs[module] = passed_class_obj.get(module, None)
        elif len(missing_modules) > 0:
            passed_modules = set(list(init_kwargs.keys()) + list(passed_class_obj.keys())) - optional_kwargs
            raise ValueError(
                f"Pipeline {pipeline_class} expected {expected_modules}, but only {passed_modules} were passed."
            )

        # 10. Instantiate the pipeline
        model = pipeline_class(**init_kwargs)

        # 11. Handle cases where device map strategy is not "balanced".
        if device_map == "balanced_ultra_low_memory":
            model.enable_sequential_cpu_offload(component_device_mapping=final_device_map)
        elif device_map == "balanced_low_memory":
            model.enable_model_cpu_offload(component_device_mapping=final_device_map)

        # 12. Save where the model was instantiated from
        model.register_to_config(_name_or_path=pretrained_model_name_or_path)
        return model

    @property
    def name_or_path(self) -> str:
        return getattr(self.config, "_name_or_path", None)

    @property
    def _execution_device(self):
        r"""
        Returns the device on which the pipeline's models will be executed. After calling
        [`~DiffusionPipeline.enable_sequential_cpu_offload`] the execution device can only be inferred from
        Accelerate's module hooks.
        """
        for name, model in self.components.items():
            if not isinstance(model, torch.nn.Module) or name in self._exclude_from_cpu_offload:
                continue

            if not hasattr(model, "_hf_hook"):
                return self.device
            for module in model.modules():
                if (
                    hasattr(module, "_hf_hook")
                    and hasattr(module._hf_hook, "execution_device")
                    and module._hf_hook.execution_device is not None
                ):
                    return torch.device(module._hf_hook.execution_device)
        return self.device

    def enable_model_cpu_offload(
        self,
        gpu_id: Optional[int] = None,
        device: Union[torch.device, str] = "cuda",
        component_device_mapping: Dict[str, int] = None,
    ):
        r"""
        Offloads all models to CPU using accelerate, reducing memory usage with a low impact on performance. Compared
        to `enable_sequential_cpu_offload`, this method moves one whole model at a time to the GPU when its `forward`
        method is called, and the model remains in GPU until the next model runs. Memory savings are lower than with
        `enable_sequential_cpu_offload`, but performance is much better due to the iterative execution of the `unet`.

        Arguments:
            gpu_id (`int`, *optional*):
                The ID of the accelerator that shall be used in inference. If not specified, it will default to 0.
            device (`torch.Device` or `str`, *optional*, defaults to "cuda"):
                The PyTorch device type of the accelerator that shall be used in inference. If not specified, it will
                default to "cuda".
        """
        if self.model_cpu_offload_seq is None:
            raise ValueError(
                "Model CPU offload cannot be enabled because no `model_cpu_offload_seq` class attribute is set."
            )

        if is_accelerate_available() and is_accelerate_version(">=", "0.17.0.dev0"):
            from accelerate import cpu_offload_with_hook
        else:
            raise ImportError("`enable_model_cpu_offload` requires `accelerate v0.17.0` or higher.")

        torch_device = torch.device(device)
        device_index = torch_device.index

        if gpu_id is not None and device_index is not None:
            raise ValueError(
                f"You have passed both `gpu_id`={gpu_id} and an index as part of the passed device `device`={device}"
                f"Cannot pass both. Please make sure to either not define `gpu_id` or not pass the index as part of the device: `device`={torch_device.type}"
            )

        # _offload_gpu_id should be set to passed gpu_id (or id in passed `device`) or default to previously set id or default to 0
        self._offload_gpu_id = gpu_id or torch_device.index or getattr(self, "_offload_gpu_id", 0)

        device_type = torch_device.type
        device = torch.device(f"{device_type}:{self._offload_gpu_id}")
        self._offload_device = device

        if self.device.type != "cpu":
            self.to("cpu", silence_dtype_warnings=True)
            device_mod = getattr(torch, self.device.type, None)
            if hasattr(device_mod, "empty_cache") and device_mod.is_available():
                device_mod.empty_cache()  # otherwise we don't see the memory savings (but they probably exist)

        all_model_components = {k: v for k, v in self.components.items() if isinstance(v, torch.nn.Module)}

        self._all_hooks = []
        hook = None
        for model_str in self.model_cpu_offload_seq.split("->"):
            model = all_model_components.pop(model_str, None)
            if not isinstance(model, torch.nn.Module):
                continue

            if component_device_mapping is None:
                _, hook = cpu_offload_with_hook(model, device, prev_module_hook=hook)
            else:
                component_device_id = component_device_mapping.get(model_str)
                component_device = f"cuda:{component_device_id}"
                _, hook = cpu_offload_with_hook(model, component_device, prev_module_hook=hook)
            self._all_hooks.append(hook)

        # CPU offload models that are not in the seq chain unless they are explicitly excluded
        # these models will stay on CPU until maybe_free_model_hooks is called
        # some models cannot be in the seq chain because they are iteratively called, such as controlnet
        for name, model in all_model_components.items():
            if not isinstance(model, torch.nn.Module):
                continue

            if name in self._exclude_from_cpu_offload:
                if component_device_mapping is None:
                    model.to(device)
                else:
                    component_device_id = component_device_id.get(name)
                    model.to(f"cuda:{component_device_id}")
            else:
                if component_device_mapping is None:
                    _, hook = cpu_offload_with_hook(model, device)
                else:
                    component_device_id = component_device_id.get(name)
                    component_device = f"cuda:{component_device_id}"
                    _, hook = cpu_offload_with_hook(model, component_device)
                self._all_hooks.append(hook)

    def maybe_free_model_hooks(self):
        r"""
        Function that offloads all components, removes all model hooks that were added when using
        `enable_model_cpu_offload` and then applies them again. In case the model has not been offloaded this function
        is a no-op. Make sure to add this function to the end of the `__call__` function of your pipeline so that it
        functions correctly when applying enable_model_cpu_offload.
        """
        if not hasattr(self, "_all_hooks") or len(self._all_hooks) == 0:
            # `enable_model_cpu_offload` has not be called, so silently do nothing
            return

        for hook in self._all_hooks:
            # offload model and remove hook from model
            hook.offload()
            hook.remove()

        # make sure the model is in the same state as before calling it
        self.enable_model_cpu_offload(device=getattr(self, "_offload_device", "cuda"))

    def enable_sequential_cpu_offload(
        self,
        gpu_id: Optional[int] = None,
        device: Union[torch.device, str] = "cuda",
        component_device_mapping: Dict[str, int] = None,
    ):
        r"""
        Offloads all models to CPU using 🤗 Accelerate, significantly reducing memory usage. When called, the state
        dicts of all `torch.nn.Module` components (except those in `self._exclude_from_cpu_offload`) are saved to CPU
        and then moved to `torch.device('meta')` and loaded to GPU only when their specific submodule has its `forward`
        method called. Offloading happens on a submodule basis. Memory savings are higher than with
        `enable_model_cpu_offload`, but performance is lower.

        Arguments:
            gpu_id (`int`, *optional*):
                The ID of the accelerator that shall be used in inference. If not specified, it will default to 0.
            device (`torch.Device` or `str`, *optional*, defaults to "cuda"):
                The PyTorch device type of the accelerator that shall be used in inference. If not specified, it will
                default to "cuda".
        """
        if is_accelerate_available() and is_accelerate_version(">=", "0.14.0"):
            from accelerate import cpu_offload
        else:
            raise ImportError("`enable_sequential_cpu_offload` requires `accelerate v0.14.0` or higher")

        torch_device = torch.device(device)
        device_index = torch_device.index

        if gpu_id is not None and device_index is not None:
            raise ValueError(
                f"You have passed both `gpu_id`={gpu_id} and an index as part of the passed device `device`={device}"
                f"Cannot pass both. Please make sure to either not define `gpu_id` or not pass the index as part of the device: `device`={torch_device.type}"
            )

        # _offload_gpu_id should be set to passed gpu_id (or id in passed `device`) or default to previously set id or default to 0
        self._offload_gpu_id = gpu_id or torch_device.index or getattr(self, "_offload_gpu_id", 0)

        device_type = torch_device.type
        device = torch.device(f"{device_type}:{self._offload_gpu_id}")
        self._offload_device = device

        if self.device.type != "cpu":
            self.to("cpu", silence_dtype_warnings=True)
            device_mod = getattr(torch, self.device.type, None)
            if hasattr(device_mod, "empty_cache") and device_mod.is_available():
                device_mod.empty_cache()  # otherwise we don't see the memory savings (but they probably exist)

        for name, model in self.components.items():
            if not isinstance(model, torch.nn.Module):
                continue

            if component_device_mapping is None:
                if name in self._exclude_from_cpu_offload:
                    if component_device_mapping is None:
                        model.to(device)
                    else:
                        component_device_id = component_device_mapping.get(name)
                        model.to(f"cuda:{component_device_id}")
                else:
                    # make sure to offload buffers if not all high level weights
                    # are of type nn.Module
                    offload_buffers = len(model._parameters) > 0
                    if component_device_mapping is None:
                        cpu_offload(model, device, offload_buffers=offload_buffers)
                    else:
                        component_device_id = component_device_mapping.get(name)
                        cpu_offload(model, f"cuda:{component_device_id}", offload_buffers=offload_buffers)

    @classmethod
    @validate_hf_hub_args
    def download(cls, pretrained_model_name, **kwargs) -> Union[str, os.PathLike]:
        r"""
        Download and cache a PyTorch diffusion pipeline from pretrained pipeline weights.

        Parameters:
            pretrained_model_name (`str` or `os.PathLike`, *optional*):
                A string, the *repository id* (for example `CompVis/ldm-text2im-large-256`) of a pretrained pipeline
                hosted on the Hub.
            custom_pipeline (`str`, *optional*):
                Can be either:

                    - A string, the *repository id* (for example `CompVis/ldm-text2im-large-256`) of a pretrained
                      pipeline hosted on the Hub. The repository must contain a file called `pipeline.py` that defines
                      the custom pipeline.

                    - A string, the *file name* of a community pipeline hosted on GitHub under
                      [Community](https://github.com/huggingface/diffusers/tree/main/examples/community). Valid file
                      names must match the file name and not the pipeline script (`clip_guided_stable_diffusion`
                      instead of `clip_guided_stable_diffusion.py`). Community pipelines are always loaded from the
                      current `main` branch of GitHub.

                    - A path to a *directory* (`./my_pipeline_directory/`) containing a custom pipeline. The directory
                      must contain a file called `pipeline.py` that defines the custom pipeline.

                <Tip warning={true}>

                🧪 This is an experimental feature and may change in the future.

                </Tip>

                For more information on how to load and create custom pipelines, take a look at [How to contribute a
                community pipeline](https://huggingface.co/docs/diffusers/main/en/using-diffusers/contribute_pipeline).

            force_download (`bool`, *optional*, defaults to `False`):
                Whether or not to force the (re-)download of the model weights and configuration files, overriding the
                cached versions if they exist.
            resume_download (`bool`, *optional*, defaults to `False`):
                Whether or not to resume downloading the model weights and configuration files. If set to `False`, any
                incompletely downloaded files are deleted.
            proxies (`Dict[str, str]`, *optional*):
                A dictionary of proxy servers to use by protocol or endpoint, for example, `{'http': 'foo.bar:3128',
                'http://hostname': 'foo.bar:4012'}`. The proxies are used on each request.
            output_loading_info(`bool`, *optional*, defaults to `False`):
                Whether or not to also return a dictionary containing missing keys, unexpected keys and error messages.
            local_files_only (`bool`, *optional*, defaults to `False`):
                Whether to only load local model weights and configuration files or not. If set to `True`, the model
                won't be downloaded from the Hub.
            token (`str` or *bool*, *optional*):
                The token to use as HTTP bearer authorization for remote files. If `True`, the token generated from
                `diffusers-cli login` (stored in `~/.huggingface`) is used.
            revision (`str`, *optional*, defaults to `"main"`):
                The specific model version to use. It can be a branch name, a tag name, a commit id, or any identifier
                allowed by Git.
            custom_revision (`str`, *optional*, defaults to `"main"`):
                The specific model version to use. It can be a branch name, a tag name, or a commit id similar to
                `revision` when loading a custom pipeline from the Hub. It can be a 🤗 Diffusers version when loading a
                custom pipeline from GitHub, otherwise it defaults to `"main"` when loading from the Hub.
            mirror (`str`, *optional*):
                Mirror source to resolve accessibility issues if you're downloading a model in China. We do not
                guarantee the timeliness or safety of the source, and you should refer to the mirror site for more
                information.
            variant (`str`, *optional*):
                Load weights from a specified variant filename such as `"fp16"` or `"ema"`. This is ignored when
                loading `from_flax`.
            use_safetensors (`bool`, *optional*, defaults to `None`):
                If set to `None`, the safetensors weights are downloaded if they're available **and** if the
                safetensors library is installed. If set to `True`, the model is forcibly loaded from safetensors
                weights. If set to `False`, safetensors weights are not loaded.
            use_onnx (`bool`, *optional*, defaults to `False`):
                If set to `True`, ONNX weights will always be downloaded if present. If set to `False`, ONNX weights
                will never be downloaded. By default `use_onnx` defaults to the `_is_onnx` class attribute which is
                `False` for non-ONNX pipelines and `True` for ONNX pipelines. ONNX weights include both files ending
                with `.onnx` and `.pb`.
            trust_remote_code (`bool`, *optional*, defaults to `False`):
                Whether or not to allow for custom pipelines and components defined on the Hub in their own files. This
                option should only be set to `True` for repositories you trust and in which you have read the code, as
                it will execute code present on the Hub on your local machine.

        Returns:
            `os.PathLike`:
                A path to the downloaded pipeline.

        <Tip>

        To use private or [gated models](https://huggingface.co/docs/hub/models-gated#gated-models), log-in with
        `huggingface-cli login`.

        </Tip>

        """
        cache_dir = kwargs.pop("cache_dir", None)
        resume_download = kwargs.pop("resume_download", False)
        force_download = kwargs.pop("force_download", False)
        proxies = kwargs.pop("proxies", None)
        local_files_only = kwargs.pop("local_files_only", None)
        token = kwargs.pop("token", None)
        revision = kwargs.pop("revision", None)
        from_flax = kwargs.pop("from_flax", False)
        custom_pipeline = kwargs.pop("custom_pipeline", None)
        custom_revision = kwargs.pop("custom_revision", None)
        variant = kwargs.pop("variant", None)
        use_safetensors = kwargs.pop("use_safetensors", None)
        use_onnx = kwargs.pop("use_onnx", None)
        load_connected_pipeline = kwargs.pop("load_connected_pipeline", False)
        trust_remote_code = kwargs.pop("trust_remote_code", False)

        allow_pickle = False
        if use_safetensors is None:
            use_safetensors = True
            allow_pickle = True

        allow_patterns = None
        ignore_patterns = None

        model_info_call_error: Optional[Exception] = None
        if not local_files_only:
            try:
                info = model_info(pretrained_model_name, token=token, revision=revision)
            except (HTTPError, OfflineModeIsEnabled, requests.ConnectionError) as e:
                logger.warn(f"Couldn't connect to the Hub: {e}.\nWill try to load from local cache.")
                local_files_only = True
                model_info_call_error = e  # save error to reraise it if model is not cached locally

        if not local_files_only:
            config_file = hf_hub_download(
                pretrained_model_name,
                cls.config_name,
                cache_dir=cache_dir,
                revision=revision,
                proxies=proxies,
                force_download=force_download,
                resume_download=resume_download,
                token=token,
            )

            config_dict = cls._dict_from_json_file(config_file)
            ignore_filenames = config_dict.pop("_ignore_files", [])

            # retrieve all folder_names that contain relevant files
            folder_names = [k for k, v in config_dict.items() if isinstance(v, list) and k != "_class_name"]

            filenames = {sibling.rfilename for sibling in info.siblings}
            model_filenames, variant_filenames = variant_compatible_siblings(filenames, variant=variant)

            diffusers_module = importlib.import_module(__name__.split(".")[0])
            pipelines = getattr(diffusers_module, "pipelines")

            # optionally create a custom component <> custom file mapping
            custom_components = {}
            for component in folder_names:
                module_candidate = config_dict[component][0]

                if module_candidate is None or not isinstance(module_candidate, str):
                    continue

                # We compute candidate file path on the Hub. Do not use `os.path.join`.
                candidate_file = f"{component}/{module_candidate}.py"

                if candidate_file in filenames:
                    custom_components[component] = module_candidate
                elif module_candidate not in LOADABLE_CLASSES and not hasattr(pipelines, module_candidate):
                    raise ValueError(
                        f"{candidate_file} as defined in `model_index.json` does not exist in {pretrained_model_name} and is not a module in 'diffusers/pipelines'."
                    )

            if len(variant_filenames) == 0 and variant is not None:
                deprecation_message = (
                    f"You are trying to load the model files of the `variant={variant}`, but no such modeling files are available."
                    f"The default model files: {model_filenames} will be loaded instead. Make sure to not load from `variant={variant}`"
                    "if such variant modeling files are not available. Doing so will lead to an error in v0.24.0 as defaulting to non-variant"
                    "modeling files is deprecated."
                )
                deprecate("no variant default", "0.24.0", deprecation_message, standard_warn=False)

            # remove ignored filenames
            model_filenames = set(model_filenames) - set(ignore_filenames)
            variant_filenames = set(variant_filenames) - set(ignore_filenames)

            # if the whole pipeline is cached we don't have to ping the Hub
            if revision in DEPRECATED_REVISION_ARGS and version.parse(
                version.parse(__version__).base_version
            ) >= version.parse("0.22.0"):
                warn_deprecated_model_variant(pretrained_model_name, token, variant, revision, model_filenames)

            model_folder_names = {os.path.split(f)[0] for f in model_filenames if os.path.split(f)[0] in folder_names}

            custom_class_name = None
            if custom_pipeline is None and isinstance(config_dict["_class_name"], (list, tuple)):
                custom_pipeline = config_dict["_class_name"][0]
                custom_class_name = config_dict["_class_name"][1]

            # all filenames compatible with variant will be added
            allow_patterns = list(model_filenames)

            # allow all patterns from non-model folders
            # this enables downloading schedulers, tokenizers, ...
            allow_patterns += [f"{k}/*" for k in folder_names if k not in model_folder_names]
            # add custom component files
            allow_patterns += [f"{k}/{f}.py" for k, f in custom_components.items()]
            # add custom pipeline file
            allow_patterns += [f"{custom_pipeline}.py"] if f"{custom_pipeline}.py" in filenames else []
            # also allow downloading config.json files with the model
            allow_patterns += [os.path.join(k, "config.json") for k in model_folder_names]

            allow_patterns += [
                SCHEDULER_CONFIG_NAME,
                CONFIG_NAME,
                cls.config_name,
                CUSTOM_PIPELINE_FILE_NAME,
            ]

            load_pipe_from_hub = custom_pipeline is not None and f"{custom_pipeline}.py" in filenames
            load_components_from_hub = len(custom_components) > 0

            if load_pipe_from_hub and not trust_remote_code:
                raise ValueError(
                    f"The repository for {pretrained_model_name} contains custom code in {custom_pipeline}.py which must be executed to correctly "
                    f"load the model. You can inspect the repository content at https://hf.co/{pretrained_model_name}/blob/main/{custom_pipeline}.py.\n"
                    f"Please pass the argument `trust_remote_code=True` to allow custom code to be run."
                )

            if load_components_from_hub and not trust_remote_code:
                raise ValueError(
                    f"The repository for {pretrained_model_name} contains custom code in {'.py, '.join([os.path.join(k, v) for k,v in custom_components.items()])} which must be executed to correctly "
                    f"load the model. You can inspect the repository content at {', '.join([f'https://hf.co/{pretrained_model_name}/{k}/{v}.py' for k,v in custom_components.items()])}.\n"
                    f"Please pass the argument `trust_remote_code=True` to allow custom code to be run."
                )

            # retrieve passed components that should not be downloaded
            pipeline_class = _get_pipeline_class(
                cls,
                config_dict,
                load_connected_pipeline=load_connected_pipeline,
                custom_pipeline=custom_pipeline,
                repo_id=pretrained_model_name if load_pipe_from_hub else None,
                hub_revision=revision,
                class_name=custom_class_name,
                cache_dir=cache_dir,
                revision=custom_revision,
            )
            expected_components, _ = cls._get_signature_keys(pipeline_class)
            passed_components = [k for k in expected_components if k in kwargs]

            if (
                use_safetensors
                and not allow_pickle
                and not is_safetensors_compatible(
                    model_filenames, variant=variant, passed_components=passed_components
                )
            ):
                raise EnvironmentError(
                    f"Could not find the necessary `safetensors` weights in {model_filenames} (variant={variant})"
                )
            if from_flax:
                ignore_patterns = ["*.bin", "*.safetensors", "*.onnx", "*.pb"]
            elif use_safetensors and is_safetensors_compatible(
                model_filenames, variant=variant, passed_components=passed_components
            ):
                ignore_patterns = ["*.bin", "*.msgpack"]

                use_onnx = use_onnx if use_onnx is not None else pipeline_class._is_onnx
                if not use_onnx:
                    ignore_patterns += ["*.onnx", "*.pb"]

                safetensors_variant_filenames = {f for f in variant_filenames if f.endswith(".safetensors")}
                safetensors_model_filenames = {f for f in model_filenames if f.endswith(".safetensors")}
                if (
                    len(safetensors_variant_filenames) > 0
                    and safetensors_model_filenames != safetensors_variant_filenames
                ):
                    logger.warn(
                        f"\nA mixture of {variant} and non-{variant} filenames will be loaded.\nLoaded {variant} filenames:\n[{', '.join(safetensors_variant_filenames)}]\nLoaded non-{variant} filenames:\n[{', '.join(safetensors_model_filenames - safetensors_variant_filenames)}\nIf this behavior is not expected, please check your folder structure."
                    )
            else:
                ignore_patterns = ["*.safetensors", "*.msgpack"]

                use_onnx = use_onnx if use_onnx is not None else pipeline_class._is_onnx
                if not use_onnx:
                    ignore_patterns += ["*.onnx", "*.pb"]

                bin_variant_filenames = {f for f in variant_filenames if f.endswith(".bin")}
                bin_model_filenames = {f for f in model_filenames if f.endswith(".bin")}
                if len(bin_variant_filenames) > 0 and bin_model_filenames != bin_variant_filenames:
                    logger.warn(
                        f"\nA mixture of {variant} and non-{variant} filenames will be loaded.\nLoaded {variant} filenames:\n[{', '.join(bin_variant_filenames)}]\nLoaded non-{variant} filenames:\n[{', '.join(bin_model_filenames - bin_variant_filenames)}\nIf this behavior is not expected, please check your folder structure."
                    )

            # Don't download any objects that are passed
            allow_patterns = [
                p for p in allow_patterns if not (len(p.split("/")) == 2 and p.split("/")[0] in passed_components)
            ]

            if pipeline_class._load_connected_pipes:
                allow_patterns.append("README.md")

            # Don't download index files of forbidden patterns either
            ignore_patterns = ignore_patterns + [f"{i}.index.*json" for i in ignore_patterns]

            re_ignore_pattern = [re.compile(fnmatch.translate(p)) for p in ignore_patterns]
            re_allow_pattern = [re.compile(fnmatch.translate(p)) for p in allow_patterns]

            expected_files = [f for f in filenames if not any(p.match(f) for p in re_ignore_pattern)]
            expected_files = [f for f in expected_files if any(p.match(f) for p in re_allow_pattern)]

            snapshot_folder = Path(config_file).parent
            pipeline_is_cached = all((snapshot_folder / f).is_file() for f in expected_files)

            if pipeline_is_cached and not force_download:
                # if the pipeline is cached, we can directly return it
                # else call snapshot_download
                return snapshot_folder

        user_agent = {"pipeline_class": cls.__name__}
        if custom_pipeline is not None and not custom_pipeline.endswith(".py"):
            user_agent["custom_pipeline"] = custom_pipeline

        # download all allow_patterns - ignore_patterns
        try:
            cached_folder = snapshot_download(
                pretrained_model_name,
                cache_dir=cache_dir,
                resume_download=resume_download,
                proxies=proxies,
                local_files_only=local_files_only,
                token=token,
                revision=revision,
                allow_patterns=allow_patterns,
                ignore_patterns=ignore_patterns,
                user_agent=user_agent,
            )

            # retrieve pipeline class from local file
            cls_name = cls.load_config(os.path.join(cached_folder, "model_index.json")).get("_class_name", None)
            cls_name = cls_name[4:] if isinstance(cls_name, str) and cls_name.startswith("Flax") else cls_name

            diffusers_module = importlib.import_module(__name__.split(".")[0])
            pipeline_class = getattr(diffusers_module, cls_name, None) if isinstance(cls_name, str) else None

            if pipeline_class is not None and pipeline_class._load_connected_pipes:
                modelcard = ModelCard.load(os.path.join(cached_folder, "README.md"))
                connected_pipes = sum([getattr(modelcard.data, k, []) for k in CONNECTED_PIPES_KEYS], [])
                for connected_pipe_repo_id in connected_pipes:
                    download_kwargs = {
                        "cache_dir": cache_dir,
                        "resume_download": resume_download,
                        "force_download": force_download,
                        "proxies": proxies,
                        "local_files_only": local_files_only,
                        "token": token,
                        "variant": variant,
                        "use_safetensors": use_safetensors,
                    }
                    DiffusionPipeline.download(connected_pipe_repo_id, **download_kwargs)

            return cached_folder

        except FileNotFoundError:
            # Means we tried to load pipeline with `local_files_only=True` but the files have not been found in local cache.
            # This can happen in two cases:
            # 1. If the user passed `local_files_only=True`                    => we raise the error directly
            # 2. If we forced `local_files_only=True` when `model_info` failed => we raise the initial error
            if model_info_call_error is None:
                # 1. user passed `local_files_only=True`
                raise
            else:
                # 2. we forced `local_files_only=True` when `model_info` failed
                raise EnvironmentError(
                    f"Cannot load model {pretrained_model_name}: model is not cached locally and an error occurred"
                    " while trying to fetch metadata from the Hub. Please check out the root cause in the stacktrace"
                    " above."
                ) from model_info_call_error

    @classmethod
    def _get_signature_keys(cls, obj):
        parameters = inspect.signature(obj.__init__).parameters
        required_parameters = {k: v for k, v in parameters.items() if v.default == inspect._empty}
        optional_parameters = set({k for k, v in parameters.items() if v.default != inspect._empty})
        expected_modules = set(required_parameters.keys()) - {"self"}

        optional_names = list(optional_parameters)
        for name in optional_names:
            if name in cls._optional_components:
                expected_modules.add(name)
                optional_parameters.remove(name)

        return expected_modules, optional_parameters

    @property
    def components(self) -> Dict[str, Any]:
        r"""
        The `self.components` property can be useful to run different pipelines with the same weights and
        configurations without reallocating additional memory.

        Returns (`dict`):
            A dictionary containing all the modules needed to initialize the pipeline.

        Examples:

        ```py
        >>> from diffusers import (
        ...     StableDiffusionPipeline,
        ...     StableDiffusionImg2ImgPipeline,
        ...     StableDiffusionInpaintPipeline,
        ... )

        >>> text2img = StableDiffusionPipeline.from_pretrained("runwayml/stable-diffusion-v1-5")
        >>> img2img = StableDiffusionImg2ImgPipeline(**text2img.components)
        >>> inpaint = StableDiffusionInpaintPipeline(**text2img.components)
        ```
        """
        expected_modules, optional_parameters = self._get_signature_keys(self)
        components = {
            k: getattr(self, k) for k in self.config.keys() if not k.startswith("_") and k not in optional_parameters
        }

        if set(components.keys()) != expected_modules:
            raise ValueError(
                f"{self} has been incorrectly initialized or {self.__class__} is incorrectly implemented. Expected"
                f" {expected_modules} to be defined, but {components.keys()} are defined."
            )

        return components

    @staticmethod
    def numpy_to_pil(images):
        """
        Convert a NumPy image or a batch of images to a PIL image.
        """
        return numpy_to_pil(images)

    def progress_bar(self, iterable=None, total=None):
        if not hasattr(self, "_progress_bar_config"):
            self._progress_bar_config = {}
        elif not isinstance(self._progress_bar_config, dict):
            raise ValueError(
                f"`self._progress_bar_config` should be of type `dict`, but is {type(self._progress_bar_config)}."
            )

        if iterable is not None:
            return tqdm(iterable, **self._progress_bar_config)
        elif total is not None:
            return tqdm(total=total, **self._progress_bar_config)
        else:
            raise ValueError("Either `total` or `iterable` has to be defined.")

    def set_progress_bar_config(self, **kwargs):
        self._progress_bar_config = kwargs

    def enable_xformers_memory_efficient_attention(self, attention_op: Optional[Callable] = None):
        r"""
        Enable memory efficient attention from [xFormers](https://facebookresearch.github.io/xformers/). When this
        option is enabled, you should observe lower GPU memory usage and a potential speed up during inference. Speed
        up during training is not guaranteed.

        <Tip warning={true}>

        ⚠️ When memory efficient attention and sliced attention are both enabled, memory efficient attention takes
        precedent.

        </Tip>

        Parameters:
            attention_op (`Callable`, *optional*):
                Override the default `None` operator for use as `op` argument to the
                [`memory_efficient_attention()`](https://facebookresearch.github.io/xformers/components/ops.html#xformers.ops.memory_efficient_attention)
                function of xFormers.

        Examples:

        ```py
        >>> import torch
        >>> from diffusers import DiffusionPipeline
        >>> from xformers.ops import MemoryEfficientAttentionFlashAttentionOp

        >>> pipe = DiffusionPipeline.from_pretrained("stabilityai/stable-diffusion-2-1", torch_dtype=torch.float16)
        >>> pipe = pipe.to("cuda")
        >>> pipe.enable_xformers_memory_efficient_attention(attention_op=MemoryEfficientAttentionFlashAttentionOp)
        >>> # Workaround for not accepting attention shape using VAE for Flash Attention
        >>> pipe.vae.enable_xformers_memory_efficient_attention(attention_op=None)
        ```
        """
        self.set_use_memory_efficient_attention_xformers(True, attention_op)

    def disable_xformers_memory_efficient_attention(self):
        r"""
        Disable memory efficient attention from [xFormers](https://facebookresearch.github.io/xformers/).
        """
        self.set_use_memory_efficient_attention_xformers(False)

    def set_use_memory_efficient_attention_xformers(
        self, valid: bool, attention_op: Optional[Callable] = None
    ) -> None:
        # Recursively walk through all the children.
        # Any children which exposes the set_use_memory_efficient_attention_xformers method
        # gets the message
        def fn_recursive_set_mem_eff(module: torch.nn.Module):
            if hasattr(module, "set_use_memory_efficient_attention_xformers"):
                module.set_use_memory_efficient_attention_xformers(valid, attention_op)

            for child in module.children():
                fn_recursive_set_mem_eff(child)

        module_names, _ = self._get_signature_keys(self)
        modules = [getattr(self, n, None) for n in module_names]
        modules = [m for m in modules if isinstance(m, torch.nn.Module)]

        for module in modules:
            fn_recursive_set_mem_eff(module)

    def enable_attention_slicing(self, slice_size: Optional[Union[str, int]] = "auto"):
        r"""
        Enable sliced attention computation. When this option is enabled, the attention module splits the input tensor
        in slices to compute attention in several steps. For more than one attention head, the computation is performed
        sequentially over each head. This is useful to save some memory in exchange for a small speed decrease.

        <Tip warning={true}>

        ⚠️ Don't enable attention slicing if you're already using `scaled_dot_product_attention` (SDPA) from PyTorch
        2.0 or xFormers. These attention computations are already very memory efficient so you won't need to enable
        this function. If you enable attention slicing with SDPA or xFormers, it can lead to serious slow downs!

        </Tip>

        Args:
            slice_size (`str` or `int`, *optional*, defaults to `"auto"`):
                When `"auto"`, halves the input to the attention heads, so attention will be computed in two steps. If
                `"max"`, maximum amount of memory will be saved by running only one slice at a time. If a number is
                provided, uses as many slices as `attention_head_dim // slice_size`. In this case, `attention_head_dim`
                must be a multiple of `slice_size`.

        Examples:

        ```py
        >>> import torch
        >>> from diffusers import StableDiffusionPipeline

        >>> pipe = StableDiffusionPipeline.from_pretrained(
        ...     "runwayml/stable-diffusion-v1-5",
        ...     torch_dtype=torch.float16,
        ...     use_safetensors=True,
        ... )

        >>> prompt = "a photo of an astronaut riding a horse on mars"
        >>> pipe.enable_attention_slicing()
        >>> image = pipe(prompt).images[0]
        ```
        """
        self.set_attention_slice(slice_size)

    def disable_attention_slicing(self):
        r"""
        Disable sliced attention computation. If `enable_attention_slicing` was previously called, attention is
        computed in one step.
        """
        # set slice_size = `None` to disable `attention slicing`
        self.enable_attention_slicing(None)

    def set_attention_slice(self, slice_size: Optional[int]):
        module_names, _ = self._get_signature_keys(self)
        modules = [getattr(self, n, None) for n in module_names]
        modules = [m for m in modules if isinstance(m, torch.nn.Module) and hasattr(m, "set_attention_slice")]

        for module in modules:
            module.set_attention_slice(slice_size)


class StableDiffusionMixin:
    r"""
    Helper for DiffusionPipeline with vae and unet.(mainly for LDM such as stable diffusion)
    """

    def enable_vae_slicing(self):
        r"""
        Enable sliced VAE decoding. When this option is enabled, the VAE will split the input tensor in slices to
        compute decoding in several steps. This is useful to save some memory and allow larger batch sizes.
        """
        self.vae.enable_slicing()

    def disable_vae_slicing(self):
        r"""
        Disable sliced VAE decoding. If `enable_vae_slicing` was previously enabled, this method will go back to
        computing decoding in one step.
        """
        self.vae.disable_slicing()

    def enable_vae_tiling(self):
        r"""
        Enable tiled VAE decoding. When this option is enabled, the VAE will split the input tensor into tiles to
        compute decoding and encoding in several steps. This is useful for saving a large amount of memory and to allow
        processing larger images.
        """
        self.vae.enable_tiling()

    def disable_vae_tiling(self):
        r"""
        Disable tiled VAE decoding. If `enable_vae_tiling` was previously enabled, this method will go back to
        computing decoding in one step.
        """
        self.vae.disable_tiling()

    def enable_freeu(self, s1: float, s2: float, b1: float, b2: float):
        r"""Enables the FreeU mechanism as in https://arxiv.org/abs/2309.11497.

        The suffixes after the scaling factors represent the stages where they are being applied.

        Please refer to the [official repository](https://github.com/ChenyangSi/FreeU) for combinations of the values
        that are known to work well for different pipelines such as Stable Diffusion v1, v2, and Stable Diffusion XL.

        Args:
            s1 (`float`):
                Scaling factor for stage 1 to attenuate the contributions of the skip features. This is done to
                mitigate "oversmoothing effect" in the enhanced denoising process.
            s2 (`float`):
                Scaling factor for stage 2 to attenuate the contributions of the skip features. This is done to
                mitigate "oversmoothing effect" in the enhanced denoising process.
            b1 (`float`): Scaling factor for stage 1 to amplify the contributions of backbone features.
            b2 (`float`): Scaling factor for stage 2 to amplify the contributions of backbone features.
        """
        if not hasattr(self, "unet"):
            raise ValueError("The pipeline must have `unet` for using FreeU.")
        self.unet.enable_freeu(s1=s1, s2=s2, b1=b1, b2=b2)

    def disable_freeu(self):
        """Disables the FreeU mechanism if enabled."""
        self.unet.disable_freeu()

    def fuse_qkv_projections(self, unet: bool = True, vae: bool = True):
        """
        Enables fused QKV projections. For self-attention modules, all projection matrices (i.e., query,
        key, value) are fused. For cross-attention modules, key and value projection matrices are fused.

        <Tip warning={true}>

        This API is 🧪 experimental.

        </Tip>

        Args:
            unet (`bool`, defaults to `True`): To apply fusion on the UNet.
            vae (`bool`, defaults to `True`): To apply fusion on the VAE.
        """
        self.fusing_unet = False
        self.fusing_vae = False

        if unet:
            self.fusing_unet = True
            self.unet.fuse_qkv_projections()
            self.unet.set_attn_processor(FusedAttnProcessor2_0())

        if vae:
            if not isinstance(self.vae, AutoencoderKL):
                raise ValueError("`fuse_qkv_projections()` is only supported for the VAE of type `AutoencoderKL`.")

            self.fusing_vae = True
            self.vae.fuse_qkv_projections()
            self.vae.set_attn_processor(FusedAttnProcessor2_0())

    def unfuse_qkv_projections(self, unet: bool = True, vae: bool = True):
        """Disable QKV projection fusion if enabled.

        <Tip warning={true}>

        This API is 🧪 experimental.

        </Tip>

        Args:
            unet (`bool`, defaults to `True`): To apply fusion on the UNet.
            vae (`bool`, defaults to `True`): To apply fusion on the VAE.

        """
        if unet:
            if not self.fusing_unet:
                logger.warning("The UNet was not initially fused for QKV projections. Doing nothing.")
            else:
                self.unet.unfuse_qkv_projections()
                self.fusing_unet = False

        if vae:
            if not self.fusing_vae:
                logger.warning("The VAE was not initially fused for QKV projections. Doing nothing.")
            else:
                self.vae.unfuse_qkv_projections()
                self.fusing_vae = False<|MERGE_RESOLUTION|>--- conflicted
+++ resolved
@@ -1229,6 +1229,17 @@
                 " `low_cpu_mem_usage=False`."
             )
 
+        if device_map is not None and not is_accelerate_available():
+            raise NotImplementedError(
+                "Using `device_map` requires the `accelerate` library. Please install it using: `pip install accelerate`."
+            )
+
+        if device_map is not None and not is_torch_version(">=", "1.9.0"):
+            raise NotImplementedError(
+                "Loading and dispatching requires torch >= 1.9.0. Please either update your PyTorch version or set"
+                " `device_map=None`."
+            )
+
         if low_cpu_mem_usage is False and device_map is not None:
             raise ValueError(
                 f"You cannot set `low_cpu_mem_usage` to False while using device_map={device_map} for loading and"
@@ -1304,6 +1315,9 @@
             revision=custom_revision,
         )
 
+        if device_map is not None and pipeline_class._load_connected_pipes:
+            raise NotImplementedError("`device_map` is not yet supported for connected pipelines.")
+
         # DEPRECATED: To be removed in 1.0.0
         if pipeline_class.__name__ == "StableDiffusionInpaintPipeline" and version.parse(
             version.parse(config_dict["_diffusers_version"]).base_version
@@ -1367,44 +1381,6 @@
                 f"Keyword arguments {unused_kwargs} are not expected by {pipeline_class.__name__} and will be ignored."
             )
 
-<<<<<<< HEAD
-        if low_cpu_mem_usage and not is_accelerate_available():
-            low_cpu_mem_usage = False
-            logger.warning(
-                "Cannot initialize model with low cpu memory usage because `accelerate` was not found in the"
-                " environment. Defaulting to `low_cpu_mem_usage=False`. It is strongly recommended to install"
-                " `accelerate` for faster and less memory-intense model loading. You can do so with: \n```\npip"
-                " install accelerate\n```\n."
-            )
-
-        if low_cpu_mem_usage is True and not is_torch_version(">=", "1.9.0"):
-            raise NotImplementedError(
-                "Low memory initialization requires torch >= 1.9.0. Please either update your PyTorch version or set"
-                " `low_cpu_mem_usage=False`."
-            )
-
-        if device_map is not None and not is_accelerate_available():
-            raise NotImplementedError(
-                "Using `device_map` requires the `accelerate` library. Please install it using: `pip install accelerate`."
-            )
-
-        if device_map is not None and not is_torch_version(">=", "1.9.0"):
-            raise NotImplementedError(
-                "Loading and dispatching requires torch >= 1.9.0. Please either update your PyTorch version or set"
-                " `device_map=None`."
-            )
-
-        if low_cpu_mem_usage is False and device_map is not None:
-            raise ValueError(
-                f"You cannot set `low_cpu_mem_usage` to False while using device_map={device_map} for loading and"
-                " dispatching. Please make sure to set `low_cpu_mem_usage=True`."
-            )
-
-        if device_map is not None and pipeline_class._load_connected_pipes:
-            raise NotImplementedError("`device_map` is not yet supported for connected pipelines.")
-
-=======
->>>>>>> 40aa47b9
         # import it here to avoid circular import
         from diffusers import pipelines
 
