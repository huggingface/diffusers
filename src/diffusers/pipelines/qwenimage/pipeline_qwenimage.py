--- conflicted
+++ resolved
@@ -479,7 +479,6 @@
                 Custom sigmas to use for the denoising process with schedulers which support a `sigmas` argument in
                 their `set_timesteps` method. If not defined, the default behavior when `num_inference_steps` is passed
                 will be used.
-<<<<<<< HEAD
             guidance_scale (`float`, *optional*, defaults to None):
                 A guidance scale value for guidance distilled models. Unlike the traditional classifier-free guidance
                 where the guidance scale is applied during inference through noise prediction rescaling, guidance
@@ -487,19 +486,11 @@
                 scale is enabled by setting `guidance_scale > 1`. Higher guidance scale encourages to generate images
                 that are closely linked to the text `prompt`, usually at the expense of lower image quality. Ignored
                 when not using guidance distilled models.
-=======
-            guidance_scale (`float`, *optional*, defaults to 3.5):
-                Guidance scale as defined in [Classifier-Free Diffusion
-                Guidance](https://huggingface.co/papers/2207.12598). `guidance_scale` is defined as `w` of equation 2.
-                of [Imagen Paper](https://huggingface.co/papers/2205.11487). Guidance scale is enabled by setting
-                `guidance_scale > 1`. Higher guidance scale encourages to generate images that are closely linked to
-                the text `prompt`, usually at the expense of lower image quality.
-
+                
                 This parameter in the pipeline is there to support future guidance-distilled models when they come up.
                 Note that passing `guidance_scale` to the pipeline is ineffective. To enable classifier-free guidance,
                 please pass `true_cfg_scale` and `negative_prompt` (even an empty negative prompt like " ") should
                 enable classifier-free guidance computations.
->>>>>>> 673d4357
             num_images_per_prompt (`int`, *optional*, defaults to 1):
                 The number of images to generate per prompt.
             generator (`torch.Generator` or `List[torch.Generator]`, *optional*):
