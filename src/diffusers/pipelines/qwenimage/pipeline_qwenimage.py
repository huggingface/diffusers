--- conflicted
+++ resolved
@@ -129,11 +129,7 @@
     return timesteps, num_inference_steps
 
 
-<<<<<<< HEAD
 class QwenImagePipeline(DiffusionPipeline, QwenImageLoraLoaderMixin):
-=======
-class QwenImagePipeline(DiffusionPipeline):
->>>>>>> 9a38fab5
     r"""
     The QwenImage pipeline for text-to-image generation.
 
