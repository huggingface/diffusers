--- conflicted
+++ resolved
@@ -774,20 +774,6 @@
             return sum(p.numel() for p in self.parameters() if p.requires_grad or not only_trainable)
 
 
-<<<<<<< HEAD
-def unwrap_model(model: torch.nn.Module) -> torch.nn.Module:
-    """
-    Recursively unwraps a model from potential containers (as used in distributed training).
-
-    Args:
-        model (`torch.nn.Module`): The model to unwrap.
-    """
-    # since there could be multiple levels of wrapping, unwrap recursively
-    if hasattr(model, "module"):
-        return unwrap_model(model.module)
-    else:
-        return model
-=======
 def _get_model_file(
     pretrained_model_name_or_path,
     *,
@@ -870,5 +856,4 @@
                 "'https://huggingface.co/models', make sure you don't have a local directory with the same name. "
                 f"Otherwise, make sure '{pretrained_model_name_or_path}' is the correct path to a directory "
                 f"containing a file named {weights_name}"
-            )
->>>>>>> 9e110299
+            )