--- conflicted
+++ resolved
@@ -9,17 +9,14 @@
 from transformers import (
     AutoProcessor,
     AutoTokenizer,
-<<<<<<< HEAD
     CLIPVisionModelWithProjection,
     UMT5EncoderModel,
     Wav2Vec2ForCTC,
     Wav2Vec2Processor,
-=======
     CLIPImageProcessor,
     CLIPVisionModel,
     CLIPVisionModelWithProjection,
     UMT5EncoderModel,
->>>>>>> eeae0338
 )
 
 from diffusers import (
@@ -123,11 +120,7 @@
     "after_proj": "proj_out",
 }
 
-<<<<<<< HEAD
 S2V_TRANSFORMER_KEYS_RENAME_DICT = {
-=======
-ANIMATE_TRANSFORMER_KEYS_RENAME_DICT = {
->>>>>>> eeae0338
     "time_embedding.0": "condition_embedder.time_embedder.linear_1",
     "time_embedding.2": "condition_embedder.time_embedder.linear_2",
     "text_embedding.0": "condition_embedder.text_embedder.linear_1",
@@ -144,13 +137,6 @@
     "norm2": "norm__placeholder",
     "norm3": "norm2",
     "norm__placeholder": "norm3",
-<<<<<<< HEAD
-=======
-    "img_emb.proj.0": "condition_embedder.image_embedder.norm1",
-    "img_emb.proj.1": "condition_embedder.image_embedder.ff.net.0.proj",
-    "img_emb.proj.3": "condition_embedder.image_embedder.ff.net.2",
-    "img_emb.proj.4": "condition_embedder.image_embedder.norm2",
->>>>>>> eeae0338
     # Add attention component mappings
     "self_attn.q": "attn1.to_q",
     "self_attn.k": "attn1.to_k",
@@ -164,7 +150,6 @@
     "cross_attn.o": "attn2.to_out.0",
     "cross_attn.norm_q": "attn2.norm_q",
     "cross_attn.norm_k": "attn2.norm_k",
-<<<<<<< HEAD
     "attn2.to_k_img": "attn2.add_k_proj",
     "attn2.to_v_img": "attn2.add_v_proj",
     "attn2.norm_k_img": "attn2.norm_added_k",
@@ -188,171 +173,6 @@
 TRANSFORMER_SPECIAL_KEYS_REMAP = {}
 VACE_TRANSFORMER_SPECIAL_KEYS_REMAP = {}
 S2V_TRANSFORMER_SPECIAL_KEYS_REMAP = {}
-=======
-    "cross_attn.k_img": "attn2.to_k_img",
-    "cross_attn.v_img": "attn2.to_v_img",
-    "cross_attn.norm_k_img": "attn2.norm_k_img",
-    # After cross_attn -> attn2 rename, we need to rename the img keys
-    "attn2.to_k_img": "attn2.add_k_proj",
-    "attn2.to_v_img": "attn2.add_v_proj",
-    "attn2.norm_k_img": "attn2.norm_added_k",
-    # Wan Animate-specific mappings (motion encoder, face encoder, face adapter)
-    # Motion encoder mappings
-    # The name mapping is complicated for the convolutional part so we handle that in its own function
-    "motion_encoder.enc.fc": "motion_encoder.motion_network",
-    "motion_encoder.dec.direction.weight": "motion_encoder.motion_synthesis_weight",
-    # Face encoder mappings - CausalConv1d has a .conv submodule that we need to flatten
-    "face_encoder.conv1_local.conv": "face_encoder.conv1_local",
-    "face_encoder.conv2.conv": "face_encoder.conv2",
-    "face_encoder.conv3.conv": "face_encoder.conv3",
-    # Face adapter mappings are handled in a separate function
-}
-
-
-# TODO: Verify this and simplify if possible.
-def convert_animate_motion_encoder_weights(key: str, state_dict: Dict[str, Any], final_conv_idx: int = 8) -> None:
-    """
-    Convert all motion encoder weights for Animate model.
-
-    In the original model:
-    - All Linear layers in fc use EqualLinear
-    - All Conv2d layers in convs use EqualConv2d (except blur_conv which is initialized separately)
-    - Blur kernels are stored as buffers in Sequential modules
-    - ConvLayer is nn.Sequential with indices: [Blur (optional), EqualConv2d, FusedLeakyReLU (optional)]
-
-    Conversion strategy:
-    1. Drop .kernel buffers (blur kernels)
-    2. Rename sequential indices to named components (e.g., 0 -> conv2d, 1 -> bias_leaky_relu)
-    """
-    # Skip if not a weight, bias, or kernel
-    if ".weight" not in key and ".bias" not in key and ".kernel" not in key:
-        return
-
-    # Handle Blur kernel buffers from original implementation.
-    # After renaming, these appear under: motion_encoder.res_blocks.*.conv{2,skip}.blur_kernel
-    # Diffusers constructs blur kernels as a non-persistent buffer so we must drop these keys
-    if ".kernel" in key and "motion_encoder" in key:
-        # Remove unexpected blur kernel buffers to avoid strict load errors
-        state_dict.pop(key, None)
-        return
-
-    # Rename Sequential indices to named components in ConvLayer and ResBlock
-    if ".enc.net_app.convs." in key and (".weight" in key or ".bias" in key):
-        parts = key.split(".")
-
-        # Find the sequential index (digit) after convs or after conv1/conv2/skip
-        # Examples:
-        # - enc.net_app.convs.0.0.weight -> conv_in.weight (initial conv layer weight)
-        # - enc.net_app.convs.0.1.bias -> conv_in.act_fn.bias (initial conv layer bias)
-        # - enc.net_app.convs.{n:1-7}.conv1.0.weight -> res_blocks.{(n-1):0-6}.conv1.weight (conv1 weight)
-        #     - e.g. enc.net_app.convs.1.conv1.0.weight -> res_blocks.0.conv1.weight
-        # - enc.net_app.convs.{n:1-7}.conv1.1.bias -> res_blocks.{(n-1):0-6}.conv1.act_fn.bias (conv1 bias)
-        #     - e.g. enc.net_app.convs.1.conv1.1.bias -> res_blocks.0.conv1.act_fn.bias
-        # - enc.net_app.convs.{n:1-7}.conv2.1.weight -> res_blocks.{(n-1):0-6}.conv2.weight (conv2 weight)
-        # - enc.net_app.convs.1.conv2.2.bias -> res_blocks.0.conv2.act_fn.bias (conv2 bias)
-        # - enc.net_app.convs.{n:1-7}.skip.1.weight -> res_blocks.{(n-1):0-6}.conv_skip.weight (skip conv weight)
-        # - enc.net_app.convs.8 -> conv_out (final conv layer)
-
-        convs_idx = parts.index("convs") if "convs" in parts else -1
-        if convs_idx >= 0 and len(parts) - convs_idx >= 2:
-            bias = False
-            # The nn.Sequential index will always follow convs
-            sequential_idx = int(parts[convs_idx + 1])
-            if sequential_idx == 0:
-                if key.endswith(".weight"):
-                    new_key = "motion_encoder.conv_in.weight"
-                elif key.endswith(".bias"):
-                    new_key = "motion_encoder.conv_in.act_fn.bias"
-                    bias = True
-            elif sequential_idx == final_conv_idx:
-                if key.endswith(".weight"):
-                    new_key = "motion_encoder.conv_out.weight"
-            else:
-                # Intermediate .convs. layers, which get mapped to .res_blocks.
-                prefix = "motion_encoder.res_blocks."
-
-                layer_name = parts[convs_idx + 2]
-                if layer_name == "skip":
-                    layer_name = "conv_skip"
-
-                if key.endswith(".weight"):
-                    param_name = "weight"
-                elif key.endswith(".bias"):
-                    param_name = "act_fn.bias"
-                    bias = True
-
-                suffix_parts = [str(sequential_idx - 1), layer_name, param_name]
-                suffix = ".".join(suffix_parts)
-                new_key = prefix + suffix
-
-            param = state_dict.pop(key)
-            if bias:
-                param = param.squeeze()
-            state_dict[new_key] = param
-            return
-        return
-    return
-
-
-def convert_animate_face_adapter_weights(key: str, state_dict: Dict[str, Any]) -> None:
-    """
-    Convert face adapter weights for the Animate model.
-
-    The original model uses a fused KV projection but the diffusers models uses separate K and V projections.
-    """
-    # Skip if not a weight or bias
-    if ".weight" not in key and ".bias" not in key:
-        return
-
-    prefix = "face_adapter."
-    if ".fuser_blocks." in key:
-        parts = key.split(".")
-
-        module_list_idx = parts.index("fuser_blocks") if "fuser_blocks" in parts else -1
-        if module_list_idx >= 0 and (len(parts) - 1) - module_list_idx == 3:
-            block_idx = parts[module_list_idx + 1]
-            layer_name = parts[module_list_idx + 2]
-            param_name = parts[module_list_idx + 3]
-
-            if layer_name == "linear1_kv":
-                layer_name_k = "to_k"
-                layer_name_v = "to_v"
-
-                suffix_k = ".".join([block_idx, layer_name_k, param_name])
-                suffix_v = ".".join([block_idx, layer_name_v, param_name])
-                new_key_k = prefix + suffix_k
-                new_key_v = prefix + suffix_v
-
-                kv_proj = state_dict.pop(key)
-                k_proj, v_proj = torch.chunk(kv_proj, 2, dim=0)
-                state_dict[new_key_k] = k_proj
-                state_dict[new_key_v] = v_proj
-                return
-            else:
-                if layer_name == "q_norm":
-                    new_layer_name = "norm_q"
-                elif layer_name == "k_norm":
-                    new_layer_name = "norm_k"
-                elif layer_name == "linear1_q":
-                    new_layer_name = "to_q"
-                elif layer_name == "linear2":
-                    new_layer_name = "to_out"
-
-                suffix_parts = [block_idx, new_layer_name, param_name]
-                suffix = ".".join(suffix_parts)
-                new_key = prefix + suffix
-                state_dict[new_key] = state_dict.pop(key)
-                return
-    return
-
-
-TRANSFORMER_SPECIAL_KEYS_REMAP = {}
-VACE_TRANSFORMER_SPECIAL_KEYS_REMAP = {}
-ANIMATE_TRANSFORMER_SPECIAL_KEYS_REMAP = {
-    "motion_encoder": convert_animate_motion_encoder_weights,
-    "face_adapter": convert_animate_face_adapter_weights,
-}
->>>>>>> eeae0338
 
 
 def update_state_dict_(state_dict: Dict[str, Any], old_key: str, new_key: str) -> Dict[str, Any]:
@@ -610,26 +430,16 @@
         }
         RENAME_DICT = TRANSFORMER_KEYS_RENAME_DICT
         SPECIAL_KEYS_REMAP = TRANSFORMER_SPECIAL_KEYS_REMAP
-<<<<<<< HEAD
     elif model_type == "Wan2.2-S2V-14B":
         config = {
             "model_id": "Wan-AI/Wan2.2-S2V-14B",
             "diffusers_config": {
                 "added_kv_proj_dim": None,
-=======
-    elif model_type == "Wan2.2-Animate-14B":
-        config = {
-            "model_id": "Wan-AI/Wan2.2-Animate-14B",
-            "diffusers_config": {
-                "image_dim": 1280,
-                "added_kv_proj_dim": 5120,
->>>>>>> eeae0338
                 "attention_head_dim": 128,
                 "cross_attn_norm": True,
                 "eps": 1e-06,
                 "ffn_dim": 13824,
                 "freq_dim": 256,
-<<<<<<< HEAD
                 "in_channels": 16,
                 "num_attention_heads": 40,
                 "num_layers": 40,
@@ -650,28 +460,6 @@
         }
         RENAME_DICT = S2V_TRANSFORMER_KEYS_RENAME_DICT
         SPECIAL_KEYS_REMAP = S2V_TRANSFORMER_SPECIAL_KEYS_REMAP
-=======
-                "in_channels": 36,
-                "num_attention_heads": 40,
-                "num_layers": 40,
-                "out_channels": 16,
-                "patch_size": (1, 2, 2),
-                "qk_norm": "rms_norm_across_heads",
-                "text_dim": 4096,
-                "rope_max_seq_len": 1024,
-                "pos_embed_seq_len": None,
-                "motion_encoder_size": 512,  # Start of Wan Animate-specific configs
-                "motion_style_dim": 512,
-                "motion_dim": 20,
-                "motion_encoder_dim": 512,
-                "face_encoder_hidden_dim": 1024,
-                "face_encoder_num_heads": 4,
-                "inject_face_latents_blocks": 5,
-            },
-        }
-        RENAME_DICT = ANIMATE_TRANSFORMER_KEYS_RENAME_DICT
-        SPECIAL_KEYS_REMAP = ANIMATE_TRANSFORMER_SPECIAL_KEYS_REMAP
->>>>>>> eeae0338
     return config, RENAME_DICT, SPECIAL_KEYS_REMAP
 
 
@@ -688,17 +476,11 @@
     original_state_dict = load_sharded_safetensors(model_dir)
 
     with init_empty_weights():
-<<<<<<< HEAD
         if "S2V" in model_type:
             transformer = WanS2VTransformer3DModel.from_config(diffusers_config)
         elif "VACE" not in model_type:
             transformer = WanTransformer3DModel.from_config(diffusers_config)
         else:
-=======
-        if "Animate" in model_type:
-            transformer = WanAnimateTransformer3DModel.from_config(diffusers_config)
-        elif "VACE" in model_type:
->>>>>>> eeae0338
             transformer = WanVACETransformer3DModel.from_config(diffusers_config)
         else:
             transformer = WanTransformer3DModel.from_config(diffusers_config)
@@ -1249,11 +1031,7 @@
 if __name__ == "__main__":
     args = get_args()
 
-<<<<<<< HEAD
     if "Wan2.2" in args.model_type and "TI2V" not in args.model_type and "S2V" not in args.model_type:
-=======
-    if "Wan2.2" in args.model_type and "TI2V" not in args.model_type and "Animate" not in args.model_type:
->>>>>>> eeae0338
         transformer = convert_transformer(args.model_type, stage="high_noise_model")
         transformer_2 = convert_transformer(args.model_type, stage="low_noise_model")
     else:
@@ -1269,11 +1047,7 @@
     tokenizer = AutoTokenizer.from_pretrained("google/umt5-xxl")
     if "FLF2V" in args.model_type:
         flow_shift = 16.0
-<<<<<<< HEAD
     elif "TI2V" in args.model_type or "S2V" in args.model_type:
-=======
-    elif "TI2V" in args.model_type or "Animate" in args.model_type:
->>>>>>> eeae0338
         flow_shift = 5.0
     else:
         flow_shift = 3.0
@@ -1349,7 +1123,6 @@
             vae=vae,
             scheduler=scheduler,
         )
-<<<<<<< HEAD
     elif "S2V" in args.model_type:
         audio_encoder = Wav2Vec2ForCTC.from_pretrained(
             "Wan-AI/Wan2.2-S2V-14B", subfolder="wav2vec2-large-xlsr-53-english"
@@ -1358,27 +1131,13 @@
             "Wan-AI/Wan2.2-S2V-14B", subfolder="wav2vec2-large-xlsr-53-english"
         )
         pipe = WanSpeechToVideoPipeline(
-=======
-    elif "Animate" in args.model_type:
-        image_encoder = CLIPVisionModel.from_pretrained(
-            "laion/CLIP-ViT-H-14-laion2B-s32B-b79K", torch_dtype=torch.bfloat16
-        )
-        image_processor = CLIPImageProcessor.from_pretrained("laion/CLIP-ViT-H-14-laion2B-s32B-b79K")
-
-        pipe = WanAnimatePipeline(
->>>>>>> eeae0338
             transformer=transformer,
             text_encoder=text_encoder,
             tokenizer=tokenizer,
             vae=vae,
             scheduler=scheduler,
-<<<<<<< HEAD
             audio_encoder=audio_encoder,
             audio_processor=audio_processor,
-=======
-            image_encoder=image_encoder,
-            image_processor=image_processor,
->>>>>>> eeae0338
         )
     else:
         pipe = WanPipeline(
