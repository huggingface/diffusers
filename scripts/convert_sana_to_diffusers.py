--- conflicted
+++ resolved
@@ -76,11 +76,8 @@
     converted_state_dict["caption_projection.linear_2.bias"] = state_dict.pop("y_embedder.y_proj.fc2.bias")
 
     # Handle different time embedding structure based on model type
-<<<<<<< HEAD
+
     if args.model_type in ["SanaSprint_1600M_P1_D20", "SanaSprint_600M_P1_D28"]:
-=======
-    if args.model_type == "SanaSprint_1600M_P1_D20":
->>>>>>> 398ca0c9
         # For Sana Sprint, the time embedding structure is different
         converted_state_dict["time_embed.timestep_embedder.linear_1.weight"] = state_dict.pop(
             "t_embedder.mlp.0.weight"
@@ -261,19 +258,9 @@
             "norm_elementwise_affine": False,
             "norm_eps": 1e-6,
             "interpolation_scale": interpolation_scale[args.image_size],
-<<<<<<< HEAD
-            "qk_norm": qknorm,
-        }
 
         # Add qk_norm parameter for Sana Sprint
         if args.model_type in ["SanaSprint_1600M_P1_D20", "SanaSprint_600M_P1_D28"]:
-=======
-        }
-
-        # Add qk_norm parameter for Sana Sprint
-        if args.model_type == "SanaSprint_1600M_P1_D20":
-            transformer_kwargs["qk_norm"] = "rms_norm_across_heads"
->>>>>>> 398ca0c9
             transformer_kwargs["guidance_embeds"] = True
 
         transformer = SanaTransformer2DModel(**transformer_kwargs)
@@ -324,11 +311,8 @@
         ).get_decoder()
 
         # Choose the appropriate pipeline and scheduler based on model type
-<<<<<<< HEAD
         if args.model_type in ["SanaSprint_1600M_P1_D20", "SanaSprint_600M_P1_D28"]:
-=======
-        if args.model_type == "SanaSprint_1600M_P1_D20":
->>>>>>> 398ca0c9
+
             # Force SCM Scheduler for Sana Sprint regardless of scheduler_type
             if args.scheduler_type != "scm":
                 print(
@@ -376,11 +360,7 @@
                 scheduler=scheduler,
             )
 
-<<<<<<< HEAD
         pipe.save_pretrained(args.dump_path, safe_serialization=True, max_shard_size="5GB")
-=======
-        pipe.save_pretrained(args.dump_path, safe_serialization=True, max_shard_size="5GB", variant=variant)
->>>>>>> 398ca0c9
 
 
 DTYPE_MAPPING = {
@@ -408,12 +388,7 @@
         "--model_type",
         default="SanaMS_1600M_P1_D20",
         type=str,
-<<<<<<< HEAD
         choices=["SanaMS_1600M_P1_D20", "SanaMS_600M_P1_D28", "SanaMS_4800M_P1_D60", "SanaSprint_1600M_P1_D20", "SanaSprint_600M_P1_D28"],
-
-=======
-        choices=["SanaMS_1600M_P1_D20", "SanaMS_600M_P1_D28", "SanaSprint_1600M_P1_D20"],
->>>>>>> 398ca0c9
     )
     parser.add_argument(
         "--scheduler_type",
@@ -445,7 +420,6 @@
             "cross_attention_dim": 1152,
             "num_layers": 28,
         },
-<<<<<<< HEAD
           "SanaMS1.5_1600M_P1_D20": {
             "num_attention_heads": 70,
             "attention_head_dim": 32,
@@ -462,8 +436,14 @@
             "cross_attention_dim": 2240,
             "num_layers": 60,
         },
-=======
->>>>>>> 398ca0c9
+        "SanaSprint_600M_P1_D28": {
+            "num_attention_heads": 36,
+            "attention_head_dim": 32,
+            "num_cross_attention_heads": 16,
+            "cross_attention_head_dim": 72,
+            "cross_attention_dim": 1152,
+            "num_layers": 28,
+        },
         "SanaSprint_1600M_P1_D20": {
             "num_attention_heads": 70,
             "attention_head_dim": 32,
@@ -472,17 +452,6 @@
             "cross_attention_dim": 2240,
             "num_layers": 20,
         },
-<<<<<<< HEAD
-        "SanaSprint_600M_P1_D28": {
-            "num_attention_heads": 36,
-            "attention_head_dim": 32,
-            "num_cross_attention_heads": 16,
-            "cross_attention_head_dim": 72,
-            "cross_attention_dim": 1152,
-            "num_layers": 28,
-        },
-=======
->>>>>>> 398ca0c9
     }
 
     device = "cuda" if torch.cuda.is_available() else "cpu"
