--- conflicted
+++ resolved
@@ -282,19 +282,11 @@
         inner_dim = 3072
         mlp_ratio = 4.0
 
-        # dev has 64, dev-fill has 384
-        in_channels = original_ckpt["img_in.weight"].shape[1]
-        out_channels = 64
-
         converted_transformer_state_dict = convert_flux_transformer_checkpoint_to_diffusers(
             original_ckpt, num_layers, num_single_layers, inner_dim, mlp_ratio=mlp_ratio
         )
         transformer = FluxTransformer2DModel(
-<<<<<<< HEAD
             in_channels=args.in_channels, out_channels=args.out_channels, guidance_embeds=has_guidance
-=======
-            guidance_embeds=has_guidance, in_channels=in_channels, out_channels=out_channels
->>>>>>> f56ffb1d
         )
         transformer.load_state_dict(converted_transformer_state_dict, strict=True)
 
